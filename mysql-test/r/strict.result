set @org_mode=@@sql_mode;
set @@sql_mode='ansi,traditional';
select @@sql_mode;
@@sql_mode
REAL_AS_FLOAT,PIPES_AS_CONCAT,ANSI_QUOTES,IGNORE_SPACE,ANSI,STRICT_TRANS_TABLES,STRICT_ALL_TABLES,NO_ZERO_IN_DATE,NO_ZERO_DATE,ERROR_FOR_DIVISION_BY_ZERO,TRADITIONAL,NO_AUTO_CREATE_USER
DROP TABLE IF EXISTS t1;
CREATE TABLE t1 (col1 date);
INSERT INTO t1 VALUES('2004-01-01'),('2004-02-29');
INSERT INTO t1 VALUES('0000-10-31');
INSERT INTO t1 VALUES('2004-0-31');
ERROR 22007: Incorrect date value: '2004-0-31' for column 'col1' at row 1
INSERT INTO t1 VALUES('2004-01-02'),('2004-0-31');
ERROR 22007: Incorrect date value: '2004-0-31' for column 'col1' at row 2
INSERT INTO t1 VALUES('2004-10-0');
ERROR 22007: Incorrect date value: '2004-10-0' for column 'col1' at row 1
INSERT INTO t1 VALUES('2004-09-31');
ERROR 22007: Incorrect date value: '2004-09-31' for column 'col1' at row 1
INSERT INTO t1 VALUES('2004-10-32');
ERROR 22007: Incorrect date value: '2004-10-32' for column 'col1' at row 1
INSERT INTO t1 VALUES('2003-02-29');
ERROR 22007: Incorrect date value: '2003-02-29' for column 'col1' at row 1
INSERT INTO t1 VALUES('2004-13-15');
ERROR 22007: Incorrect date value: '2004-13-15' for column 'col1' at row 1
INSERT INTO t1 VALUES('0000-00-00');
ERROR 22007: Incorrect date value: '0000-00-00' for column 'col1' at row 1
INSERT INTO t1 VALUES ('59');
ERROR 22007: Incorrect date value: '59' for column 'col1' at row 1
set @@sql_mode='STRICT_ALL_TABLES';
INSERT INTO t1 VALUES('2004-01-03'),('2004-0-31');
set @@sql_mode='STRICT_ALL_TABLES,NO_ZERO_IN_DATE';
INSERT INTO t1 VALUES('2004-0-30');
ERROR 22007: Incorrect date value: '2004-0-30' for column 'col1' at row 1
INSERT INTO t1 VALUES('2004-01-04'),('2004-0-31'),('2004-01-05');
ERROR 22007: Incorrect date value: '2004-0-31' for column 'col1' at row 2
INSERT INTO t1 VALUES('0000-00-00');
INSERT IGNORE INTO t1 VALUES('2004-0-29');
Warnings:
Warning	1265	Data truncated for column 'col1' at row 1
set @@sql_mode='STRICT_ALL_TABLES,NO_ZERO_DATE';
INSERT INTO t1 VALUES('0000-00-00');
ERROR 22007: Incorrect date value: '0000-00-00' for column 'col1' at row 1
INSERT IGNORE INTO t1 VALUES('0000-00-00');
Warnings:
Warning	1265	Data truncated for column 'col1' at row 1
INSERT INTO t1 VALUES ('2004-0-30');
INSERT INTO t1 VALUES ('2004-2-30');
ERROR 22007: Incorrect date value: '2004-2-30' for column 'col1' at row 1
set @@sql_mode='STRICT_ALL_TABLES,ALLOW_INVALID_DATES';
INSERT INTO t1 VALUES ('2004-2-30');
set @@sql_mode='ansi,traditional';
INSERT IGNORE INTO t1 VALUES('2004-02-29'),('2004-13-15'),('0000-00-00');
Warnings:
Warning	1265	Data truncated for column 'col1' at row 2
Warning	1265	Data truncated for column 'col1' at row 3
select * from t1;
col1
2004-01-01
2004-02-29
0000-10-31
2004-01-02
2004-01-03
2004-00-31
2004-01-04
0000-00-00
0000-00-00
0000-00-00
2004-00-30
2004-02-30
2004-02-29
0000-00-00
0000-00-00
drop table t1;
set @@sql_mode='strict_trans_tables';
CREATE TABLE t1 (col1 date) engine=myisam;
INSERT INTO t1 VALUES('2004-13-31'),('2004-1-1');
ERROR 22007: Incorrect date value: '2004-13-31' for column 'col1' at row 1
INSERT INTO t1 VALUES ('2004-1-2'), ('2004-13-31'),('2004-1-3');
Warnings:
Warning	1265	Data truncated for column 'col1' at row 2
INSERT IGNORE INTO t1 VALUES('2004-13-31'),('2004-1-4');
Warnings:
Warning	1265	Data truncated for column 'col1' at row 1
INSERT INTO t1 VALUES ('2003-02-29');
ERROR 22007: Incorrect date value: '2003-02-29' for column 'col1' at row 1
INSERT ignore INTO t1 VALUES('2003-02-30');
Warnings:
Warning	1265	Data truncated for column 'col1' at row 1
set @@sql_mode='STRICT_ALL_TABLES,ALLOW_INVALID_DATES';
INSERT ignore INTO t1 VALUES('2003-02-31');
select * from t1;
col1
2004-01-02
0000-00-00
2004-01-03
0000-00-00
2004-01-04
0000-00-00
2003-02-31
drop table t1;
set @@sql_mode='strict_trans_tables';
CREATE TABLE t1 (col1 date) engine=innodb;
INSERT INTO t1 VALUES('2004-13-31'),('2004-1-1');
ERROR 22007: Incorrect date value: '2004-13-31' for column 'col1' at row 1
INSERT INTO t1 VALUES ('2004-1-2'), ('2004-13-31'),('2004-1-3');
ERROR 22007: Incorrect date value: '2004-13-31' for column 'col1' at row 2
INSERT IGNORE INTO t1 VALUES('2004-13-31'),('2004-1-4');
Warnings:
Warning	1265	Data truncated for column 'col1' at row 1
INSERT INTO t1 VALUES ('2003-02-29');
ERROR 22007: Incorrect date value: '2003-02-29' for column 'col1' at row 1
INSERT ignore INTO t1 VALUES('2003-02-30');
Warnings:
Warning	1265	Data truncated for column 'col1' at row 1
set @@sql_mode='STRICT_ALL_TABLES,ALLOW_INVALID_DATES';
INSERT ignore INTO t1 VALUES('2003-02-31');
select * from t1;
col1
0000-00-00
2004-01-04
0000-00-00
2003-02-31
drop table t1;
set @@sql_mode='ansi,traditional';
CREATE TABLE t1 (col1 datetime);
INSERT INTO t1 VALUES('2004-10-31 15:30:00'),('2004-02-29 15:30:00');
INSERT INTO t1 VALUES('0000-10-31 15:30:00');
INSERT INTO t1 VALUES('2004-0-31 15:30:00');
ERROR 22007: Incorrect datetime value: '2004-0-31 15:30:00' for column 'col1' at row 1
INSERT INTO t1 VALUES('2004-10-0 15:30:00');
ERROR 22007: Incorrect datetime value: '2004-10-0 15:30:00' for column 'col1' at row 1
INSERT INTO t1 VALUES('2004-09-31 15:30:00');
ERROR 22007: Incorrect datetime value: '2004-09-31 15:30:00' for column 'col1' at row 1
INSERT INTO t1 VALUES('2004-10-32 15:30:00');
ERROR 22007: Incorrect datetime value: '2004-10-32 15:30:00' for column 'col1' at row 1
INSERT INTO t1 VALUES('2003-02-29 15:30:00');
ERROR 22007: Incorrect datetime value: '2003-02-29 15:30:00' for column 'col1' at row 1
INSERT INTO t1 VALUES('2004-13-15 15:30:00');
ERROR 22007: Incorrect datetime value: '2004-13-15 15:30:00' for column 'col1' at row 1
INSERT INTO t1 VALUES('0000-00-00 15:30:00');
ERROR 22007: Incorrect datetime value: '0000-00-00 15:30:00' for column 'col1' at row 1
INSERT INTO t1 VALUES ('59');
ERROR 22007: Incorrect datetime value: '59' for column 'col1' at row 1
select * from t1;
col1
2004-10-31 15:30:00
2004-02-29 15:30:00
0000-10-31 15:30:00
drop table t1;
CREATE TABLE t1 (col1 timestamp);
INSERT INTO t1 VALUES('2004-10-31 15:30:00'),('2004-02-29 15:30:00');
INSERT INTO t1 VALUES('0000-10-31 15:30:00');
ERROR 22007: Incorrect datetime value: '0000-10-31 15:30:00' for column 'col1' at row 1
INSERT INTO t1 VALUES('2004-0-31 15:30:00');
ERROR 22007: Incorrect datetime value: '2004-0-31 15:30:00' for column 'col1' at row 1
INSERT INTO t1 VALUES('2004-10-0 15:30:00');
ERROR 22007: Incorrect datetime value: '2004-10-0 15:30:00' for column 'col1' at row 1
INSERT INTO t1 VALUES('2004-09-31 15:30:00');
ERROR 22007: Incorrect datetime value: '2004-09-31 15:30:00' for column 'col1' at row 1
INSERT INTO t1 VALUES('2004-10-32 15:30:00');
ERROR 22007: Incorrect datetime value: '2004-10-32 15:30:00' for column 'col1' at row 1
INSERT INTO t1 VALUES('2003-02-29 15:30:00');
ERROR 22007: Incorrect datetime value: '2003-02-29 15:30:00' for column 'col1' at row 1
INSERT INTO t1 VALUES('2004-13-15 15:30:00');
ERROR 22007: Incorrect datetime value: '2004-13-15 15:30:00' for column 'col1' at row 1
INSERT INTO t1 VALUES('2004-02-29 25:30:00');
ERROR 22007: Incorrect datetime value: '2004-02-29 25:30:00' for column 'col1' at row 1
INSERT INTO t1 VALUES('2004-02-29 15:65:00');
ERROR 22007: Incorrect datetime value: '2004-02-29 15:65:00' for column 'col1' at row 1
INSERT INTO t1 VALUES('2004-02-29 15:31:61');
ERROR 22007: Incorrect datetime value: '2004-02-29 15:31:61' for column 'col1' at row 1
INSERT INTO t1 VALUES('0000-00-00 15:30:00');
ERROR 22007: Incorrect datetime value: '0000-00-00 15:30:00' for column 'col1' at row 1
INSERT INTO t1 VALUES('0000-00-00 00:00:00');
ERROR 22007: Incorrect datetime value: '0000-00-00 00:00:00' for column 'col1' at row 1
INSERT IGNORE INTO t1 VALUES('0000-00-00 00:00:00');
Warnings:
Warning	1265	Data truncated for column 'col1' at row 1
INSERT INTO t1 VALUES ('59');
ERROR 22007: Incorrect datetime value: '59' for column 'col1' at row 1
set @@sql_mode='STRICT_ALL_TABLES,ALLOW_INVALID_DATES';
INSERT INTO t1 VALUES('2004-0-31 15:30:00');
ERROR 22007: Incorrect datetime value: '2004-0-31 15:30:00' for column 'col1' at row 1
INSERT INTO t1 VALUES('2004-10-0 15:30:00');
ERROR 22007: Incorrect datetime value: '2004-10-0 15:30:00' for column 'col1' at row 1
INSERT INTO t1 VALUES('2004-10-32 15:30:00');
ERROR 22007: Incorrect datetime value: '2004-10-32 15:30:00' for column 'col1' at row 1
INSERT INTO t1 VALUES('2004-02-30 15:30:04');
ERROR 22007: Incorrect datetime value: '2004-02-30 15:30:04' for column 'col1' at row 1
INSERT INTO t1 VALUES('0000-00-00 00:00:00');
set @@sql_mode='STRICT_ALL_TABLES,NO_ZERO_IN_DATE';
INSERT INTO t1 VALUES('0000-00-00 00:00:00');
set @@sql_mode='STRICT_ALL_TABLES,NO_ZERO_DATE';
INSERT INTO t1 VALUES('0000-00-00 00:00:00');
ERROR 22007: Incorrect datetime value: '0000-00-00 00:00:00' for column 'col1' at row 1
set @@sql_mode='ansi,traditional';
SELECT * FROM t1;
col1
2004-10-31 15:30:00
2004-02-29 15:30:00
0000-00-00 00:00:00
0000-00-00 00:00:00
0000-00-00 00:00:00
DROP TABLE t1;
CREATE TABLE t1 (col1 date, col2 datetime, col3 timestamp);
INSERT INTO t1 (col1) VALUES (STR_TO_DATE('15.10.2004','%d.%m.%Y'));
INSERT INTO t1 (col2) VALUES (STR_TO_DATE('15.10.2004 10.15','%d.%m.%Y %H.%i'));
INSERT INTO t1 (col3) VALUES (STR_TO_DATE('15.10.2004 10.15','%d.%m.%Y %H.%i'));
INSERT INTO t1 (col1) VALUES(STR_TO_DATE('31.10.0000 15.30','%d.%m.%Y %H.%i'));
INSERT INTO t1 (col1) VALUES(STR_TO_DATE('31.0.2004 15.30','%d.%m.%Y %H.%i'));
ERROR 22007: Incorrect date value: '2004-00-31 15:30:00' for column 'col1' at row 1
INSERT INTO t1 (col1) VALUES(STR_TO_DATE('0.10.2004 15.30','%d.%m.%Y %H.%i'));
ERROR 22007: Incorrect date value: '2004-10-00 15:30:00' for column 'col1' at row 1
INSERT INTO t1 (col1) VALUES(STR_TO_DATE('31.9.2004 15.30','%d.%m.%Y %H.%i'));
ERROR 22007: Incorrect date value: '2004-09-31 15:30:00' for column 'col1' at row 1
INSERT INTO t1 (col1) VALUES(STR_TO_DATE('32.10.2004 15.30','%d.%m.%Y %H.%i'));
ERROR HY000: Incorrect datetime value: '32.10.2004 15.30' for function str_to_time
INSERT INTO t1 (col1) VALUES(STR_TO_DATE('29.02.2003 15.30','%d.%m.%Y %H.%i'));
ERROR 22007: Incorrect date value: '2003-02-29 15:30:00' for column 'col1' at row 1
INSERT INTO t1 (col1) VALUES(STR_TO_DATE('15.13.2004 15.30','%d.%m.%Y %H.%i'));
ERROR HY000: Incorrect datetime value: '15.13.2004 15.30' for function str_to_time
INSERT INTO t1 (col1) VALUES(STR_TO_DATE('00.00.0000','%d.%m.%Y'));
ERROR 22007: Incorrect date value: '0000-00-00' for column 'col1' at row 1
INSERT INTO t1 (col2) VALUES(STR_TO_DATE('31.10.0000 15.30','%d.%m.%Y %H.%i'));
INSERT INTO t1 (col2) VALUES(STR_TO_DATE('31.0.2004 15.30','%d.%m.%Y %H.%i'));
ERROR 22007: Incorrect datetime value: '2004-00-31 15:30:00' for column 'col2' at row 1
INSERT INTO t1 (col2) VALUES(STR_TO_DATE('0.10.2004 15.30','%d.%m.%Y %H.%i'));
ERROR 22007: Incorrect datetime value: '2004-10-00 15:30:00' for column 'col2' at row 1
INSERT INTO t1 (col2) VALUES(STR_TO_DATE('31.9.2004 15.30','%d.%m.%Y %H.%i'));
ERROR 22007: Incorrect datetime value: '2004-09-31 15:30:00' for column 'col2' at row 1
INSERT INTO t1 (col2) VALUES(STR_TO_DATE('32.10.2004 15.30','%d.%m.%Y %H.%i'));
ERROR HY000: Incorrect datetime value: '32.10.2004 15.30' for function str_to_time
INSERT INTO t1 (col2) VALUES(STR_TO_DATE('29.02.2003 15.30','%d.%m.%Y %H.%i'));
ERROR 22007: Incorrect datetime value: '2003-02-29 15:30:00' for column 'col2' at row 1
INSERT INTO t1 (col2) VALUES(STR_TO_DATE('15.13.2004 15.30','%d.%m.%Y %H.%i'));
ERROR HY000: Incorrect datetime value: '15.13.2004 15.30' for function str_to_time
INSERT INTO t1 (col2) VALUES(STR_TO_DATE('00.00.0000','%d.%m.%Y'));
ERROR 22007: Incorrect datetime value: '0000-00-00' for column 'col2' at row 1
INSERT INTO t1 (col3) VALUES(STR_TO_DATE('31.10.0000 15.30','%d.%m.%Y %H.%i'));
ERROR 22007: Incorrect datetime value: '0000-10-31 15:30:00' for column 'col3' at row 1
INSERT INTO t1 (col3) VALUES(STR_TO_DATE('31.0.2004 15.30','%d.%m.%Y %H.%i'));
ERROR 22007: Incorrect datetime value: '2004-00-31 15:30:00' for column 'col3' at row 1
INSERT INTO t1 (col3) VALUES(STR_TO_DATE('0.10.2004 15.30','%d.%m.%Y %H.%i'));
ERROR 22007: Incorrect datetime value: '2004-10-00 15:30:00' for column 'col3' at row 1
INSERT INTO t1 (col3) VALUES(STR_TO_DATE('31.9.2004 15.30','%d.%m.%Y %H.%i'));
ERROR 22007: Incorrect datetime value: '2004-09-31 15:30:00' for column 'col3' at row 1
INSERT INTO t1 (col3) VALUES(STR_TO_DATE('32.10.2004 15.30','%d.%m.%Y %H.%i'));
ERROR HY000: Incorrect datetime value: '32.10.2004 15.30' for function str_to_time
INSERT INTO t1 (col3) VALUES(STR_TO_DATE('29.02.2003 15.30','%d.%m.%Y %H.%i'));
ERROR 22007: Incorrect datetime value: '2003-02-29 15:30:00' for column 'col3' at row 1
INSERT INTO t1 (col3) VALUES(STR_TO_DATE('15.13.2004 15.30','%d.%m.%Y %H.%i'));
ERROR HY000: Incorrect datetime value: '15.13.2004 15.30' for function str_to_time
INSERT INTO t1 (col3) VALUES(STR_TO_DATE('00.00.0000','%d.%m.%Y'));
ERROR 22007: Incorrect datetime value: '0000-00-00' for column 'col3' at row 1
drop table t1;
CREATE TABLE t1 (col1 date, col2 datetime, col3 timestamp);
INSERT INTO t1 (col1) VALUES (CAST('2004-10-15' AS DATE));
INSERT INTO t1 (col2) VALUES (CAST('2004-10-15 10:15' AS DATETIME));
INSERT INTO t1 (col3) VALUES (CAST('2004-10-15 10:15' AS DATETIME));
INSERT INTO t1 (col1) VALUES(CAST('0000-10-31' AS DATE));
INSERT INTO t1 (col1) VALUES(CAST('2004-10-0' AS DATE));
ERROR 22007: Incorrect date value: '2004-10-00' for column 'col1' at row 1
INSERT INTO t1 (col1) VALUES(CAST('2004-0-10' AS DATE));
ERROR 22007: Incorrect date value: '2004-00-10' for column 'col1' at row 1
INSERT INTO t1 (col1) VALUES(CAST('0000-00-00' AS DATE));
ERROR 22007: Truncated incorrect datetime value: '0000-00-00'
INSERT INTO t1 (col2) VALUES(CAST('0000-10-31 15:30' AS DATETIME));
INSERT INTO t1 (col2) VALUES(CAST('2004-10-0 15:30' AS DATETIME));
ERROR 22007: Incorrect datetime value: '2004-10-00 15:30:00' for column 'col2' at row 1
INSERT INTO t1 (col2) VALUES(CAST('2004-0-10 15:30' AS DATETIME));
ERROR 22007: Incorrect datetime value: '2004-00-10 15:30:00' for column 'col2' at row 1
INSERT INTO t1 (col2) VALUES(CAST('0000-00-00' AS DATETIME));
ERROR 22007: Truncated incorrect datetime value: '0000-00-00'
INSERT INTO t1 (col3) VALUES(CAST('0000-10-31 15:30' AS DATETIME));
ERROR 22007: Incorrect datetime value: '0000-10-31 15:30:00' for column 'col3' at row 1
INSERT INTO t1 (col3) VALUES(CAST('2004-10-0 15:30' AS DATETIME));
ERROR 22007: Incorrect datetime value: '2004-10-00 15:30:00' for column 'col3' at row 1
INSERT INTO t1 (col3) VALUES(CAST('2004-0-10 15:30' AS DATETIME));
ERROR 22007: Incorrect datetime value: '2004-00-10 15:30:00' for column 'col3' at row 1
INSERT INTO t1 (col3) VALUES(CAST('0000-00-00' AS DATETIME));
ERROR 22007: Truncated incorrect datetime value: '0000-00-00'
drop table t1;
CREATE TABLE t1 (col1 date, col2 datetime, col3 timestamp);
INSERT INTO t1 (col1) VALUES (CONVERT('2004-10-15',DATE));
INSERT INTO t1 (col2) VALUES (CONVERT('2004-10-15 10:15',DATETIME));
INSERT INTO t1 (col3) VALUES (CONVERT('2004-10-15 10:15',DATETIME));
INSERT INTO t1 (col1) VALUES(CONVERT('0000-10-31' , DATE));
INSERT INTO t1 (col1) VALUES(CONVERT('2004-10-0' , DATE));
ERROR 22007: Incorrect date value: '2004-10-00' for column 'col1' at row 1
INSERT INTO t1 (col1) VALUES(CONVERT('2004-0-10' , DATE));
ERROR 22007: Incorrect date value: '2004-00-10' for column 'col1' at row 1
INSERT INTO t1 (col1) VALUES(CONVERT('0000-00-00',DATE));
ERROR 22007: Truncated incorrect datetime value: '0000-00-00'
INSERT INTO t1 (col2) VALUES(CONVERT('0000-10-31 15:30',DATETIME));
INSERT INTO t1 (col2) VALUES(CONVERT('2004-10-0 15:30',DATETIME));
ERROR 22007: Incorrect datetime value: '2004-10-00 15:30:00' for column 'col2' at row 1
INSERT INTO t1 (col2) VALUES(CONVERT('2004-0-10 15:30',DATETIME));
ERROR 22007: Incorrect datetime value: '2004-00-10 15:30:00' for column 'col2' at row 1
INSERT INTO t1 (col2) VALUES(CONVERT('0000-00-00',DATETIME));
ERROR 22007: Truncated incorrect datetime value: '0000-00-00'
INSERT INTO t1 (col3) VALUES(CONVERT('0000-10-31 15:30',DATETIME));
ERROR 22007: Incorrect datetime value: '0000-10-31 15:30:00' for column 'col3' at row 1
INSERT INTO t1 (col3) VALUES(CONVERT('2004-10-0 15:30',DATETIME));
ERROR 22007: Incorrect datetime value: '2004-10-00 15:30:00' for column 'col3' at row 1
INSERT INTO t1 (col3) VALUES(CONVERT('2004-0-10 15:30',DATETIME));
ERROR 22007: Incorrect datetime value: '2004-00-10 15:30:00' for column 'col3' at row 1
INSERT INTO t1 (col3) VALUES(CONVERT('0000-00-00',DATETIME));
ERROR 22007: Truncated incorrect datetime value: '0000-00-00'
drop table t1;
CREATE TABLE t1(col1 TINYINT, col2 TINYINT UNSIGNED);
INSERT INTO t1 VALUES(-128,0),(0,0),(127,255),('-128','0'),('0','0'),('127','255'),(-128.0,0.0),(0.0,0.0),(127.0,255.0);
SELECT MOD(col1,0) FROM t1 WHERE col1 > 0 LIMIT 2;
MOD(col1,0)
NULL
NULL
Warnings:
Error	1365	Division by 0
Error	1365	Division by 0
INSERT INTO t1 (col1) VALUES(-129);
ERROR 22003: Out of range value adjusted for column 'col1' at row 1
INSERT INTO t1 (col1) VALUES(128);
ERROR 22003: Out of range value adjusted for column 'col1' at row 1
INSERT INTO t1 (col2) VALUES(-1);
ERROR 22003: Out of range value adjusted for column 'col2' at row 1
INSERT INTO t1 (col2) VALUES(256);
ERROR 22003: Out of range value adjusted for column 'col2' at row 1
INSERT INTO t1 (col1) VALUES('-129');
ERROR 22003: Out of range value adjusted for column 'col1' at row 1
INSERT INTO t1 (col1) VALUES('128');
ERROR 22003: Out of range value adjusted for column 'col1' at row 1
INSERT INTO t1 (col2) VALUES('-1');
ERROR 22003: Out of range value adjusted for column 'col2' at row 1
INSERT INTO t1 (col2) VALUES('256');
ERROR 22003: Out of range value adjusted for column 'col2' at row 1
INSERT INTO t1 (col1) VALUES(128.0);
ERROR 22003: Out of range value adjusted for column 'col1' at row 1
INSERT INTO t1 (col2) VALUES(-1.0);
ERROR 22003: Out of range value adjusted for column 'col2' at row 1
INSERT INTO t1 (col2) VALUES(256.0);
ERROR 22003: Out of range value adjusted for column 'col2' at row 1
SELECT MOD(col1,0) FROM t1 WHERE col1 > 0 LIMIT 1;
MOD(col1,0)
NULL
Warnings:
Error	1365	Division by 0
UPDATE t1 SET col1 = col1 - 50 WHERE col1 < 0;
ERROR 22003: Out of range value adjusted for column 'col1' at row 1
UPDATE t1 SET col2=col2 + 50 WHERE col2 > 0;
ERROR 22003: Out of range value adjusted for column 'col2' at row 3
UPDATE t1 SET col1=col1 / 0 WHERE col1 > 0;
ERROR 22012: Division by 0
set @@sql_mode='ERROR_FOR_DIVISION_BY_ZERO';
INSERT INTO t1 values (1/0,1/0);
Warnings:
Error	1365	Division by 0
Error	1365	Division by 0
set @@sql_mode='ansi,traditional';
SELECT MOD(col1,0) FROM t1 WHERE col1 > 0 LIMIT 2;
MOD(col1,0)
NULL
NULL
Warnings:
Error	1365	Division by 0
Error	1365	Division by 0
INSERT INTO t1 (col1) VALUES ('');
ERROR HY000: Incorrect integer value: '' for column 'col1' at row 1
INSERT INTO t1 (col1) VALUES ('a59b');
ERROR HY000: Incorrect integer value: 'a59b' for column 'col1' at row 1
INSERT INTO t1 (col1) VALUES ('1a');
ERROR 01000: Data truncated for column 'col1' at row 1
INSERT IGNORE INTO t1 (col1) VALUES ('2a');
Warnings:
Warning	1265	Data truncated for column 'col1' at row 1
INSERT IGNORE INTO t1 values (1/0,1/0);
Warnings:
Error	1365	Division by 0
Error	1365	Division by 0
set @@sql_mode='ansi';
INSERT INTO t1 values (1/0,1/0);
set @@sql_mode='ansi,traditional';
INSERT IGNORE INTO t1 VALUES('-129','-1'),('128','256');
Warnings:
Warning	1264	Out of range value adjusted for column 'col1' at row 1
Warning	1264	Out of range value adjusted for column 'col2' at row 1
Warning	1264	Out of range value adjusted for column 'col1' at row 2
Warning	1264	Out of range value adjusted for column 'col2' at row 2
INSERT IGNORE INTO t1 VALUES(-129.0,-1.0),(128.0,256.0);
Warnings:
Warning	1264	Out of range value adjusted for column 'col1' at row 1
Warning	1264	Out of range value adjusted for column 'col2' at row 1
Warning	1264	Out of range value adjusted for column 'col1' at row 2
Warning	1264	Out of range value adjusted for column 'col2' at row 2
UPDATE IGNORE t1 SET col2=1/NULL where col1=0;
SELECT * FROM t1;
col1	col2
-128	0
0	NULL
127	255
-128	0
0	NULL
127	255
-128	0
0	NULL
127	255
NULL	NULL
2	NULL
NULL	NULL
NULL	NULL
-128	0
127	255
-128	0
127	255
DROP TABLE t1;
CREATE TABLE t1(col1 SMALLINT, col2 SMALLINT UNSIGNED);
INSERT INTO t1 VALUES(-32768,0),(0,0),(32767,65535),('-32768','0'),('32767','65535'),(-32768.0,0.0),(32767.0,65535.0);
INSERT INTO t1 (col1) VALUES(-32769);
ERROR 22003: Out of range value adjusted for column 'col1' at row 1
INSERT INTO t1 (col1) VALUES(32768);
ERROR 22003: Out of range value adjusted for column 'col1' at row 1
INSERT INTO t1 (col2) VALUES(-1);
ERROR 22003: Out of range value adjusted for column 'col2' at row 1
INSERT INTO t1 (col2) VALUES(65536);
ERROR 22003: Out of range value adjusted for column 'col2' at row 1
INSERT INTO t1 (col1) VALUES('-32769');
ERROR 22003: Out of range value adjusted for column 'col1' at row 1
INSERT INTO t1 (col1) VALUES('32768');
ERROR 22003: Out of range value adjusted for column 'col1' at row 1
INSERT INTO t1 (col2) VALUES('-1');
ERROR 22003: Out of range value adjusted for column 'col2' at row 1
INSERT INTO t1 (col2) VALUES('65536');
ERROR 22003: Out of range value adjusted for column 'col2' at row 1
INSERT INTO t1 (col1) VALUES(-32769.0);
ERROR 22003: Out of range value adjusted for column 'col1' at row 1
INSERT INTO t1 (col1) VALUES(32768.0);
ERROR 22003: Out of range value adjusted for column 'col1' at row 1
INSERT INTO t1 (col2) VALUES(-1.0);
ERROR 22003: Out of range value adjusted for column 'col2' at row 1
INSERT INTO t1 (col2) VALUES(65536.0);
ERROR 22003: Out of range value adjusted for column 'col2' at row 1
UPDATE t1 SET col1 = col1 - 50 WHERE col1 < 0;
ERROR 22003: Out of range value adjusted for column 'col1' at row 1
UPDATE t1 SET col2 = col2 + 50 WHERE col2 > 0;
ERROR 22003: Out of range value adjusted for column 'col2' at row 3
UPDATE t1 SET col1 = col1 / 0 WHERE col1 > 0;
ERROR 22012: Division by 0
UPDATE t1 SET col1= MOD(col1,0) WHERE col1 > 0;
ERROR 22012: Division by 0
INSERT INTO t1 (col1) VALUES ('');
ERROR HY000: Incorrect integer value: '' for column 'col1' at row 1
INSERT INTO t1 (col1) VALUES ('a59b');
ERROR HY000: Incorrect integer value: 'a59b' for column 'col1' at row 1
INSERT INTO t1 (col1) VALUES ('1a');
ERROR 01000: Data truncated for column 'col1' at row 1
INSERT IGNORE INTO t1 (col1) VALUES ('2a');
Warnings:
Warning	1265	Data truncated for column 'col1' at row 1
INSERT IGNORE INTO t1 values (1/0,1/0);
Warnings:
Error	1365	Division by 0
Error	1365	Division by 0
INSERT IGNORE INTO t1 VALUES(-32769,-1),(32768,65536);
Warnings:
Warning	1264	Out of range value adjusted for column 'col1' at row 1
Warning	1264	Out of range value adjusted for column 'col2' at row 1
Warning	1264	Out of range value adjusted for column 'col1' at row 2
Warning	1264	Out of range value adjusted for column 'col2' at row 2
INSERT IGNORE INTO t1 VALUES('-32769','-1'),('32768','65536');
Warnings:
Warning	1264	Out of range value adjusted for column 'col1' at row 1
Warning	1264	Out of range value adjusted for column 'col2' at row 1
Warning	1264	Out of range value adjusted for column 'col1' at row 2
Warning	1264	Out of range value adjusted for column 'col2' at row 2
INSERT IGNORE INTO t1 VALUES(-32769,-1.0),(32768.0,65536.0);
Warnings:
Warning	1264	Out of range value adjusted for column 'col1' at row 1
Warning	1264	Out of range value adjusted for column 'col2' at row 1
Warning	1264	Out of range value adjusted for column 'col1' at row 2
Warning	1264	Out of range value adjusted for column 'col2' at row 2
UPDATE IGNORE t1 SET col2=1/NULL where col1=0;
SELECT * FROM t1;
col1	col2
-32768	0
0	NULL
32767	65535
-32768	0
32767	65535
-32768	0
32767	65535
2	NULL
NULL	NULL
-32768	0
32767	65535
-32768	0
32767	65535
-32768	0
32767	65535
DROP TABLE t1;
CREATE TABLE t1 (col1 MEDIUMINT, col2 MEDIUMINT UNSIGNED);
INSERT INTO t1 VALUES(-8388608,0),(0,0),(8388607,16777215),('-8388608','0'),('8388607','16777215'),(-8388608.0,0.0),(8388607.0,16777215.0);
INSERT INTO t1 (col1) VALUES(-8388609);
ERROR 22003: Out of range value adjusted for column 'col1' at row 1
INSERT INTO t1 (col1) VALUES(8388608);
ERROR 22003: Out of range value adjusted for column 'col1' at row 1
INSERT INTO t1 (col2) VALUES(-1);
ERROR 22003: Out of range value adjusted for column 'col2' at row 1
INSERT INTO t1 (col2) VALUES(16777216);
ERROR 22003: Out of range value adjusted for column 'col2' at row 1
INSERT INTO t1 (col1) VALUES('-8388609');
ERROR 22003: Out of range value adjusted for column 'col1' at row 1
INSERT INTO t1 (col1) VALUES('8388608');
ERROR 22003: Out of range value adjusted for column 'col1' at row 1
INSERT INTO t1 (col2) VALUES('-1');
ERROR 22003: Out of range value adjusted for column 'col2' at row 1
INSERT INTO t1 (col2) VALUES('16777216');
ERROR 22003: Out of range value adjusted for column 'col2' at row 1
INSERT INTO t1 (col1) VALUES(-8388609.0);
ERROR 22003: Out of range value adjusted for column 'col1' at row 1
INSERT INTO t1 (col1) VALUES(8388608.0);
ERROR 22003: Out of range value adjusted for column 'col1' at row 1
INSERT INTO t1 (col2) VALUES(-1.0);
ERROR 22003: Out of range value adjusted for column 'col2' at row 1
INSERT INTO t1 (col2) VALUES(16777216.0);
ERROR 22003: Out of range value adjusted for column 'col2' at row 1
UPDATE t1 SET col1 = col1 - 50 WHERE col1 < 0;
ERROR 22003: Out of range value adjusted for column 'col1' at row 1
UPDATE t1 SET col2 = col2 + 50 WHERE col2 > 0;
ERROR 22003: Out of range value adjusted for column 'col2' at row 3
UPDATE t1 SET col1 =col1 / 0 WHERE col1 > 0;
ERROR 22012: Division by 0
UPDATE t1 SET col1= MOD(col1,0) WHERE col1 > 0;
ERROR 22012: Division by 0
INSERT INTO t1 (col1) VALUES ('');
ERROR HY000: Incorrect integer value: '' for column 'col1' at row 1
INSERT INTO t1 (col1) VALUES ('a59b');
ERROR HY000: Incorrect integer value: 'a59b' for column 'col1' at row 1
INSERT INTO t1 (col1) VALUES ('1a');
ERROR 01000: Data truncated for column 'col1' at row 1
INSERT IGNORE INTO t1 (col1) VALUES ('2a');
Warnings:
Warning	1265	Data truncated for column 'col1' at row 1
INSERT IGNORE INTO t1 values (1/0,1/0);
Warnings:
Error	1365	Division by 0
Error	1365	Division by 0
INSERT IGNORE INTO t1 VALUES(-8388609,-1),(8388608,16777216);
Warnings:
Warning	1264	Out of range value adjusted for column 'col1' at row 1
Warning	1264	Out of range value adjusted for column 'col2' at row 1
Warning	1264	Out of range value adjusted for column 'col1' at row 2
Warning	1264	Out of range value adjusted for column 'col2' at row 2
INSERT IGNORE INTO t1 VALUES('-8388609','-1'),('8388608','16777216');
Warnings:
Warning	1264	Out of range value adjusted for column 'col1' at row 1
Warning	1264	Out of range value adjusted for column 'col2' at row 1
Warning	1264	Out of range value adjusted for column 'col1' at row 2
Warning	1264	Out of range value adjusted for column 'col2' at row 2
INSERT IGNORE INTO t1 VALUES(-8388609.0,-1.0),(8388608.0,16777216.0);
Warnings:
Warning	1264	Out of range value adjusted for column 'col1' at row 1
Warning	1264	Out of range value adjusted for column 'col2' at row 1
Warning	1264	Out of range value adjusted for column 'col1' at row 2
Warning	1264	Out of range value adjusted for column 'col2' at row 2
UPDATE IGNORE t1 SET col2=1/NULL where col1=0;
SELECT * FROM t1;
col1	col2
-8388608	0
0	NULL
8388607	16777215
-8388608	0
8388607	16777215
-8388608	0
8388607	16777215
2	NULL
NULL	NULL
-8388608	0
8388607	16777215
-8388608	0
8388607	16777215
-8388608	0
8388607	16777215
DROP TABLE t1;
CREATE TABLE t1 (col1 INT, col2 INT UNSIGNED);
INSERT INTO t1 VALUES(-2147483648,0),(0,0),(2147483647,4294967295),('-2147483648','0'),('2147483647','4294967295'),(-2147483648.0,0.0),(2147483647.0,4294967295.0);
INSERT INTO t1 (col1) VALUES(-2147483649);
ERROR 22003: Out of range value adjusted for column 'col1' at row 1
INSERT INTO t1 (col1) VALUES(2147643648);
ERROR 22003: Out of range value adjusted for column 'col1' at row 1
INSERT INTO t1 (col2) VALUES(-1);
ERROR 22003: Out of range value adjusted for column 'col2' at row 1
INSERT INTO t1 (col2) VALUES(4294967296);
ERROR 22003: Out of range value adjusted for column 'col2' at row 1
INSERT INTO t1 (col1) VALUES('-2147483649');
ERROR 22003: Out of range value adjusted for column 'col1' at row 1
INSERT INTO t1 (col1) VALUES('2147643648');
ERROR 22003: Out of range value adjusted for column 'col1' at row 1
INSERT INTO t1 (col2) VALUES('-1');
ERROR 22003: Out of range value adjusted for column 'col2' at row 1
INSERT INTO t1 (col2) VALUES('4294967296');
ERROR 22003: Out of range value adjusted for column 'col2' at row 1
INSERT INTO t1 (col1) VALUES(-2147483649.0);
ERROR 22003: Out of range value adjusted for column 'col1' at row 1
INSERT INTO t1 (col1) VALUES(2147643648.0);
ERROR 22003: Out of range value adjusted for column 'col1' at row 1
INSERT INTO t1 (col2) VALUES(-1.0);
ERROR 22003: Out of range value adjusted for column 'col2' at row 1
INSERT INTO t1 (col2) VALUES(4294967296.0);
ERROR 22003: Out of range value adjusted for column 'col2' at row 1
UPDATE t1 SET col1 = col1 - 50 WHERE col1 < 0;
ERROR 22003: Out of range value adjusted for column 'col1' at row 1
UPDATE t1 SET col2 =col2 + 50 WHERE col2 > 0;
ERROR 22003: Out of range value adjusted for column 'col2' at row 3
UPDATE t1 SET col1 =col1 / 0 WHERE col1 > 0;
ERROR 22012: Division by 0
UPDATE t1 SET col1= MOD(col1,0) WHERE col1 > 0;
ERROR 22012: Division by 0
INSERT INTO t1 (col1) VALUES ('');
ERROR HY000: Incorrect integer value: '' for column 'col1' at row 1
INSERT INTO t1 (col1) VALUES ('a59b');
ERROR HY000: Incorrect integer value: 'a59b' for column 'col1' at row 1
INSERT INTO t1 (col1) VALUES ('1a');
ERROR 01000: Data truncated for column 'col1' at row 1
INSERT IGNORE INTO t1 (col1) VALUES ('2a');
Warnings:
Warning	1265	Data truncated for column 'col1' at row 1
INSERT IGNORE INTO t1 values (1/0,1/0);
Warnings:
Error	1365	Division by 0
Error	1365	Division by 0
INSERT IGNORE INTO t1 values (-2147483649, -1),(2147643648,4294967296);
Warnings:
Warning	1264	Out of range value adjusted for column 'col1' at row 1
Warning	1264	Out of range value adjusted for column 'col2' at row 1
Warning	1264	Out of range value adjusted for column 'col1' at row 2
Warning	1264	Out of range value adjusted for column 'col2' at row 2
INSERT IGNORE INTO t1 values ('-2147483649', '-1'),('2147643648','4294967296');
Warnings:
Warning	1264	Out of range value adjusted for column 'col1' at row 1
Warning	1264	Out of range value adjusted for column 'col2' at row 1
Warning	1264	Out of range value adjusted for column 'col1' at row 2
Warning	1264	Out of range value adjusted for column 'col2' at row 2
INSERT IGNORE INTO t1 values (-2147483649.0, -1.0),(2147643648.0,4294967296.0);
Warnings:
Warning	1264	Out of range value adjusted for column 'col1' at row 1
Warning	1264	Out of range value adjusted for column 'col2' at row 1
Warning	1264	Out of range value adjusted for column 'col1' at row 2
Warning	1264	Out of range value adjusted for column 'col2' at row 2
UPDATE IGNORE t1 SET col2=1/NULL where col1=0;
SELECT * FROM t1;
col1	col2
-2147483648	0
0	NULL
2147483647	4294967295
-2147483648	0
2147483647	4294967295
-2147483648	0
2147483647	4294967295
2	NULL
NULL	NULL
-2147483648	0
2147483647	4294967295
-2147483648	0
2147483647	4294967295
-2147483648	0
2147483647	4294967295
DROP TABLE t1;
CREATE TABLE t1 (col1 BIGINT, col2 BIGINT UNSIGNED);
INSERT INTO t1 VALUES(-9223372036854775808,0),(0,0),(9223372036854775807,18446744073709551615);
INSERT INTO t1 VALUES('-9223372036854775808','0'),('9223372036854775807','18446744073709551615');
INSERT INTO t1 VALUES(-9223372036854774000.0,0.0),(9223372036854775700.0,1844674407370954000.0);
INSERT INTO t1 (col1) VALUES(-9223372036854775809);
ERROR 22003: Out of range value adjusted for column 'col1' at row 1
INSERT INTO t1 (col1) VALUES(9223372036854775808);
ERROR 22003: Out of range value adjusted for column 'col1' at row 1
INSERT INTO t1 (col2) VALUES(-1);
ERROR 22003: Out of range value adjusted for column 'col2' at row 1
INSERT INTO t1 (col2) VALUES(18446744073709551616);
ERROR 22003: Out of range value adjusted for column 'col2' at row 1
INSERT INTO t1 (col1) VALUES('-9223372036854775809');
ERROR 22003: Out of range value adjusted for column 'col1' at row 1
INSERT INTO t1 (col1) VALUES('9223372036854775808');
ERROR 22003: Out of range value adjusted for column 'col1' at row 1
INSERT INTO t1 (col2) VALUES('-1');
ERROR 22003: Out of range value adjusted for column 'col2' at row 1
INSERT INTO t1 (col2) VALUES('18446744073709551616');
ERROR 22003: Out of range value adjusted for column 'col2' at row 1
INSERT INTO t1 (col1) VALUES(-9223372036854785809.0);
ERROR 22003: Out of range value adjusted for column 'col1' at row 1
INSERT INTO t1 (col1) VALUES(9223372036854785808.0);
ERROR 22003: Out of range value adjusted for column 'col1' at row 1
INSERT INTO t1 (col2) VALUES(-1.0);
ERROR 22003: Out of range value adjusted for column 'col2' at row 1
INSERT INTO t1 (col2) VALUES(18446744073709551616.0);
ERROR 22003: Out of range value adjusted for column 'col2' at row 1
UPDATE t1 SET col1 =col1 / 0 WHERE col1 > 0;
ERROR 22012: Division by 0
UPDATE t1 SET col1= MOD(col1,0) WHERE col1 > 0;
ERROR 22012: Division by 0
INSERT INTO t1 (col1) VALUES ('');
ERROR HY000: Incorrect integer value: '' for column 'col1' at row 1
INSERT INTO t1 (col1) VALUES ('a59b');
ERROR HY000: Incorrect integer value: 'a59b' for column 'col1' at row 1
INSERT INTO t1 (col1) VALUES ('1a');
ERROR 01000: Data truncated for column 'col1' at row 1
INSERT IGNORE INTO t1 (col1) VALUES ('2a');
Warnings:
Warning	1265	Data truncated for column 'col1' at row 1
INSERT IGNORE INTO t1 values (1/0,1/0);
Warnings:
Error	1365	Division by 0
Error	1365	Division by 0
INSERT IGNORE INTO t1 VALUES(-9223372036854775809,-1),(9223372036854775808,18446744073709551616);
Warnings:
Warning	1264	Out of range value adjusted for column 'col1' at row 1
Warning	1264	Out of range value adjusted for column 'col2' at row 1
Warning	1264	Out of range value adjusted for column 'col1' at row 2
Warning	1264	Out of range value adjusted for column 'col2' at row 2
INSERT IGNORE INTO t1 VALUES('-9223372036854775809','-1'),('9223372036854775808','18446744073709551616');
Warnings:
Warning	1264	Out of range value adjusted for column 'col1' at row 1
Warning	1264	Out of range value adjusted for column 'col2' at row 1
Warning	1264	Out of range value adjusted for column 'col1' at row 2
Warning	1264	Out of range value adjusted for column 'col2' at row 2
INSERT IGNORE INTO t1 VALUES(-9223372036854785809.0,-1.0),(9223372036854785808.0,18446744073709551616.0);
Warnings:
Warning	1264	Out of range value adjusted for column 'col1' at row 1
Warning	1264	Out of range value adjusted for column 'col2' at row 1
Warning	1264	Out of range value adjusted for column 'col1' at row 2
Warning	1264	Out of range value adjusted for column 'col2' at row 2
UPDATE IGNORE t1 SET col2=1/NULL where col1=0;
SELECT * FROM t1;
col1	col2
-9223372036854775808	0
0	NULL
9223372036854775807	18446744073709551615
-9223372036854775808	0
9223372036854775807	18446744073709551615
-9223372036854774000	0
9223372036854775700	1844674407370954000
2	NULL
NULL	NULL
-9223372036854775808	0
9223372036854775807	18446744073709551615
-9223372036854775808	0
9223372036854775807	18446744073709551615
-9223372036854775808	0
9223372036854775807	18446744073709551615
DROP TABLE t1;
CREATE TABLE t1 (col1 NUMERIC(4,2));
INSERT INTO t1 VALUES (10.55),(10.5555),(0),(-10.55),(-10.5555),(11),(1e+01);
Warnings:
Note	1265	Data truncated for column 'col1' at row 2
Note	1265	Data truncated for column 'col1' at row 5
INSERT INTO t1 VALUES ('10.55'),('10.5555'),('-10.55'),('-10.5555'),('11'),('1e+01');
Warnings:
Note	1265	Data truncated for column 'col1' at row 2
Note	1265	Data truncated for column 'col1' at row 4
INSERT INTO t1 VALUES (101.55);
ERROR 22003: Out of range value adjusted for column 'col1' at row 1
INSERT INTO t1 VALUES (101);
ERROR 22003: Out of range value adjusted for column 'col1' at row 1
INSERT INTO t1 VALUES (-101.55);
ERROR 22003: Out of range value adjusted for column 'col1' at row 1
INSERT INTO t1 VALUES (1010.55);
ERROR 22003: Out of range value adjusted for column 'col1' at row 1
INSERT INTO t1 VALUES (1010);
ERROR 22003: Out of range value adjusted for column 'col1' at row 1
INSERT INTO t1 VALUES ('101.55');
ERROR 22003: Out of range value adjusted for column 'col1' at row 1
INSERT INTO t1 VALUES ('101');
ERROR 22003: Out of range value adjusted for column 'col1' at row 1
INSERT INTO t1 VALUES ('-101.55');
ERROR 22003: Out of range value adjusted for column 'col1' at row 1
INSERT INTO t1 VALUES ('-1010.55');
ERROR 22003: Out of range value adjusted for column 'col1' at row 1
INSERT INTO t1 VALUES ('-100E+1');
ERROR 22003: Out of range value adjusted for column 'col1' at row 1
INSERT INTO t1 VALUES ('-100E');
ERROR HY000: Incorrect decimal value: '-100E' for column 'col1' at row 1
UPDATE t1 SET col1 =col1 * 50000 WHERE col1 =11;
ERROR 22003: Out of range value adjusted for column 'col1' at row 6
UPDATE t1 SET col1 =col1 / 0 WHERE col1 > 0;
ERROR 22012: Division by 0
UPDATE t1 SET col1= MOD(col1,0) WHERE col1 > 0;
ERROR 22012: Division by 0
INSERT INTO t1 (col1) VALUES ('');
ERROR HY000: Incorrect decimal value: '' for column 'col1' at row 1
INSERT INTO t1 (col1) VALUES ('a59b');
ERROR HY000: Incorrect decimal value: 'a59b' for column 'col1' at row 1
INSERT INTO t1 (col1) VALUES ('1a');
ERROR HY000: Incorrect decimal value: '1a' for column 'col1' at row 1
INSERT IGNORE INTO t1 (col1) VALUES ('2a');
Warnings:
Note	1265	Data truncated for column 'col1' at row 1
INSERT IGNORE INTO t1 values (1/0);
Warnings:
Error	1365	Division by 0
INSERT IGNORE INTO t1 VALUES(1000),(-1000);
Warnings:
Warning	1264	Out of range value adjusted for column 'col1' at row 1
Warning	1264	Out of range value adjusted for column 'col1' at row 2
INSERT IGNORE INTO t1 VALUES('1000'),('-1000');
Warnings:
Warning	1264	Out of range value adjusted for column 'col1' at row 1
Warning	1264	Out of range value adjusted for column 'col1' at row 2
INSERT IGNORE INTO t1 VALUES(1000.0),(-1000.0);
Warnings:
Warning	1264	Out of range value adjusted for column 'col1' at row 1
Warning	1264	Out of range value adjusted for column 'col1' at row 2
UPDATE IGNORE t1 SET col1=1/NULL where col1=0;
SELECT * FROM t1;
col1
10.55
10.56
NULL
-10.55
-10.56
11.00
10.00
10.55
10.56
-10.55
-10.56
11.00
10.00
2.00
NULL
99.99
-99.99
99.99
-99.99
99.99
-99.99
DROP TABLE t1;
CREATE TABLE t1 (col1 FLOAT, col2 FLOAT UNSIGNED);
INSERT INTO t1 VALUES (-1.1E-37,0),(+3.4E+38,+3.4E+38);
INSERT INTO t1 VALUES ('-1.1E-37',0),('+3.4E+38','+3.4E+38');
INSERT INTO t1 (col1) VALUES (3E-46);
INSERT INTO t1 (col1) VALUES (+3.4E+39);
ERROR 22003: Out of range value adjusted for column 'col1' at row 1
INSERT INTO t1 (col2) VALUES (-1.1E-3);
ERROR 22003: Out of range value adjusted for column 'col2' at row 1
INSERT INTO t1 (col1) VALUES ('+3.4E+39');
ERROR 22003: Out of range value adjusted for column 'col1' at row 1
INSERT INTO t1 (col2) VALUES ('-1.1E-3');
ERROR 22003: Out of range value adjusted for column 'col2' at row 1
UPDATE t1 SET col1 =col1 * 5000 WHERE col1 > 0;
ERROR 22003: Out of range value adjusted for column 'col1' at row 2
UPDATE t1 SET col2 =col2 / 0 WHERE col2 > 0;
ERROR 22012: Division by 0
UPDATE t1 SET col2= MOD(col2,0) WHERE col2 > 0;
ERROR 22012: Division by 0
INSERT INTO t1 (col1) VALUES ('');
ERROR 01000: Data truncated for column 'col1' at row 1
INSERT INTO t1 (col1) VALUES ('a59b');
ERROR 01000: Data truncated for column 'col1' at row 1
INSERT INTO t1 (col1) VALUES ('1a');
ERROR 01000: Data truncated for column 'col1' at row 1
INSERT IGNORE INTO t1 (col1) VALUES ('2a');
Warnings:
Warning	1265	Data truncated for column 'col1' at row 1
INSERT IGNORE INTO t1 (col1) VALUES (1/0);
Warnings:
Error	1365	Division by 0
INSERT IGNORE INTO t1 VALUES (+3.4E+39,-3.4E+39);
Warnings:
Warning	1264	Out of range value adjusted for column 'col1' at row 1
Warning	1264	Out of range value adjusted for column 'col2' at row 1
INSERT IGNORE INTO t1 VALUES ('+3.4E+39','-3.4E+39');
Warnings:
Warning	1264	Out of range value adjusted for column 'col1' at row 1
Warning	1264	Out of range value adjusted for column 'col2' at row 1
SELECT * FROM t1;
col1	col2
-1.1e-37	0
3.4e+38	3.4e+38
-1.1e-37	0
3.4e+38	3.4e+38
0	NULL
2	NULL
NULL	NULL
3.40282e+38	0
3.40282e+38	0
DROP TABLE t1;
CREATE TABLE t1 (col1 DOUBLE PRECISION, col2 DOUBLE PRECISION UNSIGNED);
INSERT INTO t1 VALUES (-2.2E-307,0),(2E-307,0),(+1.7E+308,+1.7E+308);
INSERT INTO t1 VALUES ('-2.2E-307',0),('-2E-307',0),('+1.7E+308','+1.7E+308');
INSERT INTO t1 (col1) VALUES (-2.2E-330);
INSERT INTO t1 (col1) VALUES (+1.7E+309);
Got one of the listed errors
INSERT INTO t1 (col2) VALUES (-1.1E-3);
ERROR 22003: Out of range value adjusted for column 'col2' at row 1
INSERT INTO t1 (col1) VALUES ('+1.8E+309');
ERROR 22003: Out of range value adjusted for column 'col1' at row 1
INSERT INTO t1 (col2) VALUES ('-1.2E-3');
ERROR 22003: Out of range value adjusted for column 'col2' at row 1
UPDATE t1 SET col1 =col1 * 5000 WHERE col1 > 0;
ERROR 22003: Out of range value adjusted for column 'col1' at row 3
UPDATE t1 SET col2 =col2 / 0 WHERE col2 > 0;
ERROR 22012: Division by 0
UPDATE t1 SET col2= MOD(col2,0) WHERE col2 > 0;
ERROR 22012: Division by 0
INSERT INTO t1 (col1) VALUES ('');
ERROR 01000: Data truncated for column 'col1' at row 1
INSERT INTO t1 (col1) VALUES ('a59b');
ERROR 01000: Data truncated for column 'col1' at row 1
INSERT INTO t1 (col1) VALUES ('1a');
ERROR 01000: Data truncated for column 'col1' at row 1
INSERT IGNORE INTO t1 (col1) VALUES ('2a');
Warnings:
Warning	1265	Data truncated for column 'col1' at row 1
INSERT IGNORE INTO t1 (col1) values (1/0);
Warnings:
Error	1365	Division by 0
INSERT IGNORE INTO t1 VALUES (+1.9E+309,-1.9E+309);
ERROR 22007: Illegal double '1.9E+309' value found during parsing
INSERT IGNORE INTO t1 VALUES ('+2.0E+309','-2.0E+309');
Warnings:
Warning	1264	Out of range value adjusted for column 'col1' at row 1
Warning	1264	Out of range value adjusted for column 'col2' at row 1
Warning	1264	Out of range value adjusted for column 'col2' at row 1
SELECT * FROM t1;
col1	col2
-2.2e-307	0
1e-303	0
1.7e+308	1.7e+308
-2.2e-307	0
-2e-307	0
1.7e+308	1.7e+308
0	NULL
2	NULL
NULL	NULL
1.79769313486232e+308	0
DROP TABLE t1;
CREATE TABLE t1 (col1 CHAR(5), col2 VARCHAR(6));
INSERT INTO t1 VALUES ('hello', 'hello'),('he', 'he'),('hello   ', 'hello ');
INSERT INTO t1 (col1) VALUES ('hellobob');
ERROR 22001: Data too long for column 'col1' at row 1
INSERT INTO t1 (col2) VALUES ('hellobob');
ERROR 22001: Data too long for column 'col2' at row 1
INSERT INTO t1 (col2) VALUES ('hello  ');
Warnings:
Note	1265	Data truncated for column 'col2' at row 1
UPDATE t1 SET col1 ='hellobob' WHERE col1 ='he';
ERROR 22001: Data too long for column 'col1' at row 2
UPDATE t1 SET col2 ='hellobob' WHERE col2 ='he';
ERROR 22001: Data too long for column 'col2' at row 2
INSERT IGNORE INTO t1 VALUES ('hellobob', 'hellobob');
Warnings:
Warning	1265	Data truncated for column 'col1' at row 1
Warning	1265	Data truncated for column 'col2' at row 1
UPDATE IGNORE t1 SET col2 ='hellotrudy' WHERE col2 ='he';
Warnings:
Warning	1265	Data truncated for column 'col2' at row 2
SELECT * FROM t1;
col1	col2
hello	hello
he	hellot
hello	hello 
NULL	hello 
hello	hellob
DROP TABLE t1;
CREATE TABLE t1 (col1 enum('red','blue','green'));
INSERT INTO t1 VALUES ('red'),('blue'),('green');
INSERT INTO t1 (col1) VALUES ('yellow');
ERROR 01000: Data truncated for column 'col1' at row 1
INSERT INTO t1 (col1) VALUES ('redd');
ERROR 01000: Data truncated for column 'col1' at row 1
INSERT INTO t1 VALUES ('');
ERROR 01000: Data truncated for column 'col1' at row 1
UPDATE t1 SET col1 ='yellow' WHERE col1 ='green';
ERROR 01000: Data truncated for column 'col1' at row 3
INSERT IGNORE INTO t1 VALUES ('yellow');
Warnings:
Warning	1265	Data truncated for column 'col1' at row 1
UPDATE IGNORE t1 SET col1 ='yellow' WHERE col1 ='blue';
Warnings:
Warning	1265	Data truncated for column 'col1' at row 2
SELECT * FROM t1;
col1
red

green

DROP TABLE t1;
CREATE TABLE t1 (col1 INT NOT NULL, col2 CHAR(5) NOT NULL, col3 DATE NOT NULL);
INSERT INTO t1 VALUES (100, 'hello', '2004-08-20');
INSERT INTO t1 (col1,col2,col3) VALUES (101, 'hell2', '2004-08-21');
INSERT INTO t1 (col1,col2,col3) VALUES (NULL, '', '2004-01-01');
ERROR 23000: Column 'col1' cannot be null
INSERT INTO t1 (col1,col2,col3) VALUES (102, NULL, '2004-01-01');
ERROR 23000: Column 'col2' cannot be null
INSERT INTO t1 VALUES (103,'',NULL);
ERROR 23000: Column 'col3' cannot be null
UPDATE t1 SET col1=NULL WHERE col1 =100;
ERROR 22004: Column was set to data type implicit default; NULL supplied for NOT NULL column 'col1' at row 1
UPDATE t1 SET col2 =NULL WHERE col2 ='hello';
ERROR 22004: Column was set to data type implicit default; NULL supplied for NOT NULL column 'col2' at row 1
UPDATE t1 SET col2 =NULL where col3 IS NOT NULL;
ERROR 22004: Column was set to data type implicit default; NULL supplied for NOT NULL column 'col2' at row 1
INSERT IGNORE INTO t1 values (NULL,NULL,NULL);
Warnings:
Warning	1263	Column was set to data type implicit default; NULL supplied for NOT NULL column 'col1' at row 1
Warning	1263	Column was set to data type implicit default; NULL supplied for NOT NULL column 'col2' at row 1
Warning	1263	Column was set to data type implicit default; NULL supplied for NOT NULL column 'col3' at row 1
SELECT * FROM t1;
col1	col2	col3
100	hello	2004-08-20
101	hell2	2004-08-21
0		0000-00-00
DROP TABLE t1;
CREATE TABLE t1 (col1 INT NOT NULL default 99, col2 CHAR(6) NOT NULL);
SHOW CREATE TABLE t1;
Table	Create Table
t1	CREATE TABLE "t1" (
  "col1" int(11) NOT NULL default '99',
  "col2" char(6) NOT NULL
)
INSERT INTO t1 VALUES (1, 'hello');
INSERT INTO t1 (col2) VALUES ('hello2');
INSERT INTO t1 (col2) VALUES (NULL);
ERROR 23000: Column 'col2' cannot be null
INSERT INTO t1 (col1) VALUES (2);
ERROR HY000: Field 'col2' doesn't have a default value
INSERT INTO t1 VALUES(default(col1),default(col2));
ERROR HY000: Field 'col2' doesn't have a default value
INSERT INTO t1 (col1) SELECT 1;
ERROR HY000: Field 'col2' doesn't have a default value
INSERT INTO t1 SELECT 1,NULL;
ERROR 22004: Column was set to data type implicit default; NULL supplied for NOT NULL column 'col2' at row 1
INSERT IGNORE INTO t1 values (NULL,NULL);
Warnings:
Warning	1263	Column was set to data type implicit default; NULL supplied for NOT NULL column 'col1' at row 1
Warning	1263	Column was set to data type implicit default; NULL supplied for NOT NULL column 'col2' at row 1
INSERT IGNORE INTO t1 (col1) values (3);
Warnings:
Warning	1364	Field 'col2' doesn't have a default value
INSERT IGNORE INTO t1 () values ();
Warnings:
Warning	1364	Field 'col2' doesn't have a default value
SELECT * FROM t1;
col1	col2
1	hello
99	hello2
0	
3	
99	
DROP TABLE t1;
set sql_mode='traditional';
create table t1 (charcol char(255), varcharcol varchar(255),
binarycol binary(255), varbinarycol varbinary(255), tinytextcol tinytext,
tinyblobcol tinyblob);
insert into t1 (charcol) values (repeat('x',256));
ERROR 22001: Data too long for column 'charcol' at row 1
insert into t1 (varcharcol) values (repeat('x',256));
ERROR 22001: Data too long for column 'varcharcol' at row 1
insert into t1 (binarycol) values (repeat('x',256));
ERROR 22001: Data too long for column 'binarycol' at row 1
insert into t1 (varbinarycol) values (repeat('x',256));
ERROR 22001: Data too long for column 'varbinarycol' at row 1
insert into t1 (tinytextcol) values (repeat('x',256));
ERROR 22001: Data too long for column 'tinytextcol' at row 1
insert into t1 (tinyblobcol) values (repeat('x',256));
ERROR 22001: Data too long for column 'tinyblobcol' at row 1
select * from t1;
charcol	varcharcol	binarycol	varbinarycol	tinytextcol	tinyblobcol
drop table t1;
set sql_mode='traditional';
create table t1 (col1 datetime);
insert into t1 values(STR_TO_DATE('31.10.2004 15.30 abc','%d.%m.%Y %H.%i'));
ERROR 22007: Truncated incorrect datetime value: '31.10.2004 15.30 abc'
insert into t1 values(STR_TO_DATE('32.10.2004 15.30','%d.%m.%Y %H.%i'));
ERROR HY000: Incorrect datetime value: '32.10.2004 15.30' for function str_to_time
insert into t1 values(STR_TO_DATE('2004.12.12 22:22:33 AM','%Y.%m.%d %r'));
ERROR HY000: Incorrect time value: '22:22:33 AM' for function str_to_time
insert into t1 values(STR_TO_DATE('2004.12.12 abc','%Y.%m.%d %T'));
ERROR HY000: Incorrect time value: 'abc' for function str_to_time
set sql_mode='';
insert into t1 values(STR_TO_DATE('31.10.2004 15.30 abc','%d.%m.%Y %H.%i'));
Warnings:
Warning	1292	Truncated incorrect datetime value: '31.10.2004 15.30 abc'
insert into t1 values(STR_TO_DATE('32.10.2004 15.30','%d.%m.%Y %H.%i'));
Warnings:
Error	1411	Incorrect datetime value: '32.10.2004 15.30' for function str_to_time
insert into t1 values(STR_TO_DATE('2004.12.12 22:22:33 AM','%Y.%m.%d %r'));
Warnings:
Error	1411	Incorrect time value: '22:22:33 AM' for function str_to_time
insert into t1 values(STR_TO_DATE('2004.12.12 abc','%Y.%m.%d %T'));
Warnings:
Error	1411	Incorrect time value: 'abc' for function str_to_time
insert into t1 values(STR_TO_DATE('31.10.2004 15.30','%d.%m.%Y %H.%i'));
insert into t1 values(STR_TO_DATE('2004.12.12 11:22:33 AM','%Y.%m.%d %r'));
insert into t1 values(STR_TO_DATE('2004.12.12 10:22:59','%Y.%m.%d %T'));
select * from t1;
col1
2004-10-31 15:30:00
NULL
NULL
NULL
2004-10-31 15:30:00
2004-12-12 11:22:33
2004-12-12 10:22:59
set sql_mode='traditional';
select count(*) from t1 where STR_TO_DATE('2004.12.12 10:22:61','%Y.%m.%d %T') IS NULL;
count(*)
7
Warnings:
Error	1411	Incorrect datetime value: '2004.12.12 10:22:61' for function str_to_time
Error	1411	Incorrect datetime value: '2004.12.12 10:22:61' for function str_to_time
Error	1411	Incorrect datetime value: '2004.12.12 10:22:61' for function str_to_time
drop table t1;
create table t1 (col1 char(3), col2 integer);
insert into t1 (col1) values (cast(1000 as char(3)));
ERROR 22007: Truncated incorrect CHAR(3) value: '1000'
insert into t1 (col1) values (cast(1000E+0 as char(3)));
ERROR 22007: Truncated incorrect CHAR(3) value: '1000'
insert into t1 (col1) values (cast(1000.0 as char(3)));
ERROR 22007: Truncated incorrect CHAR(3) value: '1000.0'
insert into t1 (col2) values (cast('abc' as signed integer));
ERROR 22007: Truncated incorrect INTEGER value: 'abc'
insert into t1 (col2) values (10E+0 + 'a');
ERROR 22007: Truncated incorrect DOUBLE value: 'a'
insert into t1 (col2) values (cast('10a' as unsigned integer));
ERROR 22007: Truncated incorrect INTEGER value: '10a'
insert into t1 (col2) values (cast('10' as unsigned integer));
insert into t1 (col2) values (cast('10' as signed integer));
insert into t1 (col2) values (10E+0 + '0 ');
select * from t1;
col1	col2
NULL	10
NULL	10
NULL	10
drop table t1;
create table t1 (col1 date, col2 datetime, col3 timestamp);
insert into t1 values (0,0,0);
ERROR 22007: Incorrect date value: '0' for column 'col1' at row 1
insert into t1 values (0.0,0.0,0.0);
ERROR 22007: Incorrect date value: '0' for column 'col1' at row 1
insert into t1 (col1) values (convert('0000-00-00',date));
ERROR 22007: Truncated incorrect datetime value: '0000-00-00'
insert into t1 (col1) values (cast('0000-00-00' as date));
ERROR 22007: Truncated incorrect datetime value: '0000-00-00'
set sql_mode='no_zero_date';
insert into t1 values (0,0,0);
Warnings:
Warning	1264	Out of range value adjusted for column 'col1' at row 1
Warning	1264	Out of range value adjusted for column 'col2' at row 1
Warning	1265	Data truncated for column 'col3' at row 1
insert into t1 values (0.0,0.0,0.0);
Warnings:
Warning	1264	Out of range value adjusted for column 'col1' at row 1
Warning	1264	Out of range value adjusted for column 'col2' at row 1
Warning	1265	Data truncated for column 'col3' at row 1
drop table t1;
set sql_mode='traditional';
create table t1 (col1 date);
insert ignore into t1 values ('0000-00-00');
Warnings:
Warning	1265	Data truncated for column 'col1' at row 1
insert into t1 select * from t1;
ERROR 22007: Incorrect date value: '0000-00-00' for column 'col1' at row 1
insert ignore into t1 values ('0000-00-00');
Warnings:
Warning	1265	Data truncated for column 'col1' at row 1
insert ignore into t1 (col1) values (cast('0000-00-00' as date));
Warnings:
Warning	1292	Truncated incorrect datetime value: '0000-00-00'
insert into t1 select * from t1;
ERROR 22007: Incorrect date value: '0000-00-00' for column 'col1' at row 1
alter table t1 modify col1 datetime;
ERROR 22007: Incorrect datetime value: '0000-00-00' for column 'col1' at row 1
alter ignore table t1 modify col1 datetime;
Warnings:
Warning	1264	Out of range value adjusted for column 'col1' at row 1
Warning	1264	Out of range value adjusted for column 'col1' at row 2
insert into t1 select * from t1;
ERROR 22007: Incorrect datetime value: '0000-00-00 00:00:00' for column 'col1' at row 1
select * from t1;
col1
0000-00-00 00:00:00
0000-00-00 00:00:00
NULL
drop table t1;
create table t1 (col1 tinyint);
drop procedure if exists t1;
Warnings:
Note	1305	PROCEDURE t1 does not exist
create procedure t1 () begin declare exit handler for sqlexception
select'a'; insert into t1 values (200); end;|
call t1();
a
a
select * from t1;
col1
drop procedure t1;
drop table t1;
set sql_mode=@org_mode;
SET @@sql_mode = 'traditional';
CREATE TABLE t1 (i int not null);
INSERT INTO t1 VALUES ();
ERROR HY000: Field 'i' doesn't have a default value
INSERT INTO t1 VALUES (DEFAULT);
ERROR HY000: Field 'i' doesn't have a default value
INSERT INTO t1 VALUES (DEFAULT(i));
ERROR HY000: Field 'i' doesn't have a default value
ALTER TABLE t1 ADD j int;
INSERT INTO t1 SET j = 1;
ERROR HY000: Field 'i' doesn't have a default value
INSERT INTO t1 SET j = 1, i = DEFAULT;
ERROR HY000: Field 'i' doesn't have a default value
INSERT INTO t1 SET j = 1, i = DEFAULT(i);
ERROR HY000: Field 'i' doesn't have a default value
INSERT INTO t1 VALUES (DEFAULT,1);
ERROR HY000: Field 'i' doesn't have a default value
DROP TABLE t1;
SET @@sql_mode = '';
CREATE TABLE t1 (i int not null);
INSERT INTO t1 VALUES ();
Warnings:
Warning	1364	Field 'i' doesn't have a default value
INSERT INTO t1 VALUES (DEFAULT);
Warnings:
Warning	1364	Field 'i' doesn't have a default value
INSERT INTO t1 VALUES (DEFAULT(i));
ERROR HY000: Field 'i' doesn't have a default value
ALTER TABLE t1 ADD j int;
INSERT INTO t1 SET j = 1;
Warnings:
Warning	1364	Field 'i' doesn't have a default value
INSERT INTO t1 SET j = 1, i = DEFAULT;
Warnings:
Warning	1364	Field 'i' doesn't have a default value
INSERT INTO t1 SET j = 1, i = DEFAULT(i);
ERROR HY000: Field 'i' doesn't have a default value
INSERT INTO t1 VALUES (DEFAULT,1);
Warnings:
Warning	1364	Field 'i' doesn't have a default value
DROP TABLE t1;
set @@sql_mode='traditional';
create table t1(a varchar(65537));
ERROR 42000: Column length too big for column 'a' (max = 65535); use BLOB or TEXT instead
create table t1(a varbinary(65537));
ERROR 42000: Column length too big for column 'a' (max = 65535); use BLOB or TEXT instead
set @@sql_mode='traditional';
create table t1(a int, b date not null);
alter table t1 modify a bigint unsigned not null;
show create table t1;
Table	Create Table
t1	CREATE TABLE `t1` (
  `a` bigint(20) unsigned NOT NULL,
  `b` date NOT NULL
) ENGINE=MyISAM DEFAULT CHARSET=latin1
drop table t1;
set @@sql_mode='traditional';
create table t1 (d date);
insert into t1 values ('2000-10-00');
ERROR 22007: Incorrect date value: '2000-10-00' for column 'd' at row 1
insert into t1 values (1000);
ERROR 22007: Incorrect date value: '1000' for column 'd' at row 1
insert into t1 values ('2000-10-01');
update t1 set d = 1100;
ERROR 22007: Incorrect date value: '1100' for column 'd' at row 1
select * from t1;
d
2000-10-01
drop table t1;
set @@sql_mode='traditional';
create table t1(a int, b timestamp);
alter table t1 add primary key(a);
show create table t1;
Table	Create Table
t1	CREATE TABLE `t1` (
  `a` int(11) NOT NULL default '0',
  `b` timestamp NOT NULL default CURRENT_TIMESTAMP on update CURRENT_TIMESTAMP,
  PRIMARY KEY  (`a`)
) ENGINE=MyISAM DEFAULT CHARSET=latin1
drop table t1;
create table t1(a int, b timestamp default 20050102030405);
alter table t1 add primary key(a);
show create table t1;
Table	Create Table
t1	CREATE TABLE `t1` (
  `a` int(11) NOT NULL default '0',
  `b` timestamp NOT NULL default '2005-01-02 03:04:05',
  PRIMARY KEY  (`a`)
) ENGINE=MyISAM DEFAULT CHARSET=latin1
drop table t1;
set @@sql_mode='traditional';
create table t1(a bit(2));
insert into t1 values(b'101');
ERROR 22001: Data too long for column 'a' at row 1
select * from t1;
a
drop table t1;
set sql_mode='traditional';
create table t1 (date date not null);
create table t2 select date from t1;
show create table t2;
Table	Create Table
t2	CREATE TABLE `t2` (
  `date` date NOT NULL
) ENGINE=MyISAM DEFAULT CHARSET=latin1
drop table t2,t1;
set @@sql_mode= @org_mode;
set @@sql_mode='traditional';
create table t1 (i int)
comment '123456789*123456789*123456789*123456789*123456789*
         123456789*123456789*123456789*123456789*123456789*';
ERROR HY000: Too long comment for table 't1'
create table t1 (
i int comment
'123456789*123456789*123456789*123456789*
 123456789*123456789*123456789*123456789*
 123456789*123456789*123456789*123456789*
 123456789*123456789*123456789*123456789*
 123456789*123456789*123456789*123456789*
 123456789*123456789*123456789*123456789*
 123456789*123456789*123456789*123456789*');
ERROR HY000: Too long comment for field 'i'
set @@sql_mode= @org_mode;
create table t1
(i int comment
'123456789*123456789*123456789*123456789*
  123456789*123456789*123456789*123456789*
  123456789*123456789*123456789*123456789*
  123456789*123456789*123456789*123456789*
  123456789*123456789*123456789*123456789*
  123456789*123456789*123456789*123456789*
  123456789*123456789*123456789*123456789*');
Warnings:
Warning	1105	Unknown error
select column_name, column_comment from information_schema.columns where
table_schema = 'test' and table_name = 't1';
column_name	column_comment
i	123456789*123456789*123456789*123456789*
  123456789*123456789*123456789*123456789*
  123456789*123456789*123456789*123456789*
  123456789*123456789*123456789*123456789*
  123456789*123456789*123456789*123456789*
  123456789*123456789*123456789*123456789*
drop table t1;
set names utf8;
create table t1 (i int)
comment '123456789*123456789*123456789*123456789*123456789*123456789*';
show create table t1;
Table	Create Table
t1	CREATE TABLE `t1` (
  `i` int(11) default NULL
) ENGINE=MyISAM DEFAULT CHARSET=latin1 COMMENT='123456789*123456789*123456789*123456789*123456789*123456789*'
drop table t1;
<<<<<<< HEAD
set sql_mode= 'traditional';
create table t1(col1 tinyint, col2 tinyint unsigned, 
col3 smallint, col4 smallint unsigned,
col5 mediumint, col6 mediumint unsigned,
col7 int, col8 int unsigned,
col9 bigint, col10 bigint unsigned);
insert into t1(col1) values('-');
ERROR HY000: Incorrect integer value: '-' for column 'col1' at row 1
insert into t1(col2) values('+');
ERROR HY000: Incorrect integer value: '+' for column 'col2' at row 1
insert into t1(col3) values('-');
ERROR HY000: Incorrect integer value: '-' for column 'col3' at row 1
insert into t1(col4) values('+');
ERROR HY000: Incorrect integer value: '+' for column 'col4' at row 1
insert into t1(col5) values('-');
ERROR HY000: Incorrect integer value: '-' for column 'col5' at row 1
insert into t1(col6) values('+');
ERROR HY000: Incorrect integer value: '+' for column 'col6' at row 1
insert into t1(col7) values('-');
ERROR HY000: Incorrect integer value: '-' for column 'col7' at row 1
insert into t1(col8) values('+');
ERROR HY000: Incorrect integer value: '+' for column 'col8' at row 1
insert into t1(col9) values('-');
ERROR HY000: Incorrect integer value: '-' for column 'col9' at row 1
insert into t1(col10) values('+');
ERROR HY000: Incorrect integer value: '+' for column 'col10' at row 1
drop table t1;
set sql_mode='traditional';
create table t1(a year);
insert into t1 values ('-');
ERROR HY000: Incorrect integer value: '-' for column 'a' at row 1
insert into t1 values ('+');
ERROR HY000: Incorrect integer value: '+' for column 'a' at row 1
insert into t1 values ('');
ERROR HY000: Incorrect integer value: '' for column 'a' at row 1
insert into t1 values ('2000a');
ERROR 01000: Data truncated for column 'a' at row 1
insert into t1 values ('2E3x');
ERROR 01000: Data truncated for column 'a' at row 1
drop table t1;
set sql_mode='traditional';
create table t1 (f1 set('a','a'));
ERROR HY000: Column 'f1' has duplicated value 'a' in SET
create table t1 (f1 enum('a','a'));
ERROR HY000: Column 'f1' has duplicated value 'a' in ENUM
=======
set @@sql_mode='NO_ZERO_DATE';
create table t1(a datetime not null);
select count(*) from t1 where a is null;
count(*)
0
drop table t1;
>>>>>>> d7797398
End of 5.0 tests<|MERGE_RESOLUTION|>--- conflicted
+++ resolved
@@ -1346,7 +1346,6 @@
   `i` int(11) default NULL
 ) ENGINE=MyISAM DEFAULT CHARSET=latin1 COMMENT='123456789*123456789*123456789*123456789*123456789*123456789*'
 drop table t1;
-<<<<<<< HEAD
 set sql_mode= 'traditional';
 create table t1(col1 tinyint, col2 tinyint unsigned, 
 col3 smallint, col4 smallint unsigned,
@@ -1392,12 +1391,10 @@
 ERROR HY000: Column 'f1' has duplicated value 'a' in SET
 create table t1 (f1 enum('a','a'));
 ERROR HY000: Column 'f1' has duplicated value 'a' in ENUM
-=======
 set @@sql_mode='NO_ZERO_DATE';
 create table t1(a datetime not null);
 select count(*) from t1 where a is null;
 count(*)
 0
 drop table t1;
->>>>>>> d7797398
 End of 5.0 tests