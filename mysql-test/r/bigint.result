--- conflicted
+++ resolved
@@ -362,18 +362,6 @@
 -9223372036854775808
 Warnings:
 Error	1292	Truncated incorrect DECIMAL value: ''
-<<<<<<< HEAD
-create table t1 select -9223372036854775808 bi;
-describe t1;
-Field	Type	Null	Key	Default	Extra
-bi	bigint(20)	NO		0	
-drop table t1;
-create table t1 select -9223372036854775809 bi;
-describe t1;
-Field	Type	Null	Key	Default	Extra
-bi	decimal(19,0)	NO		0	
-drop table t1;
-=======
 select -9223372036854775808;
 Catalog	Database	Table	Table_alias	Column	Column_alias	Type	Length	Max length	Is_null	Flags	Decimals	Charsetnr
 def					-9223372036854775808	8	20	20	N	32897	0	63
@@ -400,4 +388,13 @@
 select -(-9223372036854775808), -(-(-9223372036854775808));
 -(-9223372036854775808)	-(-(-9223372036854775808))
 9223372036854775808	-9223372036854775808
->>>>>>> dac7ce2d
+create table t1 select -9223372036854775808 bi;
+describe t1;
+Field	Type	Null	Key	Default	Extra
+bi	bigint(20)	NO		0	
+drop table t1;
+create table t1 select -9223372036854775809 bi;
+describe t1;
+Field	Type	Null	Key	Default	Extra
+bi	decimal(19,0)	NO		0	
+drop table t1;