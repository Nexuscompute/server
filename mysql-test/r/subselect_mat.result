set @subselect_mat_test_optimizer_switch_value='materialization=on,in_to_exists=off,semijoin=off';
set @subselect_sj_mat_tmp= @@optimizer_switch;
set optimizer_switch=ifnull(@subselect_mat_test_optimizer_switch_value, 'semijoin=on,firstmatch=on,loosescan=on,semijoin_with_cache=on');
set optimizer_switch='mrr=on,mrr_sort_keys=on,index_condition_pushdown=on';
set @optimizer_switch_local_default= @@optimizer_switch;
set @save_join_cache_level=@@join_cache_level;
set join_cache_level=1;
drop table if exists t1, t2, t3, t4, t5, t1i, t2i, t3i;
drop table if exists columns;
drop table if exists t1_16, t2_16, t3_16;
drop view if exists v1, v2, v1m, v2m;
create table t1 (a1 char(8), a2 char(8));
create table t2 (b1 char(8), b2 char(8));
create table t3 (c1 char(8), c2 char(8));
insert into t1 values ('1 - 00', '2 - 00');
insert into t1 values ('1 - 01', '2 - 01');
insert into t1 values ('1 - 02', '2 - 02');
insert into t2 values ('1 - 01', '2 - 01');
insert into t2 values ('1 - 01', '2 - 01');
insert into t2 values ('1 - 02', '2 - 02');
insert into t2 values ('1 - 02', '2 - 02');
insert into t2 values ('1 - 03', '2 - 03');
insert into t3 values ('1 - 01', '2 - 01');
insert into t3 values ('1 - 02', '2 - 02');
insert into t3 values ('1 - 03', '2 - 03');
insert into t3 values ('1 - 04', '2 - 04');
create table t1i (a1 char(8), a2 char(8));
create table t2i (b1 char(8), b2 char(8));
create table t3i (c1 char(8), c2 char(8));
create index it1i1 on t1i (a1);
create index it1i2 on t1i (a2);
create index it1i3 on t1i (a1, a2);
create index it2i1 on t2i (b1);
create index it2i2 on t2i (b2);
create index it2i3 on t2i (b1, b2);
create index it3i1 on t3i (c1);
create index it3i2 on t3i (c2);
create index it3i3 on t3i (c1, c2);
insert into t1i select * from t1;
insert into t2i select * from t2;
insert into t3i select * from t3;
set @@optimizer_switch='materialization=on,in_to_exists=off,firstmatch=off';
/******************************************************************************
* Simple tests.
******************************************************************************/
# non-indexed nullable fields
explain extended
select * from t1 where a1 in (select b1 from t2 where b1 > '0');
id	select_type	table	type	possible_keys	key	key_len	ref	rows	filtered	Extra
1	PRIMARY	t1	ALL	NULL	NULL	NULL	NULL	3	100.00	Using where
2	MATERIALIZED	t2	ALL	NULL	NULL	NULL	NULL	5	100.00	Using where
Warnings:
Note	1003	select `test`.`t1`.`a1` AS `a1`,`test`.`t1`.`a2` AS `a2` from `test`.`t1` where <expr_cache><`test`.`t1`.`a1`>(<in_optimizer>(`test`.`t1`.`a1`,`test`.`t1`.`a1` in ( <materialize> (select `test`.`t2`.`b1` from `test`.`t2` where `test`.`t2`.`b1` > '0' ), <primary_index_lookup>(`test`.`t1`.`a1` in <temporary table> on distinct_key where `test`.`t1`.`a1` = `<subquery2>`.`b1`))))
select * from t1 where a1 in (select b1 from t2 where b1 > '0');
a1	a2
1 - 01	2 - 01
1 - 02	2 - 02
explain extended
select * from t1 where a1 in (select b1 from t2 where b1 > '0' group by b1);
id	select_type	table	type	possible_keys	key	key_len	ref	rows	filtered	Extra
1	PRIMARY	t1	ALL	NULL	NULL	NULL	NULL	3	100.00	Using where
2	MATERIALIZED	t2	ALL	NULL	NULL	NULL	NULL	5	100.00	Using where
Warnings:
Note	1003	select `test`.`t1`.`a1` AS `a1`,`test`.`t1`.`a2` AS `a2` from `test`.`t1` where <expr_cache><`test`.`t1`.`a1`>(<in_optimizer>(`test`.`t1`.`a1`,`test`.`t1`.`a1` in ( <materialize> (select `test`.`t2`.`b1` from `test`.`t2` where `test`.`t2`.`b1` > '0' ), <primary_index_lookup>(`test`.`t1`.`a1` in <temporary table> on distinct_key where `test`.`t1`.`a1` = `<subquery2>`.`b1`))))
select * from t1 where a1 in (select b1 from t2 where b1 > '0' group by b1);
a1	a2
1 - 01	2 - 01
1 - 02	2 - 02
explain extended
select * from t1 where (a1, a2) in (select b1, b2 from t2 where b1 > '0' group by b1, b2);
id	select_type	table	type	possible_keys	key	key_len	ref	rows	filtered	Extra
1	PRIMARY	t1	ALL	NULL	NULL	NULL	NULL	3	100.00	Using where
2	MATERIALIZED	t2	ALL	NULL	NULL	NULL	NULL	5	100.00	Using where
Warnings:
Note	1003	select `test`.`t1`.`a1` AS `a1`,`test`.`t1`.`a2` AS `a2` from `test`.`t1` where <expr_cache><`test`.`t1`.`a1`,`test`.`t1`.`a2`>(<in_optimizer>((`test`.`t1`.`a1`,`test`.`t1`.`a2`),(`test`.`t1`.`a1`,`test`.`t1`.`a2`) in ( <materialize> (select `test`.`t2`.`b1`,`test`.`t2`.`b2` from `test`.`t2` where `test`.`t2`.`b1` > '0' ), <primary_index_lookup>(`test`.`t1`.`a1` in <temporary table> on distinct_key where `test`.`t1`.`a1` = `<subquery2>`.`b1` and `test`.`t1`.`a2` = `<subquery2>`.`b2`))))
select * from t1 where (a1, a2) in (select b1, b2 from t2 where b1 > '0' group by b1, b2);
a1	a2
1 - 01	2 - 01
1 - 02	2 - 02
explain extended
select * from t1 where (a1, a2) in (select b1, min(b2) from t2 where b1 > '0' group by b1);
id	select_type	table	type	possible_keys	key	key_len	ref	rows	filtered	Extra
1	PRIMARY	t1	ALL	NULL	NULL	NULL	NULL	3	100.00	Using where
2	MATERIALIZED	t2	ALL	NULL	NULL	NULL	NULL	5	100.00	Using where; Using temporary
Warnings:
Note	1003	select `test`.`t1`.`a1` AS `a1`,`test`.`t1`.`a2` AS `a2` from `test`.`t1` where <expr_cache><`test`.`t1`.`a1`,`test`.`t1`.`a2`>(<in_optimizer>((`test`.`t1`.`a1`,`test`.`t1`.`a2`),(`test`.`t1`.`a1`,`test`.`t1`.`a2`) in ( <materialize> (select `test`.`t2`.`b1`,min(`test`.`t2`.`b2`) from `test`.`t2` where `test`.`t2`.`b1` > '0' group by `test`.`t2`.`b1` ), <primary_index_lookup>(`test`.`t1`.`a1` in <temporary table> on distinct_key where `test`.`t1`.`a1` = `<subquery2>`.`b1` and `test`.`t1`.`a2` = `<subquery2>`.`min(b2)`))))
select * from t1 where (a1, a2) in (select b1, min(b2) from t2 where b1 > '0' group by b1);
a1	a2
1 - 01	2 - 01
1 - 02	2 - 02
explain extended
select * from t1i where a1 in (select b1 from t2i where b1 > '0');
id	select_type	table	type	possible_keys	key	key_len	ref	rows	filtered	Extra
1	PRIMARY	t1i	index	NULL	_it1_idx	#	NULL	3	100.00	Using where; 
2	MATERIALIZED	t2i	index	it2i1,it2i3	it2i1	#	NULL	5	100.00	Using where; 
Warnings:
Note	1003	select `test`.`t1i`.`a1` AS `a1`,`test`.`t1i`.`a2` AS `a2` from `test`.`t1i` where <expr_cache><`test`.`t1i`.`a1`>(<in_optimizer>(`test`.`t1i`.`a1`,`test`.`t1i`.`a1` in ( <materialize> (select `test`.`t2i`.`b1` from `test`.`t2i` where `test`.`t2i`.`b1` > '0' ), <primary_index_lookup>(`test`.`t1i`.`a1` in <temporary table> on distinct_key where `test`.`t1i`.`a1` = `<subquery2>`.`b1`))))
select * from t1i where a1 in (select b1 from t2i where b1 > '0');
a1	a2
1 - 01	2 - 01
1 - 02	2 - 02
explain extended
select * from t1i where a1 in (select max(b1) from t2i where b1 > '0' group by b1);
id	select_type	table	type	possible_keys	key	key_len	ref	rows	filtered	Extra
1	PRIMARY	t1i	index	NULL	#	18	#	3	100.00	#
2	MATERIALIZED	t2i	range	it2i1,it2i3	#	9	#	5	100.00	#
Warnings:
Note	1003	select `test`.`t1i`.`a1` AS `a1`,`test`.`t1i`.`a2` AS `a2` from `test`.`t1i` where <expr_cache><`test`.`t1i`.`a1`>(<in_optimizer>(`test`.`t1i`.`a1`,`test`.`t1i`.`a1` in ( <materialize> (select max(`test`.`t2i`.`b1`) from `test`.`t2i` where `test`.`t2i`.`b1` > '0' group by `test`.`t2i`.`b1` ), <primary_index_lookup>(`test`.`t1i`.`a1` in <temporary table> on distinct_key where `test`.`t1i`.`a1` = `<subquery2>`.`max(b1)`))))
select * from t1i where a1 in (select max(b1) from t2i where b1 > '0' group by b1);
a1	a2
1 - 01	2 - 01
1 - 02	2 - 02
explain extended
select * from t1i where (a1, a2) in (select b1, b2 from t2i where b1 > '0');
id	select_type	table	type	possible_keys	key	key_len	ref	rows	filtered	Extra
1	PRIMARY	t1i	index	NULL	_it1_idx	#	NULL	3	100.00	Using where; 
2	MATERIALIZED	t2i	index	it2i1,it2i3	it2i3	#	NULL	5	100.00	Using where; 
Warnings:
Note	1003	select `test`.`t1i`.`a1` AS `a1`,`test`.`t1i`.`a2` AS `a2` from `test`.`t1i` where <expr_cache><`test`.`t1i`.`a1`,`test`.`t1i`.`a2`>(<in_optimizer>((`test`.`t1i`.`a1`,`test`.`t1i`.`a2`),(`test`.`t1i`.`a1`,`test`.`t1i`.`a2`) in ( <materialize> (select `test`.`t2i`.`b1`,`test`.`t2i`.`b2` from `test`.`t2i` where `test`.`t2i`.`b1` > '0' ), <primary_index_lookup>(`test`.`t1i`.`a1` in <temporary table> on distinct_key where `test`.`t1i`.`a1` = `<subquery2>`.`b1` and `test`.`t1i`.`a2` = `<subquery2>`.`b2`))))
select * from t1i where (a1, a2) in (select b1, b2 from t2i where b1 > '0');
a1	a2
1 - 01	2 - 01
1 - 02	2 - 02
explain extended
select * from t1i where (a1, a2) in (select b1, max(b2) from t2i where b1 > '0' group by b1);
id	select_type	table	type	possible_keys	key	key_len	ref	rows	filtered	Extra
1	PRIMARY	t1i	index	NULL	#	#	#	3	100.00	#
2	MATERIALIZED	t2i	range	it2i1,it2i3	#	#	#	3	100.00	#
Warnings:
Note	1003	select `test`.`t1i`.`a1` AS `a1`,`test`.`t1i`.`a2` AS `a2` from `test`.`t1i` where <expr_cache><`test`.`t1i`.`a1`,`test`.`t1i`.`a2`>(<in_optimizer>((`test`.`t1i`.`a1`,`test`.`t1i`.`a2`),(`test`.`t1i`.`a1`,`test`.`t1i`.`a2`) in ( <materialize> (select `test`.`t2i`.`b1`,max(`test`.`t2i`.`b2`) from `test`.`t2i` where `test`.`t2i`.`b1` > '0' group by `test`.`t2i`.`b1` ), <primary_index_lookup>(`test`.`t1i`.`a1` in <temporary table> on distinct_key where `test`.`t1i`.`a1` = `<subquery2>`.`b1` and `test`.`t1i`.`a2` = `<subquery2>`.`max(b2)`))))
select * from t1i where (a1, a2) in (select b1, max(b2) from t2i where b1 > '0' group by b1);
a1	a2
1 - 01	2 - 01
1 - 02	2 - 02
explain extended
select * from t1i where (a1, a2) in (select b1, min(b2) from t2i where b1 > '0' group by b1);
id	select_type	table	type	possible_keys	key	key_len	ref	rows	filtered	Extra
1	PRIMARY	t1i	index	NULL	#	#	#	3	100.00	#
2	MATERIALIZED	t2i	range	it2i1,it2i3	#	#	#	3	100.00	#
Warnings:
Note	1003	select `test`.`t1i`.`a1` AS `a1`,`test`.`t1i`.`a2` AS `a2` from `test`.`t1i` where <expr_cache><`test`.`t1i`.`a1`,`test`.`t1i`.`a2`>(<in_optimizer>((`test`.`t1i`.`a1`,`test`.`t1i`.`a2`),(`test`.`t1i`.`a1`,`test`.`t1i`.`a2`) in ( <materialize> (select `test`.`t2i`.`b1`,min(`test`.`t2i`.`b2`) from `test`.`t2i` where `test`.`t2i`.`b1` > '0' group by `test`.`t2i`.`b1` ), <primary_index_lookup>(`test`.`t1i`.`a1` in <temporary table> on distinct_key where `test`.`t1i`.`a1` = `<subquery2>`.`b1` and `test`.`t1i`.`a2` = `<subquery2>`.`min(b2)`))))
select * from t1i where (a1, a2) in (select b1, min(b2) from t2i where b1 > '0' group by b1);
a1	a2
1 - 01	2 - 01
1 - 02	2 - 02
explain extended
select * from t1 where (a1, a2) in (select b1, max(b2) from t2i group by b1);
id	select_type	table	type	possible_keys	key	key_len	ref	rows	filtered	Extra
1	PRIMARY	t1	ALL	NULL	NULL	NULL	NULL	3	100.00	Using where
2	MATERIALIZED	t2i	range	NULL	it2i3	9	NULL	3	100.00	Using index for group-by
Warnings:
Note	1003	select `test`.`t1`.`a1` AS `a1`,`test`.`t1`.`a2` AS `a2` from `test`.`t1` where <expr_cache><`test`.`t1`.`a1`,`test`.`t1`.`a2`>(<in_optimizer>((`test`.`t1`.`a1`,`test`.`t1`.`a2`),(`test`.`t1`.`a1`,`test`.`t1`.`a2`) in ( <materialize> (select `test`.`t2i`.`b1`,max(`test`.`t2i`.`b2`) from `test`.`t2i` group by `test`.`t2i`.`b1` ), <primary_index_lookup>(`test`.`t1`.`a1` in <temporary table> on distinct_key where `test`.`t1`.`a1` = `<subquery2>`.`b1` and `test`.`t1`.`a2` = `<subquery2>`.`max(b2)`))))
select * from t1 where (a1, a2) in (select b1, max(b2) from t2i group by b1);
a1	a2
1 - 01	2 - 01
1 - 02	2 - 02
prepare st1 from "explain select * from t1 where (a1, a2) in (select b1, max(b2) from t2i group by b1)";
execute st1;
id	select_type	table	type	possible_keys	key	key_len	ref	rows	Extra
1	PRIMARY	t1	ALL	NULL	NULL	NULL	NULL	3	Using where
2	MATERIALIZED	t2i	range	NULL	it2i3	9	NULL	3	Using index for group-by
execute st1;
id	select_type	table	type	possible_keys	key	key_len	ref	rows	Extra
1	PRIMARY	t1	ALL	NULL	NULL	NULL	NULL	3	Using where
2	MATERIALIZED	t2i	range	NULL	it2i3	9	NULL	3	Using index for group-by
prepare st2 from "select * from t1 where (a1, a2) in (select b1, max(b2) from t2i group by b1)";
execute st2;
a1	a2
1 - 01	2 - 01
1 - 02	2 - 02
execute st2;
a1	a2
1 - 01	2 - 01
1 - 02	2 - 02
explain extended
select * from t1 where (a1, a2) in (select b1, min(b2) from t2i where b1 > '0' group by b1);
id	select_type	table	type	possible_keys	key	key_len	ref	rows	filtered	Extra
1	PRIMARY	t1	ALL	NULL	NULL	NULL	NULL	3	100.00	Using where
2	MATERIALIZED	t2i	range	it2i1,it2i3	it2i3	18	NULL	3	100.00	Using where; Using index for group-by
Warnings:
Note	1003	select `test`.`t1`.`a1` AS `a1`,`test`.`t1`.`a2` AS `a2` from `test`.`t1` where <expr_cache><`test`.`t1`.`a1`,`test`.`t1`.`a2`>(<in_optimizer>((`test`.`t1`.`a1`,`test`.`t1`.`a2`),(`test`.`t1`.`a1`,`test`.`t1`.`a2`) in ( <materialize> (select `test`.`t2i`.`b1`,min(`test`.`t2i`.`b2`) from `test`.`t2i` where `test`.`t2i`.`b1` > '0' group by `test`.`t2i`.`b1` ), <primary_index_lookup>(`test`.`t1`.`a1` in <temporary table> on distinct_key where `test`.`t1`.`a1` = `<subquery2>`.`b1` and `test`.`t1`.`a2` = `<subquery2>`.`min(b2)`))))
select * from t1 where (a1, a2) in (select b1, min(b2) from t2i where b1 > '0' group by b1);
a1	a2
1 - 01	2 - 01
1 - 02	2 - 02
select * from t1 where (a1, a2) in (select b1, min(b2) from t2i limit 1,1);
ERROR 42000: This version of MariaDB doesn't yet support 'LIMIT & IN/ALL/ANY/SOME subquery'
set @save_optimizer_switch=@@optimizer_switch;
set @@optimizer_switch=@optimizer_switch_local_default;
set @@optimizer_switch='semijoin=off';
prepare st1 from
"select * from t1 where (a1, a2) in (select b1, min(b2) from t2 where b1 > '0' group by b1)";
set @@optimizer_switch=@optimizer_switch_local_default;
set @@optimizer_switch='materialization=off,in_to_exists=on';
execute st1;
a1	a2
1 - 01	2 - 01
1 - 02	2 - 02
set @@optimizer_switch=@optimizer_switch_local_default;
set @@optimizer_switch='semijoin=off';
execute st1;
a1	a2
1 - 01	2 - 01
1 - 02	2 - 02
set @@optimizer_switch=@optimizer_switch_local_default;
set @@optimizer_switch='materialization=off,in_to_exists=on';
prepare st1 from
"select * from t1 where (a1, a2) in (select b1, min(b2) from t2 where b1 > '0' group by b1)";
set @@optimizer_switch=@optimizer_switch_local_default;
set @@optimizer_switch='semijoin=off';
execute st1;
a1	a2
1 - 01	2 - 01
1 - 02	2 - 02
set @@optimizer_switch=@optimizer_switch_local_default;
set @@optimizer_switch='materialization=off,in_to_exists=on';
execute st1;
a1	a2
1 - 01	2 - 01
1 - 02	2 - 02
set @@optimizer_switch=@save_optimizer_switch;
explain extended
select * from t1 where (a1, a2) in (select b1, b2 from t2 order by b1, b2);
id	select_type	table	type	possible_keys	key	key_len	ref	rows	filtered	Extra
1	PRIMARY	t1	ALL	NULL	NULL	NULL	NULL	3	100.00	Using where
2	MATERIALIZED	t2	ALL	NULL	NULL	NULL	NULL	5	100.00	
Warnings:
Note	1003	select `test`.`t1`.`a1` AS `a1`,`test`.`t1`.`a2` AS `a2` from `test`.`t1` where <expr_cache><`test`.`t1`.`a1`,`test`.`t1`.`a2`>(<in_optimizer>((`test`.`t1`.`a1`,`test`.`t1`.`a2`),(`test`.`t1`.`a1`,`test`.`t1`.`a2`) in ( <materialize> (select `test`.`t2`.`b1`,`test`.`t2`.`b2` from `test`.`t2` order by `test`.`t2`.`b1`,`test`.`t2`.`b2` ), <primary_index_lookup>(`test`.`t1`.`a1` in <temporary table> on distinct_key where `test`.`t1`.`a1` = `<subquery2>`.`b1` and `test`.`t1`.`a2` = `<subquery2>`.`b2`))))
select * from t1 where (a1, a2) in (select b1, b2 from t2 order by b1, b2);
a1	a2
1 - 01	2 - 01
1 - 02	2 - 02
explain extended
select * from t1i where (a1, a2) in (select b1, b2 from t2i order by b1, b2);
id	select_type	table	type	possible_keys	key	key_len	ref	rows	filtered	Extra
1	PRIMARY	t1i	index	NULL	it1i3	18	NULL	3	100.00	Using where; Using index
2	MATERIALIZED	t2i	index	NULL	it2i3	18	NULL	5	100.00	Using index
Warnings:
Note	1003	select `test`.`t1i`.`a1` AS `a1`,`test`.`t1i`.`a2` AS `a2` from `test`.`t1i` where <expr_cache><`test`.`t1i`.`a1`,`test`.`t1i`.`a2`>(<in_optimizer>((`test`.`t1i`.`a1`,`test`.`t1i`.`a2`),(`test`.`t1i`.`a1`,`test`.`t1i`.`a2`) in ( <materialize> (select `test`.`t2i`.`b1`,`test`.`t2i`.`b2` from `test`.`t2i` order by `test`.`t2i`.`b1`,`test`.`t2i`.`b2` ), <primary_index_lookup>(`test`.`t1i`.`a1` in <temporary table> on distinct_key where `test`.`t1i`.`a1` = `<subquery2>`.`b1` and `test`.`t1i`.`a2` = `<subquery2>`.`b2`))))
select * from t1i where (a1, a2) in (select b1, b2 from t2i order by b1, b2);
a1	a2
1 - 01	2 - 01
1 - 02	2 - 02
/******************************************************************************
* Views, UNIONs, several levels of nesting.
******************************************************************************/
# materialize the result of subquery over temp-table view
create algorithm=merge view v1 as
select b1, c2 from t2, t3 where b2 > c2;
create algorithm=merge view v2 as
select b1, c2 from t2, t3 group by b2, c2;
Warnings:
Warning	1354	View merge algorithm can't be used here for now (assumed undefined algorithm)
create algorithm=temptable view v1m as
select b1, c2 from t2, t3 where b2 > c2;
create algorithm=temptable view v2m as
select b1, c2 from t2, t3 group by b2, c2;
select * from v1 where (c2, b1) in (select c2, b1 from v2 where b1 is not null);
b1	c2
1 - 02	2 - 01
1 - 02	2 - 01
1 - 03	2 - 01
1 - 03	2 - 02
select * from v1 where (c2, b1) in (select distinct c2, b1 from v2 where b1 is not null);
b1	c2
1 - 02	2 - 01
1 - 02	2 - 01
1 - 03	2 - 01
1 - 03	2 - 02
select * from v1m where (c2, b1) in (select c2, b1 from v2m where b1 is not null);
b1	c2
1 - 02	2 - 01
1 - 02	2 - 01
1 - 03	2 - 01
1 - 03	2 - 02
select * from v1m where (c2, b1) in (select distinct c2, b1 from v2m where b1 is not null);
b1	c2
1 - 02	2 - 01
1 - 02	2 - 01
1 - 03	2 - 01
1 - 03	2 - 02
drop view v1, v2, v1m, v2m;
explain extended
select * from t1
where (a1, a2) in (select b1, b2 from t2 where b1 >  '0') and
(a1, a2) in (select c1, c2 from t3
where (c1, c2) in (select b1, b2 from t2i where b2 > '0'));
id	select_type	table	type	possible_keys	key	key_len	ref	rows	filtered	Extra
1	PRIMARY	t1	ALL	NULL	NULL	NULL	NULL	3	100.00	Using where
3	MATERIALIZED	t3	ALL	NULL	NULL	NULL	NULL	4	100.00	Using where
4	MATERIALIZED	t2i	index	it2i2	it2i3	18	NULL	5	100.00	Using where; Using index
2	MATERIALIZED	t2	ALL	NULL	NULL	NULL	NULL	5	100.00	Using where
Warnings:
Note	1003	select `test`.`t1`.`a1` AS `a1`,`test`.`t1`.`a2` AS `a2` from `test`.`t1` where <expr_cache><`test`.`t1`.`a1`,`test`.`t1`.`a2`>(<in_optimizer>((`test`.`t1`.`a1`,`test`.`t1`.`a2`),(`test`.`t1`.`a1`,`test`.`t1`.`a2`) in ( <materialize> (select `test`.`t2`.`b1`,`test`.`t2`.`b2` from `test`.`t2` where `test`.`t2`.`b1` > '0' ), <primary_index_lookup>(`test`.`t1`.`a1` in <temporary table> on distinct_key where `test`.`t1`.`a1` = `<subquery2>`.`b1` and `test`.`t1`.`a2` = `<subquery2>`.`b2`)))) and <expr_cache><`test`.`t1`.`a1`,`test`.`t1`.`a2`>(<in_optimizer>((`test`.`t1`.`a1`,`test`.`t1`.`a2`),(`test`.`t1`.`a1`,`test`.`t1`.`a2`) in ( <materialize> (select `test`.`t3`.`c1`,`test`.`t3`.`c2` from `test`.`t3` where <expr_cache><`test`.`t3`.`c1`,`test`.`t3`.`c2`>(<in_optimizer>((`test`.`t3`.`c1`,`test`.`t3`.`c2`),(`test`.`t3`.`c1`,`test`.`t3`.`c2`) in ( <materialize> (select `test`.`t2i`.`b1`,`test`.`t2i`.`b2` from `test`.`t2i` where `test`.`t2i`.`b2` > '0' ), <primary_index_lookup>(`test`.`t3`.`c1` in <temporary table> on distinct_key where `test`.`t3`.`c1` = `<subquery4>`.`b1` and `test`.`t3`.`c2` = `<subquery4>`.`b2`)))) ), <primary_index_lookup>(`test`.`t1`.`a1` in <temporary table> on distinct_key where `test`.`t1`.`a1` = `<subquery3>`.`c1` and `test`.`t1`.`a2` = `<subquery3>`.`c2`))))
select * from t1
where (a1, a2) in (select b1, b2 from t2 where b1 >  '0') and
(a1, a2) in (select c1, c2 from t3
where (c1, c2) in (select b1, b2 from t2i where b2 > '0'));
a1	a2
1 - 01	2 - 01
1 - 02	2 - 02
explain extended
select * from t1i
where (a1, a2) in (select b1, b2 from t2i where b1 >  '0') and
(a1, a2) in (select c1, c2 from t3i
where (c1, c2) in (select b1, b2 from t2i where b2 > '0'));
id	select_type	table	type	possible_keys	key	key_len	ref	rows	filtered	Extra
1	PRIMARY	t1i	index	NULL	#	#	#	3	100.00	#
3	MATERIALIZED	t3i	index	NULL	#	#	#	4	100.00	#
4	MATERIALIZED	t2i	index	it2i2	#	#	#	5	100.00	#
2	MATERIALIZED	t2i	index	it2i1,it2i3	#	#	#	5	100.00	#
Warnings:
Note	1003	select `test`.`t1i`.`a1` AS `a1`,`test`.`t1i`.`a2` AS `a2` from `test`.`t1i` where <expr_cache><`test`.`t1i`.`a1`,`test`.`t1i`.`a2`>(<in_optimizer>((`test`.`t1i`.`a1`,`test`.`t1i`.`a2`),(`test`.`t1i`.`a1`,`test`.`t1i`.`a2`) in ( <materialize> (select `test`.`t2i`.`b1`,`test`.`t2i`.`b2` from `test`.`t2i` where `test`.`t2i`.`b1` > '0' ), <primary_index_lookup>(`test`.`t1i`.`a1` in <temporary table> on distinct_key where `test`.`t1i`.`a1` = `<subquery2>`.`b1` and `test`.`t1i`.`a2` = `<subquery2>`.`b2`)))) and <expr_cache><`test`.`t1i`.`a1`,`test`.`t1i`.`a2`>(<in_optimizer>((`test`.`t1i`.`a1`,`test`.`t1i`.`a2`),(`test`.`t1i`.`a1`,`test`.`t1i`.`a2`) in ( <materialize> (select `test`.`t3i`.`c1`,`test`.`t3i`.`c2` from `test`.`t3i` where <expr_cache><`test`.`t3i`.`c1`,`test`.`t3i`.`c2`>(<in_optimizer>((`test`.`t3i`.`c1`,`test`.`t3i`.`c2`),(`test`.`t3i`.`c1`,`test`.`t3i`.`c2`) in ( <materialize> (select `test`.`t2i`.`b1`,`test`.`t2i`.`b2` from `test`.`t2i` where `test`.`t2i`.`b2` > '0' ), <primary_index_lookup>(`test`.`t3i`.`c1` in <temporary table> on distinct_key where `test`.`t3i`.`c1` = `<subquery4>`.`b1` and `test`.`t3i`.`c2` = `<subquery4>`.`b2`)))) ), <primary_index_lookup>(`test`.`t1i`.`a1` in <temporary table> on distinct_key where `test`.`t1i`.`a1` = `<subquery3>`.`c1` and `test`.`t1i`.`a2` = `<subquery3>`.`c2`))))
select * from t1i
where (a1, a2) in (select b1, b2 from t2i where b1 >  '0') and
(a1, a2) in (select c1, c2 from t3i
where (c1, c2) in (select b1, b2 from t2i where b2 > '0'));
a1	a2
1 - 01	2 - 01
1 - 02	2 - 02
explain extended
select * from t1
where (a1, a2) in (select b1, b2 from t2
where b2 in (select c2 from t3 where c2 LIKE '%02') or
b2 in (select c2 from t3 where c2 LIKE '%03')) and
(a1, a2) in (select c1, c2 from t3
where (c1, c2) in (select b1, b2 from t2i where b2 > '0'));
id	select_type	table	type	possible_keys	key	key_len	ref	rows	filtered	Extra
1	PRIMARY	t1	ALL	NULL	NULL	NULL	NULL	3	100.00	Using where
5	MATERIALIZED	t3	ALL	NULL	NULL	NULL	NULL	4	100.00	Using where
6	MATERIALIZED	t2i	index	it2i2	it2i3	18	NULL	5	100.00	Using where; Using index
2	MATERIALIZED	t2	ALL	NULL	NULL	NULL	NULL	5	100.00	Using where
4	MATERIALIZED	t3	ALL	NULL	NULL	NULL	NULL	4	100.00	Using where
3	MATERIALIZED	t3	ALL	NULL	NULL	NULL	NULL	4	100.00	Using where
Warnings:
Note	1003	select `test`.`t1`.`a1` AS `a1`,`test`.`t1`.`a2` AS `a2` from `test`.`t1` where <expr_cache><`test`.`t1`.`a1`,`test`.`t1`.`a2`>(<in_optimizer>((`test`.`t1`.`a1`,`test`.`t1`.`a2`),(`test`.`t1`.`a1`,`test`.`t1`.`a2`) in ( <materialize> (select `test`.`t2`.`b1`,`test`.`t2`.`b2` from `test`.`t2` where <expr_cache><`test`.`t2`.`b2`>(<in_optimizer>(`test`.`t2`.`b2`,`test`.`t2`.`b2` in ( <materialize> (select `test`.`t3`.`c2` from `test`.`t3` where `test`.`t3`.`c2` like '%02' ), <primary_index_lookup>(`test`.`t2`.`b2` in <temporary table> on distinct_key where `test`.`t2`.`b2` = `<subquery3>`.`c2`)))) or <expr_cache><`test`.`t2`.`b2`>(<in_optimizer>(`test`.`t2`.`b2`,`test`.`t2`.`b2` in ( <materialize> (select `test`.`t3`.`c2` from `test`.`t3` where `test`.`t3`.`c2` like '%03' ), <primary_index_lookup>(`test`.`t2`.`b2` in <temporary table> on distinct_key where `test`.`t2`.`b2` = `<subquery4>`.`c2`)))) ), <primary_index_lookup>(`test`.`t1`.`a1` in <temporary table> on distinct_key where `test`.`t1`.`a1` = `<subquery2>`.`b1` and `test`.`t1`.`a2` = `<subquery2>`.`b2`)))) and <expr_cache><`test`.`t1`.`a1`,`test`.`t1`.`a2`>(<in_optimizer>((`test`.`t1`.`a1`,`test`.`t1`.`a2`),(`test`.`t1`.`a1`,`test`.`t1`.`a2`) in ( <materialize> (select `test`.`t3`.`c1`,`test`.`t3`.`c2` from `test`.`t3` where <expr_cache><`test`.`t3`.`c1`,`test`.`t3`.`c2`>(<in_optimizer>((`test`.`t3`.`c1`,`test`.`t3`.`c2`),(`test`.`t3`.`c1`,`test`.`t3`.`c2`) in ( <materialize> (select `test`.`t2i`.`b1`,`test`.`t2i`.`b2` from `test`.`t2i` where `test`.`t2i`.`b2` > '0' ), <primary_index_lookup>(`test`.`t3`.`c1` in <temporary table> on distinct_key where `test`.`t3`.`c1` = `<subquery6>`.`b1` and `test`.`t3`.`c2` = `<subquery6>`.`b2`)))) ), <primary_index_lookup>(`test`.`t1`.`a1` in <temporary table> on distinct_key where `test`.`t1`.`a1` = `<subquery5>`.`c1` and `test`.`t1`.`a2` = `<subquery5>`.`c2`))))
select * from t1
where (a1, a2) in (select b1, b2 from t2
where b2 in (select c2 from t3 where c2 LIKE '%02') or
b2 in (select c2 from t3 where c2 LIKE '%03')) and
(a1, a2) in (select c1, c2 from t3
where (c1, c2) in (select b1, b2 from t2i where b2 > '0'));
a1	a2
1 - 02	2 - 02
explain extended
select * from t1
where (a1, a2) in (select b1, b2 from t2
where b2 in (select c2 from t3 t3a where c1 = a1) or
b2 in (select c2 from t3 t3b where c2 LIKE '%03')) and
(a1, a2) in (select c1, c2 from t3 t3c
where (c1, c2) in (select b1, b2 from t2i where b2 > '0'));
id	select_type	table	type	possible_keys	key	key_len	ref	rows	filtered	Extra
1	PRIMARY	t1	ALL	NULL	NULL	NULL	NULL	3	100.00	Using where
5	MATERIALIZED	t3c	ALL	NULL	NULL	NULL	NULL	4	100.00	Using where
6	MATERIALIZED	t2i	index	it2i2	it2i3	18	NULL	5	100.00	Using where; Using index
2	DEPENDENT SUBQUERY	t2	ALL	NULL	NULL	NULL	NULL	5	100.00	Using where
4	MATERIALIZED	t3b	ALL	NULL	NULL	NULL	NULL	4	100.00	Using where
3	DEPENDENT SUBQUERY	t3a	ALL	NULL	NULL	NULL	NULL	4	100.00	Using where
Warnings:
Note	1276	Field or reference 'test.t1.a1' of SELECT #3 was resolved in SELECT #1
Note	1003	select `test`.`t1`.`a1` AS `a1`,`test`.`t1`.`a2` AS `a2` from `test`.`t1` where <expr_cache><`test`.`t1`.`a1`,`test`.`t1`.`a2`>(<in_optimizer>((`test`.`t1`.`a1`,`test`.`t1`.`a2`),<exists>(select `test`.`t2`.`b1`,`test`.`t2`.`b2` from `test`.`t2` where (<expr_cache><`test`.`t2`.`b2`,`test`.`t1`.`a1`>(<in_optimizer>(`test`.`t2`.`b2`,<exists>(select `test`.`t3a`.`c2` from `test`.`t3` `t3a` where `test`.`t3a`.`c1` = `test`.`t1`.`a1` and <cache>(`test`.`t2`.`b2`) = `test`.`t3a`.`c2`))) or <expr_cache><`test`.`t2`.`b2`>(<in_optimizer>(`test`.`t2`.`b2`,`test`.`t2`.`b2` in ( <materialize> (select `test`.`t3b`.`c2` from `test`.`t3` `t3b` where `test`.`t3b`.`c2` like '%03' ), <primary_index_lookup>(`test`.`t2`.`b2` in <temporary table> on distinct_key where `test`.`t2`.`b2` = `<subquery4>`.`c2`))))) and <cache>(`test`.`t1`.`a1`) = `test`.`t2`.`b1` and <cache>(`test`.`t1`.`a2`) = `test`.`t2`.`b2`))) and <expr_cache><`test`.`t1`.`a1`,`test`.`t1`.`a2`>(<in_optimizer>((`test`.`t1`.`a1`,`test`.`t1`.`a2`),(`test`.`t1`.`a1`,`test`.`t1`.`a2`) in ( <materialize> (select `test`.`t3c`.`c1`,`test`.`t3c`.`c2` from `test`.`t3` `t3c` where <expr_cache><`test`.`t3c`.`c1`,`test`.`t3c`.`c2`>(<in_optimizer>((`test`.`t3c`.`c1`,`test`.`t3c`.`c2`),(`test`.`t3c`.`c1`,`test`.`t3c`.`c2`) in ( <materialize> (select `test`.`t2i`.`b1`,`test`.`t2i`.`b2` from `test`.`t2i` where `test`.`t2i`.`b2` > '0' ), <primary_index_lookup>(`test`.`t3c`.`c1` in <temporary table> on distinct_key where `test`.`t3c`.`c1` = `<subquery6>`.`b1` and `test`.`t3c`.`c2` = `<subquery6>`.`b2`)))) ), <primary_index_lookup>(`test`.`t1`.`a1` in <temporary table> on distinct_key where `test`.`t1`.`a1` = `<subquery5>`.`c1` and `test`.`t1`.`a2` = `<subquery5>`.`c2`))))
select * from t1
where (a1, a2) in (select b1, b2 from t2
where b2 in (select c2 from t3 t3a where c1 = a1) or
b2 in (select c2 from t3 t3b where c2 LIKE '%03')) and
(a1, a2) in (select c1, c2 from t3 t3c
where (c1, c2) in (select b1, b2 from t2i where b2 > '0'));
a1	a2
1 - 01	2 - 01
1 - 02	2 - 02
explain extended
(select * from t1
where (a1, a2) in (select b1, b2 from t2
where b2 in (select c2 from t3 where c2 LIKE '%02') or
b2 in (select c2 from t3 where c2 LIKE '%03')
group by b1, b2) and
(a1, a2) in (select c1, c2 from t3
where (c1, c2) in (select b1, b2 from t2i where b2 > '0')))
UNION
(select * from t1i
where (a1, a2) in (select b1, b2 from t2i where b1 >  '0') and
(a1, a2) in (select c1, c2 from t3i
where (c1, c2) in (select b1, b2 from t2i where b2 > '0')));
id	select_type	table	type	possible_keys	key	key_len	ref	rows	filtered	Extra
1	PRIMARY	t1	ALL	NULL	#	#	#	3	100.00	#
5	MATERIALIZED	t3	ALL	NULL	#	#	#	4	100.00	#
6	MATERIALIZED	t2i	index	it2i2	#	#	#	5	100.00	#
2	MATERIALIZED	t2	ALL	NULL	#	#	#	5	100.00	#
4	MATERIALIZED	t3	ALL	NULL	#	#	#	4	100.00	#
3	MATERIALIZED	t3	ALL	NULL	#	#	#	4	100.00	#
7	UNION	t1i	index	NULL	#	#	#	3	100.00	#
9	MATERIALIZED	t3i	index	NULL	#	#	#	4	100.00	#
10	MATERIALIZED	t2i	index	it2i2	#	#	#	5	100.00	#
8	MATERIALIZED	t2i	index	it2i1,it2i3	#	#	#	5	100.00	#
NULL	UNION RESULT	<union1,7>	ALL	NULL	#	#	#	NULL	NULL	#
Warnings:
Note	1003	(select `test`.`t1`.`a1` AS `a1`,`test`.`t1`.`a2` AS `a2` from `test`.`t1` where <expr_cache><`test`.`t1`.`a1`,`test`.`t1`.`a2`>(<in_optimizer>((`test`.`t1`.`a1`,`test`.`t1`.`a2`),(`test`.`t1`.`a1`,`test`.`t1`.`a2`) in ( <materialize> (select `test`.`t2`.`b1`,`test`.`t2`.`b2` from `test`.`t2` where <expr_cache><`test`.`t2`.`b2`>(<in_optimizer>(`test`.`t2`.`b2`,`test`.`t2`.`b2` in ( <materialize> (select `test`.`t3`.`c2` from `test`.`t3` where `test`.`t3`.`c2` like '%02' ), <primary_index_lookup>(`test`.`t2`.`b2` in <temporary table> on distinct_key where `test`.`t2`.`b2` = `<subquery3>`.`c2`)))) or <expr_cache><`test`.`t2`.`b2`>(<in_optimizer>(`test`.`t2`.`b2`,`test`.`t2`.`b2` in ( <materialize> (select `test`.`t3`.`c2` from `test`.`t3` where `test`.`t3`.`c2` like '%03' ), <primary_index_lookup>(`test`.`t2`.`b2` in <temporary table> on distinct_key where `test`.`t2`.`b2` = `<subquery4>`.`c2`)))) ), <primary_index_lookup>(`test`.`t1`.`a1` in <temporary table> on distinct_key where `test`.`t1`.`a1` = `<subquery2>`.`b1` and `test`.`t1`.`a2` = `<subquery2>`.`b2`)))) and <expr_cache><`test`.`t1`.`a1`,`test`.`t1`.`a2`>(<in_optimizer>((`test`.`t1`.`a1`,`test`.`t1`.`a2`),(`test`.`t1`.`a1`,`test`.`t1`.`a2`) in ( <materialize> (select `test`.`t3`.`c1`,`test`.`t3`.`c2` from `test`.`t3` where <expr_cache><`test`.`t3`.`c1`,`test`.`t3`.`c2`>(<in_optimizer>((`test`.`t3`.`c1`,`test`.`t3`.`c2`),(`test`.`t3`.`c1`,`test`.`t3`.`c2`) in ( <materialize> (select `test`.`t2i`.`b1`,`test`.`t2i`.`b2` from `test`.`t2i` where `test`.`t2i`.`b2` > '0' ), <primary_index_lookup>(`test`.`t3`.`c1` in <temporary table> on distinct_key where `test`.`t3`.`c1` = `<subquery6>`.`b1` and `test`.`t3`.`c2` = `<subquery6>`.`b2`)))) ), <primary_index_lookup>(`test`.`t1`.`a1` in <temporary table> on distinct_key where `test`.`t1`.`a1` = `<subquery5>`.`c1` and `test`.`t1`.`a2` = `<subquery5>`.`c2`))))) union (select `test`.`t1i`.`a1` AS `a1`,`test`.`t1i`.`a2` AS `a2` from `test`.`t1i` where <expr_cache><`test`.`t1i`.`a1`,`test`.`t1i`.`a2`>(<in_optimizer>((`test`.`t1i`.`a1`,`test`.`t1i`.`a2`),(`test`.`t1i`.`a1`,`test`.`t1i`.`a2`) in ( <materialize> (select `test`.`t2i`.`b1`,`test`.`t2i`.`b2` from `test`.`t2i` where `test`.`t2i`.`b1` > '0' ), <primary_index_lookup>(`test`.`t1i`.`a1` in <temporary table> on distinct_key where `test`.`t1i`.`a1` = `<subquery8>`.`b1` and `test`.`t1i`.`a2` = `<subquery8>`.`b2`)))) and <expr_cache><`test`.`t1i`.`a1`,`test`.`t1i`.`a2`>(<in_optimizer>((`test`.`t1i`.`a1`,`test`.`t1i`.`a2`),(`test`.`t1i`.`a1`,`test`.`t1i`.`a2`) in ( <materialize> (select `test`.`t3i`.`c1`,`test`.`t3i`.`c2` from `test`.`t3i` where <expr_cache><`test`.`t3i`.`c1`,`test`.`t3i`.`c2`>(<in_optimizer>((`test`.`t3i`.`c1`,`test`.`t3i`.`c2`),(`test`.`t3i`.`c1`,`test`.`t3i`.`c2`) in ( <materialize> (select `test`.`t2i`.`b1`,`test`.`t2i`.`b2` from `test`.`t2i` where `test`.`t2i`.`b2` > '0' ), <primary_index_lookup>(`test`.`t3i`.`c1` in <temporary table> on distinct_key where `test`.`t3i`.`c1` = `<subquery10>`.`b1` and `test`.`t3i`.`c2` = `<subquery10>`.`b2`)))) ), <primary_index_lookup>(`test`.`t1i`.`a1` in <temporary table> on distinct_key where `test`.`t1i`.`a1` = `<subquery9>`.`c1` and `test`.`t1i`.`a2` = `<subquery9>`.`c2`)))))
(select * from t1
where (a1, a2) in (select b1, b2 from t2
where b2 in (select c2 from t3 where c2 LIKE '%02') or
b2 in (select c2 from t3 where c2 LIKE '%03')
group by b1, b2) and
(a1, a2) in (select c1, c2 from t3
where (c1, c2) in (select b1, b2 from t2i where b2 > '0')))
UNION
(select * from t1i
where (a1, a2) in (select b1, b2 from t2i where b1 >  '0') and
(a1, a2) in (select c1, c2 from t3i
where (c1, c2) in (select b1, b2 from t2i where b2 > '0')));
a1	a2
1 - 02	2 - 02
1 - 01	2 - 01
explain extended
select * from t1
where (a1, a2) in (select * from t1 where a1 > '0' UNION select * from t2 where b1 < '9') and
(a1, a2) in (select c1, c2 from t3
where (c1, c2) in (select b1, b2 from t2i where b2 > '0'));
id	select_type	table	type	possible_keys	key	key_len	ref	rows	filtered	Extra
1	PRIMARY	t1	ALL	NULL	NULL	NULL	NULL	3	100.00	Using where
4	MATERIALIZED	t3	ALL	NULL	NULL	NULL	NULL	4	100.00	Using where
5	MATERIALIZED	t2i	index	it2i2	it2i3	18	NULL	5	100.00	Using where; Using index
2	DEPENDENT SUBQUERY	t1	ALL	NULL	NULL	NULL	NULL	3	100.00	Using where
3	DEPENDENT UNION	t2	ALL	NULL	NULL	NULL	NULL	5	100.00	Using where
NULL	UNION RESULT	<union2,3>	ALL	NULL	NULL	NULL	NULL	NULL	NULL	
Warnings:
Note	1003	select `test`.`t1`.`a1` AS `a1`,`test`.`t1`.`a2` AS `a2` from `test`.`t1` where <expr_cache><`test`.`t1`.`a1`,`test`.`t1`.`a2`>(<in_optimizer>((`test`.`t1`.`a1`,`test`.`t1`.`a2`),<exists>(select `test`.`t1`.`a1`,`test`.`t1`.`a2` from `test`.`t1` where `test`.`t1`.`a1` > '0' and <cache>(`test`.`t1`.`a1`) = `test`.`t1`.`a1` and <cache>(`test`.`t1`.`a2`) = `test`.`t1`.`a2` union select `test`.`t2`.`b1`,`test`.`t2`.`b2` from `test`.`t2` where `test`.`t2`.`b1` < '9' and <cache>(`test`.`t1`.`a1`) = `test`.`t2`.`b1` and <cache>(`test`.`t1`.`a2`) = `test`.`t2`.`b2`))) and <expr_cache><`test`.`t1`.`a1`,`test`.`t1`.`a2`>(<in_optimizer>((`test`.`t1`.`a1`,`test`.`t1`.`a2`),(`test`.`t1`.`a1`,`test`.`t1`.`a2`) in ( <materialize> (select `test`.`t3`.`c1`,`test`.`t3`.`c2` from `test`.`t3` where <expr_cache><`test`.`t3`.`c1`,`test`.`t3`.`c2`>(<in_optimizer>((`test`.`t3`.`c1`,`test`.`t3`.`c2`),(`test`.`t3`.`c1`,`test`.`t3`.`c2`) in ( <materialize> (select `test`.`t2i`.`b1`,`test`.`t2i`.`b2` from `test`.`t2i` where `test`.`t2i`.`b2` > '0' ), <primary_index_lookup>(`test`.`t3`.`c1` in <temporary table> on distinct_key where `test`.`t3`.`c1` = `<subquery5>`.`b1` and `test`.`t3`.`c2` = `<subquery5>`.`b2`)))) ), <primary_index_lookup>(`test`.`t1`.`a1` in <temporary table> on distinct_key where `test`.`t1`.`a1` = `<subquery4>`.`c1` and `test`.`t1`.`a2` = `<subquery4>`.`c2`))))
select * from t1
where (a1, a2) in (select * from t1 where a1 > '0' UNION select * from t2 where b1 < '9') and
(a1, a2) in (select c1, c2 from t3
where (c1, c2) in (select b1, b2 from t2i where b2 > '0'));
a1	a2
1 - 01	2 - 01
1 - 02	2 - 02
explain extended
select * from t1, t3
where (a1, a2) in (select * from t1 where a1 > '0' UNION select * from t2 where b1 < '9') and
(c1, c2) in (select c1, c2 from t3
where (c1, c2) in (select b1, b2 from t2i where b2 > '0')) and
a1 = c1;
id	select_type	table	type	possible_keys	key	key_len	ref	rows	filtered	Extra
1	PRIMARY	t1	ALL	NULL	NULL	NULL	NULL	3	100.00	Using where
1	PRIMARY	t3	ALL	NULL	NULL	NULL	NULL	4	100.00	Using where; Using join buffer (flat, BNL join)
4	MATERIALIZED	t3	ALL	NULL	NULL	NULL	NULL	4	100.00	Using where
5	MATERIALIZED	t2i	index	it2i2	it2i3	18	NULL	5	100.00	Using where; Using index
2	DEPENDENT SUBQUERY	t1	ALL	NULL	NULL	NULL	NULL	3	100.00	Using where
3	DEPENDENT UNION	t2	ALL	NULL	NULL	NULL	NULL	5	100.00	Using where
NULL	UNION RESULT	<union2,3>	ALL	NULL	NULL	NULL	NULL	NULL	NULL	
Warnings:
Note	1003	select `test`.`t1`.`a1` AS `a1`,`test`.`t1`.`a2` AS `a2`,`test`.`t3`.`c1` AS `c1`,`test`.`t3`.`c2` AS `c2` from `test`.`t1` join `test`.`t3` where `test`.`t3`.`c1` = `test`.`t1`.`a1` and <expr_cache><`test`.`t1`.`a1`,`test`.`t1`.`a2`>(<in_optimizer>((`test`.`t1`.`a1`,`test`.`t1`.`a2`),<exists>(select `test`.`t1`.`a1`,`test`.`t1`.`a2` from `test`.`t1` where `test`.`t1`.`a1` > '0' and <cache>(`test`.`t1`.`a1`) = `test`.`t1`.`a1` and <cache>(`test`.`t1`.`a2`) = `test`.`t1`.`a2` union select `test`.`t2`.`b1`,`test`.`t2`.`b2` from `test`.`t2` where `test`.`t2`.`b1` < '9' and <cache>(`test`.`t1`.`a1`) = `test`.`t2`.`b1` and <cache>(`test`.`t1`.`a2`) = `test`.`t2`.`b2`))) and <expr_cache><`test`.`t3`.`c1`,`test`.`t3`.`c2`>(<in_optimizer>((`test`.`t3`.`c1`,`test`.`t3`.`c2`),(`test`.`t3`.`c1`,`test`.`t3`.`c2`) in ( <materialize> (select `test`.`t3`.`c1`,`test`.`t3`.`c2` from `test`.`t3` where <expr_cache><`test`.`t3`.`c1`,`test`.`t3`.`c2`>(<in_optimizer>((`test`.`t3`.`c1`,`test`.`t3`.`c2`),(`test`.`t3`.`c1`,`test`.`t3`.`c2`) in ( <materialize> (select `test`.`t2i`.`b1`,`test`.`t2i`.`b2` from `test`.`t2i` where `test`.`t2i`.`b2` > '0' ), <primary_index_lookup>(`test`.`t3`.`c1` in <temporary table> on distinct_key where `test`.`t3`.`c1` = `<subquery5>`.`b1` and `test`.`t3`.`c2` = `<subquery5>`.`b2`)))) ), <primary_index_lookup>(`test`.`t3`.`c1` in <temporary table> on distinct_key where `test`.`t3`.`c1` = `<subquery4>`.`c1` and `test`.`t3`.`c2` = `<subquery4>`.`c2`))))
select * from t1, t3
where (a1, a2) in (select * from t1 where a1 > '0' UNION select * from t2 where b1 < '9') and
(c1, c2) in (select c1, c2 from t3
where (c1, c2) in (select b1, b2 from t2i where b2 > '0')) and
a1 = c1;
a1	a2	c1	c2
1 - 01	2 - 01	1 - 01	2 - 01
1 - 02	2 - 02	1 - 02	2 - 02
/******************************************************************************
* Negative tests, where materialization should not be applied.
******************************************************************************/
# UNION in a subquery
explain extended
select * from t3
where c1 in (select a1 from t1 where a1 > '0' UNION select b1 from t2 where b1 < '9');
id	select_type	table	type	possible_keys	key	key_len	ref	rows	filtered	Extra
1	PRIMARY	t3	ALL	NULL	NULL	NULL	NULL	4	100.00	Using where
2	DEPENDENT SUBQUERY	t1	ALL	NULL	NULL	NULL	NULL	3	100.00	Using where
3	DEPENDENT UNION	t2	ALL	NULL	NULL	NULL	NULL	5	100.00	Using where
NULL	UNION RESULT	<union2,3>	ALL	NULL	NULL	NULL	NULL	NULL	NULL	
Warnings:
Note	1003	select `test`.`t3`.`c1` AS `c1`,`test`.`t3`.`c2` AS `c2` from `test`.`t3` where <expr_cache><`test`.`t3`.`c1`>(<in_optimizer>(`test`.`t3`.`c1`,<exists>(select `test`.`t1`.`a1` from `test`.`t1` where `test`.`t1`.`a1` > '0' and <cache>(`test`.`t3`.`c1`) = `test`.`t1`.`a1` union select `test`.`t2`.`b1` from `test`.`t2` where `test`.`t2`.`b1` < '9' and <cache>(`test`.`t3`.`c1`) = `test`.`t2`.`b1`)))
select * from t3
where c1 in (select a1 from t1 where a1 > '0' UNION select b1 from t2 where b1 < '9');
c1	c2
1 - 01	2 - 01
1 - 02	2 - 02
1 - 03	2 - 03
explain extended
select * from t1
where (a1, a2) in (select b1, b2 from t2
where b2 in (select c2 from t3 t3a where c1 = a1) or
b2 in (select c2 from t3 t3b where c2 LIKE '%03')) and
(a1, a2) in (select c1, c2 from t3 t3c
where (c1, c2) in (select b1, b2 from t2i where b2 > '0' or b2 = a2));
id	select_type	table	type	possible_keys	key	key_len	ref	rows	filtered	Extra
1	PRIMARY	t1	ALL	NULL	NULL	NULL	NULL	3	100.00	Using where
5	DEPENDENT SUBQUERY	t3c	ALL	NULL	NULL	NULL	NULL	4	100.00	Using where
6	DEPENDENT SUBQUERY	t2i	index_subquery	it2i1,it2i2,it2i3	it2i3	18	func,func	2	100.00	Using index; Using where
2	DEPENDENT SUBQUERY	t2	ALL	NULL	NULL	NULL	NULL	5	100.00	Using where
4	MATERIALIZED	t3b	ALL	NULL	NULL	NULL	NULL	4	100.00	Using where
3	DEPENDENT SUBQUERY	t3a	ALL	NULL	NULL	NULL	NULL	4	100.00	Using where
Warnings:
Note	1276	Field or reference 'test.t1.a1' of SELECT #3 was resolved in SELECT #1
Note	1276	Field or reference 'test.t1.a2' of SELECT #6 was resolved in SELECT #1
Note	1003	select `test`.`t1`.`a1` AS `a1`,`test`.`t1`.`a2` AS `a2` from `test`.`t1` where <expr_cache><`test`.`t1`.`a1`,`test`.`t1`.`a2`>(<in_optimizer>((`test`.`t1`.`a1`,`test`.`t1`.`a2`),<exists>(select `test`.`t2`.`b1`,`test`.`t2`.`b2` from `test`.`t2` where (<expr_cache><`test`.`t2`.`b2`,`test`.`t1`.`a1`>(<in_optimizer>(`test`.`t2`.`b2`,<exists>(select `test`.`t3a`.`c2` from `test`.`t3` `t3a` where `test`.`t3a`.`c1` = `test`.`t1`.`a1` and <cache>(`test`.`t2`.`b2`) = `test`.`t3a`.`c2`))) or <expr_cache><`test`.`t2`.`b2`>(<in_optimizer>(`test`.`t2`.`b2`,`test`.`t2`.`b2` in ( <materialize> (select `test`.`t3b`.`c2` from `test`.`t3` `t3b` where `test`.`t3b`.`c2` like '%03' ), <primary_index_lookup>(`test`.`t2`.`b2` in <temporary table> on distinct_key where `test`.`t2`.`b2` = `<subquery4>`.`c2`))))) and <cache>(`test`.`t1`.`a1`) = `test`.`t2`.`b1` and <cache>(`test`.`t1`.`a2`) = `test`.`t2`.`b2`))) and <expr_cache><`test`.`t1`.`a1`,`test`.`t1`.`a2`>(<in_optimizer>((`test`.`t1`.`a1`,`test`.`t1`.`a2`),<exists>(select `test`.`t3c`.`c1`,`test`.`t3c`.`c2` from `test`.`t3` `t3c` where <expr_cache><`test`.`t3c`.`c1`,`test`.`t3c`.`c2`,`test`.`t1`.`a2`>(<in_optimizer>((`test`.`t3c`.`c1`,`test`.`t3c`.`c2`),<exists>(<index_lookup>(<cache>(`test`.`t3c`.`c1`) in t2i on it2i3 where (`test`.`t2i`.`b2` > '0' or `test`.`t2i`.`b2` = `test`.`t1`.`a2`) and <cache>(`test`.`t3c`.`c1`) = `test`.`t2i`.`b1` and <cache>(`test`.`t3c`.`c2`) = `test`.`t2i`.`b2`)))) and <cache>(`test`.`t1`.`a1`) = `test`.`t3c`.`c1` and <cache>(`test`.`t1`.`a2`) = `test`.`t3c`.`c2`)))
explain extended
select * from t1 where (a1, a2) in (select '1 - 01', '2 - 01');
id	select_type	table	type	possible_keys	key	key_len	ref	rows	filtered	Extra
1	PRIMARY	t1	ALL	NULL	NULL	NULL	NULL	3	100.00	Using where
2	DEPENDENT SUBQUERY	NULL	NULL	NULL	NULL	NULL	NULL	NULL	NULL	No tables used
Warnings:
Note	1003	select `test`.`t1`.`a1` AS `a1`,`test`.`t1`.`a2` AS `a2` from `test`.`t1` where <expr_cache><`test`.`t1`.`a1`,`test`.`t1`.`a2`>(<in_optimizer>((`test`.`t1`.`a1`,`test`.`t1`.`a2`),<exists>(select '1 - 01','2 - 01' having (<cache>(`test`.`t1`.`a1`) = '1 - 01' or /*always not null*/ 1 is null) and (<cache>(`test`.`t1`.`a2`) = '2 - 01' or /*always not null*/ 1 is null) and '1 - 01' is null and '2 - 01' is null)))
select * from t1 where (a1, a2) in (select '1 - 01', '2 - 01');
a1	a2
1 - 01	2 - 01
explain extended
select * from t1 where (a1, a2) in (select '1 - 01', '2 - 01' from dual);
id	select_type	table	type	possible_keys	key	key_len	ref	rows	filtered	Extra
1	PRIMARY	t1	ALL	NULL	NULL	NULL	NULL	3	100.00	Using where
2	DEPENDENT SUBQUERY	NULL	NULL	NULL	NULL	NULL	NULL	NULL	NULL	No tables used
Warnings:
Note	1003	select `test`.`t1`.`a1` AS `a1`,`test`.`t1`.`a2` AS `a2` from `test`.`t1` where <expr_cache><`test`.`t1`.`a1`,`test`.`t1`.`a2`>(<in_optimizer>((`test`.`t1`.`a1`,`test`.`t1`.`a2`),<exists>(select '1 - 01','2 - 01' having (<cache>(`test`.`t1`.`a1`) = '1 - 01' or /*always not null*/ 1 is null) and (<cache>(`test`.`t1`.`a2`) = '2 - 01' or /*always not null*/ 1 is null) and '1 - 01' is null and '2 - 01' is null)))
select * from t1 where (a1, a2) in (select '1 - 01', '2 - 01' from dual);
a1	a2
1 - 01	2 - 01
/******************************************************************************
* Subqueries in other uncovered clauses.
******************************************************************************/
/* SELECT clause */
select ((a1,a2) IN (select * from t2 where b2 > '0')) IS NULL from t1;
((a1,a2) IN (select * from t2 where b2 > '0')) IS NULL
0
0
0
/* GROUP BY clause */
create table columns (col int key);
insert into columns values (1), (2);
explain extended
select * from t1 group by (select col from columns limit 1);
id	select_type	table	type	possible_keys	key	key_len	ref	rows	filtered	Extra
1	PRIMARY	t1	ALL	NULL	NULL	NULL	NULL	3	100.00	
2	SUBQUERY	columns	index	NULL	PRIMARY	4	NULL	2	100.00	Using index
Warnings:
Note	1003	select `test`.`t1`.`a1` AS `a1`,`test`.`t1`.`a2` AS `a2` from `test`.`t1` group by (select `test`.`columns`.`col` from `test`.`columns` limit 1)
select * from t1 group by (select col from columns limit 1);
a1	a2
1 - 00	2 - 00
explain extended
select * from t1 group by (a1 in (select col from columns));
id	select_type	table	type	possible_keys	key	key_len	ref	rows	filtered	Extra
1	PRIMARY	t1	ALL	NULL	NULL	NULL	NULL	3	100.00	Using temporary; Using filesort
2	DEPENDENT SUBQUERY	columns	unique_subquery	PRIMARY	PRIMARY	4	func	1	100.00	Using index; Using where; Full scan on NULL key
Warnings:
Note	1003	select `test`.`t1`.`a1` AS `a1`,`test`.`t1`.`a2` AS `a2` from `test`.`t1` group by <expr_cache><`test`.`t1`.`a1`>(<in_optimizer>(`test`.`t1`.`a1`,<exists>(<primary_index_lookup>(<cache>(`test`.`t1`.`a1`) in columns on PRIMARY where trigcond(<cache>(`test`.`t1`.`a1`) = `test`.`columns`.`col`)))))
select * from t1 group by (a1 in (select col from columns));
a1	a2
1 - 00	2 - 00
Warnings:
Warning	1292	Truncated incorrect DOUBLE value: '1 - 00'
Warning	1292	Truncated incorrect DOUBLE value: '1 - 01'
Warning	1292	Truncated incorrect DOUBLE value: '1 - 02'
/* ORDER BY clause */
explain extended
select * from t1 order by (select col from columns limit 1);
id	select_type	table	type	possible_keys	key	key_len	ref	rows	filtered	Extra
1	PRIMARY	t1	ALL	NULL	NULL	NULL	NULL	3	100.00	
2	SUBQUERY	columns	index	NULL	PRIMARY	4	NULL	2	100.00	Using index
Warnings:
Note	1003	select `test`.`t1`.`a1` AS `a1`,`test`.`t1`.`a2` AS `a2` from `test`.`t1` order by (select `test`.`columns`.`col` from `test`.`columns` limit 1)
select * from t1 order by (select col from columns limit 1);
a1	a2
1 - 00	2 - 00
1 - 01	2 - 01
1 - 02	2 - 02
/******************************************************************************
* Column types/sizes that affect materialization.
******************************************************************************/
/*
Test that BLOBs are not materialized (except when arguments of some functions).
*/
# force materialization to be always considered
set @prefix_len = 6;
set @blob_len = 16;
set @suffix_len = @blob_len - @prefix_len;
create table t1_16 (a1 blob(16), a2 blob(16));
create table t2_16 (b1 blob(16), b2 blob(16));
create table t3_16 (c1 blob(16), c2 blob(16));
insert into t1_16 values
(concat('1 - 00', repeat('x', @suffix_len)), concat('2 - 00', repeat('x', @suffix_len)));
insert into t1_16 values
(concat('1 - 01', repeat('x', @suffix_len)), concat('2 - 01', repeat('x', @suffix_len)));
insert into t1_16 values
(concat('1 - 02', repeat('x', @suffix_len)), concat('2 - 02', repeat('x', @suffix_len)));
insert into t2_16 values
(concat('1 - 01', repeat('x', @suffix_len)), concat('2 - 01', repeat('x', @suffix_len)));
insert into t2_16 values
(concat('1 - 02', repeat('x', @suffix_len)), concat('2 - 02', repeat('x', @suffix_len)));
insert into t2_16 values
(concat('1 - 03', repeat('x', @suffix_len)), concat('2 - 03', repeat('x', @suffix_len)));
insert into t3_16 values
(concat('1 - 01', repeat('x', @suffix_len)), concat('2 - 01', repeat('x', @suffix_len)));
insert into t3_16 values
(concat('1 - 02', repeat('x', @suffix_len)), concat('2 - 02', repeat('x', @suffix_len)));
insert into t3_16 values
(concat('1 - 03', repeat('x', @suffix_len)), concat('2 - 03', repeat('x', @suffix_len)));
insert into t3_16 values
(concat('1 - 04', repeat('x', @suffix_len)), concat('2 - 04', repeat('x', @suffix_len)));
explain extended select left(a1,7), left(a2,7)
from t1_16
where a1 in (select b1 from t2_16 where b1 > '0');
id	select_type	table	type	possible_keys	key	key_len	ref	rows	filtered	Extra
1	PRIMARY	t1_16	ALL	NULL	NULL	NULL	NULL	3	100.00	Using where
2	DEPENDENT SUBQUERY	t2_16	ALL	NULL	NULL	NULL	NULL	3	100.00	Using where
Warnings:
Note	1003	select left(`test`.`t1_16`.`a1`,7) AS `left(a1,7)`,left(`test`.`t1_16`.`a2`,7) AS `left(a2,7)` from `test`.`t1_16` where <expr_cache><`test`.`t1_16`.`a1`>(<in_optimizer>(`test`.`t1_16`.`a1`,<exists>(select `test`.`t2_16`.`b1` from `test`.`t2_16` where `test`.`t2_16`.`b1` > '0' and <cache>(`test`.`t1_16`.`a1`) = `test`.`t2_16`.`b1`)))
select left(a1,7), left(a2,7)
from t1_16
where a1 in (select b1 from t2_16 where b1 > '0');
left(a1,7)	left(a2,7)
1 - 01x	2 - 01x
1 - 02x	2 - 02x
explain extended select left(a1,7), left(a2,7)
from t1_16
where (a1,a2) in (select b1, b2 from t2_16 where b1 > '0');
id	select_type	table	type	possible_keys	key	key_len	ref	rows	filtered	Extra
1	PRIMARY	t1_16	ALL	NULL	NULL	NULL	NULL	3	100.00	Using where
2	DEPENDENT SUBQUERY	t2_16	ALL	NULL	NULL	NULL	NULL	3	100.00	Using where
Warnings:
Note	1003	select left(`test`.`t1_16`.`a1`,7) AS `left(a1,7)`,left(`test`.`t1_16`.`a2`,7) AS `left(a2,7)` from `test`.`t1_16` where <expr_cache><`test`.`t1_16`.`a1`,`test`.`t1_16`.`a2`>(<in_optimizer>((`test`.`t1_16`.`a1`,`test`.`t1_16`.`a2`),<exists>(select `test`.`t2_16`.`b1`,`test`.`t2_16`.`b2` from `test`.`t2_16` where `test`.`t2_16`.`b1` > '0' and <cache>(`test`.`t1_16`.`a1`) = `test`.`t2_16`.`b1` and <cache>(`test`.`t1_16`.`a2`) = `test`.`t2_16`.`b2`)))
select left(a1,7), left(a2,7)
from t1_16
where (a1,a2) in (select b1, b2 from t2_16 where b1 > '0');
left(a1,7)	left(a2,7)
1 - 01x	2 - 01x
1 - 02x	2 - 02x
explain extended select left(a1,7), left(a2,7)
from t1_16
where a1 in (select substring(b1,1,16) from t2_16 where b1 > '0');
id	select_type	table	type	possible_keys	key	key_len	ref	rows	filtered	Extra
1	PRIMARY	t1_16	ALL	NULL	NULL	NULL	NULL	3	100.00	Using where
2	MATERIALIZED	t2_16	ALL	NULL	NULL	NULL	NULL	3	100.00	Using where
Warnings:
Note	1003	select left(`test`.`t1_16`.`a1`,7) AS `left(a1,7)`,left(`test`.`t1_16`.`a2`,7) AS `left(a2,7)` from `test`.`t1_16` where <expr_cache><`test`.`t1_16`.`a1`>(<in_optimizer>(`test`.`t1_16`.`a1`,`test`.`t1_16`.`a1` in ( <materialize> (select substr(`test`.`t2_16`.`b1`,1,16) from `test`.`t2_16` where `test`.`t2_16`.`b1` > '0' ), <primary_index_lookup>(`test`.`t1_16`.`a1` in <temporary table> on distinct_key where `test`.`t1_16`.`a1` = `<subquery2>`.`substring(b1,1,16)`))))
select left(a1,7), left(a2,7)
from t1_16
where a1 in (select substring(b1,1,16) from t2_16 where b1 > '0');
left(a1,7)	left(a2,7)
1 - 01x	2 - 01x
1 - 02x	2 - 02x
explain extended select left(a1,7), left(a2,7)
from t1_16
where a1 in (select group_concat(b1) from t2_16 group by b2);
id	select_type	table	type	possible_keys	key	key_len	ref	rows	filtered	Extra
1	PRIMARY	t1_16	ALL	NULL	NULL	NULL	NULL	3	100.00	Using where
2	DEPENDENT SUBQUERY	t2_16	ALL	NULL	NULL	NULL	NULL	3	100.00	Using filesort
Warnings:
Note	1003	select left(`test`.`t1_16`.`a1`,7) AS `left(a1,7)`,left(`test`.`t1_16`.`a2`,7) AS `left(a2,7)` from `test`.`t1_16` where <expr_cache><`test`.`t1_16`.`a1`>(<in_optimizer>(`test`.`t1_16`.`a1`,<exists>(select group_concat(`test`.`t2_16`.`b1` separator ',') from `test`.`t2_16` group by `test`.`t2_16`.`b2` having <cache>(`test`.`t1_16`.`a1`) = <ref_null_helper>(group_concat(`test`.`t2_16`.`b1` separator ',')))))
select left(a1,7), left(a2,7)
from t1_16
where a1 in (select group_concat(b1) from t2_16 group by b2);
left(a1,7)	left(a2,7)
1 - 01x	2 - 01x
1 - 02x	2 - 02x
set @@group_concat_max_len = 256;
explain extended select left(a1,7), left(a2,7)
from t1_16
where a1 in (select group_concat(b1) from t2_16 group by b2);
id	select_type	table	type	possible_keys	key	key_len	ref	rows	filtered	Extra
1	PRIMARY	t1_16	ALL	NULL	NULL	NULL	NULL	3	100.00	Using where
2	MATERIALIZED	t2_16	ALL	NULL	NULL	NULL	NULL	3	100.00	Using filesort
Warnings:
Note	1003	select left(`test`.`t1_16`.`a1`,7) AS `left(a1,7)`,left(`test`.`t1_16`.`a2`,7) AS `left(a2,7)` from `test`.`t1_16` where <expr_cache><`test`.`t1_16`.`a1`>(<in_optimizer>(`test`.`t1_16`.`a1`,`test`.`t1_16`.`a1` in ( <materialize> (select group_concat(`test`.`t2_16`.`b1` separator ',') from `test`.`t2_16` group by `test`.`t2_16`.`b2` ), <primary_index_lookup>(`test`.`t1_16`.`a1` in <temporary table> on distinct_key where `test`.`t1_16`.`a1` = `<subquery2>`.`group_concat(b1)`))))
select left(a1,7), left(a2,7)
from t1_16
where a1 in (select group_concat(b1) from t2_16 group by b2);
left(a1,7)	left(a2,7)
1 - 01x	2 - 01x
1 - 02x	2 - 02x
explain extended
select * from t1
where concat(a1,'x') IN
(select left(a1,8) from t1_16
where (a1, a2) IN
(select t2_16.b1, t2_16.b2 from t2_16, t2
where t2.b2 = substring(t2_16.b2,1,6) and
t2.b1 IN (select c1 from t3 where c2 > '0')));
id	select_type	table	type	possible_keys	key	key_len	ref	rows	filtered	Extra
1	PRIMARY	t1	ALL	NULL	NULL	NULL	NULL	3	100.00	Using where
2	DEPENDENT SUBQUERY	t1_16	ALL	NULL	NULL	NULL	NULL	3	100.00	Using where
3	DEPENDENT SUBQUERY	t2_16	ALL	NULL	NULL	NULL	NULL	3	100.00	Using where
3	DEPENDENT SUBQUERY	t2	ALL	NULL	NULL	NULL	NULL	5	100.00	Using where; Using join buffer (flat, BNL join)
4	MATERIALIZED	t3	ALL	NULL	NULL	NULL	NULL	4	100.00	Using where
Warnings:
Note	1003	select `test`.`t1`.`a1` AS `a1`,`test`.`t1`.`a2` AS `a2` from `test`.`t1` where <expr_cache><concat(`test`.`t1`.`a1`,'x')>(<in_optimizer>(concat(`test`.`t1`.`a1`,'x'),<exists>(select left(`test`.`t1_16`.`a1`,8) from `test`.`t1_16` where <expr_cache><`test`.`t1_16`.`a1`,`test`.`t1_16`.`a2`>(<in_optimizer>((`test`.`t1_16`.`a1`,`test`.`t1_16`.`a2`),<exists>(select `test`.`t2_16`.`b1`,`test`.`t2_16`.`b2` from `test`.`t2_16` join `test`.`t2` where `test`.`t2`.`b2` = substr(`test`.`t2_16`.`b2`,1,6) and <expr_cache><`test`.`t2`.`b1`>(<in_optimizer>(`test`.`t2`.`b1`,`test`.`t2`.`b1` in ( <materialize> (select `test`.`t3`.`c1` from `test`.`t3` where `test`.`t3`.`c2` > '0' ), <primary_index_lookup>(`test`.`t2`.`b1` in <temporary table> on distinct_key where `test`.`t2`.`b1` = `<subquery4>`.`c1`)))) and <cache>(`test`.`t1_16`.`a1`) = `test`.`t2_16`.`b1` and <cache>(`test`.`t1_16`.`a2`) = `test`.`t2_16`.`b2`))) and <cache>(concat(`test`.`t1`.`a1`,'x')) = left(`test`.`t1_16`.`a1`,8))))
drop table t1_16, t2_16, t3_16;
set @blob_len = 512;
set @suffix_len = @blob_len - @prefix_len;
create table t1_512 (a1 blob(512), a2 blob(512));
create table t2_512 (b1 blob(512), b2 blob(512));
create table t3_512 (c1 blob(512), c2 blob(512));
insert into t1_512 values
(concat('1 - 00', repeat('x', @suffix_len)), concat('2 - 00', repeat('x', @suffix_len)));
insert into t1_512 values
(concat('1 - 01', repeat('x', @suffix_len)), concat('2 - 01', repeat('x', @suffix_len)));
insert into t1_512 values
(concat('1 - 02', repeat('x', @suffix_len)), concat('2 - 02', repeat('x', @suffix_len)));
insert into t2_512 values
(concat('1 - 01', repeat('x', @suffix_len)), concat('2 - 01', repeat('x', @suffix_len)));
insert into t2_512 values
(concat('1 - 02', repeat('x', @suffix_len)), concat('2 - 02', repeat('x', @suffix_len)));
insert into t2_512 values
(concat('1 - 03', repeat('x', @suffix_len)), concat('2 - 03', repeat('x', @suffix_len)));
insert into t3_512 values
(concat('1 - 01', repeat('x', @suffix_len)), concat('2 - 01', repeat('x', @suffix_len)));
insert into t3_512 values
(concat('1 - 02', repeat('x', @suffix_len)), concat('2 - 02', repeat('x', @suffix_len)));
insert into t3_512 values
(concat('1 - 03', repeat('x', @suffix_len)), concat('2 - 03', repeat('x', @suffix_len)));
insert into t3_512 values
(concat('1 - 04', repeat('x', @suffix_len)), concat('2 - 04', repeat('x', @suffix_len)));
explain extended select left(a1,7), left(a2,7)
from t1_512
where a1 in (select b1 from t2_512 where b1 > '0');
id	select_type	table	type	possible_keys	key	key_len	ref	rows	filtered	Extra
1	PRIMARY	t1_512	ALL	NULL	NULL	NULL	NULL	3	100.00	Using where
2	DEPENDENT SUBQUERY	t2_512	ALL	NULL	NULL	NULL	NULL	3	100.00	Using where
Warnings:
Note	1003	select left(`test`.`t1_512`.`a1`,7) AS `left(a1,7)`,left(`test`.`t1_512`.`a2`,7) AS `left(a2,7)` from `test`.`t1_512` where <expr_cache><`test`.`t1_512`.`a1`>(<in_optimizer>(`test`.`t1_512`.`a1`,<exists>(select `test`.`t2_512`.`b1` from `test`.`t2_512` where `test`.`t2_512`.`b1` > '0' and <cache>(`test`.`t1_512`.`a1`) = `test`.`t2_512`.`b1`)))
select left(a1,7), left(a2,7)
from t1_512
where a1 in (select b1 from t2_512 where b1 > '0');
left(a1,7)	left(a2,7)
1 - 01x	2 - 01x
1 - 02x	2 - 02x
explain extended select left(a1,7), left(a2,7)
from t1_512
where (a1,a2) in (select b1, b2 from t2_512 where b1 > '0');
id	select_type	table	type	possible_keys	key	key_len	ref	rows	filtered	Extra
1	PRIMARY	t1_512	ALL	NULL	NULL	NULL	NULL	3	100.00	Using where
2	DEPENDENT SUBQUERY	t2_512	ALL	NULL	NULL	NULL	NULL	3	100.00	Using where
Warnings:
Note	1003	select left(`test`.`t1_512`.`a1`,7) AS `left(a1,7)`,left(`test`.`t1_512`.`a2`,7) AS `left(a2,7)` from `test`.`t1_512` where <expr_cache><`test`.`t1_512`.`a1`,`test`.`t1_512`.`a2`>(<in_optimizer>((`test`.`t1_512`.`a1`,`test`.`t1_512`.`a2`),<exists>(select `test`.`t2_512`.`b1`,`test`.`t2_512`.`b2` from `test`.`t2_512` where `test`.`t2_512`.`b1` > '0' and <cache>(`test`.`t1_512`.`a1`) = `test`.`t2_512`.`b1` and <cache>(`test`.`t1_512`.`a2`) = `test`.`t2_512`.`b2`)))
select left(a1,7), left(a2,7)
from t1_512
where (a1,a2) in (select b1, b2 from t2_512 where b1 > '0');
left(a1,7)	left(a2,7)
1 - 01x	2 - 01x
1 - 02x	2 - 02x
explain extended select left(a1,7), left(a2,7)
from t1_512
where a1 in (select substring(b1,1,512) from t2_512 where b1 > '0');
id	select_type	table	type	possible_keys	key	key_len	ref	rows	filtered	Extra
1	PRIMARY	t1_512	ALL	NULL	NULL	NULL	NULL	3	100.00	Using where
2	MATERIALIZED	t2_512	ALL	NULL	NULL	NULL	NULL	3	100.00	Using where
Warnings:
Note	1003	select left(`test`.`t1_512`.`a1`,7) AS `left(a1,7)`,left(`test`.`t1_512`.`a2`,7) AS `left(a2,7)` from `test`.`t1_512` where <expr_cache><`test`.`t1_512`.`a1`>(<in_optimizer>(`test`.`t1_512`.`a1`,`test`.`t1_512`.`a1` in ( <materialize> (select substr(`test`.`t2_512`.`b1`,1,512) from `test`.`t2_512` where `test`.`t2_512`.`b1` > '0' ), <primary_index_lookup>(`test`.`t1_512`.`a1` in <temporary table> on distinct_key where `test`.`t1_512`.`a1` = `<subquery2>`.`substring(b1,1,512)`))))
select left(a1,7), left(a2,7)
from t1_512
where a1 in (select substring(b1,1,512) from t2_512 where b1 > '0');
left(a1,7)	left(a2,7)
1 - 01x	2 - 01x
1 - 02x	2 - 02x
explain extended select left(a1,7), left(a2,7)
from t1_512
where a1 in (select group_concat(b1) from t2_512 group by b2);
id	select_type	table	type	possible_keys	key	key_len	ref	rows	filtered	Extra
1	PRIMARY	t1_512	ALL	NULL	NULL	NULL	NULL	3	100.00	Using where
2	MATERIALIZED	t2_512	ALL	NULL	NULL	NULL	NULL	3	100.00	Using filesort
Warnings:
Note	1003	select left(`test`.`t1_512`.`a1`,7) AS `left(a1,7)`,left(`test`.`t1_512`.`a2`,7) AS `left(a2,7)` from `test`.`t1_512` where <expr_cache><`test`.`t1_512`.`a1`>(<in_optimizer>(`test`.`t1_512`.`a1`,`test`.`t1_512`.`a1` in ( <materialize> (select group_concat(`test`.`t2_512`.`b1` separator ',') from `test`.`t2_512` group by `test`.`t2_512`.`b2` ), <primary_index_lookup>(`test`.`t1_512`.`a1` in <temporary table> on distinct_key where `test`.`t1_512`.`a1` = `<subquery2>`.`group_concat(b1)`))))
select left(a1,7), left(a2,7)
from t1_512
where a1 in (select group_concat(b1) from t2_512 group by b2);
left(a1,7)	left(a2,7)
Warnings:
Warning	1260	Row 1 was cut by GROUP_CONCAT()
Warning	1260	Row 2 was cut by GROUP_CONCAT()
Warning	1260	Row 3 was cut by GROUP_CONCAT()
set @@group_concat_max_len = 256;
explain extended select left(a1,7), left(a2,7)
from t1_512
where a1 in (select group_concat(b1) from t2_512 group by b2);
id	select_type	table	type	possible_keys	key	key_len	ref	rows	filtered	Extra
1	PRIMARY	t1_512	ALL	NULL	NULL	NULL	NULL	3	100.00	Using where
2	MATERIALIZED	t2_512	ALL	NULL	NULL	NULL	NULL	3	100.00	Using filesort
Warnings:
Note	1003	select left(`test`.`t1_512`.`a1`,7) AS `left(a1,7)`,left(`test`.`t1_512`.`a2`,7) AS `left(a2,7)` from `test`.`t1_512` where <expr_cache><`test`.`t1_512`.`a1`>(<in_optimizer>(`test`.`t1_512`.`a1`,`test`.`t1_512`.`a1` in ( <materialize> (select group_concat(`test`.`t2_512`.`b1` separator ',') from `test`.`t2_512` group by `test`.`t2_512`.`b2` ), <primary_index_lookup>(`test`.`t1_512`.`a1` in <temporary table> on distinct_key where `test`.`t1_512`.`a1` = `<subquery2>`.`group_concat(b1)`))))
select left(a1,7), left(a2,7)
from t1_512
where a1 in (select group_concat(b1) from t2_512 group by b2);
left(a1,7)	left(a2,7)
Warnings:
Warning	1260	Row 1 was cut by GROUP_CONCAT()
Warning	1260	Row 2 was cut by GROUP_CONCAT()
Warning	1260	Row 3 was cut by GROUP_CONCAT()
drop table t1_512, t2_512, t3_512;
set @blob_len = 1024;
set @suffix_len = @blob_len - @prefix_len;
create table t1_1024 (a1 blob(1024), a2 blob(1024));
create table t2_1024 (b1 blob(1024), b2 blob(1024));
create table t3_1024 (c1 blob(1024), c2 blob(1024));
insert into t1_1024 values
(concat('1 - 00', repeat('x', @suffix_len)), concat('2 - 00', repeat('x', @suffix_len)));
insert into t1_1024 values
(concat('1 - 01', repeat('x', @suffix_len)), concat('2 - 01', repeat('x', @suffix_len)));
insert into t1_1024 values
(concat('1 - 02', repeat('x', @suffix_len)), concat('2 - 02', repeat('x', @suffix_len)));
insert into t2_1024 values
(concat('1 - 01', repeat('x', @suffix_len)), concat('2 - 01', repeat('x', @suffix_len)));
insert into t2_1024 values
(concat('1 - 02', repeat('x', @suffix_len)), concat('2 - 02', repeat('x', @suffix_len)));
insert into t2_1024 values
(concat('1 - 03', repeat('x', @suffix_len)), concat('2 - 03', repeat('x', @suffix_len)));
insert into t3_1024 values
(concat('1 - 01', repeat('x', @suffix_len)), concat('2 - 01', repeat('x', @suffix_len)));
insert into t3_1024 values
(concat('1 - 02', repeat('x', @suffix_len)), concat('2 - 02', repeat('x', @suffix_len)));
insert into t3_1024 values
(concat('1 - 03', repeat('x', @suffix_len)), concat('2 - 03', repeat('x', @suffix_len)));
insert into t3_1024 values
(concat('1 - 04', repeat('x', @suffix_len)), concat('2 - 04', repeat('x', @suffix_len)));
explain extended select left(a1,7), left(a2,7)
from t1_1024
where a1 in (select b1 from t2_1024 where b1 > '0');
id	select_type	table	type	possible_keys	key	key_len	ref	rows	filtered	Extra
1	PRIMARY	t1_1024	ALL	NULL	NULL	NULL	NULL	3	100.00	Using where
2	DEPENDENT SUBQUERY	t2_1024	ALL	NULL	NULL	NULL	NULL	3	100.00	Using where
Warnings:
Note	1003	select left(`test`.`t1_1024`.`a1`,7) AS `left(a1,7)`,left(`test`.`t1_1024`.`a2`,7) AS `left(a2,7)` from `test`.`t1_1024` where <expr_cache><`test`.`t1_1024`.`a1`>(<in_optimizer>(`test`.`t1_1024`.`a1`,<exists>(select `test`.`t2_1024`.`b1` from `test`.`t2_1024` where `test`.`t2_1024`.`b1` > '0' and <cache>(`test`.`t1_1024`.`a1`) = `test`.`t2_1024`.`b1`)))
select left(a1,7), left(a2,7)
from t1_1024
where a1 in (select b1 from t2_1024 where b1 > '0');
left(a1,7)	left(a2,7)
1 - 01x	2 - 01x
1 - 02x	2 - 02x
explain extended select left(a1,7), left(a2,7)
from t1_1024
where (a1,a2) in (select b1, b2 from t2_1024 where b1 > '0');
id	select_type	table	type	possible_keys	key	key_len	ref	rows	filtered	Extra
1	PRIMARY	t1_1024	ALL	NULL	NULL	NULL	NULL	3	100.00	Using where
2	DEPENDENT SUBQUERY	t2_1024	ALL	NULL	NULL	NULL	NULL	3	100.00	Using where
Warnings:
Note	1003	select left(`test`.`t1_1024`.`a1`,7) AS `left(a1,7)`,left(`test`.`t1_1024`.`a2`,7) AS `left(a2,7)` from `test`.`t1_1024` where <expr_cache><`test`.`t1_1024`.`a1`,`test`.`t1_1024`.`a2`>(<in_optimizer>((`test`.`t1_1024`.`a1`,`test`.`t1_1024`.`a2`),<exists>(select `test`.`t2_1024`.`b1`,`test`.`t2_1024`.`b2` from `test`.`t2_1024` where `test`.`t2_1024`.`b1` > '0' and <cache>(`test`.`t1_1024`.`a1`) = `test`.`t2_1024`.`b1` and <cache>(`test`.`t1_1024`.`a2`) = `test`.`t2_1024`.`b2`)))
select left(a1,7), left(a2,7)
from t1_1024
where (a1,a2) in (select b1, b2 from t2_1024 where b1 > '0');
left(a1,7)	left(a2,7)
1 - 01x	2 - 01x
1 - 02x	2 - 02x
explain extended select left(a1,7), left(a2,7)
from t1_1024
where a1 in (select substring(b1,1,1024) from t2_1024 where b1 > '0');
id	select_type	table	type	possible_keys	key	key_len	ref	rows	filtered	Extra
1	PRIMARY	t1_1024	ALL	NULL	NULL	NULL	NULL	3	100.00	Using where
2	DEPENDENT SUBQUERY	t2_1024	ALL	NULL	NULL	NULL	NULL	3	100.00	Using where
Warnings:
Note	1003	select left(`test`.`t1_1024`.`a1`,7) AS `left(a1,7)`,left(`test`.`t1_1024`.`a2`,7) AS `left(a2,7)` from `test`.`t1_1024` where <expr_cache><`test`.`t1_1024`.`a1`>(<in_optimizer>(`test`.`t1_1024`.`a1`,<exists>(select substr(`test`.`t2_1024`.`b1`,1,1024) from `test`.`t2_1024` where `test`.`t2_1024`.`b1` > '0' and <cache>(`test`.`t1_1024`.`a1`) = substr(`test`.`t2_1024`.`b1`,1,1024))))
select left(a1,7), left(a2,7)
from t1_1024
where a1 in (select substring(b1,1,1024) from t2_1024 where b1 > '0');
left(a1,7)	left(a2,7)
1 - 01x	2 - 01x
1 - 02x	2 - 02x
explain extended select left(a1,7), left(a2,7)
from t1_1024
where a1 in (select group_concat(b1) from t2_1024 group by b2);
id	select_type	table	type	possible_keys	key	key_len	ref	rows	filtered	Extra
1	PRIMARY	t1_1024	ALL	NULL	NULL	NULL	NULL	3	100.00	Using where
2	MATERIALIZED	t2_1024	ALL	NULL	NULL	NULL	NULL	3	100.00	Using filesort
Warnings:
Note	1003	select left(`test`.`t1_1024`.`a1`,7) AS `left(a1,7)`,left(`test`.`t1_1024`.`a2`,7) AS `left(a2,7)` from `test`.`t1_1024` where <expr_cache><`test`.`t1_1024`.`a1`>(<in_optimizer>(`test`.`t1_1024`.`a1`,`test`.`t1_1024`.`a1` in ( <materialize> (select group_concat(`test`.`t2_1024`.`b1` separator ',') from `test`.`t2_1024` group by `test`.`t2_1024`.`b2` ), <primary_index_lookup>(`test`.`t1_1024`.`a1` in <temporary table> on distinct_key where `test`.`t1_1024`.`a1` = `<subquery2>`.`group_concat(b1)`))))
select left(a1,7), left(a2,7)
from t1_1024
where a1 in (select group_concat(b1) from t2_1024 group by b2);
left(a1,7)	left(a2,7)
Warnings:
Warning	1260	Row 1 was cut by GROUP_CONCAT()
Warning	1260	Row 2 was cut by GROUP_CONCAT()
Warning	1260	Row 3 was cut by GROUP_CONCAT()
set @@group_concat_max_len = 256;
explain extended select left(a1,7), left(a2,7)
from t1_1024
where a1 in (select group_concat(b1) from t2_1024 group by b2);
id	select_type	table	type	possible_keys	key	key_len	ref	rows	filtered	Extra
1	PRIMARY	t1_1024	ALL	NULL	NULL	NULL	NULL	3	100.00	Using where
2	MATERIALIZED	t2_1024	ALL	NULL	NULL	NULL	NULL	3	100.00	Using filesort
Warnings:
Note	1003	select left(`test`.`t1_1024`.`a1`,7) AS `left(a1,7)`,left(`test`.`t1_1024`.`a2`,7) AS `left(a2,7)` from `test`.`t1_1024` where <expr_cache><`test`.`t1_1024`.`a1`>(<in_optimizer>(`test`.`t1_1024`.`a1`,`test`.`t1_1024`.`a1` in ( <materialize> (select group_concat(`test`.`t2_1024`.`b1` separator ',') from `test`.`t2_1024` group by `test`.`t2_1024`.`b2` ), <primary_index_lookup>(`test`.`t1_1024`.`a1` in <temporary table> on distinct_key where `test`.`t1_1024`.`a1` = `<subquery2>`.`group_concat(b1)`))))
select left(a1,7), left(a2,7)
from t1_1024
where a1 in (select group_concat(b1) from t2_1024 group by b2);
left(a1,7)	left(a2,7)
Warnings:
Warning	1260	Row 1 was cut by GROUP_CONCAT()
Warning	1260	Row 2 was cut by GROUP_CONCAT()
Warning	1260	Row 3 was cut by GROUP_CONCAT()
drop table t1_1024, t2_1024, t3_1024;
set @blob_len = 1025;
set @suffix_len = @blob_len - @prefix_len;
create table t1_1025 (a1 blob(1025), a2 blob(1025));
create table t2_1025 (b1 blob(1025), b2 blob(1025));
create table t3_1025 (c1 blob(1025), c2 blob(1025));
insert into t1_1025 values
(concat('1 - 00', repeat('x', @suffix_len)), concat('2 - 00', repeat('x', @suffix_len)));
insert into t1_1025 values
(concat('1 - 01', repeat('x', @suffix_len)), concat('2 - 01', repeat('x', @suffix_len)));
insert into t1_1025 values
(concat('1 - 02', repeat('x', @suffix_len)), concat('2 - 02', repeat('x', @suffix_len)));
insert into t2_1025 values
(concat('1 - 01', repeat('x', @suffix_len)), concat('2 - 01', repeat('x', @suffix_len)));
insert into t2_1025 values
(concat('1 - 02', repeat('x', @suffix_len)), concat('2 - 02', repeat('x', @suffix_len)));
insert into t2_1025 values
(concat('1 - 03', repeat('x', @suffix_len)), concat('2 - 03', repeat('x', @suffix_len)));
insert into t3_1025 values
(concat('1 - 01', repeat('x', @suffix_len)), concat('2 - 01', repeat('x', @suffix_len)));
insert into t3_1025 values
(concat('1 - 02', repeat('x', @suffix_len)), concat('2 - 02', repeat('x', @suffix_len)));
insert into t3_1025 values
(concat('1 - 03', repeat('x', @suffix_len)), concat('2 - 03', repeat('x', @suffix_len)));
insert into t3_1025 values
(concat('1 - 04', repeat('x', @suffix_len)), concat('2 - 04', repeat('x', @suffix_len)));
explain extended select left(a1,7), left(a2,7)
from t1_1025
where a1 in (select b1 from t2_1025 where b1 > '0');
id	select_type	table	type	possible_keys	key	key_len	ref	rows	filtered	Extra
1	PRIMARY	t1_1025	ALL	NULL	NULL	NULL	NULL	3	100.00	Using where
2	DEPENDENT SUBQUERY	t2_1025	ALL	NULL	NULL	NULL	NULL	3	100.00	Using where
Warnings:
Note	1003	select left(`test`.`t1_1025`.`a1`,7) AS `left(a1,7)`,left(`test`.`t1_1025`.`a2`,7) AS `left(a2,7)` from `test`.`t1_1025` where <expr_cache><`test`.`t1_1025`.`a1`>(<in_optimizer>(`test`.`t1_1025`.`a1`,<exists>(select `test`.`t2_1025`.`b1` from `test`.`t2_1025` where `test`.`t2_1025`.`b1` > '0' and <cache>(`test`.`t1_1025`.`a1`) = `test`.`t2_1025`.`b1`)))
select left(a1,7), left(a2,7)
from t1_1025
where a1 in (select b1 from t2_1025 where b1 > '0');
left(a1,7)	left(a2,7)
1 - 01x	2 - 01x
1 - 02x	2 - 02x
explain extended select left(a1,7), left(a2,7)
from t1_1025
where (a1,a2) in (select b1, b2 from t2_1025 where b1 > '0');
id	select_type	table	type	possible_keys	key	key_len	ref	rows	filtered	Extra
1	PRIMARY	t1_1025	ALL	NULL	NULL	NULL	NULL	3	100.00	Using where
2	DEPENDENT SUBQUERY	t2_1025	ALL	NULL	NULL	NULL	NULL	3	100.00	Using where
Warnings:
Note	1003	select left(`test`.`t1_1025`.`a1`,7) AS `left(a1,7)`,left(`test`.`t1_1025`.`a2`,7) AS `left(a2,7)` from `test`.`t1_1025` where <expr_cache><`test`.`t1_1025`.`a1`,`test`.`t1_1025`.`a2`>(<in_optimizer>((`test`.`t1_1025`.`a1`,`test`.`t1_1025`.`a2`),<exists>(select `test`.`t2_1025`.`b1`,`test`.`t2_1025`.`b2` from `test`.`t2_1025` where `test`.`t2_1025`.`b1` > '0' and <cache>(`test`.`t1_1025`.`a1`) = `test`.`t2_1025`.`b1` and <cache>(`test`.`t1_1025`.`a2`) = `test`.`t2_1025`.`b2`)))
select left(a1,7), left(a2,7)
from t1_1025
where (a1,a2) in (select b1, b2 from t2_1025 where b1 > '0');
left(a1,7)	left(a2,7)
1 - 01x	2 - 01x
1 - 02x	2 - 02x
explain extended select left(a1,7), left(a2,7)
from t1_1025
where a1 in (select substring(b1,1,1025) from t2_1025 where b1 > '0');
id	select_type	table	type	possible_keys	key	key_len	ref	rows	filtered	Extra
1	PRIMARY	t1_1025	ALL	NULL	NULL	NULL	NULL	3	100.00	Using where
2	DEPENDENT SUBQUERY	t2_1025	ALL	NULL	NULL	NULL	NULL	3	100.00	Using where
Warnings:
Note	1003	select left(`test`.`t1_1025`.`a1`,7) AS `left(a1,7)`,left(`test`.`t1_1025`.`a2`,7) AS `left(a2,7)` from `test`.`t1_1025` where <expr_cache><`test`.`t1_1025`.`a1`>(<in_optimizer>(`test`.`t1_1025`.`a1`,<exists>(select substr(`test`.`t2_1025`.`b1`,1,1025) from `test`.`t2_1025` where `test`.`t2_1025`.`b1` > '0' and <cache>(`test`.`t1_1025`.`a1`) = substr(`test`.`t2_1025`.`b1`,1,1025))))
select left(a1,7), left(a2,7)
from t1_1025
where a1 in (select substring(b1,1,1025) from t2_1025 where b1 > '0');
left(a1,7)	left(a2,7)
1 - 01x	2 - 01x
1 - 02x	2 - 02x
explain extended select left(a1,7), left(a2,7)
from t1_1025
where a1 in (select group_concat(b1) from t2_1025 group by b2);
id	select_type	table	type	possible_keys	key	key_len	ref	rows	filtered	Extra
1	PRIMARY	t1_1025	ALL	NULL	NULL	NULL	NULL	3	100.00	Using where
2	MATERIALIZED	t2_1025	ALL	NULL	NULL	NULL	NULL	3	100.00	Using filesort
Warnings:
Note	1003	select left(`test`.`t1_1025`.`a1`,7) AS `left(a1,7)`,left(`test`.`t1_1025`.`a2`,7) AS `left(a2,7)` from `test`.`t1_1025` where <expr_cache><`test`.`t1_1025`.`a1`>(<in_optimizer>(`test`.`t1_1025`.`a1`,`test`.`t1_1025`.`a1` in ( <materialize> (select group_concat(`test`.`t2_1025`.`b1` separator ',') from `test`.`t2_1025` group by `test`.`t2_1025`.`b2` ), <primary_index_lookup>(`test`.`t1_1025`.`a1` in <temporary table> on distinct_key where `test`.`t1_1025`.`a1` = `<subquery2>`.`group_concat(b1)`))))
select left(a1,7), left(a2,7)
from t1_1025
where a1 in (select group_concat(b1) from t2_1025 group by b2);
left(a1,7)	left(a2,7)
Warnings:
Warning	1260	Row 1 was cut by GROUP_CONCAT()
Warning	1260	Row 2 was cut by GROUP_CONCAT()
Warning	1260	Row 3 was cut by GROUP_CONCAT()
set @@group_concat_max_len = 256;
explain extended select left(a1,7), left(a2,7)
from t1_1025
where a1 in (select group_concat(b1) from t2_1025 group by b2);
id	select_type	table	type	possible_keys	key	key_len	ref	rows	filtered	Extra
1	PRIMARY	t1_1025	ALL	NULL	NULL	NULL	NULL	3	100.00	Using where
2	MATERIALIZED	t2_1025	ALL	NULL	NULL	NULL	NULL	3	100.00	Using filesort
Warnings:
Note	1003	select left(`test`.`t1_1025`.`a1`,7) AS `left(a1,7)`,left(`test`.`t1_1025`.`a2`,7) AS `left(a2,7)` from `test`.`t1_1025` where <expr_cache><`test`.`t1_1025`.`a1`>(<in_optimizer>(`test`.`t1_1025`.`a1`,`test`.`t1_1025`.`a1` in ( <materialize> (select group_concat(`test`.`t2_1025`.`b1` separator ',') from `test`.`t2_1025` group by `test`.`t2_1025`.`b2` ), <primary_index_lookup>(`test`.`t1_1025`.`a1` in <temporary table> on distinct_key where `test`.`t1_1025`.`a1` = `<subquery2>`.`group_concat(b1)`))))
select left(a1,7), left(a2,7)
from t1_1025
where a1 in (select group_concat(b1) from t2_1025 group by b2);
left(a1,7)	left(a2,7)
Warnings:
Warning	1260	Row 1 was cut by GROUP_CONCAT()
Warning	1260	Row 2 was cut by GROUP_CONCAT()
Warning	1260	Row 3 was cut by GROUP_CONCAT()
drop table t1_1025, t2_1025, t3_1025;
create table t1bit (a1 bit(3), a2 bit(3));
create table t2bit (b1 bit(3), b2 bit(3));
insert into t1bit values (b'000', b'100');
insert into t1bit values (b'001', b'101');
insert into t1bit values (b'010', b'110');
insert into t2bit values (b'001', b'101');
insert into t2bit values (b'010', b'110');
insert into t2bit values (b'110', b'111');
explain extended select bin(a1), bin(a2)
from t1bit
where (a1, a2) in (select b1, b2 from t2bit);
id	select_type	table	type	possible_keys	key	key_len	ref	rows	filtered	Extra
1	PRIMARY	t1bit	ALL	NULL	NULL	NULL	NULL	3	100.00	Using where
2	MATERIALIZED	t2bit	ALL	NULL	NULL	NULL	NULL	3	100.00	
Warnings:
Note	1003	select conv(`test`.`t1bit`.`a1`,10,2) AS `bin(a1)`,conv(`test`.`t1bit`.`a2`,10,2) AS `bin(a2)` from `test`.`t1bit` where <expr_cache><`test`.`t1bit`.`a1`,`test`.`t1bit`.`a2`>(<in_optimizer>((`test`.`t1bit`.`a1`,`test`.`t1bit`.`a2`),(`test`.`t1bit`.`a1`,`test`.`t1bit`.`a2`) in ( <materialize> (select `test`.`t2bit`.`b1`,`test`.`t2bit`.`b2` from `test`.`t2bit` ), <primary_index_lookup>(`test`.`t1bit`.`a1` in <temporary table> on distinct_key where `test`.`t1bit`.`a1` = `<subquery2>`.`b1` and `test`.`t1bit`.`a2` = `<subquery2>`.`b2`))))
select bin(a1), bin(a2)
from t1bit
where (a1, a2) in (select b1, b2 from t2bit);
bin(a1)	bin(a2)
1	101
10	110
drop table t1bit, t2bit;
create table t1bb (a1 bit(3), a2 blob(3));
create table t2bb (b1 bit(3), b2 blob(3));
insert into t1bb values (b'000', '100');
insert into t1bb values (b'001', '101');
insert into t1bb values (b'010', '110');
insert into t2bb values (b'001', '101');
insert into t2bb values (b'010', '110');
insert into t2bb values (b'110', '111');
explain extended select bin(a1), a2
from t1bb
where (a1, a2) in (select b1, b2 from t2bb);
id	select_type	table	type	possible_keys	key	key_len	ref	rows	filtered	Extra
1	PRIMARY	t1bb	ALL	NULL	NULL	NULL	NULL	3	100.00	Using where
2	DEPENDENT SUBQUERY	t2bb	ALL	NULL	NULL	NULL	NULL	3	100.00	Using where
Warnings:
Note	1003	select conv(`test`.`t1bb`.`a1`,10,2) AS `bin(a1)`,`test`.`t1bb`.`a2` AS `a2` from `test`.`t1bb` where <expr_cache><`test`.`t1bb`.`a1`,`test`.`t1bb`.`a2`>(<in_optimizer>((`test`.`t1bb`.`a1`,`test`.`t1bb`.`a2`),<exists>(select `test`.`t2bb`.`b1`,`test`.`t2bb`.`b2` from `test`.`t2bb` where <cache>(`test`.`t1bb`.`a1`) = `test`.`t2bb`.`b1` and <cache>(`test`.`t1bb`.`a2`) = `test`.`t2bb`.`b2`)))
select bin(a1), a2
from t1bb
where (a1, a2) in (select b1, b2 from t2bb);
bin(a1)	a2
1	101
10	110
drop table t1bb, t2bb;
drop table t1, t2, t3, t1i, t2i, t3i, columns;
/******************************************************************************
* Test the cache of the left operand of IN.
******************************************************************************/
# Test that default values of Cached_item are not used for comparison
create table t1 (s1 int);
create table t2 (s2 int);
insert into t1 values (5),(1),(0);
insert into t2 values (0), (1);
select s2 from t2 where s2 in (select s1 from t1);
s2
0
1
drop table t1, t2;
create table t1 (a int not null, b int not null);
create table t2 (c int not null, d int not null);
create table t3 (e int not null);
insert into t1 values (1,10);
insert into t1 values (1,20);
insert into t1 values (2,10);
insert into t1 values (2,20);
insert into t1 values (2,30);
insert into t1 values (3,20);
insert into t1 values (4,40);
insert into t2 values (2,10);
insert into t2 values (2,20);
insert into t2 values (2,40);
insert into t2 values (3,20);
insert into t2 values (4,10);
insert into t2 values (5,10);
insert into t3 values (10);
insert into t3 values (10);
insert into t3 values (20);
insert into t3 values (30);
explain extended
select a from t1 where a in (select c from t2 where d >= 20);
id	select_type	table	type	possible_keys	key	key_len	ref	rows	filtered	Extra
1	PRIMARY	t1	ALL	NULL	NULL	NULL	NULL	7	100.00	Using where
2	MATERIALIZED	t2	ALL	NULL	NULL	NULL	NULL	6	100.00	Using where
Warnings:
Note	1003	select `test`.`t1`.`a` AS `a` from `test`.`t1` where <expr_cache><`test`.`t1`.`a`>(<in_optimizer>(`test`.`t1`.`a`,`test`.`t1`.`a` in ( <materialize> (select `test`.`t2`.`c` from `test`.`t2` where `test`.`t2`.`d` >= 20 ), <primary_index_lookup>(`test`.`t1`.`a` in <temporary table> on distinct_key where `test`.`t1`.`a` = `<subquery2>`.`c`))))
select a from t1 where a in (select c from t2 where d >= 20);
a
2
2
2
3
create index it1a on t1(a);
explain extended
select a from t1 where a in (select c from t2 where d >= 20);
id	select_type	table	type	possible_keys	key	key_len	ref	rows	filtered	Extra
1	PRIMARY	t1	index	NULL	it1a	4	NULL	7	100.00	Using where; Using index
2	MATERIALIZED	t2	ALL	NULL	NULL	NULL	NULL	6	100.00	Using where
Warnings:
Note	1003	select `test`.`t1`.`a` AS `a` from `test`.`t1` where <expr_cache><`test`.`t1`.`a`>(<in_optimizer>(`test`.`t1`.`a`,`test`.`t1`.`a` in ( <materialize> (select `test`.`t2`.`c` from `test`.`t2` where `test`.`t2`.`d` >= 20 ), <primary_index_lookup>(`test`.`t1`.`a` in <temporary table> on distinct_key where `test`.`t1`.`a` = `<subquery2>`.`c`))))
select a from t1 where a in (select c from t2 where d >= 20);
a
2
2
2
3
insert into t2 values (1,10);
explain extended
select a from t1 where a in (select c from t2 where d >= 20);
id	select_type	table	type	possible_keys	key	key_len	ref	rows	filtered	Extra
1	PRIMARY	t1	index	NULL	it1a	4	NULL	7	100.00	Using where; Using index
2	MATERIALIZED	t2	ALL	NULL	NULL	NULL	NULL	7	100.00	Using where
Warnings:
Note	1003	select `test`.`t1`.`a` AS `a` from `test`.`t1` where <expr_cache><`test`.`t1`.`a`>(<in_optimizer>(`test`.`t1`.`a`,`test`.`t1`.`a` in ( <materialize> (select `test`.`t2`.`c` from `test`.`t2` where `test`.`t2`.`d` >= 20 ), <primary_index_lookup>(`test`.`t1`.`a` in <temporary table> on distinct_key where `test`.`t1`.`a` = `<subquery2>`.`c`))))
select a from t1 where a in (select c from t2 where d >= 20);
a
2
2
2
3
explain extended
select a from t1 group by a having a in (select c from t2 where d >= 20);
id	select_type	table	type	possible_keys	key	key_len	ref	rows	filtered	Extra
1	PRIMARY	t1	index	NULL	it1a	4	NULL	7	100.00	Using index
2	MATERIALIZED	t2	ALL	NULL	NULL	NULL	NULL	7	100.00	Using where
Warnings:
Note	1003	select `test`.`t1`.`a` AS `a` from `test`.`t1` group by `test`.`t1`.`a` having <expr_cache><`test`.`t1`.`a`>(<in_optimizer>(`test`.`t1`.`a`,`test`.`t1`.`a` in ( <materialize> (select `test`.`t2`.`c` from `test`.`t2` where `test`.`t2`.`d` >= 20 ), <primary_index_lookup>(`test`.`t1`.`a` in <temporary table> on distinct_key where `test`.`t1`.`a` = `<subquery2>`.`c`))))
select a from t1 group by a having a in (select c from t2 where d >= 20);
a
2
3
create index iab on t1(a, b);
explain extended
select a from t1 group by a having a in (select c from t2 where d >= 20);
id	select_type	table	type	possible_keys	key	key_len	ref	rows	filtered	Extra
1	PRIMARY	t1	index	NULL	it1a	4	NULL	7	100.00	Using index
2	MATERIALIZED	t2	ALL	NULL	NULL	NULL	NULL	7	100.00	Using where
Warnings:
Note	1003	select `test`.`t1`.`a` AS `a` from `test`.`t1` group by `test`.`t1`.`a` having <expr_cache><`test`.`t1`.`a`>(<in_optimizer>(`test`.`t1`.`a`,`test`.`t1`.`a` in ( <materialize> (select `test`.`t2`.`c` from `test`.`t2` where `test`.`t2`.`d` >= 20 ), <primary_index_lookup>(`test`.`t1`.`a` in <temporary table> on distinct_key where `test`.`t1`.`a` = `<subquery2>`.`c`))))
select a from t1 group by a having a in (select c from t2 where d >= 20);
a
2
3
explain extended
select a from t1 group by a
having a in (select c from t2 where d >= some(select e from t3 where max(b)=e));
id	select_type	table	type	possible_keys	key	key_len	ref	rows	filtered	Extra
1	PRIMARY	t1	index	NULL	iab	8	NULL	7	100.00	Using index
2	DEPENDENT SUBQUERY	t2	ALL	NULL	NULL	NULL	NULL	7	100.00	Using where
3	DEPENDENT SUBQUERY	t3	ALL	NULL	NULL	NULL	NULL	4	100.00	Using where
Warnings:
Note	1276	Field or reference 'test.t1.b' of SELECT #3 was resolved in SELECT #1
Note	1981	Aggregate function 'max()' of SELECT #3 belongs to SELECT #1
Note	1003	select `test`.`t1`.`a` AS `a` from `test`.`t1` group by `test`.`t1`.`a` having <expr_cache><`test`.`t1`.`a`,`test`.`t1`.`b`,max(`test`.`t1`.`b`),max(`test`.`t1`.`b`)>(<in_optimizer>(`test`.`t1`.`a`,<exists>(select `test`.`t2`.`c` from `test`.`t2` where <nop>(<expr_cache><`test`.`t2`.`d`,`test`.`t1`.`b`,max(`test`.`t1`.`b`),max(`test`.`t1`.`b`)>(<in_optimizer>(`test`.`t2`.`d`,<exists>(select `test`.`t3`.`e` from `test`.`t3` where max(`test`.`t1`.`b`) = `test`.`t3`.`e` having <cache>(`test`.`t2`.`d`) >= <ref_null_helper>(`test`.`t3`.`e`))))) and <cache>(`test`.`t1`.`a`) = `test`.`t2`.`c`)))
select a from t1 group by a
having a in (select c from t2 where d >= some(select e from t3 where max(b)=e));
a
2
3
explain extended
select a from t1
where a in (select c from t2 where d >= some(select e from t3 where b=e));
id	select_type	table	type	possible_keys	key	key_len	ref	rows	filtered	Extra
1	PRIMARY	t1	index	NULL	iab	8	NULL	7	100.00	Using where; Using index
2	DEPENDENT SUBQUERY	t2	ALL	NULL	NULL	NULL	NULL	7	100.00	Using where
3	DEPENDENT SUBQUERY	t3	ALL	NULL	NULL	NULL	NULL	4	100.00	Using where
Warnings:
Note	1276	Field or reference 'test.t1.b' of SELECT #3 was resolved in SELECT #1
Note	1003	select `test`.`t1`.`a` AS `a` from `test`.`t1` where <expr_cache><`test`.`t1`.`a`,`test`.`t1`.`b`>(<in_optimizer>(`test`.`t1`.`a`,<exists>(select `test`.`t2`.`c` from `test`.`t2` where <nop>(<expr_cache><`test`.`t2`.`d`,`test`.`t1`.`b`>(<in_optimizer>(`test`.`t2`.`d`,<exists>(select `test`.`t3`.`e` from `test`.`t3` where `test`.`t1`.`b` = `test`.`t3`.`e` and <cache>(`test`.`t2`.`d`) >= `test`.`t3`.`e`)))) and <cache>(`test`.`t1`.`a`) = `test`.`t2`.`c`)))
select a from t1
where a in (select c from t2 where d >= some(select e from t3 where b=e));
a
1
2
2
2
3
drop table t1, t2, t3;
create table t2 (a int, b int, key(a), key(b));
insert into t2 values (3,3),(3,3),(3,3);
select 1 from t2 where  
t2.a > 1 
or 
t2.a = 3 and not t2.a not in (select t2.b from t2);
1
1
1
1
drop table t2;
create table t1 (a1 int key);
create table t2 (b1 int);
insert into t1 values (5);
explain select min(a1) from t1 where 7 in (select max(b1) from t2 group by b1);
id	select_type	table	type	possible_keys	key	key_len	ref	rows	Extra
1	PRIMARY	NULL	NULL	NULL	NULL	NULL	NULL	NULL	Impossible WHERE
2	MATERIALIZED	NULL	NULL	NULL	NULL	NULL	NULL	NULL	no matching row in const table
select min(a1) from t1 where 7 in (select max(b1) from t2 group by b1);
min(a1)
NULL
set @save_optimizer_switch=@@optimizer_switch;
set @@optimizer_switch=@optimizer_switch_local_default;
set @@optimizer_switch='materialization=off,in_to_exists=on';
explain select min(a1) from t1 where 7 in (select max(b1) from t2 group by b1);
id	select_type	table	type	possible_keys	key	key_len	ref	rows	Extra
1	PRIMARY	NULL	NULL	NULL	NULL	NULL	NULL	NULL	Impossible WHERE
2	SUBQUERY	NULL	NULL	NULL	NULL	NULL	NULL	NULL	no matching row in const table
select min(a1) from t1 where 7 in (select max(b1) from t2 group by b1);
min(a1)
NULL
set @@optimizer_switch=@optimizer_switch_local_default;
set @@optimizer_switch='semijoin=off';
explain select min(a1) from t1 where 7 in (select b1 from t2);
id	select_type	table	type	possible_keys	key	key_len	ref	rows	Extra
1	PRIMARY	NULL	NULL	NULL	NULL	NULL	NULL	NULL	Impossible WHERE
2	MATERIALIZED	NULL	NULL	NULL	NULL	NULL	NULL	NULL	no matching row in const table
select min(a1) from t1 where 7 in (select b1 from t2);
min(a1)
NULL
set @@optimizer_switch=@optimizer_switch_local_default;
set @@optimizer_switch='materialization=off,in_to_exists=on';
# with MariaDB and MWL#90, this particular case is solved:
explain select min(a1) from t1 where 7 in (select b1 from t2);
id	select_type	table	type	possible_keys	key	key_len	ref	rows	Extra
1	PRIMARY	NULL	NULL	NULL	NULL	NULL	NULL	NULL	Impossible WHERE
2	SUBQUERY	NULL	NULL	NULL	NULL	NULL	NULL	NULL	no matching row in const table
select min(a1) from t1 where 7 in (select b1 from t2);
min(a1)
NULL
# but when we go around MWL#90 code, the problem still shows up:
explain select min(a1) from t1 where 7 in (select b1 from t2) or 2> 4;
id	select_type	table	type	possible_keys	key	key_len	ref	rows	Extra
1	PRIMARY	NULL	NULL	NULL	NULL	NULL	NULL	NULL	Impossible WHERE
2	SUBQUERY	NULL	NULL	NULL	NULL	NULL	NULL	NULL	no matching row in const table
select min(a1) from t1 where 7 in (select b1 from t2) or 2> 4;
min(a1)
NULL
set @@optimizer_switch= @save_optimizer_switch;
drop table t1,t2;
create table t1 (a char(2), b varchar(10));
insert into t1 values ('a',  'aaa');
insert into t1 values ('aa', 'aaaa');
explain select a,b from t1 where b in (select a from t1);
id	select_type	table	type	possible_keys	key	key_len	ref	rows	Extra
1	PRIMARY	t1	ALL	NULL	NULL	NULL	NULL	2	Using where
2	MATERIALIZED	t1	ALL	NULL	NULL	NULL	NULL	2	
select a,b from t1 where b in (select a from t1);
a	b
prepare st1 from "select a,b from t1 where b in (select a from t1)";
execute st1;
a	b
execute st1;
a	b
drop table t1;
#
# BUG#49630: Segfault in select_describe() with double 
#            nested subquery and materialization
#
CREATE TABLE t1 (t1i int);
CREATE TABLE t2 (t2i int);
CREATE TABLE t3 (t3i int);
CREATE TABLE t4 (t4i int);
INSERT INTO t1 VALUES (1);
INSERT INTO t2 VALUES (1),(2);
INSERT INTO t3 VALUES (1),(2);
INSERT INTO t4 VALUES (1),(2);

EXPLAIN 
SELECT t1i
FROM t1 JOIN t4 ON t1i=t4i  
WHERE (t1i)  IN (  
SELECT t2i
FROM t2  
WHERE (t2i)  IN (  
SELECT max(t3i)
FROM t3  
GROUP BY t3i
)  
);
id	select_type	table	type	possible_keys	key	key_len	ref	rows	Extra
1	PRIMARY	t1	system	NULL	NULL	NULL	NULL	1	
1	PRIMARY	t4	ALL	NULL	NULL	NULL	NULL	2	Using where
2	MATERIALIZED	t2	ALL	NULL	NULL	NULL	NULL	2	Using where
3	MATERIALIZED	t3	ALL	NULL	NULL	NULL	NULL	2	Using temporary
DROP TABLE t1,t2,t3,t4;
CREATE TABLE t1 (
pk INTEGER AUTO_INCREMENT,
col_int_nokey INTEGER,
col_int_key INTEGER,
col_varchar_key VARCHAR(1),
PRIMARY KEY (pk),
KEY (col_int_key),
KEY (col_varchar_key, col_int_key)
)
;
INSERT INTO t1 (
col_int_key, col_int_nokey, col_varchar_key
) 
VALUES
(2, NULL, 'w'),
(9, 7, 'm'),
(3, 9, 'm'),
(9, 7, 'k'),
(NULL, 4, 'r'),
(9, 2, 't'),
(3, 6, 'j'),
(8, 8, 'u'),
(8, NULL, 'h'),
(53, 5, 'o'),
(0, NULL, NULL),
(5, 6, 'k'),
(166, 188, 'e'),
(3, 2, 'n'),
(0, 1, 't'),
(1, 1, 'c'),
(9, 0, 'm'),
(5, 9, 'y'),
(6, NULL, 'f'),
(2, 4, 'd')
;
SELECT table2.col_varchar_key AS field1,
table2.col_int_nokey AS field2
FROM ( t1 AS table1 LEFT OUTER JOIN t1 AS table2
ON (table2.col_varchar_key = table1.col_varchar_key  ) ) 
WHERE table1.pk = 6
HAVING  ( field2 ) IN 
( SELECT SUBQUERY2_t2.col_int_nokey AS SUBQUERY2_field2 
FROM ( t1 AS SUBQUERY2_t1 JOIN t1 AS SUBQUERY2_t2
ON (SUBQUERY2_t2.col_varchar_key = SUBQUERY2_t1.col_varchar_key ) ) )
ORDER BY field2 
;
field1	field2
t	1
t	2
drop table t1;
#
# BUG#53103: MTR test ps crashes in optimize_cond() 
#            when running with --debug
#
CREATE TABLE t1(track varchar(15));
INSERT INTO t1 VALUES ('CAD'), ('CAD');
PREPARE STMT FROM
"SELECT 1 FROM t1
  WHERE
        track IN (SELECT track FROM t1
                                    GROUP BY track 
                                      HAVING track>='CAD')";
EXECUTE STMT ;
1
1
1
EXECUTE STMT ;
1
1
1
DEALLOCATE PREPARE STMT;
DROP TABLE t1;
# End of BUG#53103
#
# BUG#54511 - Assertion failed: cache != 0L in file 
#             sql_select.cc::sub_select_cache on HAVING
#
CREATE TABLE t1 (i int(11));
CREATE TABLE t2 (c char(1));
CREATE TABLE t3 (c char(1));
INSERT INTO t1 VALUES (1), (2);
INSERT INTO t2 VALUES ('a'), ('b');
INSERT INTO t3 VALUES ('x'), ('y');
SELECT COUNT( i ),i
FROM t1
HAVING ('c')  
IN (SELECT t2.c FROM (t2 JOIN t3));
COUNT( i )	i
DROP TABLE t1,t2,t3;
# End BUG#54511
#
# BUG#56367 - Assertion exec_method != EXEC_MATERIALIZATION...
#             on subquery in FROM
#
CREATE TABLE t1 (a INTEGER);
CREATE TABLE t2 (b INTEGER);
INSERT INTO t2 VALUES (1);
set @tmp_optimizer_switch=@@optimizer_switch;
set optimizer_switch='derived_merge=off,derived_with_keys=off';
explain SELECT a FROM (
SELECT t1.* FROM t1 LEFT JOIN t2 ON t1.a > 3 OR t2.b IN (SELECT a FROM t1)
) table1;
id	select_type	table	type	possible_keys	key	key_len	ref	rows	Extra
1	PRIMARY	<derived2>	ALL	NULL	NULL	NULL	NULL	2	
2	DERIVED	NULL	NULL	NULL	NULL	NULL	NULL	NULL	no matching row in const table
3	MATERIALIZED	NULL	NULL	NULL	NULL	NULL	NULL	NULL	no matching row in const table
SELECT a FROM (
SELECT t1.* FROM t1 LEFT JOIN t2 ON t1.a > 3 OR t2.b IN (SELECT a FROM t1)
) table1;
a
set optimizer_switch=@tmp_optimizer_switch;
DROP TABLE t1, t2;
# End BUG#56367
#
# Bug#59833 - materialization=on/off leads to different result set
#             when using IN
#
CREATE TABLE t1 (
pk int NOT NULL,
f1 int DEFAULT NULL,
PRIMARY KEY (pk)
) ENGINE=MyISAM;
CREATE TABLE t2 (
pk int NOT NULL,
f1 int DEFAULT NULL,
PRIMARY KEY (pk)
) ENGINE=MyISAM;
INSERT INTO t1 VALUES (10,0);
INSERT INTO t2 VALUES (10,0),(11,0);
explain SELECT * FROM t1 JOIN t2 USING (f1)
WHERE t1.f1 IN (SELECT t1.pk FROM t1 ORDER BY t1.f1);
id	select_type	table	type	possible_keys	key	key_len	ref	rows	Extra
1	PRIMARY	t1	system	NULL	NULL	NULL	NULL	1	
1	PRIMARY	t2	ALL	NULL	NULL	NULL	NULL	2	Using where
2	MATERIALIZED	t1	system	NULL	NULL	NULL	NULL	1	
SELECT * FROM t1 JOIN t2 USING (f1)
WHERE t1.f1 IN (SELECT t1.pk FROM t1 ORDER BY t1.f1);
f1	pk	pk
DROP TABLE t1, t2;
# End Bug#59833
#
# Bug#11852644 - CRASH IN ITEM_REF::SAVE_IN_FIELD ON SELECT DISTINCT
#
CREATE TABLE t1 (
col_varchar_key varchar(1) DEFAULT NULL,
col_varchar_nokey varchar(1) DEFAULT NULL,
KEY col_varchar_key (col_varchar_key)) 
;
INSERT INTO t1 VALUES
('v','v'),('r','r');
CREATE TABLE t2 (
col_varchar_key varchar(1) DEFAULT NULL,
col_varchar_nokey varchar(1) DEFAULT NULL,
KEY col_varchar_key(col_varchar_key)) 
;
INSERT INTO t2 VALUES
('r','r'),('c','c');
CREATE VIEW v3 AS SELECT * FROM t2;
SELECT DISTINCT alias2.col_varchar_key 
FROM t1 AS alias1 JOIN v3 AS alias2 
ON alias2.col_varchar_key = alias1.col_varchar_key
HAVING col_varchar_key IN (SELECT col_varchar_nokey FROM t2)
;
col_varchar_key
r
DROP TABLE t1, t2;
DROP VIEW v3;
# End Bug#11852644

# Bug#12668294 - GROUP BY ON EMPTY RESULT GIVES EMPTY ROW
# INSTEAD OF NULL WHEN MATERIALIZATION ON

CREATE TABLE t1 (col_int_nokey INT) ENGINE=MEMORY;
CREATE TABLE t2 (col_int_nokey INT) ENGINE=MEMORY;
INSERT INTO t2 VALUES (8),(7);
CREATE TABLE t3 (col_int_nokey INT) ENGINE=MEMORY;
INSERT INTO t3 VALUES (7);
SELECT MIN(t3.col_int_nokey),t1.col_int_nokey AS field3
FROM t3
LEFT JOIN t1
ON t1.col_int_nokey
WHERE (194, 200) IN (
SELECT SQ4_alias1.col_int_nokey,
SQ4_alias2.col_int_nokey
FROM t2 AS SQ4_alias1
JOIN
t2 AS SQ4_alias2
ON SQ4_alias2.col_int_nokey = 5
)
GROUP BY field3 ;
MIN(t3.col_int_nokey)	field3
DROP TABLE t1;
DROP TABLE t2;
DROP TABLE t3;
CREATE TABLE t1 (f1 INT, f2 DECIMAL(5,3)) ENGINE=MyISAM;
INSERT INTO t1 (f1, f2) VALUES (1, 1.789);
INSERT INTO t1 (f1, f2) VALUES (13, 1.454);
INSERT INTO t1 (f1, f2) VALUES (10, 1.668);
CREATE TABLE t2 LIKE t1;
INSERT INTO t2 VALUES (1, 1.789);
INSERT INTO t2 VALUES (13, 1.454);
set @save_optimizer_switch=@@optimizer_switch;
set @@optimizer_switch=@optimizer_switch_local_default;
SET @@optimizer_switch='semijoin=on,materialization=on';
EXPLAIN SELECT COUNT(*) FROM t1 WHERE (f1,f2) IN (SELECT f1,f2 FROM t2);
id	select_type	table	type	possible_keys	key	key_len	ref	rows	Extra
1	PRIMARY	<subquery2>	ALL	distinct_key	NULL	NULL	NULL	2	
1	PRIMARY	t1	ALL	NULL	NULL	NULL	NULL	3	Using where; Using join buffer (flat, BNL join)
2	MATERIALIZED	t2	ALL	NULL	NULL	NULL	NULL	2	
SELECT COUNT(*) FROM t1 WHERE (f1,f2) IN (SELECT f1,f2 FROM t2);
COUNT(*)
2
set @@optimizer_switch= @save_optimizer_switch;
DROP TABLE t1, t2;
CREATE TABLE t1 (
pk int,
a varchar(1),
b varchar(4),
c varchar(4),
d varchar(4),
PRIMARY KEY (pk)
);
INSERT INTO t1 VALUES (1,'o','ffff','ffff','ffoo'),(2,'f','ffff','ffff','ffff');
CREATE TABLE t2 LIKE t1;
INSERT INTO t2 VALUES (1,'i','iiii','iiii','iiii'),(2,'f','ffff','ffff','ffff');
set @save_optimizer_switch=@@optimizer_switch;
set @@optimizer_switch=@optimizer_switch_local_default;
SET @@optimizer_switch='semijoin=on,materialization=on';
EXPLAIN SELECT pk FROM t1 WHERE (a) IN (SELECT a FROM t2 WHERE pk > 0);
id	select_type	table	type	possible_keys	key	key_len	ref	rows	Extra
1	PRIMARY	t1	ALL	NULL	NULL	NULL	NULL	2	
1	PRIMARY	<subquery2>	eq_ref	distinct_key	distinct_key	4	func	1	
2	MATERIALIZED	t2	range	PRIMARY	PRIMARY	4	NULL	2	Using index condition; Using where; Rowid-ordered scan
SELECT pk FROM t1 WHERE (a) IN (SELECT a FROM t2 WHERE pk > 0);
pk
2
SELECT pk FROM t1 WHERE (b,c,d) IN (SELECT b,c,d FROM t2 WHERE pk > 0);
pk
2
DROP TABLE t1, t2;
set optimizer_switch=@save_optimizer_switch;
#
# BUG#50019: Wrong result for IN-subquery with materialization
#
create table t1(i int);
insert into t1 values (1), (2), (3), (4), (5), (6), (7), (8), (9), (10);
create table t2(i int);
insert into t2 values (1), (2), (3), (4), (5), (6), (7), (8), (9), (10);
create table t3(i int);
insert into t3 values (1), (2), (3), (4), (5), (6), (7), (8), (9), (10);
select * from t1 where t1.i in (select t2.i from t2 join t3 where t2.i + t3.i = 5);
i
1
2
3
4
set @save_optimizer_switch=@@optimizer_switch;
set session optimizer_switch='materialization=off,in_to_exists=on';
select * from t1 where t1.i in (select t2.i from t2 join t3 where t2.i + t3.i = 5);
i
1
2
3
4
set session optimizer_switch=@save_optimizer_switch;
drop table t1, t2, t3;
create table t0 (a int);
insert into t0 values (0),(1),(2);
create table t1 (a int);
insert into t1 values (0),(1),(2);
explain select a, a in (select a from t1) from t0;
id	select_type	table	type	possible_keys	key	key_len	ref	rows	Extra
1	PRIMARY	t0	ALL	NULL	NULL	NULL	NULL	3	
2	MATERIALIZED	t1	ALL	NULL	NULL	NULL	NULL	3	
select a, a in (select a from t1) from t0;
a	a in (select a from t1)
0	1
1	1
2	1
prepare s from 'select a, a in (select a from t1) from t0';
execute s;
a	a in (select a from t1)
0	1
1	1
2	1
update t1 set a=123;
execute s;
a	a in (select a from t1)
0	0
1	0
2	0
drop table t0, t1;
set optimizer_switch='firstmatch=on';
#
# MWL#90, review feedback: check what happens when the subquery
#   looks like candidate for MWL#90 checking at the first glance
#   but then subselect_hash_sj_engine::init_permanent() discovers
#   that it's not possible to perform duplicate removal for the 
#   selected datatypes, and so materialization isn't applicable after
#   all.
#
set @blob_len = 1024;
set @suffix_len = @blob_len - @prefix_len;
create table t1_1024 (a1 blob(1024), a2 blob(1024));
create table t2_1024 (b1 blob(1024), b2 blob(1024));
insert into t1_1024 values
(concat('1 - 00', repeat('x', @suffix_len)), concat('2 - 00', repeat('x', @suffix_len)));
insert into t1_1024 values
(concat('1 - 01', repeat('x', @suffix_len)), concat('2 - 01', repeat('x', @suffix_len)));
insert into t1_1024 values
(concat('1 - 02', repeat('x', @suffix_len)), concat('2 - 02', repeat('x', @suffix_len)));
insert into t2_1024 values
(concat('1 - 01', repeat('x', @suffix_len)), concat('2 - 01', repeat('x', @suffix_len)));
insert into t2_1024 values
(concat('1 - 02', repeat('x', @suffix_len)), concat('2 - 02', repeat('x', @suffix_len)));
insert into t2_1024 values
(concat('1 - 03', repeat('x', @suffix_len)), concat('2 - 03', repeat('x', @suffix_len)));
explain select left(a1,7), left(a2,7) from t1_1024 where (a1,3) in (select substring(b1,1,1024), count(*) from t2_1024 where b1 > '0');
id	select_type	table	type	possible_keys	key	key_len	ref	rows	Extra
1	PRIMARY	t1_1024	ALL	NULL	NULL	NULL	NULL	3	Using where
2	DEPENDENT SUBQUERY	t2_1024	ALL	NULL	NULL	NULL	NULL	3	Using where
select left(a1,7), left(a2,7) from t1_1024 where (a1,3) in (select substring(b1,1,1024), count(*) from t2_1024 where b1 > '0');
left(a1,7)	left(a2,7)
1 - 01x	2 - 01x
drop table t1_1024, t2_1024;
#
# BUG##836491: Crash in Item_field::Item_field from add_ref_to_table_cond() with semijoin+materialization
#
CREATE TABLE t1 (c int, d varchar(1), KEY(d)) ;
INSERT INTO t1 VALUES (2,'x'),(2,'x'),(2,'j'),(2,'c');
CREATE TABLE t2 (a int, d varchar(1)) ;
INSERT INTO t2 VALUES (1,'x');
CREATE TABLE t3 (d varchar(1)) ;
INSERT INTO t3 VALUES ('x'),('x'),('j'),('c');
SELECT t2.a, t1.c
FROM t1, t2
WHERE t2.d IN ( SELECT d FROM t3 )
AND t1.d = t2.d
GROUP BY 1 , 2;
a	c
1	2
drop table t1,t2,t3;
#
# BUG#836523: Crash in JOIN::get_partial_cost_and_fanout with semijoin+materialization 
#
CREATE TABLE t1 (a varchar(1));
INSERT INTO t1 VALUES ('a'),('a');
CREATE TABLE t2 (a varchar(1));
CREATE TABLE t3 (a int);
INSERT INTO t3 VALUES (1),(2);
CREATE TABLE t4 (a varchar(1));
INSERT INTO t4 VALUES ('a'),('a');
SELECT t1.a
FROM t1
WHERE t1.a IN (
SELECT t2.a
FROM t2, t3
)
HAVING a IN (
SELECT a
FROM t4
);
a
DROP TABLE t1, t2, t3, t4;
#
# BUG#836507: Crash in setup_sj_materialization_part1() with semijoin+materialization
#
CREATE TABLE t1 (a int) ;
INSERT IGNORE INTO t1 VALUES (1),(1);
CREATE TABLE t2 (a int);
INSERT INTO t2 VALUES (1);
CREATE TABLE t3 (a int);
CREATE TABLE t4 (a int);
INSERT INTO t4 VALUES (2),(2);
CREATE TABLE t5 (a int);
INSERT INTO t5 VALUES (1);
SELECT * FROM t1
WHERE (a) IN (
SELECT t5.a
FROM (
t2
LEFT JOIN ( t3 , t4 )
ON 1 = 1
)
JOIN t5
);
a
1
1
DROP TABLE t1,t2,t3,t4,t5;
#
# BUG#836532: Crash in Item_equal_fields_iterator::get_curr_field with semijoin+materialization
#
CREATE TABLE t2 (a int);
INSERT IGNORE INTO t2 VALUES ('a'),('a');
Warnings:
Warning	1366	Incorrect integer value: 'a' for column `test`.`t2`.`a` at row 1
Warning	1366	Incorrect integer value: 'a' for column `test`.`t2`.`a` at row 2
CREATE TABLE t4 (a varchar(1));
INSERT INTO t4 VALUES ('m'),('o');
CREATE TABLE t3 (a varchar(1) , b varchar(1) ) ;
INSERT INTO t3 VALUES ('b','b');
CREATE TABLE t5 (a varchar(1), KEY (a)) ;
INSERT INTO t5 VALUES ('d'),('e');
SELECT *
FROM t2
WHERE t2.a = ALL (
SELECT t4.a
FROM t4
WHERE t4.a IN (
SELECT t3.a
FROM t3 , t5
WHERE ( t5.a = t3.b )
)
);
a
0
0
DROP TABLE t2,t3,t4,t5;
#
# BUG#860300: Second crash with get_fanout_with_deps() with semijoin + materialization
#
set @tmp_860300=@@optimizer_switch;
set optimizer_switch='semijoin=on,materialization=on,loosescan=off,firstmatch=off';
CREATE TABLE t1 (f2 int);
INSERT INTO t1 VALUES (9),(6);
CREATE TABLE t3 (f4 int);
CREATE TABLE t4 (f6 varchar(1));
SELECT *
FROM t3
WHERE 'h' IN (SELECT f6 
FROM t4
WHERE 5 IN (SELECT f2 FROM t1)
GROUP BY t4.f6);
f4
DROP TABLE t1,t3,t4;
set optimizer_switch=@tmp_860300;
#
# BUG#860535: Assertion `keypart_map' failed in mi_rkey with semijoin
#
set @tmp_860535=@@optimizer_switch;
set optimizer_switch='semijoin=on,materialization=on,loosescan=off,firstmatch=off';
CREATE TABLE t1 (f3 int) ;
INSERT INTO t1 VALUES (1),(7);
CREATE TABLE t2 (f3 int , f5 varchar(1), KEY (f3)) ;
INSERT INTO t2 VALUES (7,'b');
CREATE TABLE t3 (f3 int , f4 varchar(1) , KEY(f3), KEY (f4,f3)) ;
INSERT INTO t3 VALUES (1,'t'),(7,'g');
CREATE TABLE t4
SELECT f3
FROM t1 WHERE ( f3 ) NOT IN (
SELECT f3
FROM t2
WHERE f5 IN (
SELECT f4
FROM t3
WHERE t3.f3 < 3
)
);
SELECT * FROM t4;
f3
1
7
DROP TABLE t1, t2, t3, t4;
set optimizer_switch=@tmp_860535;
#
# BUG#860553: Crash in create_ref_for_key with semijoin + materialization 
#
CREATE TABLE t1 (f1 int) ;
CREATE TABLE t2 (f5 varchar(52) NOT NULL) ;
CREATE TABLE t3 (f1 varchar(3), f4 varchar(52) , KEY (f4), PRIMARY KEY (f1));
CREATE TABLE t4 (f3 int, KEY (f3));
INSERT INTO t4 VALUES (17),(20);
CREATE TABLE t5 (f2 int);
INSERT INTO t5 VALUES (0),(0);
SELECT *
FROM t1
JOIN t2
ON ( t2.f5 ) IN (
SELECT t3.f4
FROM t3
WHERE ( 1 ) IN (
SELECT t4.f3
FROM t4 , t5
)
);
f1	f5
DROP TABLE t1, t2, t3, t4, t5;
#
# BUG#868908: Crash in check_simple_equality() with semijoin + materialization + prepared statement
#
CREATE TABLE t1 ( a int );
CREATE TABLE t3 ( b int, c int) ;
CREATE TABLE t2 ( a int ) ;
CREATE TABLE t4 ( a int , c int) ;
PREPARE st1 FROM "
SELECT STRAIGHT_JOIN *
FROM t1
WHERE ( 3 ) IN (
        SELECT t3.b
        FROM t3
        LEFT JOIN (
                t2 STRAIGHT_JOIN t4 ON ( t4.c = t2.a )
        ) ON ( t4.a = t3.c )
);
";
EXECUTE st1;
a
EXECUTE st1;
a
DROP TABLE t1,t2,t3,t4;
#
# BUG#901032: Wrong result for MIN/MAX on an indexed column with materialization and semijoin
#
CREATE TABLE t1 ( a INT, KEY(a) );
INSERT INTO t1 VALUES (1);
CREATE TABLE t2 ( b INT );
INSERT INTO t2 VALUES (2);
CREATE TABLE t3 ( c INT );
INSERT INTO t3 VALUES (2);
SELECT MIN(a) FROM t1, t2 WHERE b IN (SELECT c FROM t3 GROUP BY c);
MIN(a)
1
DROP TABLE t1,t2,t3;
#
#
# BUG#902632: Crash or invalid read at st_join_table::cleanup, st_table::disable_keyread
#
CREATE TABLE t1 ( a INT );
INSERT INTO t1 VALUES (1), (2);
CREATE TABLE t2 ( b INT );
INSERT INTO t2 VALUES (3), (4);
CREATE TABLE t3 ( c INT );
INSERT INTO t3 VALUES (5), (6);
SELECT * FROM t1 WHERE EXISTS (
SELECT DISTINCT b FROM t2
WHERE b <= a
AND b IN ( SELECT c FROM t3 GROUP BY c )
);
a
DROP TABLE t1,t2,t3;
#
# BUG#901506: Crash in TABLE_LIST::print on EXPLAIN EXTENDED
#
CREATE TABLE t1 ( a INT, KEY(a) );
INSERT INTO t1 VALUES (8);
EXPLAIN EXTENDED
SELECT * FROM t1
WHERE a IN ( SELECT MIN(a) FROM t1 );
id	select_type	table	type	possible_keys	key	key_len	ref	rows	filtered	Extra
1	PRIMARY	t1	system	NULL	NULL	NULL	NULL	1	100.00	
2	SUBQUERY	NULL	NULL	NULL	NULL	NULL	NULL	NULL	NULL	Select tables optimized away
Warnings:
Note	1003	select 8 AS `a` from dual where <expr_cache><8>(<in_optimizer>(8,<exists>(select min(`test`.`t1`.`a`) from `test`.`t1` having <cache>(8) = <ref_null_helper>(min(`test`.`t1`.`a`)))))
DROP TABLE t1;
#
# BUG#904432: Wrong result with LEFT JOIN, constant table, semijoin=ON,materialization=ON
#
CREATE TABLE t1 ( a INT ) ENGINE=MyISAM;
INSERT INTO t1 VALUES (4);
CREATE TABLE t2 ( b INT NOT NULL, c INT );
INSERT INTO t2 VALUES (4,2),(4,2),(4,4),(1,1);
SELECT * FROM t1 LEFT JOIN t2 ON ( a = b )
WHERE a IN ( SELECT c FROM t2 );
a	b	c
4	4	2
4	4	2
4	4	4
DROP TABLE t1,t2;
#
# BUG#922254: Assertion `0' failed at item_cmpfunc.cc:5899: Item* Item_equal::get_first(JOIN_TAB*, Item*)
#
CREATE TABLE t1 ( a VARCHAR(3) );
CREATE TABLE t2 ( b VARCHAR(3), c VARCHAR(8), KEY(c) );
INSERT INTO t2 VALUES ('USA','Abilene'),('USA','Akron');
EXPLAIN
SELECT * FROM
( SELECT * FROM t1 ) AS alias1,
t2 AS alias2
WHERE b = a AND a IN (
SELECT alias3.c
FROM t2 AS alias3, t2 AS alias4
WHERE alias4.c = alias3.b
);
id	select_type	table	type	possible_keys	key	key_len	ref	rows	Extra
1	PRIMARY	NULL	NULL	NULL	NULL	NULL	NULL	NULL	Impossible WHERE noticed after reading const tables
3	MATERIALIZED	alias3	ALL	NULL	NULL	NULL	NULL	2	
3	MATERIALIZED	alias4	index	c	c	11	NULL	2	Using where; Using index; Using join buffer (flat, BNL join)
DROP TABLE t1,t2;
#
# BUG#928048: Query containing IN subquery with OR in the where clause returns a wrong result
#
create table t1 (a int, b int);
insert into t1 values (7,5), (3,3), (5,4), (9,3);
create table t2 (a int, b int, index i_a(a));
insert into t2 values
(4,2), (7,9), (7,4), (3,1), (5,3), (3,1), (9,4), (8,1);
explain select * from t1 where t1.a in (select a from t2 where t2.a=7 or t2.b<=1);
id	select_type	table	type	possible_keys	key	key_len	ref	rows	Extra
1	PRIMARY	t1	ALL	NULL	NULL	NULL	NULL	4	Using where
2	MATERIALIZED	t2	ALL	i_a	NULL	NULL	NULL	8	Using where
select * from t1 where t1.a in (select a from t2 where t2.a=7 or t2.b<=1);
a	b
7	5
3	3
drop table t1,t2;
#
# BUG#933407: Valgrind warnings in mark_as_null_row with materialization+semijoin, STRAIGHT_JOIN, impossible WHERE
#
CREATE TABLE t1 (a INT);
INSERT INTO t1 VALUES (0),(8);
SELECT STRAIGHT_JOIN MIN(a) FROM t1
WHERE a IN (
SELECT a FROM t1
WHERE 'condition'='impossible'
  );
MIN(a)
NULL
DROP TABLE t1;
#
# BUG#938131: Subquery materialization is not used in CREATE TABLE SELECT
# 
CREATE TABLE t1(a int);
INSERT INTO t1 values(1),(2);
CREATE TABLE t2(a int);
INSERT INTO t2 values(1),(2);
# Should use Materialization:
EXPLAIN SELECT * FROM t1 WHERE a IN (SELECT * FROM t2 GROUP BY a HAVING a > 1);
id	select_type	table	type	possible_keys	key	key_len	ref	rows	Extra
1	PRIMARY	t1	ALL	NULL	NULL	NULL	NULL	2	Using where
2	MATERIALIZED	t2	ALL	NULL	NULL	NULL	NULL	2	Using temporary
flush status;
CREATE TABLE t3 SELECT * FROM t1 WHERE a IN (SELECT * FROM t2 GROUP BY a HAVING a > 1);
SHOW STATUS LIKE 'Created_tmp_tables';
Variable_name	Value
Created_tmp_tables	3
DROP TABLE t1,t2,t3;
# 
# BUG#939009: Crash with aggregate function in IN subquery 
#
SET @save_optimizer_switch=@@optimizer_switch;
SET optimizer_switch='materialization=on,semijoin=on';
CREATE TABLE t1 (a int, b int);
INSERT INTO t1 VALUES (7,1), (4,2), (7,7);
CREATE TABLE t2 ( c INT );
INSERT INTO t2 VALUES (4), (7), (6);
EXPLAIN EXTENDED
SELECT * FROM t1
WHERE a IN (SELECT MAX(c) FROM t2) AND b=7 AND (a IS NULL OR a=b);
id	select_type	table	type	possible_keys	key	key_len	ref	rows	filtered	Extra
1	PRIMARY	<subquery2>	const	distinct_key	distinct_key	4	const	1	100.00	
1	PRIMARY	t1	ALL	NULL	NULL	NULL	NULL	3	100.00	Using where; Using join buffer (flat, BNL join)
2	MATERIALIZED	t2	ALL	NULL	NULL	NULL	NULL	3	100.00	
Warnings:
Note	1003	select `test`.`t1`.`a` AS `a`,`test`.`t1`.`b` AS `b` from  <materialize> (select max(`test`.`t2`.`c`) from `test`.`t2`) join `test`.`t1` where `test`.`t1`.`b` = 7 and `test`.`t1`.`a` = `<subquery2>`.`MAX(c)` and (<cache>(/*always not null*/ 1 is null) or `<subquery2>`.`MAX(c)` = 7)
SELECT * FROM t1
WHERE a IN (SELECT MAX(c) FROM t2) AND b=7 AND (a IS NULL OR a=b);
a	b
7	7
EXPLAIN
SELECT * FROM t1
WHERE a IN (SELECT MAX(c) FROM t2 WHERE c < 4) AND b=7 AND (a IS NULL OR a=b);
id	select_type	table	type	possible_keys	key	key_len	ref	rows	Extra
1	PRIMARY	<subquery2>	const	distinct_key	distinct_key	4	const	1	
1	PRIMARY	t1	ALL	NULL	NULL	NULL	NULL	3	Using where; Using join buffer (flat, BNL join)
2	MATERIALIZED	t2	ALL	NULL	NULL	NULL	NULL	3	Using where
SELECT * FROM t1
WHERE a IN (SELECT MAX(c) FROM t2 WHERE c < 4) AND b=7 AND (a IS NULL OR a=b);
a	b
SET optimizer_switch=@save_optimizer_switch;
DROP TABLE t1,t2;
# 
# BUG#946055: Crash with semijoin IN subquery when hash join is used
#
CREATE TABLE t1 (a int);
INSERT INTO t1 VALUES (7);
CREATE TABLE t2 (b int, c int, d varchar(1), e varchar(1), KEY (c), KEY (d, c));
INSERT INTO t2 VALUES 
(4,2,'v','v'), (6,1,'v','v'), (0,5,'x','x'), (7,1,'x','x'),
(7,3,'i','i'), (7,1,'e','e'), (1,4,'p','p'), (1,2,'j','j');
SET @save_optimizer_switch=@@optimizer_switch;
SET @save_join_cache_level=@@join_cache_level;
SET join_cache_level=2;
EXPLAIN
SELECT a, c FROM t1, t2
WHERE (a, c) IN (SELECT s1.b, s1.c FROM t2 AS s1, t2 AS s2
WHERE s2.d = s1.e AND s1.e = (SELECT MAX(e) FROM t2));
id	select_type	table	type	possible_keys	key	key_len	ref	rows	Extra
1	PRIMARY	t1	system	NULL	NULL	NULL	NULL	1	
1	PRIMARY	t2	index	NULL	c	5	NULL	8	Using where; Using index
2	MATERIALIZED	s2	ref	d	d	4	const	2	Using where; Using index
2	MATERIALIZED	s1	ALL	NULL	NULL	NULL	NULL	8	Using where; Using join buffer (flat, BNL join)
3	SUBQUERY	t2	ALL	NULL	NULL	NULL	NULL	8	
SELECT a, c FROM t1, t2
WHERE (a, c) IN (SELECT s1.b, s1.c FROM t2 AS s1, t2 AS s2
WHERE s2.d = s1.e AND s1.e = (SELECT MAX(e) FROM t2));
a	c
7	1
7	1
7	1
SET optimizer_switch='join_cache_hashed=on';
SET join_cache_level=4;
EXPLAIN
SELECT a, c FROM t1, t2
WHERE (a, c) IN (SELECT s1.b, s1.c FROM t2 AS s1, t2 AS s2
WHERE s2.d = s1.e AND s1.e = (SELECT MAX(e) FROM t2));
id	select_type	table	type	possible_keys	key	key_len	ref	rows	Extra
1	PRIMARY	t1	system	NULL	NULL	NULL	NULL	1	
1	PRIMARY	t2	index	NULL	c	5	NULL	8	Using where; Using index
2	MATERIALIZED	s2	ref	d	d	4	const	2	Using where; Using index
2	MATERIALIZED	s1	ALL	NULL	NULL	NULL	NULL	8	Using where; Using join buffer (flat, BNL join)
3	SUBQUERY	t2	ALL	NULL	NULL	NULL	NULL	8	
SELECT a, c FROM t1, t2
WHERE (a, c) IN (SELECT s1.b, s1.c FROM t2 AS s1, t2 AS s2
WHERE s2.d = s1.e AND s1.e = (SELECT MAX(e) FROM t2));
a	c
7	1
7	1
7	1
SET optimizer_switch=@save_optimizer_switch;
SET join_cache_level=@save_join_cache_level;
DROP TABLE t1,t2;
#
# BUG#952297: Server crashes on 2nd execution of PS in Field::is_null with semijoin+materialization
#
CREATE TABLE t1 ( a VARCHAR(1) );
INSERT INTO t1 VALUES ('y'),('z');
CREATE TABLE t2 ( b VARCHAR(1), c VARCHAR(1) );
INSERT INTO t2 VALUES ('v','v'),('v','v');
CREATE VIEW v2 AS SELECT * FROM t2;
PREPARE ps FROM '
SELECT a FROM t1, v2
WHERE ( c, b ) IN ( SELECT b, b FROM t2 )
GROUP BY a ';
EXECUTE ps;
a
y
z
EXECUTE ps;
a
y
z
DROP VIEW v2;
DROP TABLE t1, t2;
#
# BUG#1000269: Wrong result (extra rows) with semijoin+materialization, IN subqueries, join_cache_level>0
#
CREATE TABLE t1 (a1 VARCHAR(1), a2 VARCHAR(1)) ENGINE=MyISAM;
INSERT INTO t1 VALUES ('b','b'),('e','e');
CREATE TABLE t2 (b1 VARCHAR(1), b2 VARCHAR(1), KEY(b1)) ENGINE=MyISAM;
INSERT INTO t2 VALUES ('v','v'),('s','s'),('l','l'), ('y','y'),('c','c'),('i','i');
SELECT * FROM t1, t2 WHERE b1 IN ( SELECT b2 FROM t2 WHERE b1 > 'o' ) AND ( b1 < 'l' OR a1 IN ('b','c') );
a1	a2	b1	b2
b	b	v	v
b	b	s	s
b	b	y	y
DROP TABLE t1,t2;
#
# MDEV-4465: Reproducible crash (mysqld got signal 11) in multi_delete::initialize_tables with semijoin+materialization
#
CREATE TABLE t1 (
id int(11) NOT NULL
);
CREATE TABLE t2 (
id   int(11) NOT NULL,
a_id int(11) DEFAULT NULL
);
insert into t1 values (1), (2), (3);
insert into t2 values (1, 1), (2, 1), (3, 1), (4, 2), (5, 3), (6, 3), (7, 3);
delete t2 from t2 where a_id in (select * from (select t1.id from t1 limit 2) as x);
drop table t1,t2;
# This must be at the end:
set optimizer_switch=@subselect_sj_mat_tmp;
set join_cache_level=@save_join_cache_level;
#
# MDEV-4908: Assertion `((Item_cond *) cond)->functype() == 
# ((Item_cond *) new_item)->functype()' fails on a query with
# IN and equal conditions, AND/OR, materialization+semijoin
# 
SET @save_optimizer_switch=@@optimizer_switch;
SET optimizer_switch = 'materialization=on,semijoin=on';
CREATE TABLE t1 (pk INT, a INT, b INT, PRIMARY KEY(pk)) ENGINE=MyISAM;
INSERT INTO t1 VALUES (1,3,5),(2,4,6);
SELECT * FROM t1 WHERE 8 IN ( SELECT MIN(pk) FROM t1 ) AND ( pk = a OR pk = b );
pk	a	b
drop table t1;
SET optimizer_switch=@save_optimizer_switch;
#
# MDEV-5011: ERROR Plugin 'MEMORY' has ref_count=1 after shutdown for SJM queries
#
CREATE TABLE t1 (pk INT, a INT, b INT, PRIMARY KEY(pk)) ENGINE=MyISAM;
INSERT INTO t1 VALUES (1,3,5),(2,4,6);
SELECT * FROM t1 WHERE 8 IN (SELECT MIN(pk) FROM t1) AND (pk = a OR pk = b);
pk	a	b
DROP TABLE t1;
# 
#  MDEV-5368: Server crashes in Item_in_subselect::optimize on 2nd 
#    execution of PS with IN subqueries, materialization+semijoin
# 
CREATE TABLE t1 (a INT) ENGINE=MyISAM;
INSERT INTO t1 VALUES (1),(3);
CREATE TABLE t2 (b INT) ENGINE=MyISAM;
CREATE ALGORITHM=MERGE VIEW v2 AS SELECT * FROM t2;
INSERT INTO t2 VALUES (8),(9);
PREPARE stmt FROM "
SELECT * FROM t1 WHERE 1 IN ( SELECT b FROM v2 WHERE 2 IN ( SELECT MAX(a) FROM t1 ) )
";
EXECUTE stmt;
a
EXECUTE stmt;
a
DROP TABLE t1, t2;
DROP VIEW v2;
#
# MDEV-5811: Server crashes in best_access_path with materialization+semijoin and big_tables=ON
#
SET @tmp_mdev5811= @@big_tables;
SET big_tables = ON;
CREATE TABLE t1 (a INT);
INSERT INTO t1 VALUES (1),(2);
CREATE TABLE t2 (b INT);
INSERT INTO t2 VALUES (3),(4);
SELECT * FROM t1 AS t1_1, t1 AS t1_2 
WHERE ( t1_1.a, t1_2.a ) IN ( SELECT MAX(b), MIN(b) FROM t2 );
a	a
DROP TABLE t1,t2;
SET big_tables=@tmp_mdev5811;
# End of 5.3 tests
#
# MDEV-5056: Wrong result (extra rows) with materialization+semijoin, IN subqueries
#
set @tmp_mdev5056=@@join_cache_level;
SET join_cache_level = 2;
CREATE TABLE t1 ( c1 VARCHAR(2), c2 VARCHAR(2), INDEX(c1) ) ENGINE=MyISAM;
INSERT INTO t1 VALUES 
('JP','OM'),('VA','JP'),('CA','ML'),('ML','EG'),('DK','CA'),
('DK','QA'),('YE','PL'),('TR','ZW'),('DK','SK'),('SK','DK'),
('RO','ML'),('ML','BG'),('BG','ZW'),('ZW','GE'),('GE','JP'),
('PL','EG'),('QA','YE'),('WF','DK'),('DK','JP'),('EG','OM');
CREATE TABLE t2 ( c3 VARCHAR(2), c4 VARCHAR(2) ) ENGINE=MyISAM;
INSERT INTO t2 VALUES ('CA','ML'),('IN','HU'),('HU','IN');
SELECT * FROM t1 AS alias1, t1 AS alias2 
WHERE ( alias2.c2, alias1.c1 ) IN ( SELECT c4, c3 FROM t2 ) AND alias1.c1 IN ( SELECT c2 FROM t1 );
c1	c2	c1	c2
CA	ML	CA	ML
CA	ML	RO	ML
DROP TABLE t1,t2;
set join_cache_level=@tmp_mdev5056;
# 
#  MDEV-5368: Server crashes in Item_in_subselect::optimize on 2nd 
#    execution of PS with IN subqueries, materialization+semijoin
# 
CREATE TABLE t1 (a INT) ENGINE=MyISAM;
INSERT INTO t1 VALUES (1),(3);
CREATE TABLE t2 (b INT) ENGINE=MyISAM;
CREATE ALGORITHM=MERGE VIEW v2 AS SELECT * FROM t2;
INSERT INTO t2 VALUES (8),(9);
PREPARE stmt FROM "
SELECT * FROM t1 WHERE 1 IN ( SELECT b FROM v2 WHERE 2 IN ( SELECT MAX(a) FROM t1 ) )
";
EXECUTE stmt;
a
EXECUTE stmt;
a
DROP TABLE t1, t2;
DROP VIEW v2;
#
# MDEV-6289 : Unexpected results when querying information_schema
#
CREATE TABLE t1 (
id int(11) unsigned NOT NULL AUTO_INCREMENT,
db varchar(254) NOT NULL DEFAULT '',
PRIMARY KEY (id),
UNIQUE KEY db (db)
) DEFAULT CHARSET=utf8;
INSERT INTO t1 (db) VALUES ('mysqltest1'),('mysqltest2'),('mysqltest3'),('mysqltest4');
drop database if exists mysqltest1;
drop database if exists mysqltest2;
drop database if exists mysqltest3;
drop database if exists mysqltest4;
create database mysqltest1;
create database mysqltest2;
create database mysqltest3;
create database mysqltest4;
SELECT db FROM t1 WHERE db IN (SELECT SCHEMA_NAME FROM information_schema.schemata) ORDER BY db DESC;
db
mysqltest4
mysqltest3
mysqltest2
mysqltest1
EXPLAIN EXTENDED
SELECT db FROM t1 WHERE db IN (SELECT SCHEMA_NAME FROM information_schema.schemata) ORDER BY db DESC;
id	select_type	table	type	possible_keys	key	key_len	ref	rows	filtered	Extra
1	PRIMARY	<subquery2>	ALL	distinct_key	NULL	NULL	NULL	2	100.00	Using temporary; Using filesort
1	PRIMARY	t1	eq_ref	db	db	764	information_schema.schemata.SCHEMA_NAME	1	100.00	Using where; Using index
2	MATERIALIZED	schemata	ALL	NULL	NULL	NULL	NULL	NULL	NULL	
Warnings:
Note	1003	select `test`.`t1`.`db` AS `db` from `test`.`t1` semi join (`information_schema`.`schemata`) where `test`.`t1`.`db` = `information_schema`.`schemata`.`SCHEMA_NAME` order by `test`.`t1`.`db` desc
drop table t1;
drop database mysqltest1;
drop database mysqltest2;
drop database mysqltest3;
drop database mysqltest4;
#
# MDEV-7810 Wrong result on execution of a query as a PS
# (both 1st and further executions)
CREATE TABLE t1 (a INT NOT NULL) ENGINE=MyISAM;
INSERT INTO t1 VALUES (0),(8);
SELECT a FROM (SELECT DISTINCT * FROM t1) AS sq WHERE a IN (SELECT MIN(t2.a) FROM (t1 AS t2));
a
0
PREPARE stmt FROM "
SELECT a FROM (SELECT DISTINCT * FROM t1) AS sq WHERE a IN (SELECT MIN(t2.a) FROM (t1 AS t2))
";
execute stmt;
a
0
execute stmt;
a
0
drop table t1;
#
# MDEV-12429: IN subquery used in WHERE of EXISTS subquery
#
CREATE TABLE t1 (
pk INT, f1 INT NOT NULL, f2 VARCHAR(3), f3 INT NULL, PRIMARY KEY(pk)) ENGINE=MyISAM;
INSERT INTO t1 VALUES (1,1,'foo',8), (2,5,'bar',7);
SELECT sq1.f2    FROM t1 AS sq1
WHERE EXISTS ( SELECT * FROM t1 AS sq2
WHERE sq1.`pk` IN ( SELECT f1 FROM t1 ) AND sq2.f1 = sq1.f1 );
f2
foo
set @save_optimizer_switch= @@optimizer_switch;
set optimizer_switch='exists_to_in=off';
EXPLAIN
SELECT sq1.f2    FROM t1 AS sq1
WHERE EXISTS ( SELECT * FROM t1 AS sq2
WHERE sq1.`pk` IN ( SELECT f1 FROM t1 ) AND sq2.f1 = sq1.f1 );
id	select_type	table	type	possible_keys	key	key_len	ref	rows	Extra
1	PRIMARY	sq1	ALL	NULL	NULL	NULL	NULL	2	Using where
2	DEPENDENT SUBQUERY	<subquery3>	eq_ref	distinct_key	distinct_key	4	func	1	
2	DEPENDENT SUBQUERY	sq2	ALL	NULL	NULL	NULL	NULL	2	Using where; Using join buffer (flat, BNL join)
3	MATERIALIZED	t1	ALL	NULL	NULL	NULL	NULL	2	
# this checks the result set above
set optimizer_switch= 'materialization=off,semijoin=off';
SELECT sq1.f2    FROM t1 AS sq1
WHERE EXISTS ( SELECT * FROM t1 AS sq2
WHERE sq1.`pk` IN ( SELECT f1 FROM t1 ) AND sq2.f1 = sq1.f1 );
f2
foo
set optimizer_switch= @save_optimizer_switch;
DROP TABLE t1;
#
# MDEV-12145: IN subquery used in WHERE of EXISTS subquery
#
CREATE TABLE t1 (f1 INT) ENGINE=MyISAM;
INSERT INTO t1 VALUES (4),(6);
CREATE TABLE t2 (i2 INT, KEY(i2)) ENGINE=MyISAM;
INSERT INTO t2 VALUES (8),(7),(1);
CREATE TABLE t3 (f3 INT, i3 INT, KEY(i3)) ENGINE=MyISAM;
INSERT INTO t3 VALUES (8,0),(6,3),(2,8),(3,8),(1,6),(0,0),(1,0),(1,5);
set @save_optimizer_switch= @@optimizer_switch;
set optimizer_switch='exists_to_in=off';
SELECT * FROM t1
WHERE EXISTS ( SELECT * FROM t2, t3
WHERE i3 = i2 AND f1 IN ( SELECT f3 FROM t3 ) );
f1
6
EXPLAIN EXTENDED
SELECT * FROM t1
WHERE EXISTS ( SELECT * FROM t2, t3
WHERE i3 = i2 AND f1 IN ( SELECT f3 FROM t3 ) );
id	select_type	table	type	possible_keys	key	key_len	ref	rows	filtered	Extra
1	PRIMARY	t1	ALL	NULL	NULL	NULL	NULL	2	100.00	Using where
2	DEPENDENT SUBQUERY	<subquery3>	eq_ref	distinct_key	distinct_key	4	func	1	100.00	
2	DEPENDENT SUBQUERY	t2	index	i2	i2	5	NULL	3	100.00	Using where; Using index; Using join buffer (flat, BNL join)
2	DEPENDENT SUBQUERY	t3	ref	i3	i3	5	test.t2.i2	2	100.00	Using index
3	MATERIALIZED	t3	ALL	NULL	NULL	NULL	NULL	8	100.00	
Warnings:
Note	1276	Field or reference 'test.t1.f1' of SELECT #2 was resolved in SELECT #1
<<<<<<< HEAD
Note	1003	select `test`.`t1`.`f1` AS `f1` from `test`.`t1` where <expr_cache><`test`.`t1`.`f1`>(exists(select 1 from `test`.`t2` semi join (`test`.`t3`) join `test`.`t3` where `test`.`t3`.`i3` = `test`.`t2`.`i2` and `test`.`t1`.`f1` = `test`.`t3`.`f3`))
=======
Note	1003	select `test`.`t1`.`f1` AS `f1` from `test`.`t1` where <expr_cache><`test`.`t1`.`f1`>(exists(select 1 from `test`.`t2` semi join (`test`.`t3`) join `test`.`t3` where ((`test`.`t3`.`i3` = `test`.`t2`.`i2`) and (`test`.`t1`.`f1` = `test`.`t3`.`f3`)) limit 1))
>>>>>>> 584d2132
# this checks the result set above
set optimizer_switch= 'materialization=off,semijoin=off';
SELECT * FROM t1
WHERE EXISTS ( SELECT * FROM t2, t3
WHERE i3 = i2 AND f1 IN ( SELECT f3 FROM t3 ) );
f1
6
set optimizer_switch= @save_optimizer_switch;
DROP TABLE t1,t2,t3;
#
# MDEV-9686: IN subquery used in WHERE of a subquery from select list
#
CREATE TABLE t1 (pk INT PRIMARY KEY, f1 INT);
INSERT INTO t1 VALUES (1, 4),(2, 3),(3, 3),(4, 6),(5, 3);
CREATE TABLE t2 (f2 INT);
INSERT INTO t2 VALUES (1),(2),(3),(4),(5);
# t1.pk is always IN ( SELECT f2 FROM t2 ),
# so the IN condition should be true for every row,
# and thus COUNT(*) should always return 5
SELECT pk, f1, ( SELECT COUNT(*) FROM t2
WHERE t1.pk IN ( SELECT f2 FROM t2 ) ) AS sq FROM t1;
pk	f1	sq
1	4	5
2	3	5
3	3	5
4	6	5
5	3	5
EXPLAIN EXTENDED
SELECT pk, f1, ( SELECT COUNT(*) FROM t2
WHERE t1.pk IN ( SELECT f2 FROM t2 ) ) AS sq FROM t1;
id	select_type	table	type	possible_keys	key	key_len	ref	rows	filtered	Extra
1	PRIMARY	t1	ALL	NULL	NULL	NULL	NULL	5	100.00	
2	DEPENDENT SUBQUERY	<subquery3>	eq_ref	distinct_key	distinct_key	4	func	1	100.00	
2	DEPENDENT SUBQUERY	t2	ALL	NULL	NULL	NULL	NULL	5	100.00	Using join buffer (flat, BNL join)
3	MATERIALIZED	t2	ALL	NULL	NULL	NULL	NULL	5	100.00	
Warnings:
Note	1276	Field or reference 'test.t1.pk' of SELECT #2 was resolved in SELECT #1
Note	1003	select `test`.`t1`.`pk` AS `pk`,`test`.`t1`.`f1` AS `f1`,<expr_cache><`test`.`t1`.`pk`>((select count(0) from `test`.`t2` semi join (`test`.`t2`) where `test`.`t1`.`pk` = `test`.`t2`.`f2`)) AS `sq` from `test`.`t1`
# this checks the result set above
set @save_optimizer_switch= @@optimizer_switch;
set optimizer_switch= 'materialization=off,semijoin=off';
SELECT pk, f1, ( SELECT COUNT(*) FROM t2
WHERE t1.pk IN ( SELECT f2 FROM t2 ) ) AS sq FROM t1;
pk	f1	sq
1	4	5
2	3	5
3	3	5
4	6	5
5	3	5
set optimizer_switch= @save_optimizer_switch;
DROP TABLE t1,t2;
#
# mdev-12838: scan of materialized of semi-join subquery in join
#
set @save_optimizer_switch=@@optimizer_switch;
CREATE TABLE t1 (
dispatch_group varchar(32),
assignment_group varchar(32),
sys_id char(32),
PRIMARY KEY (sys_id),
KEY idx1 (dispatch_group),
KEY idx2 (assignment_group)
) ENGINE=MyISAM;
CREATE TABLE t2 (
ugroup varchar(32),
user varchar(32),
sys_id char(32),
PRIMARY KEY (sys_id),
KEY idx3 (ugroup),
KEY idx4 (user)
) ENGINE=MyISAM;
CREATE TABLE t3 (
type mediumtext,
sys_id char(32),
PRIMARY KEY (sys_id)
) ENGINE=MyISAM;
set optimizer_switch='materialization=off';
explain SELECT t1.assignment_group
FROM t1, t3
WHERE t1.assignment_group = t3.sys_id AND
t1.dispatch_group IN
(SELECT t2.ugroup
FROM t2, t3 t3_i
WHERE t2.ugroup = t3_i.sys_id AND 
t3_i.type LIKE '59e22fb137032000158bbfc8bcbe5d52' AND
t2.user = '86826bf03710200044e0bfc8bcbe5d79');
id	select_type	table	type	possible_keys	key	key_len	ref	rows	Extra
1	PRIMARY	t2	ref	idx3,idx4	idx4	35	const	2	Using index condition; Using where; Start temporary
1	PRIMARY	t3_i	eq_ref	PRIMARY	PRIMARY	32	test.t2.ugroup	1	Using index condition; Using where
1	PRIMARY	t1	ref	idx1,idx2	idx1	35	test.t3_i.sys_id	2	Using index condition; Using where; End temporary
1	PRIMARY	t3	eq_ref	PRIMARY	PRIMARY	32	test.t1.assignment_group	1	Using where; Using index
SELECT t1.assignment_group
FROM t1, t3
WHERE t1.assignment_group = t3.sys_id AND
t1.dispatch_group IN
(SELECT t2.ugroup
FROM t2, t3 t3_i
WHERE t2.ugroup = t3_i.sys_id AND 
t3_i.type LIKE '59e22fb137032000158bbfc8bcbe5d52' AND
t2.user = '86826bf03710200044e0bfc8bcbe5d79');
assignment_group
df50316637232000158bbfc8bcbe5d23
e08fad2637232000158bbfc8bcbe5d39
ec70316637232000158bbfc8bcbe5d60
7b10fd2637232000158bbfc8bcbe5d30
ebb4620037332000158bbfc8bcbe5d89
set optimizer_switch='materialization=on';
explain SELECT t1.assignment_group
FROM t1, t3
WHERE t1.assignment_group = t3.sys_id AND
t1.dispatch_group IN
(SELECT t2.ugroup
FROM t2, t3 t3_i
WHERE t2.ugroup = t3_i.sys_id AND 
t3_i.type LIKE '59e22fb137032000158bbfc8bcbe5d52' AND
t2.user = '86826bf03710200044e0bfc8bcbe5d79');
id	select_type	table	type	possible_keys	key	key_len	ref	rows	Extra
1	PRIMARY	<subquery2>	ALL	distinct_key	NULL	NULL	NULL	2	
1	PRIMARY	t1	ref	idx1,idx2	idx1	35	test.t2.ugroup	2	Using where
1	PRIMARY	t3	eq_ref	PRIMARY	PRIMARY	32	test.t1.assignment_group	1	Using where; Using index
2	MATERIALIZED	t2	ref	idx3,idx4	idx4	35	const	2	Using index condition; Using where
2	MATERIALIZED	t3_i	eq_ref	PRIMARY	PRIMARY	32	test.t2.ugroup	1	Using index condition; Using where
SELECT t1.assignment_group
FROM t1, t3
WHERE t1.assignment_group = t3.sys_id AND
t1.dispatch_group IN
(SELECT t2.ugroup
FROM t2, t3 t3_i
WHERE t2.ugroup = t3_i.sys_id AND 
t3_i.type LIKE '59e22fb137032000158bbfc8bcbe5d52' AND
t2.user = '86826bf03710200044e0bfc8bcbe5d79');
assignment_group
df50316637232000158bbfc8bcbe5d23
e08fad2637232000158bbfc8bcbe5d39
ec70316637232000158bbfc8bcbe5d60
7b10fd2637232000158bbfc8bcbe5d30
ebb4620037332000158bbfc8bcbe5d89
DROP TABLE t1,t2,t3;
set optimizer_switch=@save_optimizer_switch;
#
# MDEV-16751: Server crashes in st_join_table::cleanup or 
# TABLE_LIST::is_with_table_recursive_reference with join_cache_level>2
#
set @save_join_cache_level= @@join_cache_level;
set join_cache_level=4;
CREATE TABLE t1 ( id int NOT NULL);
INSERT INTO t1 VALUES (11),(12),(13),(14),(15),(16),(17),(18),(19);
CREATE TABLE t2 (i1 int NOT NULL, i2 int NOT NULL) ;
INSERT INTO t2 VALUES  (11,11),(12,12),(13,13);
explain
SELECT 1 FROM t1 where t1.id IN (SELECT t2.i1 FROM t2 WHERE t2.i1 = t2.i2);
id	select_type	table	type	possible_keys	key	key_len	ref	rows	Extra
1	PRIMARY	<subquery2>	ALL	distinct_key	NULL	NULL	NULL	3	
1	PRIMARY	t1	hash_ALL	NULL	#hash#$hj	4	test.t2.i1	9	Using where; Using join buffer (flat, BNLH join)
2	MATERIALIZED	t2	ALL	NULL	NULL	NULL	NULL	3	Using where
SELECT 1 FROM t1 where t1.id IN (SELECT t2.i1 FROM t2 WHERE t2.i1 = t2.i2);
1
1
1
1
set @@join_cache_level= @save_join_cache_level;
alter table t1 add key(id);
explain
SELECT 1 FROM t1 where t1.id IN (SELECT t2.i1 FROM t2 WHERE t2.i1 = t2.i2);
id	select_type	table	type	possible_keys	key	key_len	ref	rows	Extra
1	PRIMARY	<subquery2>	ALL	distinct_key	NULL	NULL	NULL	3	
1	PRIMARY	t1	ref	id	id	4	test.t2.i1	2	Using index
2	MATERIALIZED	t2	ALL	NULL	NULL	NULL	NULL	3	Using where
SELECT 1 FROM t1 where t1.id IN (SELECT t2.i1 FROM t2 WHERE t2.i1 = t2.i2);
1
1
1
1
drop table t1,t2;
#
# MDEV-15454: Nested SELECT IN returns wrong results
#
CREATE TABLE t1 ( a int NOT NULL PRIMARY KEY);
CREATE TABLE t2 ( a int, b int );
INSERT INTO t2  VALUES (7878, 96),(3465, 96),(1403, 96),(4189, 96),(8732, 96), (5,96);
CREATE TABLE t3 (c int unsigned NOT NULL, b int unsigned NOT NULL, PRIMARY KEY (c,b));
INSERT INTO t3 (c, b) VALUES (27, 96);
CREATE PROCEDURE prepare_data()
BEGIN
DECLARE i INT DEFAULT 1;
WHILE i < 1000 DO
INSERT INTO t1 (a) VALUES (i);
INSERT INTO t2 (a,b) VALUES (i,56);
INSERT INTO t3 (c,b) VALUES (i,i);
SET i = i + 1;
END WHILE;
END$$
CALL prepare_data();
SELECT t2.a FROM t2 WHERE t2.b IN (SELECT t3.b FROM t3 WHERE t3.c= 27);
a
7878
3465
1403
4189
8732
5
set @save_optimizer_switch= @@optimizer_switch;
SET optimizer_switch='materialization=off';
SELECT t1.a FROM t1
WHERE t1.a IN (SELECT t2.a FROM t2 WHERE t2.b IN (SELECT t3.b FROM t3 WHERE t3.c= 27)) LIMIT 5;
a
5
SET optimizer_switch='materialization=on';
SELECT t1.a FROM t1
WHERE t1.a IN (SELECT t2.a FROM t2 WHERE t2.b IN (SELECT t3.b FROM t3 WHERE t3.c= 27)) LIMIT 5;
a
5
drop procedure prepare_data;
set @@optimizer_switch= @save_optimizer_switch;
drop table t1,t2,t3;
CREATE TABLE t1 ( id int NOT NULL, key(id));
INSERT INTO t1 VALUES (11),(12),(13),(14),(15),(16),(17),(18),(19);
CREATE TABLE t2 (i1 int NOT NULL, i2 int NOT NULL);
INSERT INTO t2 VALUES  (11,11),(12,12),(13,13);
CREATE VIEW v1 AS SELECT t2.i1 FROM t2 where t2.i1 = t2.i2;
explain SELECT 1 FROM t1 where t1.id IN (SELECT v1.i1 from v1);
id	select_type	table	type	possible_keys	key	key_len	ref	rows	Extra
1	PRIMARY	<subquery2>	ALL	distinct_key	NULL	NULL	NULL	3	
1	PRIMARY	t1	ref	id	id	4	test.t2.i1	2	Using index
2	MATERIALIZED	t2	ALL	NULL	NULL	NULL	NULL	3	Using where
SELECT 1 FROM t1 where t1.id IN (SELECT v1.i1 from v1);
1
1
1
1
drop table t1,t2;
drop view v1;
#
# MDEV-19580: function invocation in the left part of IN subquery
#
create table t1 (id int, a varchar(50), b int);
insert into t1 values
(1,'mrs',2), (2,'joe',2), (3,'paul',1), (4,'art',1);
create table t2 (id int, a varchar(50), x int);
insert into t2 values
(1,'grand',1),(2,'average',1),(3,'serf',0);
create table t3 (d1 date, d2 date, t1_id int, t2_id int );
insert into t3 values
('1972-01-01','1988-12-31',3,1), ('1972-01-01','1988-12-31',4,1),
('1972-01-01','1988-12-31',1,2), ('1972-01-01','1988-12-31',2,3);
create table t4 ( id int, a varchar(50) );
insert into t4 values
(1,'songwriter'),(2,'song character');
create function f1(who int, dt date) returns int
deterministic
begin
declare result int;
select t2_id into result from t3 where dt>=d1 and dt<=d2 and t1_id=who;
return result;
end$$
create function f2(who int, dt date) returns int
begin
declare result int;
select t2_id into result from t3 where dt>=d1 and dt<=d2 and t1_id=who;
return result;
end$$
# Deterministic function in left part of IN subquery: semi-join is OK
select * from t1
left join t4 on t1.b = t4.id
where f1(t1.id, '1980-01-01') in (select id from t2 where x=1);
id	a	b	id	a
3	paul	1	1	songwriter
4	art	1	1	songwriter
1	mrs	2	2	song character
explain extended select * from t1
left join t4 on t1.b = t4.id
where f1(t1.id, '1980-01-01') in (select id from t2 where x=1);
id	select_type	table	type	possible_keys	key	key_len	ref	rows	filtered	Extra
1	PRIMARY	t1	ALL	NULL	NULL	NULL	NULL	4	100.00	
1	PRIMARY	<subquery2>	eq_ref	distinct_key	distinct_key	4	func	1	100.00	Using where
1	PRIMARY	t4	ALL	NULL	NULL	NULL	NULL	2	100.00	Using where; Using join buffer (flat, BNL join)
2	MATERIALIZED	t2	ALL	NULL	NULL	NULL	NULL	3	100.00	Using where
Warnings:
Note	1003	select `test`.`t1`.`id` AS `id`,`test`.`t1`.`a` AS `a`,`test`.`t1`.`b` AS `b`,`test`.`t4`.`id` AS `id`,`test`.`t4`.`a` AS `a` from `test`.`t1` semi join (`test`.`t2`) left join `test`.`t4` on(`test`.`t4`.`id` = `test`.`t1`.`b`) where `test`.`t2`.`x` = 1 and `f1`(`test`.`t1`.`id`,'1980-01-01') = `test`.`t2`.`id`
# Non-deterministic function in left part of IN subq: semi-join is OK
select * from t1
left join t4 on t1.b = t4.id
where f2(t1.id, '1980-01-01') in (select id from t2 where x=1);
id	a	b	id	a
3	paul	1	1	songwriter
4	art	1	1	songwriter
1	mrs	2	2	song character
explain extended select * from t1
left join t4 on t1.b = t4.id
where f2(t1.id, '1980-01-01') in (select id from t2 where x=1);
id	select_type	table	type	possible_keys	key	key_len	ref	rows	filtered	Extra
1	PRIMARY	t1	ALL	NULL	NULL	NULL	NULL	4	100.00	
1	PRIMARY	<subquery2>	eq_ref	distinct_key	distinct_key	4	func	1	100.00	Using where
1	PRIMARY	t4	ALL	NULL	NULL	NULL	NULL	2	100.00	Using where; Using join buffer (flat, BNL join)
2	MATERIALIZED	t2	ALL	NULL	NULL	NULL	NULL	3	100.00	Using where
Warnings:
Note	1003	select `test`.`t1`.`id` AS `id`,`test`.`t1`.`a` AS `a`,`test`.`t1`.`b` AS `b`,`test`.`t4`.`id` AS `id`,`test`.`t4`.`a` AS `a` from `test`.`t1` semi join (`test`.`t2`) left join `test`.`t4` on(`test`.`t4`.`id` = `test`.`t1`.`b`) where `test`.`t2`.`x` = 1 and `f2`(`test`.`t1`.`id`,'1980-01-01') = `test`.`t2`.`id`
select t1.*, t4.*,
(select max(t4.id) from t4 where t4.id=t1.b and sleep(0) = 0) as s
from t1 left join t4 on t1.b = t4.id
where f2(t1.id, '1980-01-01') in (select id from t2 where x=1);
id	a	b	id	a	s
3	paul	1	1	songwriter	1
4	art	1	1	songwriter	1
1	mrs	2	2	song character	2
explain extended select t1.*, t4.*,
(select max(t4.id) from t4 where t4.id=t1.b and sleep(0) = 0) as s
from t1 left join t4 on t1.b = t4.id
where f2(t1.id, '1980-01-01') in (select id from t2 where x=1);
id	select_type	table	type	possible_keys	key	key_len	ref	rows	filtered	Extra
1	PRIMARY	t1	ALL	NULL	NULL	NULL	NULL	4	100.00	
1	PRIMARY	<subquery3>	eq_ref	distinct_key	distinct_key	4	func	1	100.00	Using where
1	PRIMARY	t4	ALL	NULL	NULL	NULL	NULL	2	100.00	Using where; Using join buffer (flat, BNL join)
3	MATERIALIZED	t2	ALL	NULL	NULL	NULL	NULL	3	100.00	Using where
2	DEPENDENT SUBQUERY	t4	ALL	NULL	NULL	NULL	NULL	2	100.00	Using where
Warnings:
Note	1276	Field or reference 'test.t1.b' of SELECT #2 was resolved in SELECT #1
Note	1003	select `test`.`t1`.`id` AS `id`,`test`.`t1`.`a` AS `a`,`test`.`t1`.`b` AS `b`,`test`.`t4`.`id` AS `id`,`test`.`t4`.`a` AS `a`,(select max(`test`.`t4`.`id`) from `test`.`t4` where `test`.`t4`.`id` = `test`.`t1`.`b` and sleep(0) = 0) AS `s` from `test`.`t1` semi join (`test`.`t2`) left join `test`.`t4` on(`test`.`t4`.`id` = `test`.`t1`.`b`) where `test`.`t2`.`x` = 1 and `f2`(`test`.`t1`.`id`,'1980-01-01') = `test`.`t2`.`id`
drop function f1;
drop function f2;
drop table t1,t2,t3,t4;
# End of 5.5 tests
#
# MDEV-7220: Materialization strategy is not used for REPLACE ... SELECT
#
create table t0(a int);
insert into t0 values (0),(1),(2),(3),(4),(5),(6),(7),(8),(9);
create table t1 (a int, b int, c int);
insert into t1 
select A.a+B.a*10+C.a*100, A.a+B.a*10+C.a*100, A.a+B.a*10+C.a*100
from t0 A, t0 B, t0 C;
create table t2 (a int, b int, c int);
insert into t2 select A.a, A.a, A.a from t1 A;
insert into t2 select * from t2;
insert into t2 select * from t2;
create table t3 as select * from t2 limit 1;
# The testcase only makes sense if the following uses Materialization:
explain
select * from t1 where (a,b) in (select max(a),b from t2 group by b);
id	select_type	table	type	possible_keys	key	key_len	ref	rows	Extra
1	PRIMARY	t1	ALL	NULL	NULL	NULL	NULL	1000	Using where
1	PRIMARY	<subquery2>	eq_ref	distinct_key	distinct_key	8	test.t1.a,test.t1.b	1	
2	MATERIALIZED	t2	ALL	NULL	NULL	NULL	NULL	4000	Using temporary
flush status;
replace into t3 
select * from t1 where (a,b) in (select max(a),b from t2 group by b);
#  Sequential reads:
#    1K is read from t1
#    4K is read from t2
#    1K groups is read from the tmp. table
#
#  Lookups:
#    4K lookups in group by table
#    1K lookups in temp.table
#
#  Writes:
#    2x 1K writes to temporary tables (grouping table and subquery materialization table
#
#  The point is that neither counter should be in the millions (this
#     will happen if Materialization is not used 
show status where Variable_name like 'Handler_read%' or  Variable_name like 'Handler_%write%';
Variable_name	Value
Handler_read_first	0
Handler_read_key	5000
Handler_read_last	0
Handler_read_next	0
Handler_read_prev	0
Handler_read_retry	0
Handler_read_rnd	0
Handler_read_rnd_deleted	0
Handler_read_rnd_next	6003
Handler_tmp_write	2000
Handler_write	1000
drop table t0,t1,t2,t3;
#
# MDEV-7971: Assertion `name != __null' failed in ACL_internal_schema_registry::lookup 
#            on 2nd execution os PS with multi-table update
#
CREATE TABLE t1 (f1 INT);
INSERT INTO t1 VALUES (1),(2);
CREATE TABLE t2 (f2 INT);
INSERT INTO t2 VALUES (3),(4);
CREATE TABLE t3 (f3 INT);
INSERT INTO t3 VALUES (5),(6);
PREPARE stmt FROM '
  UPDATE t1, t2 
  SET f1 = 5
  WHERE 8 IN ( SELECT MIN(f3) FROM t3 )
';
EXECUTE stmt;
EXECUTE stmt;
DROP TABLE t1,t2,t3;
#
# MDEV-10389: Query returns different results on a debug vs non-debug build of the same revision
#
CREATE TABLE t1 (i1 INT, i2 INT NOT NULL);
INSERT INTO t1 VALUES (1,4),(2,6);
SELECT * FROM t1 AS alias1
WHERE alias1.i1 IN (
SELECT i1 FROM t1 WHERE alias1.i2 IN ( SELECT i2 FROM t1 HAVING i2 <> 7 )
);
i1	i2
1	4
2	6
DROP TABLE t1;
set @subselect_mat_test_optimizer_switch_value=null;
set @@optimizer_switch='materialization=on,in_to_exists=off,semijoin=off';
set optimizer_switch='mrr=on,mrr_sort_keys=on,index_condition_pushdown=on';
create table t0 (a int);
insert into t0 values (0),(1),(2);
create table t1 (a int);
insert into t1 values (0),(1),(2);
explain select a, a in (select a from t1) from t0;
id	select_type	table	type	possible_keys	key	key_len	ref	rows	Extra
1	PRIMARY	t0	ALL	NULL	NULL	NULL	NULL	3	
2	MATERIALIZED	t1	ALL	NULL	NULL	NULL	NULL	3	
select a, a in (select a from t1) from t0;
a	a in (select a from t1)
0	1
1	1
2	1
prepare s from 'select a, a in (select a from t1) from t0';
execute s;
a	a in (select a from t1)
0	1
1	1
2	1
update t1 set a=123;
execute s;
a	a in (select a from t1)
0	0
1	0
2	0
drop table t0, t1;
#
# LPBUG#609121: RQG: wrong result on aggregate + NOT IN + HAVING and
# partial_match_table_scan=on
#
create table t1 (c1 int);
create table t2 (c2 int);
insert into t1 values (1);
insert into t2 values (2);
set @@optimizer_switch='semijoin=off';
EXPLAIN
SELECT SUM(c1) c1_sum FROM t1 WHERE c1 IN (SELECT c2 FROM t2);
id	select_type	table	type	possible_keys	key	key_len	ref	rows	Extra
1	PRIMARY	t1	system	NULL	NULL	NULL	NULL	1	
2	MATERIALIZED	t2	system	NULL	NULL	NULL	NULL	1	
SELECT SUM(c1) c1_sum FROM t1 WHERE c1 IN (SELECT c2 FROM t2);
c1_sum
NULL
EXPLAIN
SELECT SUM(c1) c1_sum FROM t1 WHERE c1 IN (SELECT c2 FROM t2) HAVING c1_sum;
id	select_type	table	type	possible_keys	key	key_len	ref	rows	Extra
1	PRIMARY	t1	system	NULL	NULL	NULL	NULL	1	
2	MATERIALIZED	t2	system	NULL	NULL	NULL	NULL	1	
SELECT SUM(c1) c1_sum FROM t1 WHERE c1 IN (SELECT c2 FROM t2) HAVING c1_sum;
c1_sum
drop table t1, t2;
#
# BUG#52344 - Subquery materialization: 
#  	     Assertion if subquery in on-clause of outer join
#
set @@optimizer_switch='semijoin=off';
CREATE TABLE t1 (i INTEGER);
INSERT INTO t1 VALUES (10);
CREATE TABLE t2 (j INTEGER);
INSERT INTO t2 VALUES (5);
CREATE TABLE t3 (k INTEGER);
EXPLAIN
SELECT i FROM t1 LEFT JOIN t2 ON (j) IN (SELECT k FROM t3);
id	select_type	table	type	possible_keys	key	key_len	ref	rows	Extra
1	PRIMARY	t1	system	NULL	NULL	NULL	NULL	1	
1	PRIMARY	t2	ALL	NULL	NULL	NULL	NULL	1	Using where
2	MATERIALIZED	t3	system	NULL	NULL	NULL	NULL	0	const row not found
SELECT i FROM t1 LEFT JOIN t2 ON (j) IN (SELECT k FROM t3);
i
10
EXPLAIN
SELECT i FROM t1 LEFT JOIN t2 ON (j) IN (SELECT max(k) FROM t3);
id	select_type	table	type	possible_keys	key	key_len	ref	rows	Extra
1	PRIMARY	t1	system	NULL	NULL	NULL	NULL	1	
1	PRIMARY	t2	ALL	NULL	NULL	NULL	NULL	1	Using where
2	MATERIALIZED	t3	system	NULL	NULL	NULL	NULL	0	const row not found
SELECT i FROM t1 LEFT JOIN t2 ON (j) IN (SELECT max(k) FROM t3);
i
10
DROP TABLE t1, t2, t3;
#
# LPBUG#611622/BUG#52344: Subquery materialization:  Assertion 
#                         if subquery in on-clause of outer join
#
CREATE TABLE t1 (c1 int);
INSERT INTO t1 VALUES (1),(2);
CREATE TABLE t2 (c2 int);
INSERT INTO t2 VALUES (10);
PREPARE st1 FROM "
SELECT *
FROM t2 LEFT JOIN t2 t3 ON (8, 4) IN (SELECT c1, c1 FROM t1)";
EXECUTE st1;
c2	c2
10	NULL
EXECUTE st1;
c2	c2
10	NULL
DROP TABLE t1, t2;
# 
# Testcase backport: BUG#46548 IN-subqueries return 0 rows with materialization=on
# 
CREATE TABLE t1 (
pk int,
a varchar(1),
b varchar(4),
c varchar(4),
d varchar(4),
PRIMARY KEY (pk)
);
INSERT INTO t1 VALUES (1,'o','ffff','ffff','ffoo'),(2,'f','ffff','ffff','ffff');
CREATE TABLE t2 LIKE t1;
INSERT INTO t2 VALUES (1,'i','iiii','iiii','iiii'),(2,'f','ffff','ffff','ffff');
SET @@optimizer_switch='default,semijoin=on,materialization=on';
EXPLAIN SELECT pk FROM t1 WHERE (a) IN (SELECT a FROM t2 WHERE pk > 0);
id	select_type	table	type	possible_keys	key	key_len	ref	rows	Extra
1	PRIMARY	t1	ALL	NULL	NULL	NULL	NULL	2	
1	PRIMARY	<subquery2>	eq_ref	distinct_key	distinct_key	4	func	1	
2	MATERIALIZED	t2	range	PRIMARY	PRIMARY	4	NULL	2	Using index condition; Using where
SELECT pk FROM t1 WHERE (a) IN (SELECT a FROM t2 WHERE pk > 0);
pk
2
SELECT pk FROM t1 WHERE (b,c,d) IN (SELECT b,c,d FROM t2 WHERE pk > 0);
pk
2
DROP TABLE t1, t2;
#
# BUG#724228: Wrong result with materialization=on and three aggregates in maria-5.3-mwl90
#
CREATE TABLE t1 ( f2 int(11)) ;
INSERT IGNORE INTO t1 VALUES ('7'),('9'),('7'),('4'),('2'),('6'),('8'),('5'),('6'),('188'),('2'),('1'),('1'),('0'),('9'),('4');
CREATE TABLE t2 ( f1 int(11), f2 int(11)) ENGINE=MyISAM;
INSERT IGNORE INTO t2 VALUES ('1','1');
CREATE TABLE t3 ( f1 int(11), f2 int(11), f3 int(11), PRIMARY KEY (f1)) ;
INSERT IGNORE INTO t3 VALUES ('16','6','1'),('18','3','4'),('19',NULL,'9'),('20','0','6'),('41','2','0'),('42','2','5'),('43','9','6'),('44','7','4'),('45','1','4'),('46','222','238'),('47','3','6'),('48','6','6'),('49',NULL,'1'),('50','5','1');
SET @_save_join_cache_level = @@join_cache_level;
SET @_save_optimizer_switch = @@optimizer_switch;
SET join_cache_level = 1;
SET optimizer_switch='materialization=on';
SELECT f1 FROM t3
WHERE 
f1 NOT IN (SELECT MAX(f2) FROM t1) AND 
f3 IN (SELECT MIN(f1) FROM t2) AND 
f1 IN (SELECT COUNT(f2) FROM t1);
f1
16
SET @@join_cache_level = @_save_join_cache_level;
SET @@optimizer_switch = @_save_optimizer_switch;
drop table t1, t2, t3;
#
# LPBUG#719198 Ordered_key::cmp_key_with_search_key(rownum_t): Assertion `!compare_pred[i]->null_value'
# failed with subquery on both sides of NOT IN and materialization
#
CREATE TABLE t1 (f1a int, f1b int) ;
INSERT IGNORE INTO t1 VALUES (1,1),(2,2);
CREATE TABLE t2 ( f2 int);
INSERT IGNORE INTO t2 VALUES (3),(4);
CREATE TABLE t3 (f3a int, f3b int);
set @@optimizer_switch='materialization=on,partial_match_rowid_merge=on,partial_match_table_scan=off,in_to_exists=off';
EXPLAIN
SELECT * FROM t2 WHERE (SELECT f3a FROM t3) NOT IN (SELECT f1a FROM t1);
id	select_type	table	type	possible_keys	key	key_len	ref	rows	Extra
1	PRIMARY	NULL	NULL	NULL	NULL	NULL	NULL	NULL	Impossible WHERE
3	MATERIALIZED	t1	ALL	NULL	NULL	NULL	NULL	2	
2	SUBQUERY	NULL	NULL	NULL	NULL	NULL	NULL	NULL	no matching row in const table
SELECT * FROM t2 WHERE (SELECT f3a FROM t3) NOT IN (SELECT f1a FROM t1);
f2
EXPLAIN
SELECT (SELECT f3a FROM t3) NOT IN (SELECT f1a FROM t1);
id	select_type	table	type	possible_keys	key	key_len	ref	rows	Extra
1	PRIMARY	NULL	NULL	NULL	NULL	NULL	NULL	NULL	No tables used
3	SUBQUERY	t1	ALL	NULL	NULL	NULL	NULL	2	Using where
2	SUBQUERY	NULL	NULL	NULL	NULL	NULL	NULL	NULL	no matching row in const table
SELECT (SELECT f3a FROM t3) NOT IN (SELECT f1a FROM t1);
(SELECT f3a FROM t3) NOT IN (SELECT f1a FROM t1)
NULL
EXPLAIN
SELECT * FROM t2 WHERE (SELECT f3a, f3b FROM t3) NOT IN (SELECT f1a, f1b FROM t1);
id	select_type	table	type	possible_keys	key	key_len	ref	rows	Extra
1	PRIMARY	NULL	NULL	NULL	NULL	NULL	NULL	NULL	Impossible WHERE
3	MATERIALIZED	t1	ALL	NULL	NULL	NULL	NULL	2	
2	SUBQUERY	NULL	NULL	NULL	NULL	NULL	NULL	NULL	no matching row in const table
SELECT * FROM t2 WHERE (SELECT f3a, f3b FROM t3) NOT IN (SELECT f1a, f1b FROM t1);
f2
EXPLAIN
SELECT (SELECT f3a, f3b FROM t3) NOT IN (SELECT f1a, f1b FROM t1);
id	select_type	table	type	possible_keys	key	key_len	ref	rows	Extra
1	PRIMARY	NULL	NULL	NULL	NULL	NULL	NULL	NULL	No tables used
3	SUBQUERY	t1	ALL	NULL	NULL	NULL	NULL	2	Using where
2	SUBQUERY	NULL	NULL	NULL	NULL	NULL	NULL	NULL	no matching row in const table
SELECT (SELECT f3a, f3b FROM t3) NOT IN (SELECT f1a, f1b FROM t1);
(SELECT f3a, f3b FROM t3) NOT IN (SELECT f1a, f1b FROM t1)
NULL
drop table t1, t2, t3;
#
# LPBUG#730604 Assertion `bit < (map)->n_bits' failed in maria-5.3 with
#  partial_match_rowid_merge
#
CREATE TABLE t1 (f1 int NOT NULL, f2 int, f3 int) ;
CREATE TABLE t2 (f1 int NOT NULL, f2 int, f3 int) ;
INSERT INTO t1 VALUES (60, 3, null), (61, null, 77);
INSERT INTO t2 VALUES (1000,6,2);
set @@optimizer_switch='materialization=on,partial_match_rowid_merge=on,partial_match_table_scan=off,in_to_exists=off';
EXPLAIN
SELECT (f1, f2, f3) NOT IN
(SELECT COUNT(DISTINCT f2), f1, f3 FROM t1 GROUP BY f1, f3)
FROM t2;
id	select_type	table	type	possible_keys	key	key_len	ref	rows	Extra
1	PRIMARY	t2	system	NULL	NULL	NULL	NULL	1	
2	MATERIALIZED	t1	ALL	NULL	NULL	NULL	NULL	2	Using filesort
SELECT (f1, f2, f3) NOT IN
(SELECT COUNT(DISTINCT f2), f1, f3 FROM t1 GROUP BY f1, f3)
FROM t2;
(f1, f2, f3) NOT IN
(SELECT COUNT(DISTINCT f2), f1, f3 FROM t1 GROUP BY f1, f3)
1
drop table t1, t2;
#
# LPBUG#702301: MAX in select + always false WHERE with SQ
#
CREATE TABLE t1 (a int, b int, KEY (b));
INSERT INTO t1 VALUES (3,1), (4,2);
CREATE TABLE t2 (a int);
INSERT INTO t2 VALUES (7), (8);
set @@optimizer_switch='materialization=on,in_to_exists=off,semijoin=off';
SELECT MAX(t1.b) AS max_res FROM t1 WHERE (9) IN (SELECT a FROM t2);
max_res
NULL
EXPLAIN EXTENDED
SELECT MAX(t1.b) AS max_res FROM t1 WHERE (9) IN (SELECT a FROM t2);
id	select_type	table	type	possible_keys	key	key_len	ref	rows	filtered	Extra
1	PRIMARY	NULL	NULL	NULL	NULL	NULL	NULL	NULL	NULL	Impossible WHERE
2	MATERIALIZED	t2	ALL	NULL	NULL	NULL	NULL	2	100.00	
Warnings:
Note	1003	select max(`test`.`t1`.`b`) AS `max_res` from `test`.`t1` where 0
set @@optimizer_switch='materialization=off,in_to_exists=on,semijoin=off';
SELECT MAX(t1.b) AS max_res FROM t1 WHERE (9) IN (SELECT a FROM t2);
max_res
NULL
EXPLAIN EXTENDED
SELECT MAX(t1.b) AS max_res FROM t1 WHERE (9) IN (SELECT a FROM t2);
id	select_type	table	type	possible_keys	key	key_len	ref	rows	filtered	Extra
1	PRIMARY	NULL	NULL	NULL	NULL	NULL	NULL	NULL	NULL	Impossible WHERE
2	SUBQUERY	t2	ALL	NULL	NULL	NULL	NULL	2	100.00	Using where
Warnings:
Note	1003	select max(`test`.`t1`.`b`) AS `max_res` from `test`.`t1` where 0
DROP TABLE t1,t2;
#
# LPBUG#825095: Wrong result with materialization and NOT IN with 2 expressions
#
CREATE TABLE t1 (a int,b int);
INSERT INTO t1 VALUES (4,4),(4,2);
CREATE TABLE t2 (b int, a int);
INSERT INTO t2 VALUES (4,3),(8,4);
set @@optimizer_switch='semijoin=off,in_to_exists=off,materialization=on,partial_match_rowid_merge=on,partial_match_table_scan=off';
EXPLAIN SELECT *
FROM t1
WHERE (a, b) NOT IN (SELECT a, b FROM t2);
id	select_type	table	type	possible_keys	key	key_len	ref	rows	Extra
1	PRIMARY	t1	ALL	NULL	NULL	NULL	NULL	2	Using where
2	MATERIALIZED	t2	ALL	NULL	NULL	NULL	NULL	2	
SELECT *
FROM t1
WHERE (a, b) NOT IN (SELECT a, b FROM t2);
a	b
4	4
4	2
EXPLAIN
SELECT a, b, (a, b) NOT IN (SELECT a, b FROM t2) as sq
FROM t1;
id	select_type	table	type	possible_keys	key	key_len	ref	rows	Extra
1	PRIMARY	t1	ALL	NULL	NULL	NULL	NULL	2	
2	MATERIALIZED	t2	ALL	NULL	NULL	NULL	NULL	2	
SELECT a, b, (a, b) NOT IN (SELECT a, b FROM t2) as sq
FROM t1;
a	b	sq
4	4	1
4	2	1
drop table t1, t2;
#
# MDEV-15235: Assertion `length > 0' failed in create_ref_for_key
#
CREATE TABLE t1 (i INT);
INSERT INTO t1 VALUES (1),(2);
CREATE TABLE t2 (f CHAR(1));
INSERT INTO t2 VALUES ('a'),('b');
explain
SELECT * FROM t2 WHERE f IN ( SELECT LEFT('foo',0) FROM t1 ORDER BY 1 );
id	select_type	table	type	possible_keys	key	key_len	ref	rows	Extra
1	PRIMARY	t2	ALL	NULL	NULL	NULL	NULL	2	Using where
2	DEPENDENT SUBQUERY	t1	ALL	NULL	NULL	NULL	NULL	2	
SELECT * FROM t2 WHERE f IN ( SELECT LEFT('foo',0) FROM t1 ORDER BY 1 );
f
DROP TABLE t1, t2;
#
# MDEV-18255: Server crashes in Bitmap<64u>::intersect
#
create table t1 (v1 varchar(1)) engine=myisam ;
create table t2 (v1 varchar(1)) engine=myisam ;
explain
select 1 from t1 where exists
(select 1 from t1 where t1.v1 in (select t2.v1 from t2 having t2.v1 < 'j')) ;
id	select_type	table	type	possible_keys	key	key_len	ref	rows	Extra
1	PRIMARY	NULL	NULL	NULL	NULL	NULL	NULL	NULL	Impossible WHERE
2	SUBQUERY	NULL	NULL	NULL	NULL	NULL	NULL	NULL	no matching row in const table
3	MATERIALIZED	NULL	NULL	NULL	NULL	NULL	NULL	NULL	no matching row in const table
select 1 from t1 where exists
(select 1 from t1 where t1.v1 in (select t2.v1 from t2 having t2.v1 < 'j')) ;
1
drop table t1,t2;
#
# MDEV-9489: Assertion `0' failed in Protocol::end_statement() on
# UNION ALL
#
CREATE TABLE t1 (f1 INT);
CREATE TABLE t2 (f2 INT);
INSERT INTO t1 VALUES (1),(2);
( SELECT 1 FROM t1 WHERE f1 NOT IN ( SELECT f2 FROM t2 ) LIMIT 0 )
UNION ALL
( SELECT 1 FROM t1 WHERE f1 NOT IN ( SELECT f2 FROM t2 ) )
;
1
1
1
drop table t1, t2;<|MERGE_RESOLUTION|>--- conflicted
+++ resolved
@@ -2251,11 +2251,7 @@
 3	MATERIALIZED	t3	ALL	NULL	NULL	NULL	NULL	8	100.00	
 Warnings:
 Note	1276	Field or reference 'test.t1.f1' of SELECT #2 was resolved in SELECT #1
-<<<<<<< HEAD
-Note	1003	select `test`.`t1`.`f1` AS `f1` from `test`.`t1` where <expr_cache><`test`.`t1`.`f1`>(exists(select 1 from `test`.`t2` semi join (`test`.`t3`) join `test`.`t3` where `test`.`t3`.`i3` = `test`.`t2`.`i2` and `test`.`t1`.`f1` = `test`.`t3`.`f3`))
-=======
-Note	1003	select `test`.`t1`.`f1` AS `f1` from `test`.`t1` where <expr_cache><`test`.`t1`.`f1`>(exists(select 1 from `test`.`t2` semi join (`test`.`t3`) join `test`.`t3` where ((`test`.`t3`.`i3` = `test`.`t2`.`i2`) and (`test`.`t1`.`f1` = `test`.`t3`.`f3`)) limit 1))
->>>>>>> 584d2132
+Note	1003	select `test`.`t1`.`f1` AS `f1` from `test`.`t1` where <expr_cache><`test`.`t1`.`f1`>(exists(select 1 from `test`.`t2` semi join (`test`.`t3`) join `test`.`t3` where `test`.`t3`.`i3` = `test`.`t2`.`i2` and `test`.`t1`.`f1` = `test`.`t3`.`f3` limit 1))
 # this checks the result set above
 set optimizer_switch= 'materialization=off,semijoin=off';
 SELECT * FROM t1
