--- conflicted
+++ resolved
@@ -5871,90 +5871,6 @@
 set optimizer_switch=@save_optimizer_switch;
 DROP TABLE t1,t4,t5,t2;
 #
-<<<<<<< HEAD
-# MDEV-5123 Remove duplicated conditions pushed both to join_tab->select_cond and join_tab->cache_select->cond for blocked joins.
-#
-set join_cache_level=default;
-set expensive_subquery_limit=0;
-create table t1 (c1 int);
-create table t2 (c2 int);
-create table t3 (c3 int);
-insert into t1 values (1), (2);
-insert into t2 values (1), (2);
-insert into t3 values (2);
-explain
-select count(*) from t1 straight_join t2
-where c1 = c2-0 and c2 <= (select max(c3) from t3 where c3 = 2 and @counter:=@counter+1);
-id	select_type	table	type	possible_keys	key	key_len	ref	rows	Extra
-1	PRIMARY	t1	ALL	NULL	NULL	NULL	NULL	2	
-1	PRIMARY	t2	ALL	NULL	NULL	NULL	NULL	2	Using where; Using join buffer (flat, BNL join)
-2	UNCACHEABLE SUBQUERY	t3	system	NULL	NULL	NULL	NULL	1	
-set @counter=0;
-select count(*) from t1 straight_join t2
-where c1 = c2-0 and c2 <= (select max(c3) from t3 where c3 = 2 and @counter:=@counter+1);
-count(*)
-2
-select @counter;
-@counter
-2
-explain
-select count(*) from t1 straight_join t2
-where c1 = c2-0 and
-c2 <= (select max(c3) from t3 where c3 = 2 and @counter:=@counter+1) and
-c2 / 2 = 1;
-id	select_type	table	type	possible_keys	key	key_len	ref	rows	Extra
-1	PRIMARY	t1	ALL	NULL	NULL	NULL	NULL	2	
-1	PRIMARY	t2	ALL	NULL	NULL	NULL	NULL	2	Using where; Using join buffer (flat, BNL join)
-2	UNCACHEABLE SUBQUERY	t3	system	NULL	NULL	NULL	NULL	1	
-set @counter=0;
-select count(*) from t1 straight_join t2
-where c1 = c2-0 and
-c2 <= (select max(c3) from t3 where c3 = 2 and @counter:=@counter+1) and
-c2 / 2 = 1;
-count(*)
-1
-select @counter;
-@counter
-2
-drop table t1,t2,t3;
-set expensive_subquery_limit=default;
-# 
-# MDEV-6071: EXPLAIN chooses to use join buffer while execution turns it down
-# 
-create table t1 (a int);
-insert into t1 values
-(7), (9), (1), (4), (2), (3), (5), (8), (11), (6), (10);
-explain select count(*) from t1, t1 t2 where t1.a=t2.a;
-id	select_type	table	type	possible_keys	key	key_len	ref	rows	Extra
-1	SIMPLE	t1	ALL	NULL	NULL	NULL	NULL	11	
-1	SIMPLE	t2	ALL	NULL	NULL	NULL	NULL	11	Using where; Using join buffer (flat, BNL join)
-set join_buffer_space_limit=1024*8;
-select @@join_buffer_space_limit;
-@@join_buffer_space_limit
-8192
-select @@join_buffer_size;
-@@join_buffer_size
-131072
-explain select count(*) from t1, t1 t2 where t1.a=t2.a;
-id	select_type	table	type	possible_keys	key	key_len	ref	rows	Extra
-1	SIMPLE	t1	ALL	NULL	NULL	NULL	NULL	11	
-1	SIMPLE	t2	ALL	NULL	NULL	NULL	NULL	11	Using where
-set join_buffer_space_limit=default;
-drop table t1;
-#
-# MDEV-6687: Assertion `0' failed in Protocol::end_statement on query
-#
-SET join_cache_level = 3;
-# The following should have 
-#  - table order PROFILING,user,  
-#  - table user accessed with hash_ALL:
-explain
-SELECT * FROM INFORMATION_SCHEMA.PROFILING, mysql.user WHERE password_expired = PAGE_FAULTS_MINOR;
-id	select_type	table	type	possible_keys	key	key_len	ref	rows	Extra
-1	SIMPLE	PROFILING	ALL	NULL	NULL	NULL	NULL	NULL	Using where
-1	SIMPLE	user	hash_ALL	NULL	#hash#$hj	1	information_schema.PROFILING.PAGE_FAULTS_MINOR	4	Using where; Using join buffer (flat, BNLH join)
-set join_cache_level=default;
-=======
 # MDEV-16603: BNLH for query with materialized semi-join
 #
 set join_cache_level=4;
@@ -5987,5 +5903,87 @@
 Note	1003	select `test`.`temp`.`f1` AS `f1`,`test`.`temp`.`f2` AS `f2` from `test`.`temp` semi join (`test`.`t2` join `test`.`t1`) where ((`test`.`temp`.`f1` = `test`.`t1`.`i1`) and (`test`.`t2`.`v1` = `test`.`t1`.`v1`) and (`test`.`temp`.`f2` = `test`.`t1`.`v1`))
 DROP TABLE t1,t2,temp;
 SET join_cache_level = default;
->>>>>>> 2fbf2277
+#
+# MDEV-5123 Remove duplicated conditions pushed both to join_tab->select_cond and join_tab->cache_select->cond for blocked joins.
+#
+set join_cache_level=default;
+set expensive_subquery_limit=0;
+create table t1 (c1 int);
+create table t2 (c2 int);
+create table t3 (c3 int);
+insert into t1 values (1), (2);
+insert into t2 values (1), (2);
+insert into t3 values (2);
+explain
+select count(*) from t1 straight_join t2
+where c1 = c2-0 and c2 <= (select max(c3) from t3 where c3 = 2 and @counter:=@counter+1);
+id	select_type	table	type	possible_keys	key	key_len	ref	rows	Extra
+1	PRIMARY	t1	ALL	NULL	NULL	NULL	NULL	2	
+1	PRIMARY	t2	ALL	NULL	NULL	NULL	NULL	2	Using where; Using join buffer (flat, BNL join)
+2	UNCACHEABLE SUBQUERY	t3	system	NULL	NULL	NULL	NULL	1	
+set @counter=0;
+select count(*) from t1 straight_join t2
+where c1 = c2-0 and c2 <= (select max(c3) from t3 where c3 = 2 and @counter:=@counter+1);
+count(*)
+2
+select @counter;
+@counter
+2
+explain
+select count(*) from t1 straight_join t2
+where c1 = c2-0 and
+c2 <= (select max(c3) from t3 where c3 = 2 and @counter:=@counter+1) and
+c2 / 2 = 1;
+id	select_type	table	type	possible_keys	key	key_len	ref	rows	Extra
+1	PRIMARY	t1	ALL	NULL	NULL	NULL	NULL	2	
+1	PRIMARY	t2	ALL	NULL	NULL	NULL	NULL	2	Using where; Using join buffer (flat, BNL join)
+2	UNCACHEABLE SUBQUERY	t3	system	NULL	NULL	NULL	NULL	1	
+set @counter=0;
+select count(*) from t1 straight_join t2
+where c1 = c2-0 and
+c2 <= (select max(c3) from t3 where c3 = 2 and @counter:=@counter+1) and
+c2 / 2 = 1;
+count(*)
+1
+select @counter;
+@counter
+2
+drop table t1,t2,t3;
+set expensive_subquery_limit=default;
+# 
+# MDEV-6071: EXPLAIN chooses to use join buffer while execution turns it down
+# 
+create table t1 (a int);
+insert into t1 values
+(7), (9), (1), (4), (2), (3), (5), (8), (11), (6), (10);
+explain select count(*) from t1, t1 t2 where t1.a=t2.a;
+id	select_type	table	type	possible_keys	key	key_len	ref	rows	Extra
+1	SIMPLE	t1	ALL	NULL	NULL	NULL	NULL	11	
+1	SIMPLE	t2	ALL	NULL	NULL	NULL	NULL	11	Using where; Using join buffer (flat, BNL join)
+set join_buffer_space_limit=1024*8;
+select @@join_buffer_space_limit;
+@@join_buffer_space_limit
+8192
+select @@join_buffer_size;
+@@join_buffer_size
+131072
+explain select count(*) from t1, t1 t2 where t1.a=t2.a;
+id	select_type	table	type	possible_keys	key	key_len	ref	rows	Extra
+1	SIMPLE	t1	ALL	NULL	NULL	NULL	NULL	11	
+1	SIMPLE	t2	ALL	NULL	NULL	NULL	NULL	11	Using where
+set join_buffer_space_limit=default;
+drop table t1;
+#
+# MDEV-6687: Assertion `0' failed in Protocol::end_statement on query
+#
+SET join_cache_level = 3;
+# The following should have 
+#  - table order PROFILING,user,  
+#  - table user accessed with hash_ALL:
+explain
+SELECT * FROM INFORMATION_SCHEMA.PROFILING, mysql.user WHERE password_expired = PAGE_FAULTS_MINOR;
+id	select_type	table	type	possible_keys	key	key_len	ref	rows	Extra
+1	SIMPLE	PROFILING	ALL	NULL	NULL	NULL	NULL	NULL	Using where
+1	SIMPLE	user	hash_ALL	NULL	#hash#$hj	1	information_schema.PROFILING.PAGE_FAULTS_MINOR	4	Using where; Using join buffer (flat, BNLH join)
+set join_cache_level=default;
 set @@optimizer_switch=@save_optimizer_switch;