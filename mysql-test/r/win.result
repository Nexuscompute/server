--- conflicted
+++ resolved
@@ -3290,10 +3290,6 @@
 ERROR 42000: You have an error in your SQL syntax; check the manual that corresponds to your MariaDB server version for the right syntax to use near 'window' at line 2
 DROP TABLE door;
 #
-<<<<<<< HEAD
-# Start of 10.3 tests
-#
-=======
 # MDEV-13352: Server crashes in st_join_table::remove_duplicates
 #
 CREATE TABLE t1 (i INT);
@@ -3303,4 +3299,6 @@
 SELECT ROW_NUMBER() OVER(), i FROM t1 WHERE 0;
 ROW_NUMBER() OVER()	i
 DROP TABLE t1;
->>>>>>> 7cc507f2
+#
+# Start of 10.3 tests
+#