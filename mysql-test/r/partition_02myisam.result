SET SESSION storage_engine='MYISAM';
SET @max_row = 200;
SET AUTOCOMMIT= 1;

#------------------------------------------------------------------------
# There are several testcases disabled because ouf the open bugs 
# #15407 , #15408 , #15890 , #15961 , #13447 , #15966 , #15968, #16370
#------------------------------------------------------------------------

#------------------------------------------------------------------------
#  0. Setting of auxiliary variables + Creation of an auxiliary table
#     needed in all testcases
#------------------------------------------------------------------------
DROP TABLE IF EXISTS t0_template;
CREATE TABLE t0_template ( f1 INTEGER, f2 char(20), PRIMARY KEY(f1))
ENGINE = MEMORY;
#     Logging of <max_row> INSERTs into t0_template suppressed

#------------------------------------------------------------------------
#  1. Some syntax checks
#------------------------------------------------------------------------
#  1.1 Subpartioned table without subpartitioning rule must be rejected
DROP TABLE IF EXISTS t1;
#  FIXME Implement testcases, where it is checked that all create and
#  alter table statements
#  - with missing mandatory parameters are rejected
#  - with optional parameters are accepted
#  - with wrong combinations of optional parameters are rejected
#  - ............

#------------------------------------------------------------------------
#  2. Checks where the engine is assigned on all supported (CREATE TABLE
#     statement) positions + basic operations on the tables
#        Storage engine mixups are currently (2005-12-23) not supported
#------------------------------------------------------------------------
DROP TABLE IF EXISTS t1;
# 2.1 non partitioned table (for comparison)
CREATE TABLE t1 ( f1 INTEGER, f2 char(20)) ENGINE = 'MYISAM';
SHOW CREATE TABLE t1;
Table	Create Table
t1	CREATE TABLE `t1` (
  `f1` int(11) DEFAULT NULL,
  `f2` char(20) DEFAULT NULL
) ENGINE=MyISAM DEFAULT CHARSET=latin1
SELECT COUNT(*) = 0 AS my_value FROM t1;
my_value
1
INSERT INTO t1 SELECT * FROM t0_template WHERE f1 BETWEEN 1 AND 200;
SELECT (COUNT(*) = 200) AND (MIN(f1) = 1) AND (MAX(f1) = 200)
AS my_value FROM t1;
my_value
1
UPDATE t1 SET f1 = f1 + 200
WHERE f1 BETWEEN 100 - 50 AND 100 + 50;
SELECT (COUNT(*) = 200) AND (MIN(f1) = 1) AND (MAX(f1) = 100 + 50 + 200 )
AS my_value FROM t1;
my_value
1
DELETE FROM t1
WHERE f1 BETWEEN 100 - 50 + 200 AND 100 + 50 + 200;
SELECT (COUNT(*) = 200 - 50 - 50 - 1) AND (MIN(f1) = 1) AND (MAX(f1) = 200)
AS my_value FROM t1;
my_value
1
INSERT INTO t1 SET f1 = 0 , f2 = '#######';
SELECT COUNT(*) = 1 AS my_value FROM t1 WHERE f1 = 0 AND f2 = '#######';
my_value
1
INSERT INTO t1 SET f1 = 200 + 1, f2 = '#######';
SELECT COUNT(*) = 1 AS my_value FROM t1 WHERE f1 = 200 + 1 AND f2 = '#######';
my_value
1
UPDATE t1 SET f1 = 200 + 2, f2 = 'ZZZZZZZ'
     WHERE  f1 = 0 AND f2 = '#######';
SELECT COUNT(*) = 1 AS my_value FROM t1 WHERE f1 = 200 + 2 AND f2 = 'ZZZZZZZ';
my_value
1
DELETE FROM t1 WHERE f1 = 200 + 2 AND f2 = 'ZZZZZZZ';
SELECT COUNT(*) = 0 AS my_value FROM t1 WHERE f2 = 'ZZZZZZZ';
my_value
1
TRUNCATE t1;
SELECT COUNT(*) = 0 AS my_value FROM t1;
my_value
1
DROP TABLE t1;
# 2.2 Assignment of storage engine just after column list only
CREATE TABLE t1 ( f1 INTEGER, f2 char(20)) ENGINE = 'MYISAM'
PARTITION BY HASH(f1) PARTITIONS 2;
SHOW CREATE TABLE t1;
Table	Create Table
t1	CREATE TABLE `t1` (
  `f1` int(11) DEFAULT NULL,
  `f2` char(20) DEFAULT NULL
) ENGINE=MyISAM DEFAULT CHARSET=latin1 PARTITION BY HASH (f1) PARTITIONS 2 
SELECT COUNT(*) = 0 AS my_value FROM t1;
my_value
1
INSERT INTO t1 SELECT * FROM t0_template WHERE f1 BETWEEN 1 AND 200;
SELECT (COUNT(*) = 200) AND (MIN(f1) = 1) AND (MAX(f1) = 200)
AS my_value FROM t1;
my_value
1
UPDATE t1 SET f1 = f1 + 200
WHERE f1 BETWEEN 100 - 50 AND 100 + 50;
SELECT (COUNT(*) = 200) AND (MIN(f1) = 1) AND (MAX(f1) = 100 + 50 + 200 )
AS my_value FROM t1;
my_value
1
DELETE FROM t1
WHERE f1 BETWEEN 100 - 50 + 200 AND 100 + 50 + 200;
SELECT (COUNT(*) = 200 - 50 - 50 - 1) AND (MIN(f1) = 1) AND (MAX(f1) = 200)
AS my_value FROM t1;
my_value
1
INSERT INTO t1 SET f1 = 0 , f2 = '#######';
SELECT COUNT(*) = 1 AS my_value FROM t1 WHERE f1 = 0 AND f2 = '#######';
my_value
1
INSERT INTO t1 SET f1 = 200 + 1, f2 = '#######';
SELECT COUNT(*) = 1 AS my_value FROM t1 WHERE f1 = 200 + 1 AND f2 = '#######';
my_value
1
UPDATE t1 SET f1 = 200 + 2, f2 = 'ZZZZZZZ'
     WHERE  f1 = 0 AND f2 = '#######';
SELECT COUNT(*) = 1 AS my_value FROM t1 WHERE f1 = 200 + 2 AND f2 = 'ZZZZZZZ';
my_value
1
DELETE FROM t1 WHERE f1 = 200 + 2 AND f2 = 'ZZZZZZZ';
SELECT COUNT(*) = 0 AS my_value FROM t1 WHERE f2 = 'ZZZZZZZ';
my_value
1
TRUNCATE t1;
SELECT COUNT(*) = 0 AS my_value FROM t1;
my_value
1
DROP TABLE t1;
# 2.3 Assignment of storage engine just after partition or subpartition
#     name only
CREATE TABLE t1 ( f1 INTEGER, f2 char(20))
PARTITION BY HASH(f1)
( PARTITION part1 STORAGE ENGINE = 'MYISAM',
PARTITION part2 STORAGE ENGINE = 'MYISAM'
);
SHOW CREATE TABLE t1;
Table	Create Table
t1	CREATE TABLE `t1` (
  `f1` int(11) DEFAULT NULL,
  `f2` char(20) DEFAULT NULL
) ENGINE=MyISAM DEFAULT CHARSET=latin1 PARTITION BY HASH (f1) (PARTITION part1 ENGINE = MyISAM, PARTITION part2 ENGINE = MyISAM)
SELECT COUNT(*) = 0 AS my_value FROM t1;
my_value
1
INSERT INTO t1 SELECT * FROM t0_template WHERE f1 BETWEEN 1 AND 200;
SELECT (COUNT(*) = 200) AND (MIN(f1) = 1) AND (MAX(f1) = 200)
AS my_value FROM t1;
my_value
1
UPDATE t1 SET f1 = f1 + 200
WHERE f1 BETWEEN 100 - 50 AND 100 + 50;
SELECT (COUNT(*) = 200) AND (MIN(f1) = 1) AND (MAX(f1) = 100 + 50 + 200 )
AS my_value FROM t1;
my_value
1
DELETE FROM t1
WHERE f1 BETWEEN 100 - 50 + 200 AND 100 + 50 + 200;
SELECT (COUNT(*) = 200 - 50 - 50 - 1) AND (MIN(f1) = 1) AND (MAX(f1) = 200)
AS my_value FROM t1;
my_value
1
INSERT INTO t1 SET f1 = 0 , f2 = '#######';
SELECT COUNT(*) = 1 AS my_value FROM t1 WHERE f1 = 0 AND f2 = '#######';
my_value
1
INSERT INTO t1 SET f1 = 200 + 1, f2 = '#######';
SELECT COUNT(*) = 1 AS my_value FROM t1 WHERE f1 = 200 + 1 AND f2 = '#######';
my_value
1
UPDATE t1 SET f1 = 200 + 2, f2 = 'ZZZZZZZ'
     WHERE  f1 = 0 AND f2 = '#######';
SELECT COUNT(*) = 1 AS my_value FROM t1 WHERE f1 = 200 + 2 AND f2 = 'ZZZZZZZ';
my_value
1
DELETE FROM t1 WHERE f1 = 200 + 2 AND f2 = 'ZZZZZZZ';
SELECT COUNT(*) = 0 AS my_value FROM t1 WHERE f2 = 'ZZZZZZZ';
my_value
1
TRUNCATE t1;
SELECT COUNT(*) = 0 AS my_value FROM t1;
my_value
1
DROP TABLE t1;
CREATE TABLE t1 ( f1 INTEGER, f2 char(20))
PARTITION BY RANGE(f1)
SUBPARTITION BY HASH(f1)
( PARTITION part1 VALUES LESS THAN (100)
(SUBPARTITION subpart11 STORAGE ENGINE = 'MYISAM',
SUBPARTITION subpart12 STORAGE ENGINE = 'MYISAM'),
PARTITION part2 VALUES LESS THAN (2147483647)
(SUBPARTITION subpart21 STORAGE ENGINE = 'MYISAM',
SUBPARTITION subpart22 STORAGE ENGINE = 'MYISAM')
);
SHOW CREATE TABLE t1;
Table	Create Table
t1	CREATE TABLE `t1` (
  `f1` int(11) DEFAULT NULL,
  `f2` char(20) DEFAULT NULL
) ENGINE=MyISAM DEFAULT CHARSET=latin1 PARTITION BY RANGE (f1) SUBPARTITION BY HASH (f1) (PARTITION part1 VALUES LESS THAN (100) (SUBPARTITION subpart11 ENGINE = MyISAM, SUBPARTITION subpart12 ENGINE = MyISAM), PARTITION part2 VALUES LESS THAN (2147483647) (SUBPARTITION subpart21 ENGINE = MyISAM, SUBPARTITION subpart22 ENGINE = MyISAM))
SELECT COUNT(*) = 0 AS my_value FROM t1;
my_value
1
INSERT INTO t1 SELECT * FROM t0_template WHERE f1 BETWEEN 1 AND 200;
SELECT (COUNT(*) = 200) AND (MIN(f1) = 1) AND (MAX(f1) = 200)
AS my_value FROM t1;
my_value
1
UPDATE t1 SET f1 = f1 + 200
WHERE f1 BETWEEN 100 - 50 AND 100 + 50;
SELECT (COUNT(*) = 200) AND (MIN(f1) = 1) AND (MAX(f1) = 100 + 50 + 200 )
AS my_value FROM t1;
my_value
1
DELETE FROM t1
WHERE f1 BETWEEN 100 - 50 + 200 AND 100 + 50 + 200;
SELECT (COUNT(*) = 200 - 50 - 50 - 1) AND (MIN(f1) = 1) AND (MAX(f1) = 200)
AS my_value FROM t1;
my_value
1
INSERT INTO t1 SET f1 = 0 , f2 = '#######';
SELECT COUNT(*) = 1 AS my_value FROM t1 WHERE f1 = 0 AND f2 = '#######';
my_value
1
INSERT INTO t1 SET f1 = 200 + 1, f2 = '#######';
SELECT COUNT(*) = 1 AS my_value FROM t1 WHERE f1 = 200 + 1 AND f2 = '#######';
my_value
1
UPDATE t1 SET f1 = 200 + 2, f2 = 'ZZZZZZZ'
     WHERE  f1 = 0 AND f2 = '#######';
SELECT COUNT(*) = 1 AS my_value FROM t1 WHERE f1 = 200 + 2 AND f2 = 'ZZZZZZZ';
my_value
1
DELETE FROM t1 WHERE f1 = 200 + 2 AND f2 = 'ZZZZZZZ';
SELECT COUNT(*) = 0 AS my_value FROM t1 WHERE f2 = 'ZZZZZZZ';
my_value
1
TRUNCATE t1;
SELECT COUNT(*) = 0 AS my_value FROM t1;
my_value
1
DROP TABLE t1;
# 2.4 Some but not all named partitions or subpartitions get a storage
#     engine assigned
CREATE TABLE t1 ( f1 INTEGER, f2 char(20))
PARTITION BY HASH(f1)
( PARTITION part1 STORAGE ENGINE = 'MYISAM',
PARTITION part2
);
SHOW CREATE TABLE t1;
Table	Create Table
t1	CREATE TABLE `t1` (
  `f1` int(11) DEFAULT NULL,
  `f2` char(20) DEFAULT NULL
) ENGINE=MyISAM DEFAULT CHARSET=latin1 PARTITION BY HASH (f1) (PARTITION part1 ENGINE = MyISAM, PARTITION part2 ENGINE = MyISAM)
SELECT COUNT(*) = 0 AS my_value FROM t1;
my_value
1
INSERT INTO t1 SELECT * FROM t0_template WHERE f1 BETWEEN 1 AND 200;
SELECT (COUNT(*) = 200) AND (MIN(f1) = 1) AND (MAX(f1) = 200)
AS my_value FROM t1;
my_value
1
UPDATE t1 SET f1 = f1 + 200
WHERE f1 BETWEEN 100 - 50 AND 100 + 50;
SELECT (COUNT(*) = 200) AND (MIN(f1) = 1) AND (MAX(f1) = 100 + 50 + 200 )
AS my_value FROM t1;
my_value
1
DELETE FROM t1
WHERE f1 BETWEEN 100 - 50 + 200 AND 100 + 50 + 200;
SELECT (COUNT(*) = 200 - 50 - 50 - 1) AND (MIN(f1) = 1) AND (MAX(f1) = 200)
AS my_value FROM t1;
my_value
1
INSERT INTO t1 SET f1 = 0 , f2 = '#######';
SELECT COUNT(*) = 1 AS my_value FROM t1 WHERE f1 = 0 AND f2 = '#######';
my_value
1
INSERT INTO t1 SET f1 = 200 + 1, f2 = '#######';
SELECT COUNT(*) = 1 AS my_value FROM t1 WHERE f1 = 200 + 1 AND f2 = '#######';
my_value
1
UPDATE t1 SET f1 = 200 + 2, f2 = 'ZZZZZZZ'
     WHERE  f1 = 0 AND f2 = '#######';
SELECT COUNT(*) = 1 AS my_value FROM t1 WHERE f1 = 200 + 2 AND f2 = 'ZZZZZZZ';
my_value
1
DELETE FROM t1 WHERE f1 = 200 + 2 AND f2 = 'ZZZZZZZ';
SELECT COUNT(*) = 0 AS my_value FROM t1 WHERE f2 = 'ZZZZZZZ';
my_value
1
TRUNCATE t1;
SELECT COUNT(*) = 0 AS my_value FROM t1;
my_value
1
DROP TABLE t1;
CREATE TABLE t1 ( f1 INTEGER, f2 char(20))
PARTITION BY HASH(f1)
( PARTITION part1                         ,
PARTITION part2 STORAGE ENGINE = 'MYISAM'
);
SHOW CREATE TABLE t1;
Table	Create Table
t1	CREATE TABLE `t1` (
  `f1` int(11) DEFAULT NULL,
  `f2` char(20) DEFAULT NULL
) ENGINE=MyISAM DEFAULT CHARSET=latin1 PARTITION BY HASH (f1) (PARTITION part1 ENGINE = MyISAM, PARTITION part2 ENGINE = MyISAM)
SELECT COUNT(*) = 0 AS my_value FROM t1;
my_value
1
INSERT INTO t1 SELECT * FROM t0_template WHERE f1 BETWEEN 1 AND 200;
SELECT (COUNT(*) = 200) AND (MIN(f1) = 1) AND (MAX(f1) = 200)
AS my_value FROM t1;
my_value
1
UPDATE t1 SET f1 = f1 + 200
WHERE f1 BETWEEN 100 - 50 AND 100 + 50;
SELECT (COUNT(*) = 200) AND (MIN(f1) = 1) AND (MAX(f1) = 100 + 50 + 200 )
AS my_value FROM t1;
my_value
1
DELETE FROM t1
WHERE f1 BETWEEN 100 - 50 + 200 AND 100 + 50 + 200;
SELECT (COUNT(*) = 200 - 50 - 50 - 1) AND (MIN(f1) = 1) AND (MAX(f1) = 200)
AS my_value FROM t1;
my_value
1
INSERT INTO t1 SET f1 = 0 , f2 = '#######';
SELECT COUNT(*) = 1 AS my_value FROM t1 WHERE f1 = 0 AND f2 = '#######';
my_value
1
INSERT INTO t1 SET f1 = 200 + 1, f2 = '#######';
SELECT COUNT(*) = 1 AS my_value FROM t1 WHERE f1 = 200 + 1 AND f2 = '#######';
my_value
1
UPDATE t1 SET f1 = 200 + 2, f2 = 'ZZZZZZZ'
     WHERE  f1 = 0 AND f2 = '#######';
SELECT COUNT(*) = 1 AS my_value FROM t1 WHERE f1 = 200 + 2 AND f2 = 'ZZZZZZZ';
my_value
1
DELETE FROM t1 WHERE f1 = 200 + 2 AND f2 = 'ZZZZZZZ';
SELECT COUNT(*) = 0 AS my_value FROM t1 WHERE f2 = 'ZZZZZZZ';
my_value
1
TRUNCATE t1;
SELECT COUNT(*) = 0 AS my_value FROM t1;
my_value
1
DROP TABLE t1;
CREATE TABLE t1 ( f1 INTEGER, f2 char(20))
PARTITION BY RANGE(f1)
SUBPARTITION BY HASH(f1)
( PARTITION part1 VALUES LESS THAN (100)
(SUBPARTITION subpart11,
SUBPARTITION subpart12 STORAGE ENGINE = 'MYISAM'),
PARTITION part2 VALUES LESS THAN (2147483647)
(SUBPARTITION subpart21 STORAGE ENGINE = 'MYISAM',
SUBPARTITION subpart22 STORAGE ENGINE = 'MYISAM')
);
SHOW CREATE TABLE t1;
Table	Create Table
t1	CREATE TABLE `t1` (
  `f1` int(11) DEFAULT NULL,
  `f2` char(20) DEFAULT NULL
) ENGINE=MyISAM DEFAULT CHARSET=latin1 PARTITION BY RANGE (f1) SUBPARTITION BY HASH (f1) (PARTITION part1 VALUES LESS THAN (100) (SUBPARTITION subpart11 ENGINE = MyISAM, SUBPARTITION subpart12 ENGINE = MyISAM), PARTITION part2 VALUES LESS THAN (2147483647) (SUBPARTITION subpart21 ENGINE = MyISAM, SUBPARTITION subpart22 ENGINE = MyISAM))
SELECT COUNT(*) = 0 AS my_value FROM t1;
my_value
1
INSERT INTO t1 SELECT * FROM t0_template WHERE f1 BETWEEN 1 AND 200;
SELECT (COUNT(*) = 200) AND (MIN(f1) = 1) AND (MAX(f1) = 200)
AS my_value FROM t1;
my_value
1
UPDATE t1 SET f1 = f1 + 200
WHERE f1 BETWEEN 100 - 50 AND 100 + 50;
SELECT (COUNT(*) = 200) AND (MIN(f1) = 1) AND (MAX(f1) = 100 + 50 + 200 )
AS my_value FROM t1;
my_value
1
DELETE FROM t1
WHERE f1 BETWEEN 100 - 50 + 200 AND 100 + 50 + 200;
SELECT (COUNT(*) = 200 - 50 - 50 - 1) AND (MIN(f1) = 1) AND (MAX(f1) = 200)
AS my_value FROM t1;
my_value
1
INSERT INTO t1 SET f1 = 0 , f2 = '#######';
SELECT COUNT(*) = 1 AS my_value FROM t1 WHERE f1 = 0 AND f2 = '#######';
my_value
1
INSERT INTO t1 SET f1 = 200 + 1, f2 = '#######';
SELECT COUNT(*) = 1 AS my_value FROM t1 WHERE f1 = 200 + 1 AND f2 = '#######';
my_value
1
UPDATE t1 SET f1 = 200 + 2, f2 = 'ZZZZZZZ'
     WHERE  f1 = 0 AND f2 = '#######';
SELECT COUNT(*) = 1 AS my_value FROM t1 WHERE f1 = 200 + 2 AND f2 = 'ZZZZZZZ';
my_value
1
DELETE FROM t1 WHERE f1 = 200 + 2 AND f2 = 'ZZZZZZZ';
SELECT COUNT(*) = 0 AS my_value FROM t1 WHERE f2 = 'ZZZZZZZ';
my_value
1
TRUNCATE t1;
SELECT COUNT(*) = 0 AS my_value FROM t1;
my_value
1
DROP TABLE t1;
CREATE TABLE t1 ( f1 INTEGER, f2 char(20))
PARTITION BY RANGE(f1)
SUBPARTITION BY HASH(f1)
( PARTITION part1 VALUES LESS THAN (100)
(SUBPARTITION subpart11 STORAGE ENGINE = 'MYISAM',
SUBPARTITION subpart12 STORAGE ENGINE = 'MYISAM'),
PARTITION part2 VALUES LESS THAN (2147483647)
(SUBPARTITION subpart21,
SUBPARTITION subpart22 )
);
SHOW CREATE TABLE t1;
Table	Create Table
t1	CREATE TABLE `t1` (
  `f1` int(11) DEFAULT NULL,
  `f2` char(20) DEFAULT NULL
) ENGINE=MyISAM DEFAULT CHARSET=latin1 PARTITION BY RANGE (f1) SUBPARTITION BY HASH (f1) (PARTITION part1 VALUES LESS THAN (100) (SUBPARTITION subpart11 ENGINE = MyISAM, SUBPARTITION subpart12 ENGINE = MyISAM), PARTITION part2 VALUES LESS THAN (2147483647) (SUBPARTITION subpart21 ENGINE = MyISAM, SUBPARTITION subpart22 ENGINE = MyISAM))
SELECT COUNT(*) = 0 AS my_value FROM t1;
my_value
1
INSERT INTO t1 SELECT * FROM t0_template WHERE f1 BETWEEN 1 AND 200;
SELECT (COUNT(*) = 200) AND (MIN(f1) = 1) AND (MAX(f1) = 200)
AS my_value FROM t1;
my_value
1
UPDATE t1 SET f1 = f1 + 200
WHERE f1 BETWEEN 100 - 50 AND 100 + 50;
SELECT (COUNT(*) = 200) AND (MIN(f1) = 1) AND (MAX(f1) = 100 + 50 + 200 )
AS my_value FROM t1;
my_value
1
DELETE FROM t1
WHERE f1 BETWEEN 100 - 50 + 200 AND 100 + 50 + 200;
SELECT (COUNT(*) = 200 - 50 - 50 - 1) AND (MIN(f1) = 1) AND (MAX(f1) = 200)
AS my_value FROM t1;
my_value
1
INSERT INTO t1 SET f1 = 0 , f2 = '#######';
SELECT COUNT(*) = 1 AS my_value FROM t1 WHERE f1 = 0 AND f2 = '#######';
my_value
1
INSERT INTO t1 SET f1 = 200 + 1, f2 = '#######';
SELECT COUNT(*) = 1 AS my_value FROM t1 WHERE f1 = 200 + 1 AND f2 = '#######';
my_value
1
UPDATE t1 SET f1 = 200 + 2, f2 = 'ZZZZZZZ'
     WHERE  f1 = 0 AND f2 = '#######';
SELECT COUNT(*) = 1 AS my_value FROM t1 WHERE f1 = 200 + 2 AND f2 = 'ZZZZZZZ';
my_value
1
DELETE FROM t1 WHERE f1 = 200 + 2 AND f2 = 'ZZZZZZZ';
SELECT COUNT(*) = 0 AS my_value FROM t1 WHERE f2 = 'ZZZZZZZ';
my_value
1
TRUNCATE t1;
SELECT COUNT(*) = 0 AS my_value FROM t1;
my_value
1
DROP TABLE t1;
# 2.5 Storage engine assignment after partition name + after name of
#     subpartitions belonging to another partition
CREATE TABLE t1 ( f1 INTEGER, f2 char(20))
PARTITION BY RANGE(f1)
SUBPARTITION BY HASH(f1)
( PARTITION part1 VALUES LESS THAN (100) ENGINE = 'MYISAM'
(SUBPARTITION subpart11,
SUBPARTITION subpart12),
PARTITION part2 VALUES LESS THAN (2147483647)
(SUBPARTITION subpart21 STORAGE ENGINE = 'MYISAM',
SUBPARTITION subpart22 STORAGE ENGINE = 'MYISAM')
);
SHOW CREATE TABLE t1;
Table	Create Table
t1	CREATE TABLE `t1` (
  `f1` int(11) DEFAULT NULL,
  `f2` char(20) DEFAULT NULL
) ENGINE=MyISAM DEFAULT CHARSET=latin1 PARTITION BY RANGE (f1) SUBPARTITION BY HASH (f1) (PARTITION part1 VALUES LESS THAN (100) (SUBPARTITION subpart11 ENGINE = MyISAM, SUBPARTITION subpart12 ENGINE = MyISAM), PARTITION part2 VALUES LESS THAN (2147483647) (SUBPARTITION subpart21 ENGINE = MyISAM, SUBPARTITION subpart22 ENGINE = MyISAM))
SELECT COUNT(*) = 0 AS my_value FROM t1;
my_value
1
INSERT INTO t1 SELECT * FROM t0_template WHERE f1 BETWEEN 1 AND 200;
SELECT (COUNT(*) = 200) AND (MIN(f1) = 1) AND (MAX(f1) = 200)
AS my_value FROM t1;
my_value
1
UPDATE t1 SET f1 = f1 + 200
WHERE f1 BETWEEN 100 - 50 AND 100 + 50;
SELECT (COUNT(*) = 200) AND (MIN(f1) = 1) AND (MAX(f1) = 100 + 50 + 200 )
AS my_value FROM t1;
my_value
1
DELETE FROM t1
WHERE f1 BETWEEN 100 - 50 + 200 AND 100 + 50 + 200;
SELECT (COUNT(*) = 200 - 50 - 50 - 1) AND (MIN(f1) = 1) AND (MAX(f1) = 200)
AS my_value FROM t1;
my_value
1
INSERT INTO t1 SET f1 = 0 , f2 = '#######';
SELECT COUNT(*) = 1 AS my_value FROM t1 WHERE f1 = 0 AND f2 = '#######';
my_value
1
INSERT INTO t1 SET f1 = 200 + 1, f2 = '#######';
SELECT COUNT(*) = 1 AS my_value FROM t1 WHERE f1 = 200 + 1 AND f2 = '#######';
my_value
1
UPDATE t1 SET f1 = 200 + 2, f2 = 'ZZZZZZZ'
     WHERE  f1 = 0 AND f2 = '#######';
SELECT COUNT(*) = 1 AS my_value FROM t1 WHERE f1 = 200 + 2 AND f2 = 'ZZZZZZZ';
my_value
1
DELETE FROM t1 WHERE f1 = 200 + 2 AND f2 = 'ZZZZZZZ';
SELECT COUNT(*) = 0 AS my_value FROM t1 WHERE f2 = 'ZZZZZZZ';
my_value
1
TRUNCATE t1;
SELECT COUNT(*) = 0 AS my_value FROM t1;
my_value
1
DROP TABLE t1;
CREATE TABLE t1 ( f1 INTEGER, f2 char(20))
PARTITION BY RANGE(f1)
SUBPARTITION BY HASH(f1)
( PARTITION part1 VALUES LESS THAN (100)
(SUBPARTITION subpart11 STORAGE ENGINE = 'MYISAM',
SUBPARTITION subpart12 STORAGE ENGINE = 'MYISAM'),
PARTITION part2 VALUES LESS THAN (2147483647) ENGINE = 'MYISAM'
(SUBPARTITION subpart21,
SUBPARTITION subpart22)
);
SHOW CREATE TABLE t1;
Table	Create Table
t1	CREATE TABLE `t1` (
  `f1` int(11) DEFAULT NULL,
  `f2` char(20) DEFAULT NULL
) ENGINE=MyISAM DEFAULT CHARSET=latin1 PARTITION BY RANGE (f1) SUBPARTITION BY HASH (f1) (PARTITION part1 VALUES LESS THAN (100) (SUBPARTITION subpart11 ENGINE = MyISAM, SUBPARTITION subpart12 ENGINE = MyISAM), PARTITION part2 VALUES LESS THAN (2147483647) (SUBPARTITION subpart21 ENGINE = MyISAM, SUBPARTITION subpart22 ENGINE = MyISAM))
SELECT COUNT(*) = 0 AS my_value FROM t1;
my_value
1
INSERT INTO t1 SELECT * FROM t0_template WHERE f1 BETWEEN 1 AND 200;
SELECT (COUNT(*) = 200) AND (MIN(f1) = 1) AND (MAX(f1) = 200)
AS my_value FROM t1;
my_value
1
UPDATE t1 SET f1 = f1 + 200
WHERE f1 BETWEEN 100 - 50 AND 100 + 50;
SELECT (COUNT(*) = 200) AND (MIN(f1) = 1) AND (MAX(f1) = 100 + 50 + 200 )
AS my_value FROM t1;
my_value
1
DELETE FROM t1
WHERE f1 BETWEEN 100 - 50 + 200 AND 100 + 50 + 200;
SELECT (COUNT(*) = 200 - 50 - 50 - 1) AND (MIN(f1) = 1) AND (MAX(f1) = 200)
AS my_value FROM t1;
my_value
1
INSERT INTO t1 SET f1 = 0 , f2 = '#######';
SELECT COUNT(*) = 1 AS my_value FROM t1 WHERE f1 = 0 AND f2 = '#######';
my_value
1
INSERT INTO t1 SET f1 = 200 + 1, f2 = '#######';
SELECT COUNT(*) = 1 AS my_value FROM t1 WHERE f1 = 200 + 1 AND f2 = '#######';
my_value
1
UPDATE t1 SET f1 = 200 + 2, f2 = 'ZZZZZZZ'
     WHERE  f1 = 0 AND f2 = '#######';
SELECT COUNT(*) = 1 AS my_value FROM t1 WHERE f1 = 200 + 2 AND f2 = 'ZZZZZZZ';
my_value
1
DELETE FROM t1 WHERE f1 = 200 + 2 AND f2 = 'ZZZZZZZ';
SELECT COUNT(*) = 0 AS my_value FROM t1 WHERE f2 = 'ZZZZZZZ';
my_value
1
TRUNCATE t1;
SELECT COUNT(*) = 0 AS my_value FROM t1;
my_value
1
DROP TABLE t1;
# 2.6 Precedence of storage engine assignments
# 2.6.1 Storage engine assignment after column list + after partition
#       or subpartition name
CREATE TABLE t1 ( f1 INTEGER, f2 char(20)) ENGINE = 'MYISAM'
PARTITION BY HASH(f1)
( PARTITION part1 STORAGE ENGINE = 'MYISAM',
PARTITION part2 STORAGE ENGINE = 'MYISAM'
);
SHOW CREATE TABLE t1;
Table	Create Table
t1	CREATE TABLE `t1` (
  `f1` int(11) DEFAULT NULL,
  `f2` char(20) DEFAULT NULL
) ENGINE=MyISAM DEFAULT CHARSET=latin1 PARTITION BY HASH (f1) (PARTITION part1 ENGINE = MyISAM, PARTITION part2 ENGINE = MyISAM)
SELECT COUNT(*) = 0 AS my_value FROM t1;
my_value
1
INSERT INTO t1 SELECT * FROM t0_template WHERE f1 BETWEEN 1 AND 200;
SELECT (COUNT(*) = 200) AND (MIN(f1) = 1) AND (MAX(f1) = 200)
AS my_value FROM t1;
my_value
1
UPDATE t1 SET f1 = f1 + 200
WHERE f1 BETWEEN 100 - 50 AND 100 + 50;
SELECT (COUNT(*) = 200) AND (MIN(f1) = 1) AND (MAX(f1) = 100 + 50 + 200 )
AS my_value FROM t1;
my_value
1
DELETE FROM t1
WHERE f1 BETWEEN 100 - 50 + 200 AND 100 + 50 + 200;
SELECT (COUNT(*) = 200 - 50 - 50 - 1) AND (MIN(f1) = 1) AND (MAX(f1) = 200)
AS my_value FROM t1;
my_value
1
INSERT INTO t1 SET f1 = 0 , f2 = '#######';
SELECT COUNT(*) = 1 AS my_value FROM t1 WHERE f1 = 0 AND f2 = '#######';
my_value
1
INSERT INTO t1 SET f1 = 200 + 1, f2 = '#######';
SELECT COUNT(*) = 1 AS my_value FROM t1 WHERE f1 = 200 + 1 AND f2 = '#######';
my_value
1
UPDATE t1 SET f1 = 200 + 2, f2 = 'ZZZZZZZ'
     WHERE  f1 = 0 AND f2 = '#######';
SELECT COUNT(*) = 1 AS my_value FROM t1 WHERE f1 = 200 + 2 AND f2 = 'ZZZZZZZ';
my_value
1
DELETE FROM t1 WHERE f1 = 200 + 2 AND f2 = 'ZZZZZZZ';
SELECT COUNT(*) = 0 AS my_value FROM t1 WHERE f2 = 'ZZZZZZZ';
my_value
1
TRUNCATE t1;
SELECT COUNT(*) = 0 AS my_value FROM t1;
my_value
1
DROP TABLE t1;
CREATE TABLE t1 ( f1 INTEGER, f2 char(20)) ENGINE = 'MYISAM'
PARTITION BY RANGE(f1)
SUBPARTITION BY HASH(f1)
( PARTITION part1 VALUES LESS THAN (100)
(SUBPARTITION subpart11 STORAGE ENGINE = 'MYISAM',
SUBPARTITION subpart12 STORAGE ENGINE = 'MYISAM'),
PARTITION part2 VALUES LESS THAN (2147483647)
(SUBPARTITION subpart21 STORAGE ENGINE = 'MYISAM',
SUBPARTITION subpart22 STORAGE ENGINE = 'MYISAM')
);
SHOW CREATE TABLE t1;
Table	Create Table
t1	CREATE TABLE `t1` (
  `f1` int(11) DEFAULT NULL,
  `f2` char(20) DEFAULT NULL
) ENGINE=MyISAM DEFAULT CHARSET=latin1 PARTITION BY RANGE (f1) SUBPARTITION BY HASH (f1) (PARTITION part1 VALUES LESS THAN (100) (SUBPARTITION subpart11 ENGINE = MyISAM, SUBPARTITION subpart12 ENGINE = MyISAM), PARTITION part2 VALUES LESS THAN (2147483647) (SUBPARTITION subpart21 ENGINE = MyISAM, SUBPARTITION subpart22 ENGINE = MyISAM))
SELECT COUNT(*) = 0 AS my_value FROM t1;
my_value
1
INSERT INTO t1 SELECT * FROM t0_template WHERE f1 BETWEEN 1 AND 200;
SELECT (COUNT(*) = 200) AND (MIN(f1) = 1) AND (MAX(f1) = 200)
AS my_value FROM t1;
my_value
1
UPDATE t1 SET f1 = f1 + 200
WHERE f1 BETWEEN 100 - 50 AND 100 + 50;
SELECT (COUNT(*) = 200) AND (MIN(f1) = 1) AND (MAX(f1) = 100 + 50 + 200 )
AS my_value FROM t1;
my_value
1
DELETE FROM t1
WHERE f1 BETWEEN 100 - 50 + 200 AND 100 + 50 + 200;
SELECT (COUNT(*) = 200 - 50 - 50 - 1) AND (MIN(f1) = 1) AND (MAX(f1) = 200)
AS my_value FROM t1;
my_value
1
INSERT INTO t1 SET f1 = 0 , f2 = '#######';
SELECT COUNT(*) = 1 AS my_value FROM t1 WHERE f1 = 0 AND f2 = '#######';
my_value
1
INSERT INTO t1 SET f1 = 200 + 1, f2 = '#######';
SELECT COUNT(*) = 1 AS my_value FROM t1 WHERE f1 = 200 + 1 AND f2 = '#######';
my_value
1
UPDATE t1 SET f1 = 200 + 2, f2 = 'ZZZZZZZ'
     WHERE  f1 = 0 AND f2 = '#######';
SELECT COUNT(*) = 1 AS my_value FROM t1 WHERE f1 = 200 + 2 AND f2 = 'ZZZZZZZ';
my_value
1
DELETE FROM t1 WHERE f1 = 200 + 2 AND f2 = 'ZZZZZZZ';
SELECT COUNT(*) = 0 AS my_value FROM t1 WHERE f2 = 'ZZZZZZZ';
my_value
1
TRUNCATE t1;
SELECT COUNT(*) = 0 AS my_value FROM t1;
my_value
1
DROP TABLE t1;
# 2.6.2 Storage engine assignment after partition name + after 
#       subpartition name
CREATE TABLE t1 ( f1 INTEGER, f2 char(20))
PARTITION BY RANGE(f1)
SUBPARTITION BY HASH(f1)
( PARTITION part1 VALUES LESS THAN (100) STORAGE ENGINE = 'MYISAM'
(SUBPARTITION subpart11 STORAGE ENGINE = 'MYISAM',
SUBPARTITION subpart12 STORAGE ENGINE = 'MYISAM'),
PARTITION part2 VALUES LESS THAN (2147483647)
(SUBPARTITION subpart21 STORAGE ENGINE = 'MYISAM',
SUBPARTITION subpart22 STORAGE ENGINE = 'MYISAM')
);
SHOW CREATE TABLE t1;
Table	Create Table
t1	CREATE TABLE `t1` (
  `f1` int(11) DEFAULT NULL,
  `f2` char(20) DEFAULT NULL
) ENGINE=MyISAM DEFAULT CHARSET=latin1 PARTITION BY RANGE (f1) SUBPARTITION BY HASH (f1) (PARTITION part1 VALUES LESS THAN (100) (SUBPARTITION subpart11 ENGINE = MyISAM, SUBPARTITION subpart12 ENGINE = MyISAM), PARTITION part2 VALUES LESS THAN (2147483647) (SUBPARTITION subpart21 ENGINE = MyISAM, SUBPARTITION subpart22 ENGINE = MyISAM))
SELECT COUNT(*) = 0 AS my_value FROM t1;
my_value
1
INSERT INTO t1 SELECT * FROM t0_template WHERE f1 BETWEEN 1 AND 200;
SELECT (COUNT(*) = 200) AND (MIN(f1) = 1) AND (MAX(f1) = 200)
AS my_value FROM t1;
my_value
1
UPDATE t1 SET f1 = f1 + 200
WHERE f1 BETWEEN 100 - 50 AND 100 + 50;
SELECT (COUNT(*) = 200) AND (MIN(f1) = 1) AND (MAX(f1) = 100 + 50 + 200 )
AS my_value FROM t1;
my_value
1
DELETE FROM t1
WHERE f1 BETWEEN 100 - 50 + 200 AND 100 + 50 + 200;
SELECT (COUNT(*) = 200 - 50 - 50 - 1) AND (MIN(f1) = 1) AND (MAX(f1) = 200)
AS my_value FROM t1;
my_value
1
INSERT INTO t1 SET f1 = 0 , f2 = '#######';
SELECT COUNT(*) = 1 AS my_value FROM t1 WHERE f1 = 0 AND f2 = '#######';
my_value
1
INSERT INTO t1 SET f1 = 200 + 1, f2 = '#######';
SELECT COUNT(*) = 1 AS my_value FROM t1 WHERE f1 = 200 + 1 AND f2 = '#######';
my_value
1
UPDATE t1 SET f1 = 200 + 2, f2 = 'ZZZZZZZ'
     WHERE  f1 = 0 AND f2 = '#######';
SELECT COUNT(*) = 1 AS my_value FROM t1 WHERE f1 = 200 + 2 AND f2 = 'ZZZZZZZ';
my_value
1
DELETE FROM t1 WHERE f1 = 200 + 2 AND f2 = 'ZZZZZZZ';
SELECT COUNT(*) = 0 AS my_value FROM t1 WHERE f2 = 'ZZZZZZZ';
my_value
1
TRUNCATE t1;
SELECT COUNT(*) = 0 AS my_value FROM t1;
my_value
1
DROP TABLE t1;
# 2.7 Session default engine differs from engine used within create table
SET SESSION storage_engine='MEMORY';
SET SESSION storage_engine='MYISAM';

#------------------------------------------------------------------------
#  3. Check assigning the number of partitions and subpartitions
#     with and without named partitions/subpartitions
#------------------------------------------------------------------------
DROP TABLE IF EXISTS t1;
# 3.1 (positive) without partition/subpartition number assignment
# 3.1.1 no partition number, no named partitions
CREATE TABLE t1 ( f1 INTEGER, f2 char(20))
PARTITION BY HASH(f1);
SHOW CREATE TABLE t1;
Table	Create Table
t1	CREATE TABLE `t1` (
  `f1` int(11) DEFAULT NULL,
  `f2` char(20) DEFAULT NULL
) ENGINE=MyISAM DEFAULT CHARSET=latin1 PARTITION BY HASH (f1) 
SELECT COUNT(*) = 0 AS my_value FROM t1;
my_value
1
INSERT INTO t1 SELECT * FROM t0_template WHERE f1 BETWEEN 1 AND 200;
SELECT (COUNT(*) = 200) AND (MIN(f1) = 1) AND (MAX(f1) = 200)
AS my_value FROM t1;
my_value
1
UPDATE t1 SET f1 = f1 + 200
WHERE f1 BETWEEN 100 - 50 AND 100 + 50;
SELECT (COUNT(*) = 200) AND (MIN(f1) = 1) AND (MAX(f1) = 100 + 50 + 200 )
AS my_value FROM t1;
my_value
1
DELETE FROM t1
WHERE f1 BETWEEN 100 - 50 + 200 AND 100 + 50 + 200;
SELECT (COUNT(*) = 200 - 50 - 50 - 1) AND (MIN(f1) = 1) AND (MAX(f1) = 200)
AS my_value FROM t1;
my_value
1
INSERT INTO t1 SET f1 = 0 , f2 = '#######';
SELECT COUNT(*) = 1 AS my_value FROM t1 WHERE f1 = 0 AND f2 = '#######';
my_value
1
INSERT INTO t1 SET f1 = 200 + 1, f2 = '#######';
SELECT COUNT(*) = 1 AS my_value FROM t1 WHERE f1 = 200 + 1 AND f2 = '#######';
my_value
1
UPDATE t1 SET f1 = 200 + 2, f2 = 'ZZZZZZZ'
     WHERE  f1 = 0 AND f2 = '#######';
SELECT COUNT(*) = 1 AS my_value FROM t1 WHERE f1 = 200 + 2 AND f2 = 'ZZZZZZZ';
my_value
1
DELETE FROM t1 WHERE f1 = 200 + 2 AND f2 = 'ZZZZZZZ';
SELECT COUNT(*) = 0 AS my_value FROM t1 WHERE f2 = 'ZZZZZZZ';
my_value
1
TRUNCATE t1;
SELECT COUNT(*) = 0 AS my_value FROM t1;
my_value
1
DROP TABLE t1;
# 3.1.2 no partition number, named partitions
CREATE TABLE t1 ( f1 INTEGER, f2 char(20))
PARTITION BY HASH(f1) (PARTITION part1, PARTITION part2);
SHOW CREATE TABLE t1;
Table	Create Table
t1	CREATE TABLE `t1` (
  `f1` int(11) DEFAULT NULL,
  `f2` char(20) DEFAULT NULL
) ENGINE=MyISAM DEFAULT CHARSET=latin1 PARTITION BY HASH (f1) (PARTITION part1 ENGINE = MyISAM, PARTITION part2 ENGINE = MyISAM)
SELECT COUNT(*) = 0 AS my_value FROM t1;
my_value
1
INSERT INTO t1 SELECT * FROM t0_template WHERE f1 BETWEEN 1 AND 200;
SELECT (COUNT(*) = 200) AND (MIN(f1) = 1) AND (MAX(f1) = 200)
AS my_value FROM t1;
my_value
1
UPDATE t1 SET f1 = f1 + 200
WHERE f1 BETWEEN 100 - 50 AND 100 + 50;
SELECT (COUNT(*) = 200) AND (MIN(f1) = 1) AND (MAX(f1) = 100 + 50 + 200 )
AS my_value FROM t1;
my_value
1
DELETE FROM t1
WHERE f1 BETWEEN 100 - 50 + 200 AND 100 + 50 + 200;
SELECT (COUNT(*) = 200 - 50 - 50 - 1) AND (MIN(f1) = 1) AND (MAX(f1) = 200)
AS my_value FROM t1;
my_value
1
INSERT INTO t1 SET f1 = 0 , f2 = '#######';
SELECT COUNT(*) = 1 AS my_value FROM t1 WHERE f1 = 0 AND f2 = '#######';
my_value
1
INSERT INTO t1 SET f1 = 200 + 1, f2 = '#######';
SELECT COUNT(*) = 1 AS my_value FROM t1 WHERE f1 = 200 + 1 AND f2 = '#######';
my_value
1
UPDATE t1 SET f1 = 200 + 2, f2 = 'ZZZZZZZ'
     WHERE  f1 = 0 AND f2 = '#######';
SELECT COUNT(*) = 1 AS my_value FROM t1 WHERE f1 = 200 + 2 AND f2 = 'ZZZZZZZ';
my_value
1
DELETE FROM t1 WHERE f1 = 200 + 2 AND f2 = 'ZZZZZZZ';
SELECT COUNT(*) = 0 AS my_value FROM t1 WHERE f2 = 'ZZZZZZZ';
my_value
1
TRUNCATE t1;
SELECT COUNT(*) = 0 AS my_value FROM t1;
my_value
1
DROP TABLE t1;
# 3.1.3 variations on no partition/subpartition number, named partitions,
#       different subpartitions are/are not named
CREATE TABLE t1 ( f1 INTEGER, f2 char(20))
PARTITION BY RANGE(f1) SUBPARTITION BY HASH(f1) (PARTITION part1 VALUES LESS THAN (100), PARTITION part2 VALUES LESS THAN (200), PARTITION part3 VALUES LESS THAN (2147483647)) ;
DROP TABLE t1;
CREATE TABLE t1 ( f1 INTEGER, f2 char(20))
PARTITION BY RANGE(f1) SUBPARTITION BY HASH(f1) (PARTITION part1 VALUES LESS THAN (100)
(SUBPARTITION subpart11 , SUBPARTITION subpart12 ), PARTITION part2 VALUES LESS THAN (200)
(SUBPARTITION subpart21 , SUBPARTITION subpart22 ), PARTITION part3 VALUES LESS THAN (2147483647)
(SUBPARTITION subpart31 , SUBPARTITION subpart32 )) ;
SHOW CREATE TABLE t1;
Table	Create Table
t1	CREATE TABLE `t1` (
  `f1` int(11) DEFAULT NULL,
  `f2` char(20) DEFAULT NULL
) ENGINE=MyISAM DEFAULT CHARSET=latin1 PARTITION BY RANGE (f1) SUBPARTITION BY HASH (f1) (PARTITION part1 VALUES LESS THAN (100) (SUBPARTITION subpart11 ENGINE = MyISAM, SUBPARTITION subpart12 ENGINE = MyISAM), PARTITION part2 VALUES LESS THAN (200) (SUBPARTITION subpart21 ENGINE = MyISAM, SUBPARTITION subpart22 ENGINE = MyISAM), PARTITION part3 VALUES LESS THAN (2147483647) (SUBPARTITION subpart31 ENGINE = MyISAM, SUBPARTITION subpart32 ENGINE = MyISAM))
SELECT COUNT(*) = 0 AS my_value FROM t1;
my_value
1
INSERT INTO t1 SELECT * FROM t0_template WHERE f1 BETWEEN 1 AND 200;
SELECT (COUNT(*) = 200) AND (MIN(f1) = 1) AND (MAX(f1) = 200)
AS my_value FROM t1;
my_value
1
UPDATE t1 SET f1 = f1 + 200
WHERE f1 BETWEEN 100 - 50 AND 100 + 50;
SELECT (COUNT(*) = 200) AND (MIN(f1) = 1) AND (MAX(f1) = 100 + 50 + 200 )
AS my_value FROM t1;
my_value
1
DELETE FROM t1
WHERE f1 BETWEEN 100 - 50 + 200 AND 100 + 50 + 200;
SELECT (COUNT(*) = 200 - 50 - 50 - 1) AND (MIN(f1) = 1) AND (MAX(f1) = 200)
AS my_value FROM t1;
my_value
1
INSERT INTO t1 SET f1 = 0 , f2 = '#######';
SELECT COUNT(*) = 1 AS my_value FROM t1 WHERE f1 = 0 AND f2 = '#######';
my_value
1
INSERT INTO t1 SET f1 = 200 + 1, f2 = '#######';
SELECT COUNT(*) = 1 AS my_value FROM t1 WHERE f1 = 200 + 1 AND f2 = '#######';
my_value
1
UPDATE t1 SET f1 = 200 + 2, f2 = 'ZZZZZZZ'
     WHERE  f1 = 0 AND f2 = '#######';
SELECT COUNT(*) = 1 AS my_value FROM t1 WHERE f1 = 200 + 2 AND f2 = 'ZZZZZZZ';
my_value
1
DELETE FROM t1 WHERE f1 = 200 + 2 AND f2 = 'ZZZZZZZ';
SELECT COUNT(*) = 0 AS my_value FROM t1 WHERE f2 = 'ZZZZZZZ';
my_value
1
TRUNCATE t1;
SELECT COUNT(*) = 0 AS my_value FROM t1;
my_value
1
DROP TABLE t1;
# 3.2 partition/subpartition numbers good and bad values and notations
DROP TABLE IF EXISTS t1;
# 3.2.1 partition/subpartition numbers INTEGER notation
CREATE TABLE t1 ( f1 INTEGER, f2 char(20))
PARTITION BY HASH(f1) PARTITIONS 2;
SHOW CREATE TABLE t1;
Table	Create Table
t1	CREATE TABLE `t1` (
  `f1` int(11) DEFAULT NULL,
  `f2` char(20) DEFAULT NULL
) ENGINE=MyISAM DEFAULT CHARSET=latin1 PARTITION BY HASH (f1) PARTITIONS 2 
SELECT COUNT(*) = 0 AS my_value FROM t1;
my_value
1
INSERT INTO t1 SELECT * FROM t0_template WHERE f1 BETWEEN 1 AND 200;
SELECT (COUNT(*) = 200) AND (MIN(f1) = 1) AND (MAX(f1) = 200)
AS my_value FROM t1;
my_value
1
UPDATE t1 SET f1 = f1 + 200
WHERE f1 BETWEEN 100 - 50 AND 100 + 50;
SELECT (COUNT(*) = 200) AND (MIN(f1) = 1) AND (MAX(f1) = 100 + 50 + 200 )
AS my_value FROM t1;
my_value
1
DELETE FROM t1
WHERE f1 BETWEEN 100 - 50 + 200 AND 100 + 50 + 200;
SELECT (COUNT(*) = 200 - 50 - 50 - 1) AND (MIN(f1) = 1) AND (MAX(f1) = 200)
AS my_value FROM t1;
my_value
1
INSERT INTO t1 SET f1 = 0 , f2 = '#######';
SELECT COUNT(*) = 1 AS my_value FROM t1 WHERE f1 = 0 AND f2 = '#######';
my_value
1
INSERT INTO t1 SET f1 = 200 + 1, f2 = '#######';
SELECT COUNT(*) = 1 AS my_value FROM t1 WHERE f1 = 200 + 1 AND f2 = '#######';
my_value
1
UPDATE t1 SET f1 = 200 + 2, f2 = 'ZZZZZZZ'
     WHERE  f1 = 0 AND f2 = '#######';
SELECT COUNT(*) = 1 AS my_value FROM t1 WHERE f1 = 200 + 2 AND f2 = 'ZZZZZZZ';
my_value
1
DELETE FROM t1 WHERE f1 = 200 + 2 AND f2 = 'ZZZZZZZ';
SELECT COUNT(*) = 0 AS my_value FROM t1 WHERE f2 = 'ZZZZZZZ';
my_value
1
TRUNCATE t1;
SELECT COUNT(*) = 0 AS my_value FROM t1;
my_value
1
DROP TABLE t1;
CREATE TABLE t1 ( f1 INTEGER, f2 char(20))
PARTITION    BY RANGE(f1) SUBPARTITION BY HASH(f1)
SUBPARTITIONS 2
(PARTITION part1 VALUES LESS THAN (100), PARTITION part2 VALUES LESS THAN (2147483647));
SHOW CREATE TABLE t1;
Table	Create Table
t1	CREATE TABLE `t1` (
  `f1` int(11) DEFAULT NULL,
  `f2` char(20) DEFAULT NULL
<<<<<<< HEAD
) ENGINE=MyISAM DEFAULT CHARSET=latin1 PARTITION BY RANGE (f1) SUBPARTITION BY HASH (f1) SUBPARTITIONS 2 (PARTITION part1 VALUES LESS THAN (100) ENGINE = MyISAM, PARTITION part2 VALUES LESS THAN (2147483647) ENGINE = MyISAM)
=======
) ENGINE=MyISAM DEFAULT CHARSET=latin1 PARTITION BY RANGE (f1) SUBPARTITION BY HASH (f1) SUBPARTITIONS 2 (PARTITION part1 VALUES LESS THAN (100), PARTITION part2 VALUES LESS THAN (2147483647))
>>>>>>> 6456a791
SELECT COUNT(*) = 0 AS my_value FROM t1;
my_value
1
INSERT INTO t1 SELECT * FROM t0_template WHERE f1 BETWEEN 1 AND 200;
SELECT (COUNT(*) = 200) AND (MIN(f1) = 1) AND (MAX(f1) = 200)
AS my_value FROM t1;
my_value
1
UPDATE t1 SET f1 = f1 + 200
WHERE f1 BETWEEN 100 - 50 AND 100 + 50;
SELECT (COUNT(*) = 200) AND (MIN(f1) = 1) AND (MAX(f1) = 100 + 50 + 200 )
AS my_value FROM t1;
my_value
1
DELETE FROM t1
WHERE f1 BETWEEN 100 - 50 + 200 AND 100 + 50 + 200;
SELECT (COUNT(*) = 200 - 50 - 50 - 1) AND (MIN(f1) = 1) AND (MAX(f1) = 200)
AS my_value FROM t1;
my_value
1
INSERT INTO t1 SET f1 = 0 , f2 = '#######';
SELECT COUNT(*) = 1 AS my_value FROM t1 WHERE f1 = 0 AND f2 = '#######';
my_value
1
INSERT INTO t1 SET f1 = 200 + 1, f2 = '#######';
SELECT COUNT(*) = 1 AS my_value FROM t1 WHERE f1 = 200 + 1 AND f2 = '#######';
my_value
1
UPDATE t1 SET f1 = 200 + 2, f2 = 'ZZZZZZZ'
     WHERE  f1 = 0 AND f2 = '#######';
SELECT COUNT(*) = 1 AS my_value FROM t1 WHERE f1 = 200 + 2 AND f2 = 'ZZZZZZZ';
my_value
1
DELETE FROM t1 WHERE f1 = 200 + 2 AND f2 = 'ZZZZZZZ';
SELECT COUNT(*) = 0 AS my_value FROM t1 WHERE f2 = 'ZZZZZZZ';
my_value
1
TRUNCATE t1;
SELECT COUNT(*) = 0 AS my_value FROM t1;
my_value
1
DROP TABLE t1;
CREATE TABLE t1 ( f1 INTEGER, f2 char(20))
PARTITION BY HASH(f1) PARTITIONS 1;
SHOW CREATE TABLE t1;
Table	Create Table
t1	CREATE TABLE `t1` (
  `f1` int(11) DEFAULT NULL,
  `f2` char(20) DEFAULT NULL
) ENGINE=MyISAM DEFAULT CHARSET=latin1 PARTITION BY HASH (f1) PARTITIONS 1 
SELECT COUNT(*) = 0 AS my_value FROM t1;
my_value
1
INSERT INTO t1 SELECT * FROM t0_template WHERE f1 BETWEEN 1 AND 200;
SELECT (COUNT(*) = 200) AND (MIN(f1) = 1) AND (MAX(f1) = 200)
AS my_value FROM t1;
my_value
1
UPDATE t1 SET f1 = f1 + 200
WHERE f1 BETWEEN 100 - 50 AND 100 + 50;
SELECT (COUNT(*) = 200) AND (MIN(f1) = 1) AND (MAX(f1) = 100 + 50 + 200 )
AS my_value FROM t1;
my_value
1
DELETE FROM t1
WHERE f1 BETWEEN 100 - 50 + 200 AND 100 + 50 + 200;
SELECT (COUNT(*) = 200 - 50 - 50 - 1) AND (MIN(f1) = 1) AND (MAX(f1) = 200)
AS my_value FROM t1;
my_value
1
INSERT INTO t1 SET f1 = 0 , f2 = '#######';
SELECT COUNT(*) = 1 AS my_value FROM t1 WHERE f1 = 0 AND f2 = '#######';
my_value
1
INSERT INTO t1 SET f1 = 200 + 1, f2 = '#######';
SELECT COUNT(*) = 1 AS my_value FROM t1 WHERE f1 = 200 + 1 AND f2 = '#######';
my_value
1
UPDATE t1 SET f1 = 200 + 2, f2 = 'ZZZZZZZ'
     WHERE  f1 = 0 AND f2 = '#######';
SELECT COUNT(*) = 1 AS my_value FROM t1 WHERE f1 = 200 + 2 AND f2 = 'ZZZZZZZ';
my_value
1
DELETE FROM t1 WHERE f1 = 200 + 2 AND f2 = 'ZZZZZZZ';
SELECT COUNT(*) = 0 AS my_value FROM t1 WHERE f2 = 'ZZZZZZZ';
my_value
1
TRUNCATE t1;
SELECT COUNT(*) = 0 AS my_value FROM t1;
my_value
1
DROP TABLE t1;
CREATE TABLE t1 ( f1 INTEGER, f2 char(20))
PARTITION    BY RANGE(f1) SUBPARTITION BY HASH(f1)
SUBPARTITIONS 1
(PARTITION part1 VALUES LESS THAN (100), PARTITION part2 VALUES LESS THAN (2147483647));
SHOW CREATE TABLE t1;
Table	Create Table
t1	CREATE TABLE `t1` (
  `f1` int(11) DEFAULT NULL,
  `f2` char(20) DEFAULT NULL
<<<<<<< HEAD
) ENGINE=MyISAM DEFAULT CHARSET=latin1 PARTITION BY RANGE (f1) SUBPARTITION BY HASH (f1) SUBPARTITIONS 1 (PARTITION part1 VALUES LESS THAN (100) ENGINE = MyISAM, PARTITION part2 VALUES LESS THAN (2147483647) ENGINE = MyISAM)
=======
) ENGINE=MyISAM DEFAULT CHARSET=latin1 PARTITION BY RANGE (f1) SUBPARTITION BY HASH (f1) SUBPARTITIONS 1 (PARTITION part1 VALUES LESS THAN (100), PARTITION part2 VALUES LESS THAN (2147483647))
>>>>>>> 6456a791
SELECT COUNT(*) = 0 AS my_value FROM t1;
my_value
1
INSERT INTO t1 SELECT * FROM t0_template WHERE f1 BETWEEN 1 AND 200;
SELECT (COUNT(*) = 200) AND (MIN(f1) = 1) AND (MAX(f1) = 200)
AS my_value FROM t1;
my_value
1
UPDATE t1 SET f1 = f1 + 200
WHERE f1 BETWEEN 100 - 50 AND 100 + 50;
SELECT (COUNT(*) = 200) AND (MIN(f1) = 1) AND (MAX(f1) = 100 + 50 + 200 )
AS my_value FROM t1;
my_value
1
DELETE FROM t1
WHERE f1 BETWEEN 100 - 50 + 200 AND 100 + 50 + 200;
SELECT (COUNT(*) = 200 - 50 - 50 - 1) AND (MIN(f1) = 1) AND (MAX(f1) = 200)
AS my_value FROM t1;
my_value
1
INSERT INTO t1 SET f1 = 0 , f2 = '#######';
SELECT COUNT(*) = 1 AS my_value FROM t1 WHERE f1 = 0 AND f2 = '#######';
my_value
1
INSERT INTO t1 SET f1 = 200 + 1, f2 = '#######';
SELECT COUNT(*) = 1 AS my_value FROM t1 WHERE f1 = 200 + 1 AND f2 = '#######';
my_value
1
UPDATE t1 SET f1 = 200 + 2, f2 = 'ZZZZZZZ'
     WHERE  f1 = 0 AND f2 = '#######';
SELECT COUNT(*) = 1 AS my_value FROM t1 WHERE f1 = 200 + 2 AND f2 = 'ZZZZZZZ';
my_value
1
DELETE FROM t1 WHERE f1 = 200 + 2 AND f2 = 'ZZZZZZZ';
SELECT COUNT(*) = 0 AS my_value FROM t1 WHERE f2 = 'ZZZZZZZ';
my_value
1
TRUNCATE t1;
SELECT COUNT(*) = 0 AS my_value FROM t1;
my_value
1
DROP TABLE t1;
CREATE TABLE t1 ( f1 INTEGER, f2 char(20))
PARTITION BY HASH(f1) PARTITIONS 0;
ERROR HY000: Number of partitions = 0 is not an allowed value
CREATE TABLE t1 ( f1 INTEGER, f2 char(20))
PARTITION    BY RANGE(f1) SUBPARTITION BY HASH(f1)
SUBPARTITIONS 0
(PARTITION part1 VALUES LESS THAN (100), PARTITION part2 VALUES LESS THAN (2147483647));
ERROR HY000: Number of subpartitions = 0 is not an allowed value
CREATE TABLE t1 ( f1 INTEGER, f2 char(20))
PARTITION BY HASH(f1) PARTITIONS -1;
ERROR 42000: You have an error in your SQL syntax; check the manual that corresponds to your MySQL server version for the right syntax to use near '-1' at line 2
CREATE TABLE t1 ( f1 INTEGER, f2 char(20))
PARTITION    BY RANGE(f1) SUBPARTITION BY HASH(f1)
SUBPARTITIONS -1
(PARTITION part1 VALUES LESS THAN (100), PARTITION part2 VALUES LESS THAN (2147483647));
ERROR 42000: You have an error in your SQL syntax; check the manual that corresponds to your MySQL server version for the right syntax to use near '-1
(PARTITION part1 VALUES LESS THAN (100), PARTITION part2 VALUES LESS THAN (21' at line 3
CREATE TABLE t1 ( f1 INTEGER, f2 char(20))
PARTITION BY HASH(f1) PARTITIONS 1000000;
ERROR HY000: Too many partitions (including subpartitions) were defined
CREATE TABLE t1 ( f1 INTEGER, f2 char(20))
PARTITION    BY RANGE(f1) SUBPARTITION BY HASH(f1)
SUBPARTITIONS 1000000
(PARTITION part1 VALUES LESS THAN (100), PARTITION part2 VALUES LESS THAN (2147483647));
ERROR HY000: Too many partitions (including subpartitions) were defined
# 3.2.4 partition/subpartition numbers STRING notation
CREATE TABLE t1 ( f1 INTEGER, f2 char(20))
PARTITION BY HASH(f1) PARTITIONS '2';
ERROR 42000: You have an error in your SQL syntax; check the manual that corresponds to your MySQL server version for the right syntax to use near ''2'' at line 2
CREATE TABLE t1 ( f1 INTEGER, f2 char(20))
PARTITION    BY RANGE(f1) SUBPARTITION BY HASH(f1)
SUBPARTITIONS '2'
(PARTITION part1 VALUES LESS THAN (100), PARTITION part2 VALUES LESS THAN (2147483647));
ERROR 42000: You have an error in your SQL syntax; check the manual that corresponds to your MySQL server version for the right syntax to use near ''2'
(PARTITION part1 VALUES LESS THAN (100), PARTITION part2 VALUES LESS THAN (2' at line 3
CREATE TABLE t1 ( f1 INTEGER, f2 char(20))
PARTITION BY HASH(f1) PARTITIONS '2.0';
ERROR 42000: You have an error in your SQL syntax; check the manual that corresponds to your MySQL server version for the right syntax to use near ''2.0'' at line 2
CREATE TABLE t1 ( f1 INTEGER, f2 char(20))
PARTITION    BY RANGE(f1) SUBPARTITION BY HASH(f1)
SUBPARTITIONS '2.0'
(PARTITION part1 VALUES LESS THAN (100), PARTITION part2 VALUES LESS THAN (2147483647));
ERROR 42000: You have an error in your SQL syntax; check the manual that corresponds to your MySQL server version for the right syntax to use near ''2.0'
(PARTITION part1 VALUES LESS THAN (100), PARTITION part2 VALUES LESS THAN ' at line 3
CREATE TABLE t1 ( f1 INTEGER, f2 char(20))
PARTITION BY HASH(f1) PARTITIONS '0.2E+1';
ERROR 42000: You have an error in your SQL syntax; check the manual that corresponds to your MySQL server version for the right syntax to use near ''0.2E+1'' at line 2
CREATE TABLE t1 ( f1 INTEGER, f2 char(20))
PARTITION    BY RANGE(f1) SUBPARTITION BY HASH(f1)
SUBPARTITIONS '0.2E+1'
(PARTITION part1 VALUES LESS THAN (100), PARTITION part2 VALUES LESS THAN (2147483647));
ERROR 42000: You have an error in your SQL syntax; check the manual that corresponds to your MySQL server version for the right syntax to use near ''0.2E+1'
(PARTITION part1 VALUES LESS THAN (100), PARTITION part2 VALUES LESS TH' at line 3
CREATE TABLE t1 ( f1 INTEGER, f2 char(20))
PARTITION BY HASH(f1) PARTITIONS '2A';
ERROR 42000: You have an error in your SQL syntax; check the manual that corresponds to your MySQL server version for the right syntax to use near ''2A'' at line 2
CREATE TABLE t1 ( f1 INTEGER, f2 char(20))
PARTITION    BY RANGE(f1) SUBPARTITION BY HASH(f1)
SUBPARTITIONS '2A'
(PARTITION part1 VALUES LESS THAN (100), PARTITION part2 VALUES LESS THAN (2147483647));
ERROR 42000: You have an error in your SQL syntax; check the manual that corresponds to your MySQL server version for the right syntax to use near ''2A'
(PARTITION part1 VALUES LESS THAN (100), PARTITION part2 VALUES LESS THAN (' at line 3
CREATE TABLE t1 ( f1 INTEGER, f2 char(20))
PARTITION BY HASH(f1) PARTITIONS 'A2';
ERROR 42000: You have an error in your SQL syntax; check the manual that corresponds to your MySQL server version for the right syntax to use near ''A2'' at line 2
CREATE TABLE t1 ( f1 INTEGER, f2 char(20))
PARTITION    BY RANGE(f1) SUBPARTITION BY HASH(f1)
SUBPARTITIONS 'A2'
(PARTITION part1 VALUES LESS THAN (100), PARTITION part2 VALUES LESS THAN (2147483647));
ERROR 42000: You have an error in your SQL syntax; check the manual that corresponds to your MySQL server version for the right syntax to use near ''A2'
(PARTITION part1 VALUES LESS THAN (100), PARTITION part2 VALUES LESS THAN (' at line 3
CREATE TABLE t1 ( f1 INTEGER, f2 char(20))
PARTITION BY HASH(f1) PARTITIONS '';
ERROR 42000: You have an error in your SQL syntax; check the manual that corresponds to your MySQL server version for the right syntax to use near '''' at line 2
CREATE TABLE t1 ( f1 INTEGER, f2 char(20))
PARTITION    BY RANGE(f1) SUBPARTITION BY HASH(f1)
SUBPARTITIONS ''
(PARTITION part1 VALUES LESS THAN (100), PARTITION part2 VALUES LESS THAN (2147483647));
ERROR 42000: You have an error in your SQL syntax; check the manual that corresponds to your MySQL server version for the right syntax to use near '''
(PARTITION part1 VALUES LESS THAN (100), PARTITION part2 VALUES LESS THAN (21' at line 3
CREATE TABLE t1 ( f1 INTEGER, f2 char(20))
PARTITION BY HASH(f1) PARTITIONS 'GARBAGE';
ERROR 42000: You have an error in your SQL syntax; check the manual that corresponds to your MySQL server version for the right syntax to use near ''GARBAGE'' at line 2
CREATE TABLE t1 ( f1 INTEGER, f2 char(20))
PARTITION    BY RANGE(f1) SUBPARTITION BY HASH(f1)
SUBPARTITIONS 'GARBAGE'
(PARTITION part1 VALUES LESS THAN (100), PARTITION part2 VALUES LESS THAN (2147483647));
ERROR 42000: You have an error in your SQL syntax; check the manual that corresponds to your MySQL server version for the right syntax to use near ''GARBAGE'
(PARTITION part1 VALUES LESS THAN (100), PARTITION part2 VALUES LESS T' at line 3
# 3.2.5 partition/subpartition numbers other notations
CREATE TABLE t1 ( f1 INTEGER, f2 char(20))
PARTITION BY HASH(f1) PARTITIONS 2A;
ERROR 42000: You have an error in your SQL syntax; check the manual that corresponds to your MySQL server version for the right syntax to use near '2A' at line 2
CREATE TABLE t1 ( f1 INTEGER, f2 char(20))
PARTITION    BY RANGE(f1) SUBPARTITION BY HASH(f1)
SUBPARTITIONS 2A
(PARTITION part1 VALUES LESS THAN (100), PARTITION part2 VALUES LESS THAN (2147483647));
ERROR 42000: You have an error in your SQL syntax; check the manual that corresponds to your MySQL server version for the right syntax to use near '2A
(PARTITION part1 VALUES LESS THAN (100), PARTITION part2 VALUES LESS THAN (21' at line 3
CREATE TABLE t1 ( f1 INTEGER, f2 char(20))
PARTITION BY HASH(f1) PARTITIONS A2;
ERROR 42000: You have an error in your SQL syntax; check the manual that corresponds to your MySQL server version for the right syntax to use near 'A2' at line 2
CREATE TABLE t1 ( f1 INTEGER, f2 char(20))
PARTITION    BY RANGE(f1) SUBPARTITION BY HASH(f1)
SUBPARTITIONS A2
(PARTITION part1 VALUES LESS THAN (100), PARTITION part2 VALUES LESS THAN (2147483647));
ERROR 42000: You have an error in your SQL syntax; check the manual that corresponds to your MySQL server version for the right syntax to use near 'A2
(PARTITION part1 VALUES LESS THAN (100), PARTITION part2 VALUES LESS THAN (21' at line 3
CREATE TABLE t1 ( f1 INTEGER, f2 char(20))
PARTITION BY HASH(f1) PARTITIONS GARBAGE;
ERROR 42000: You have an error in your SQL syntax; check the manual that corresponds to your MySQL server version for the right syntax to use near 'GARBAGE' at line 2
CREATE TABLE t1 ( f1 INTEGER, f2 char(20))
PARTITION    BY RANGE(f1) SUBPARTITION BY HASH(f1)
SUBPARTITIONS GARBAGE
(PARTITION part1 VALUES LESS THAN (100), PARTITION part2 VALUES LESS THAN (2147483647));
ERROR 42000: You have an error in your SQL syntax; check the manual that corresponds to your MySQL server version for the right syntax to use near 'GARBAGE
(PARTITION part1 VALUES LESS THAN (100), PARTITION part2 VALUES LESS THA' at line 3
CREATE TABLE t1 ( f1 INTEGER, f2 char(20))
PARTITION BY HASH(f1) PARTITIONS "2";
ERROR 42000: You have an error in your SQL syntax; check the manual that corresponds to your MySQL server version for the right syntax to use near '"2"' at line 2
CREATE TABLE t1 ( f1 INTEGER, f2 char(20))
PARTITION    BY RANGE(f1) SUBPARTITION BY HASH(f1)
SUBPARTITIONS "2"
(PARTITION part1 VALUES LESS THAN (100), PARTITION part2 VALUES LESS THAN (2147483647));
ERROR 42000: You have an error in your SQL syntax; check the manual that corresponds to your MySQL server version for the right syntax to use near '"2"
(PARTITION part1 VALUES LESS THAN (100), PARTITION part2 VALUES LESS THAN (2' at line 3
CREATE TABLE t1 ( f1 INTEGER, f2 char(20))
PARTITION BY HASH(f1) PARTITIONS "2A";
ERROR 42000: You have an error in your SQL syntax; check the manual that corresponds to your MySQL server version for the right syntax to use near '"2A"' at line 2
CREATE TABLE t1 ( f1 INTEGER, f2 char(20))
PARTITION    BY RANGE(f1) SUBPARTITION BY HASH(f1)
SUBPARTITIONS "2A"
(PARTITION part1 VALUES LESS THAN (100), PARTITION part2 VALUES LESS THAN (2147483647));
ERROR 42000: You have an error in your SQL syntax; check the manual that corresponds to your MySQL server version for the right syntax to use near '"2A"
(PARTITION part1 VALUES LESS THAN (100), PARTITION part2 VALUES LESS THAN (' at line 3
CREATE TABLE t1 ( f1 INTEGER, f2 char(20))
PARTITION BY HASH(f1) PARTITIONS "A2";
ERROR 42000: You have an error in your SQL syntax; check the manual that corresponds to your MySQL server version for the right syntax to use near '"A2"' at line 2
CREATE TABLE t1 ( f1 INTEGER, f2 char(20))
PARTITION    BY RANGE(f1) SUBPARTITION BY HASH(f1)
SUBPARTITIONS "A2"
(PARTITION part1 VALUES LESS THAN (100), PARTITION part2 VALUES LESS THAN (2147483647));
ERROR 42000: You have an error in your SQL syntax; check the manual that corresponds to your MySQL server version for the right syntax to use near '"A2"
(PARTITION part1 VALUES LESS THAN (100), PARTITION part2 VALUES LESS THAN (' at line 3
CREATE TABLE t1 ( f1 INTEGER, f2 char(20))
PARTITION BY HASH(f1) PARTITIONS "GARBAGE";
ERROR 42000: You have an error in your SQL syntax; check the manual that corresponds to your MySQL server version for the right syntax to use near '"GARBAGE"' at line 2
CREATE TABLE t1 ( f1 INTEGER, f2 char(20))
PARTITION    BY RANGE(f1) SUBPARTITION BY HASH(f1)
SUBPARTITIONS "GARBAGE"
(PARTITION part1 VALUES LESS THAN (100), PARTITION part2 VALUES LESS THAN (2147483647));
ERROR 42000: You have an error in your SQL syntax; check the manual that corresponds to your MySQL server version for the right syntax to use near '"GARBAGE"
(PARTITION part1 VALUES LESS THAN (100), PARTITION part2 VALUES LESS T' at line 3
# 3.3 Mixups of assigned partition/subpartition numbers and names
# 3.3.1 (positive) number of partition/subpartition
#                         = number of named partition/subpartition
CREATE TABLE t1 ( f1 INTEGER, f2 char(20))
PARTITION BY HASH(f1) PARTITIONS 2 ( PARTITION part1, PARTITION part2 ) ;
SHOW CREATE TABLE t1;
Table	Create Table
t1	CREATE TABLE `t1` (
  `f1` int(11) DEFAULT NULL,
  `f2` char(20) DEFAULT NULL
) ENGINE=MyISAM DEFAULT CHARSET=latin1 PARTITION BY HASH (f1) (PARTITION part1 ENGINE = MyISAM, PARTITION part2 ENGINE = MyISAM)
DROP TABLE t1;
CREATE TABLE t1 ( f1 INTEGER, f2 char(20))
PARTITION BY RANGE(f1) PARTITIONS 2
SUBPARTITION BY HASH(f1) SUBPARTITIONS 2
( PARTITION part1 VALUES LESS THAN (1000)
(SUBPARTITION subpart11, SUBPARTITION subpart12),
PARTITION part2 VALUES LESS THAN (2147483647)
(SUBPARTITION subpart21, SUBPARTITION subpart22)
);
SHOW CREATE TABLE t1;
Table	Create Table
t1	CREATE TABLE `t1` (
  `f1` int(11) DEFAULT NULL,
  `f2` char(20) DEFAULT NULL
) ENGINE=MyISAM DEFAULT CHARSET=latin1 PARTITION BY RANGE (f1) SUBPARTITION BY HASH (f1) (PARTITION part1 VALUES LESS THAN (1000) (SUBPARTITION subpart11 ENGINE = MyISAM, SUBPARTITION subpart12 ENGINE = MyISAM), PARTITION part2 VALUES LESS THAN (2147483647) (SUBPARTITION subpart21 ENGINE = MyISAM, SUBPARTITION subpart22 ENGINE = MyISAM))
DROP TABLE t1;
# 3.3.2 (positive) number of partition/subpartition ,
#                  0 (= no) named partition/subpartition
#                  already checked above
# 3.3.3 (negative) number of partitions/subpartitions
#                         > number of named partitions/subpartitions
CREATE TABLE t1 ( f1 INTEGER, f2 char(20))
PARTITION BY HASH(f1) PARTITIONS 2 ( PARTITION part1 ) ;
ERROR 42000: Wrong number of partitions defined, mismatch with previous setting near ')' at line 2
CREATE TABLE t1 ( f1 INTEGER, f2 char(20))
PARTITION BY RANGE(f1)
SUBPARTITION BY HASH(f1) SUBPARTITIONS 2
( PARTITION part1 VALUES LESS THAN (1000)
(SUBPARTITION subpart11 ),
PARTITION part2 VALUES LESS THAN (2147483647)
(SUBPARTITION subpart21, SUBPARTITION subpart22)
);
ERROR 42000: Wrong number of subpartitions defined, mismatch with previous setting near '),
PARTITION part2 VALUES LESS THAN (2147483647)
(SUBPARTITION subpart21, SUBPAR' at line 5
CREATE TABLE t1 ( f1 INTEGER, f2 char(20))
PARTITION BY RANGE(f1)
SUBPARTITION BY HASH(f1) SUBPARTITIONS 2
( PARTITION part1 VALUES LESS THAN (1000)
(SUBPARTITION subpart11, SUBPARTITION subpart12),
PARTITION part2 VALUES LESS THAN (2000)
(SUBPARTITION subpart21 ),
PARTITION part3 VALUES LESS THAN (2147483647)
(SUBPARTITION subpart31, SUBPARTITION subpart32)
);
ERROR 42000: Wrong number of subpartitions defined, mismatch with previous setting near '),
PARTITION part3 VALUES LESS THAN (2147483647)
(SUBPARTITION subpart31, SUBPAR' at line 7
CREATE TABLE t1 ( f1 INTEGER, f2 char(20))
PARTITION BY RANGE(f1) PARTITIONS 2
SUBPARTITION BY HASH(f1) SUBPARTITIONS 2
( PARTITION part1 VALUES LESS THAN (1000)
(SUBPARTITION subpart11, SUBPARTITION subpart12),
PARTITION part2 VALUES LESS THAN (2147483647)
(SUBPARTITION subpart21                        )
);
ERROR 42000: Wrong number of subpartitions defined, mismatch with previous setting near ')
)' at line 7
# 3.3.4 (negative) number of partitions < number of named partitions
CREATE TABLE t1 ( f1 INTEGER, f2 char(20))
PARTITION BY HASH(f1) PARTITIONS 1 ( PARTITION part1, PARTITION part2 ) ;
ERROR 42000: Wrong number of partitions defined, mismatch with previous setting near ')' at line 2
CREATE TABLE t1 ( f1 INTEGER, f2 char(20))
PARTITION BY RANGE(f1)
SUBPARTITION BY HASH(f1) SUBPARTITIONS 1
( PARTITION part1 VALUES LESS THAN (1000)
(SUBPARTITION subpart11, SUBPARTITION subpart12),
PARTITION part2 VALUES LESS THAN (2147483647)
(SUBPARTITION subpart21, SUBPARTITION subpart22)
);
ERROR 42000: Wrong number of subpartitions defined, mismatch with previous setting near '),
PARTITION part2 VALUES LESS THAN (2147483647)
(SUBPARTITION subpart21, SUBPAR' at line 5
CREATE TABLE t1 ( f1 INTEGER, f2 char(20))
PARTITION BY RANGE(f1)
SUBPARTITION BY HASH(f1) SUBPARTITIONS 1
( PARTITION part1 VALUES LESS THAN (1000)
(SUBPARTITION subpart11, SUBPARTITION subpart12),
PARTITION part2 VALUES LESS THAN (2000)
(SUBPARTITION subpart21                        ),
PARTITION part3 VALUES LESS THAN (2147483647)
(SUBPARTITION subpart31, SUBPARTITION subpart32)
);
ERROR 42000: Wrong number of subpartitions defined, mismatch with previous setting near '),
PARTITION part2 VALUES LESS THAN (2000)
(SUBPARTITION subpart21              ' at line 5
CREATE TABLE t1 ( f1 INTEGER, f2 char(20))
PARTITION BY RANGE(f1)
SUBPARTITION BY HASH(f1) SUBPARTITIONS 1
( PARTITION part1 VALUES LESS THAN (1000)
(SUBPARTITION subpart11, SUBPARTITION subpart12),
PARTITION part2 VALUES LESS THAN (2147483647)
(SUBPARTITION subpart21, SUBPARTITION subpart22)
);
ERROR 42000: Wrong number of subpartitions defined, mismatch with previous setting near '),
PARTITION part2 VALUES LESS THAN (2147483647)
(SUBPARTITION subpart21, SUBPAR' at line 5

#------------------------------------------------------------------------
#  4. Checks of logical partition/subpartition name
#     file name clashes during CREATE TABLE
#------------------------------------------------------------------------
DROP TABLE IF EXISTS t1;
#  4.1 (negative) A partition name used more than once
CREATE TABLE t1 ( f1 INTEGER, f2 char(20))
PARTITION BY HASH(f1) (PARTITION part1, PARTITION part1);
ERROR HY000: Duplicate partition name part1
# FIXME Implement testcases with filename problems
#       existing file of other table --- partition/subpartition file name
#       partition/subpartition file name  --- file of the same table

#------------------------------------------------------------------------
#  5. Alter table experiments
#------------------------------------------------------------------------
DROP TABLE IF EXISTS t1;
# 5.1 alter table add partition
# 5.1.1 (negative) add partition to non partitioned table
CREATE TABLE t1 ( f1 INTEGER, f2 char(20));
SHOW CREATE TABLE t1;
Table	Create Table
t1	CREATE TABLE `t1` (
  `f1` int(11) DEFAULT NULL,
  `f2` char(20) DEFAULT NULL
) ENGINE=MyISAM DEFAULT CHARSET=latin1
ALTER TABLE t1 ADD PARTITION (PARTITION part1);
Got one of the listed errors
SHOW CREATE TABLE t1;
Table	Create Table
t1	CREATE TABLE `t1` (
  `f1` int(11) DEFAULT NULL,
  `f2` char(20) DEFAULT NULL
) ENGINE=MyISAM DEFAULT CHARSET=latin1
DROP TABLE t1;
# 5.1.2 Add one partition to a table with one partition
CREATE TABLE t1 ( f1 INTEGER, f2 char(20))
PARTITION BY HASH(f1);
SHOW CREATE TABLE t1;
Table	Create Table
t1	CREATE TABLE `t1` (
  `f1` int(11) DEFAULT NULL,
  `f2` char(20) DEFAULT NULL
) ENGINE=MyISAM DEFAULT CHARSET=latin1 PARTITION BY HASH (f1) 
INSERT INTO t1 SELECT * FROM t0_template WHERE f1 BETWEEN 1 AND 100 - 1;
ALTER TABLE t1 ADD PARTITION (PARTITION part1);
SHOW CREATE TABLE t1;
Table	Create Table
t1	CREATE TABLE `t1` (
  `f1` int(11) DEFAULT NULL,
  `f2` char(20) DEFAULT NULL
) ENGINE=MyISAM DEFAULT CHARSET=latin1 PARTITION BY HASH (f1) (PARTITION p0 ENGINE = MyISAM, PARTITION part1 ENGINE = MyISAM)
INSERT INTO t1 SELECT * FROM t0_template WHERE f1 BETWEEN 100 AND 200;
SELECT (COUNT(*) = 200) AND (MIN(f1) = 1) AND (MAX(f1) = 200)
AS my_value FROM t1;
my_value
1
UPDATE t1 SET f1 = f1 + 200
WHERE f1 BETWEEN 100 - 50 AND 100 + 50;
SELECT (COUNT(*) = 200) AND (MIN(f1) = 1) AND (MAX(f1) = 100 + 50 + 200 )
AS my_value FROM t1;
my_value
1
DELETE FROM t1
WHERE f1 BETWEEN 100 - 50 + 200 AND 100 + 50 + 200;
SELECT (COUNT(*) = 200 - 50 - 50 - 1) AND (MIN(f1) = 1) AND (MAX(f1) = 200)
AS my_value FROM t1;
my_value
1
INSERT INTO t1 SET f1 = 0 , f2 = '#######';
SELECT COUNT(*) = 1 AS my_value FROM t1 WHERE f1 = 0 AND f2 = '#######';
my_value
1
INSERT INTO t1 SET f1 = 200 + 1, f2 = '#######';
SELECT COUNT(*) = 1 AS my_value FROM t1 WHERE f1 = 200 + 1 AND f2 = '#######';
my_value
1
UPDATE t1 SET f1 = 200 + 2, f2 = 'ZZZZZZZ'
     WHERE  f1 = 0 AND f2 = '#######';
SELECT COUNT(*) = 1 AS my_value FROM t1 WHERE f1 = 200 + 2 AND f2 = 'ZZZZZZZ';
my_value
1
DELETE FROM t1 WHERE f1 = 200 + 2 AND f2 = 'ZZZZZZZ';
SELECT COUNT(*) = 0 AS my_value FROM t1 WHERE f2 = 'ZZZZZZZ';
my_value
1
TRUNCATE t1;
SELECT COUNT(*) = 0 AS my_value FROM t1;
my_value
1
DROP TABLE t1;
# 5.1.3 Several times add one partition to a table with some partitions
CREATE TABLE t1 ( f1 INTEGER, f2 char(20))
PARTITION BY HASH(f1) (PARTITION part1, PARTITION part3);
SHOW CREATE TABLE t1;
Table	Create Table
t1	CREATE TABLE `t1` (
  `f1` int(11) DEFAULT NULL,
  `f2` char(20) DEFAULT NULL
) ENGINE=MyISAM DEFAULT CHARSET=latin1 PARTITION BY HASH (f1) (PARTITION part1 ENGINE = MyISAM, PARTITION part3 ENGINE = MyISAM)
INSERT INTO t1 SELECT * FROM t0_template WHERE f1 BETWEEN 1 AND 100 - 1;
ALTER TABLE t1 ADD PARTITION (PARTITION part0);
SHOW CREATE TABLE t1;
Table	Create Table
t1	CREATE TABLE `t1` (
  `f1` int(11) DEFAULT NULL,
  `f2` char(20) DEFAULT NULL
) ENGINE=MyISAM DEFAULT CHARSET=latin1 PARTITION BY HASH (f1) (PARTITION part1 ENGINE = MyISAM, PARTITION part3 ENGINE = MyISAM, PARTITION part0 ENGINE = MyISAM)
INSERT INTO t1 SELECT * FROM t0_template WHERE f1 BETWEEN 100 AND 200;
SELECT (COUNT(*) = 200) AND (MIN(f1) = 1) AND (MAX(f1) = 200)
AS my_value FROM t1;
my_value
1
UPDATE t1 SET f1 = f1 + 200
WHERE f1 BETWEEN 100 - 50 AND 100 + 50;
SELECT (COUNT(*) = 200) AND (MIN(f1) = 1) AND (MAX(f1) = 100 + 50 + 200 )
AS my_value FROM t1;
my_value
1
DELETE FROM t1
WHERE f1 BETWEEN 100 - 50 + 200 AND 100 + 50 + 200;
SELECT (COUNT(*) = 200 - 50 - 50 - 1) AND (MIN(f1) = 1) AND (MAX(f1) = 200)
AS my_value FROM t1;
my_value
1
INSERT INTO t1 SET f1 = 0 , f2 = '#######';
SELECT COUNT(*) = 1 AS my_value FROM t1 WHERE f1 = 0 AND f2 = '#######';
my_value
1
INSERT INTO t1 SET f1 = 200 + 1, f2 = '#######';
SELECT COUNT(*) = 1 AS my_value FROM t1 WHERE f1 = 200 + 1 AND f2 = '#######';
my_value
1
UPDATE t1 SET f1 = 200 + 2, f2 = 'ZZZZZZZ'
     WHERE  f1 = 0 AND f2 = '#######';
SELECT COUNT(*) = 1 AS my_value FROM t1 WHERE f1 = 200 + 2 AND f2 = 'ZZZZZZZ';
my_value
1
DELETE FROM t1 WHERE f1 = 200 + 2 AND f2 = 'ZZZZZZZ';
SELECT COUNT(*) = 0 AS my_value FROM t1 WHERE f2 = 'ZZZZZZZ';
my_value
1
TRUNCATE t1;
SELECT COUNT(*) = 0 AS my_value FROM t1;
my_value
1
DELETE FROM t1;
INSERT INTO t1 SELECT * FROM t0_template WHERE f1 BETWEEN 1 AND 100 - 1;
ALTER TABLE t1 ADD PARTITION (PARTITION part2);
SHOW CREATE TABLE t1;
Table	Create Table
t1	CREATE TABLE `t1` (
  `f1` int(11) DEFAULT NULL,
  `f2` char(20) DEFAULT NULL
) ENGINE=MyISAM DEFAULT CHARSET=latin1 PARTITION BY HASH (f1) (PARTITION part1 ENGINE = MyISAM, PARTITION part3 ENGINE = MyISAM, PARTITION part0 ENGINE = MyISAM, PARTITION part2 ENGINE = MyISAM)
INSERT INTO t1 SELECT * FROM t0_template WHERE f1 BETWEEN 100 AND 200;
SELECT (COUNT(*) = 200) AND (MIN(f1) = 1) AND (MAX(f1) = 200)
AS my_value FROM t1;
my_value
1
UPDATE t1 SET f1 = f1 + 200
WHERE f1 BETWEEN 100 - 50 AND 100 + 50;
SELECT (COUNT(*) = 200) AND (MIN(f1) = 1) AND (MAX(f1) = 100 + 50 + 200 )
AS my_value FROM t1;
my_value
1
DELETE FROM t1
WHERE f1 BETWEEN 100 - 50 + 200 AND 100 + 50 + 200;
SELECT (COUNT(*) = 200 - 50 - 50 - 1) AND (MIN(f1) = 1) AND (MAX(f1) = 200)
AS my_value FROM t1;
my_value
1
INSERT INTO t1 SET f1 = 0 , f2 = '#######';
SELECT COUNT(*) = 1 AS my_value FROM t1 WHERE f1 = 0 AND f2 = '#######';
my_value
1
INSERT INTO t1 SET f1 = 200 + 1, f2 = '#######';
SELECT COUNT(*) = 1 AS my_value FROM t1 WHERE f1 = 200 + 1 AND f2 = '#######';
my_value
1
UPDATE t1 SET f1 = 200 + 2, f2 = 'ZZZZZZZ'
     WHERE  f1 = 0 AND f2 = '#######';
SELECT COUNT(*) = 1 AS my_value FROM t1 WHERE f1 = 200 + 2 AND f2 = 'ZZZZZZZ';
my_value
1
DELETE FROM t1 WHERE f1 = 200 + 2 AND f2 = 'ZZZZZZZ';
SELECT COUNT(*) = 0 AS my_value FROM t1 WHERE f2 = 'ZZZZZZZ';
my_value
1
TRUNCATE t1;
SELECT COUNT(*) = 0 AS my_value FROM t1;
my_value
1
DELETE FROM t1;
INSERT INTO t1 SELECT * FROM t0_template WHERE f1 BETWEEN 1 AND 100 - 1;
SHOW CREATE TABLE t1;
Table	Create Table
t1	CREATE TABLE `t1` (
  `f1` int(11) DEFAULT NULL,
  `f2` char(20) DEFAULT NULL
) ENGINE=MyISAM DEFAULT CHARSET=latin1 PARTITION BY HASH (f1) (PARTITION part1 ENGINE = MyISAM, PARTITION part3 ENGINE = MyISAM, PARTITION part0 ENGINE = MyISAM, PARTITION part2 ENGINE = MyISAM)
INSERT INTO t1 SELECT * FROM t0_template WHERE f1 BETWEEN 100 AND 200;
SELECT (COUNT(*) = 200) AND (MIN(f1) = 1) AND (MAX(f1) = 200)
AS my_value FROM t1;
my_value
1
UPDATE t1 SET f1 = f1 + 200
WHERE f1 BETWEEN 100 - 50 AND 100 + 50;
SELECT (COUNT(*) = 200) AND (MIN(f1) = 1) AND (MAX(f1) = 100 + 50 + 200 )
AS my_value FROM t1;
my_value
1
DELETE FROM t1
WHERE f1 BETWEEN 100 - 50 + 200 AND 100 + 50 + 200;
SELECT (COUNT(*) = 200 - 50 - 50 - 1) AND (MIN(f1) = 1) AND (MAX(f1) = 200)
AS my_value FROM t1;
my_value
1
INSERT INTO t1 SET f1 = 0 , f2 = '#######';
SELECT COUNT(*) = 1 AS my_value FROM t1 WHERE f1 = 0 AND f2 = '#######';
my_value
1
INSERT INTO t1 SET f1 = 200 + 1, f2 = '#######';
SELECT COUNT(*) = 1 AS my_value FROM t1 WHERE f1 = 200 + 1 AND f2 = '#######';
my_value
1
UPDATE t1 SET f1 = 200 + 2, f2 = 'ZZZZZZZ'
     WHERE  f1 = 0 AND f2 = '#######';
SELECT COUNT(*) = 1 AS my_value FROM t1 WHERE f1 = 200 + 2 AND f2 = 'ZZZZZZZ';
my_value
1
DELETE FROM t1 WHERE f1 = 200 + 2 AND f2 = 'ZZZZZZZ';
SELECT COUNT(*) = 0 AS my_value FROM t1 WHERE f2 = 'ZZZZZZZ';
my_value
1
TRUNCATE t1;
SELECT COUNT(*) = 0 AS my_value FROM t1;
my_value
1
DROP TABLE t1;
# 5.1.4 Add several partitions to a table with some partitions
CREATE TABLE t1 ( f1 INTEGER, f2 char(20))
PARTITION BY HASH(f1) (PARTITION part1, PARTITION part3);
SHOW CREATE TABLE t1;
Table	Create Table
t1	CREATE TABLE `t1` (
  `f1` int(11) DEFAULT NULL,
  `f2` char(20) DEFAULT NULL
) ENGINE=MyISAM DEFAULT CHARSET=latin1 PARTITION BY HASH (f1) (PARTITION part1 ENGINE = MyISAM, PARTITION part3 ENGINE = MyISAM)
INSERT INTO t1 SELECT * FROM t0_template WHERE f1 BETWEEN 1 AND 100 - 1;
SHOW CREATE TABLE t1;
Table	Create Table
t1	CREATE TABLE `t1` (
  `f1` int(11) DEFAULT NULL,
  `f2` char(20) DEFAULT NULL
) ENGINE=MyISAM DEFAULT CHARSET=latin1 PARTITION BY HASH (f1) (PARTITION part1 ENGINE = MyISAM, PARTITION part3 ENGINE = MyISAM)
INSERT INTO t1 SELECT * FROM t0_template WHERE f1 BETWEEN 100 AND 200;
SELECT (COUNT(*) = 200) AND (MIN(f1) = 1) AND (MAX(f1) = 200)
AS my_value FROM t1;
my_value
1
UPDATE t1 SET f1 = f1 + 200
WHERE f1 BETWEEN 100 - 50 AND 100 + 50;
SELECT (COUNT(*) = 200) AND (MIN(f1) = 1) AND (MAX(f1) = 100 + 50 + 200 )
AS my_value FROM t1;
my_value
1
DELETE FROM t1
WHERE f1 BETWEEN 100 - 50 + 200 AND 100 + 50 + 200;
SELECT (COUNT(*) = 200 - 50 - 50 - 1) AND (MIN(f1) = 1) AND (MAX(f1) = 200)
AS my_value FROM t1;
my_value
1
INSERT INTO t1 SET f1 = 0 , f2 = '#######';
SELECT COUNT(*) = 1 AS my_value FROM t1 WHERE f1 = 0 AND f2 = '#######';
my_value
1
INSERT INTO t1 SET f1 = 200 + 1, f2 = '#######';
SELECT COUNT(*) = 1 AS my_value FROM t1 WHERE f1 = 200 + 1 AND f2 = '#######';
my_value
1
UPDATE t1 SET f1 = 200 + 2, f2 = 'ZZZZZZZ'
     WHERE  f1 = 0 AND f2 = '#######';
SELECT COUNT(*) = 1 AS my_value FROM t1 WHERE f1 = 200 + 2 AND f2 = 'ZZZZZZZ';
my_value
1
DELETE FROM t1 WHERE f1 = 200 + 2 AND f2 = 'ZZZZZZZ';
SELECT COUNT(*) = 0 AS my_value FROM t1 WHERE f2 = 'ZZZZZZZ';
my_value
1
TRUNCATE t1;
SELECT COUNT(*) = 0 AS my_value FROM t1;
my_value
1
DROP TABLE t1;
# 5.1.5 (negative) Add partitions to a table with some partitions
#       clash on new and already existing partition names
CREATE TABLE t1 ( f1 INTEGER, f2 char(20))
PARTITION BY HASH(f1) (PARTITION part1, PARTITION part2, PARTITION part3);
ALTER TABLE t1 ADD PARTITION (PARTITION part1);
ERROR HY000: Duplicate partition name part1
ALTER TABLE t1 ADD PARTITION (PARTITION part2);
ERROR HY000: Duplicate partition name part2
ALTER TABLE t1 ADD PARTITION (PARTITION part3);
ERROR HY000: Duplicate partition name part3
ALTER TABLE t1 ADD PARTITION (PARTITION part1, PARTITION part2, PARTITION part3);
ERROR HY000: Duplicate partition name part1
DROP TABLE t1;
# 5.2 alter table add subpartition
# 5.2.1 Add one subpartition to a table with subpartitioning rule and
#       no explicit defined subpartitions
CREATE TABLE t1 ( f1 INTEGER, f2 char(20))
PARTITION BY RANGE(f1)
SUBPARTITION BY HASH(f1)
(PARTITION part1 VALUES LESS THAN (100));
INSERT INTO t1 SELECT * FROM t0_template WHERE f1 BETWEEN 1 AND 100 - 1;
ALTER TABLE t1 ADD PARTITION (PARTITION part2 VALUES LESS THAN (2147483647)
(SUBPARTITION subpart21));
DROP TABLE t1;
DROP TABLE if exists t0_template;<|MERGE_RESOLUTION|>--- conflicted
+++ resolved
@@ -996,11 +996,7 @@
 t1	CREATE TABLE `t1` (
   `f1` int(11) DEFAULT NULL,
   `f2` char(20) DEFAULT NULL
-<<<<<<< HEAD
 ) ENGINE=MyISAM DEFAULT CHARSET=latin1 PARTITION BY RANGE (f1) SUBPARTITION BY HASH (f1) SUBPARTITIONS 2 (PARTITION part1 VALUES LESS THAN (100) ENGINE = MyISAM, PARTITION part2 VALUES LESS THAN (2147483647) ENGINE = MyISAM)
-=======
-) ENGINE=MyISAM DEFAULT CHARSET=latin1 PARTITION BY RANGE (f1) SUBPARTITION BY HASH (f1) SUBPARTITIONS 2 (PARTITION part1 VALUES LESS THAN (100), PARTITION part2 VALUES LESS THAN (2147483647))
->>>>>>> 6456a791
 SELECT COUNT(*) = 0 AS my_value FROM t1;
 my_value
 1
@@ -1102,11 +1098,7 @@
 t1	CREATE TABLE `t1` (
   `f1` int(11) DEFAULT NULL,
   `f2` char(20) DEFAULT NULL
-<<<<<<< HEAD
 ) ENGINE=MyISAM DEFAULT CHARSET=latin1 PARTITION BY RANGE (f1) SUBPARTITION BY HASH (f1) SUBPARTITIONS 1 (PARTITION part1 VALUES LESS THAN (100) ENGINE = MyISAM, PARTITION part2 VALUES LESS THAN (2147483647) ENGINE = MyISAM)
-=======
-) ENGINE=MyISAM DEFAULT CHARSET=latin1 PARTITION BY RANGE (f1) SUBPARTITION BY HASH (f1) SUBPARTITIONS 1 (PARTITION part1 VALUES LESS THAN (100), PARTITION part2 VALUES LESS THAN (2147483647))
->>>>>>> 6456a791
 SELECT COUNT(*) = 0 AS my_value FROM t1;
 my_value
 1
