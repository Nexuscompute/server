drop table if exists t1,t2,t3;
CREATE TABLE t1 (S1 INT);
CREATE TABLE t2 (S1 INT);
INSERT INTO t1 VALUES (1);
INSERT INTO t2 VALUES (2);
SELECT * FROM t1 JOIN t2;
S1	S1
1	2
SELECT * FROM t1 INNER JOIN t2;
S1	S1
1	2
SELECT * from t1 JOIN t2 USING (S1);
S1	S1
SELECT * FROM t1 INNER JOIN t2 USING (S1);
S1	S1
SELECT * from t1 CROSS JOIN t2;
S1	S1
1	2
SELECT * from t1 LEFT JOIN t2 USING(S1);
S1	S1
1	NULL
SELECT * from t1 LEFT JOIN t2 ON(t2.S1=2);
S1	S1
1	2
SELECT * from t1 RIGHT JOIN t2 USING(S1);
S1	S1
NULL	2
SELECT * from t1 RIGHT JOIN t2 ON(t1.S1=1);
S1	S1
1	2
drop table t1,t2;
create table t1 (id int primary key);
create table t2 (id int);
insert into t1 values (75);
insert into t1 values (79);
insert into t1 values (78);
insert into t1 values (77);
replace into t1 values (76);
replace into t1 values (76);
insert into t1 values (104);
insert into t1 values (103);
insert into t1 values (102);
insert into t1 values (101);
insert into t1 values (105);
insert into t1 values (106);
insert into t1 values (107);
insert into t2 values (107),(75),(1000);
select t1.id, t2.id from t1, t2 where t2.id = t1.id;
id	id
107	107
75	75
select t1.id, count(t2.id) from t1,t2 where t2.id = t1.id group by t1.id;
id	count(t2.id)
75	1
107	1
select t1.id, count(t2.id) from t1,t2 where t2.id = t1.id group by t2.id;
id	count(t2.id)
75	1
107	1
select t1.id,t2.id from t2 left join t1 on t1.id>=74 and t1.id<=0 where t2.id=75 and t1.id is null;
id	id
NULL	75
explain select t1.id,t2.id from t2 left join t1 on t1.id>=74 and t1.id<=0 where t2.id=75 and t1.id is null;
table	type	possible_keys	key	key_len	ref	rows	Extra
t1	const	PRIMARY	NULL	NULL	NULL	1	Impossible ON condition
t2	ALL	NULL	NULL	NULL	NULL	3	Using where
explain select t1.id, t2.id from t1, t2 where t2.id = t1.id and t1.id <0 and t1.id > 0;
Comment
Impossible WHERE noticed after reading const tables
drop table t1,t2;
CREATE TABLE t1 (
id int(11) NOT NULL auto_increment,
token varchar(100) DEFAULT '' NOT NULL,
count int(11) DEFAULT '0' NOT NULL,
qty int(11),
phone char(1) DEFAULT '' NOT NULL,
timestamp datetime DEFAULT '0000-00-00 00:00:00' NOT NULL,
PRIMARY KEY (id),
KEY token (token(15)),
KEY timestamp (timestamp),
UNIQUE token_2 (token(75),count,phone)
);
INSERT INTO t1 VALUES (21,'e45703b64de71482360de8fec94c3ade',3,7800,'n','1999-12-23 17:22:21');
INSERT INTO t1 VALUES (22,'e45703b64de71482360de8fec94c3ade',4,5000,'y','1999-12-23 17:22:21');
INSERT INTO t1 VALUES (18,'346d1cb63c89285b2351f0ca4de40eda',3,13200,'b','1999-12-23 11:58:04');
INSERT INTO t1 VALUES (17,'ca6ddeb689e1b48a04146b1b5b6f936a',4,15000,'b','1999-12-23 11:36:53');
INSERT INTO t1 VALUES (16,'ca6ddeb689e1b48a04146b1b5b6f936a',3,13200,'b','1999-12-23 11:36:53');
INSERT INTO t1 VALUES (26,'a71250b7ed780f6ef3185bfffe027983',5,1500,'b','1999-12-27 09:44:24');
INSERT INTO t1 VALUES (24,'4d75906f3c37ecff478a1eb56637aa09',3,5400,'y','1999-12-23 17:29:12');
INSERT INTO t1 VALUES (25,'4d75906f3c37ecff478a1eb56637aa09',4,6500,'y','1999-12-23 17:29:12');
INSERT INTO t1 VALUES (27,'a71250b7ed780f6ef3185bfffe027983',3,6200,'b','1999-12-27 09:44:24');
INSERT INTO t1 VALUES (28,'a71250b7ed780f6ef3185bfffe027983',3,5400,'y','1999-12-27 09:44:36');
INSERT INTO t1 VALUES (29,'a71250b7ed780f6ef3185bfffe027983',4,17700,'b','1999-12-27 09:45:05');
CREATE TABLE t2 (
id int(11) NOT NULL auto_increment,
category int(11) DEFAULT '0' NOT NULL,
county int(11) DEFAULT '0' NOT NULL,
state int(11) DEFAULT '0' NOT NULL,
phones int(11) DEFAULT '0' NOT NULL,
nophones int(11) DEFAULT '0' NOT NULL,
PRIMARY KEY (id),
KEY category (category,county,state)
);
INSERT INTO t2 VALUES (3,2,11,12,5400,7800);
INSERT INTO t2 VALUES (4,2,25,12,6500,11200);
INSERT INTO t2 VALUES (5,1,37,6,10000,12000);
select a.id, b.category as catid, b.state as stateid, b.county as
countyid from t1 a, t2 b where (a.token =
'a71250b7ed780f6ef3185bfffe027983') and (a.count = b.id);
id	catid	stateid	countyid
27	2	12	11
28	2	12	11
29	2	12	25
26	1	6	37
select a.id, b.category as catid, b.state as stateid, b.county as
countyid from t1 a, t2 b where (a.token =
'a71250b7ed780f6ef3185bfffe027983') and (a.count = b.id) order by a.id;
id	catid	stateid	countyid
26	1	6	37
27	2	12	11
28	2	12	11
29	2	12	25
drop table t1, t2;
create table t1 (a int primary key);
insert into t1 values(1),(2);
select t1.a from t1 as t1 left join t1 as t2 using (a) left join t1 as t3 using (a) left join t1 as t4 using (a) left join t1 as t5 using (a) left join t1 as t6 using (a) left join t1 as t7 using (a) left join t1 as t8 using (a) left join t1 as t9 using (a) left join t1 as t10 using (a) left join t1 as t11 using (a) left join t1 as t12 using (a) left join t1 as t13 using (a) left join t1 as t14 using (a) left join t1 as t15 using (a) left join t1 as t16 using (a) left join t1 as t17 using (a) left join t1 as t18 using (a) left join t1 as t19 using (a) left join t1 as t20 using (a) left join t1 as t21 using (a) left join t1 as t22 using (a) left join t1 as t23 using (a) left join t1 as t24 using (a) left join t1 as t25 using (a) left join t1 as t26 using (a) left join t1 as t27 using (a) left join t1 as t28 using (a) left join t1 as t29 using (a) left join t1 as t30 using (a) left join t1 as t31 using (a);
a
1
2
select t1.a from t1 as t1 left join t1 as t2 using (a) left join t1 as t3 using (a) left join t1 as t4 using (a) left join t1 as t5 using (a) left join t1 as t6 using (a) left join t1 as t7 using (a) left join t1 as t8 using (a) left join t1 as t9 using (a) left join t1 as t10 using (a) left join t1 as t11 using (a) left join t1 as t12 using (a) left join t1 as t13 using (a) left join t1 as t14 using (a) left join t1 as t15 using (a) left join t1 as t16 using (a) left join t1 as t17 using (a) left join t1 as t18 using (a) left join t1 as t19 using (a) left join t1 as t20 using (a) left join t1 as t21 using (a) left join t1 as t22 using (a) left join t1 as t23 using (a) left join t1 as t24 using (a) left join t1 as t25 using (a) left join t1 as t26 using (a) left join t1 as t27 using (a) left join t1 as t28 using (a) left join t1 as t29 using (a) left join t1 as t30 using (a) left join t1 as t31 using (a) left join t1 as t32 using (a) left join t1 as t33 using (a) left join t1 as t34 using (a) left join t1 as t35 using (a) left join t1 as t36 using (a) left join t1 as t37 using (a) left join t1 as t38 using (a) left join t1 as t39 using (a) left join t1 as t40 using (a) left join t1 as t41 using (a) left join t1 as t42 using (a) left join t1 as t43 using (a) left join t1 as t44 using (a) left join t1 as t45 using (a) left join t1 as t46 using (a) left join t1 as t47 using (a) left join t1 as t48 using (a) left join t1 as t49 using (a) left join t1 as t50 using (a) left join t1 as t51 using (a) left join t1 as t52 using (a) left join t1 as t53 using (a) left join t1 as t54 using (a) left join t1 as t55 using (a) left join t1 as t56 using (a) left join t1 as t57 using (a) left join t1 as t58 using (a) left join t1 as t59 using (a) left join t1 as t60 using (a) left join t1 as t61 using (a) left join t1 as t62 using (a) left join t1 as t63 using (a) left join t1 as t64 using (a) left join t1 as t65 using (a);
Too many tables. MySQL can only use XX tables in a join
drop table t1;
CREATE TABLE t1 (
a int(11) NOT NULL,
b int(11) NOT NULL,
PRIMARY KEY  (a,b)
) TYPE=MyISAM;
INSERT INTO t1 VALUES (1,1),(1,2),(1,3),(1,4),(1,5),(1,6),(1,7),(2,3);
CREATE TABLE t2 (
a int(11) default NULL
) TYPE=MyISAM;
INSERT INTO t2 VALUES (2),(3);
SELECT t1.a,t2.a,b FROM t1,t2 WHERE t1.a=t2.a AND (t1.a=1 OR t1.a=2) AND b>=1 AND b<=3;
a	a	b
2	2	3
DROP TABLE t1, t2;
CREATE TABLE t1 (d DATE NOT NULL);
CREATE TABLE t2 (d DATE NOT NULL);
INSERT INTO t1 (d) VALUES ('2001-08-01'),('0000-00-00');
SELECT * FROM t1 LEFT JOIN t2 USING (d) WHERE t2.d IS NULL;
d	d
2001-08-01	NULL
0000-00-00	NULL
SELECT * from t1 WHERE t1.d IS NULL;
d
0000-00-00
SELECT * FROM t1 WHERE 1/0 IS NULL;
d
2001-08-01
0000-00-00
DROP TABLE t1,t2;
CREATE TABLE t1 (
Document_ID varchar(50) NOT NULL default '',
Contractor_ID varchar(6) NOT NULL default '',
Language_ID char(3) NOT NULL default '',
Expiration_Date datetime default NULL,
Publishing_Date datetime default NULL,
Title text,
Column_ID varchar(50) NOT NULL default '',
PRIMARY KEY  (Language_ID,Document_ID,Contractor_ID)
);
INSERT INTO t1 VALUES ('xep80','1','ger','2001-12-31 20:00:00','2001-11-12 10:58:00','Kartenbestellung - jetzt auch online','anle'),('','999998','',NULL,NULL,NULL,'');
CREATE TABLE t2 (
Contractor_ID char(6) NOT NULL default '',
Language_ID char(3) NOT NULL default '',
Document_ID char(50) NOT NULL default '',
CanRead char(1) default NULL,
Customer_ID int(11) NOT NULL default '0',
PRIMARY KEY  (Contractor_ID,Language_ID,Document_ID,Customer_ID)
);
INSERT INTO t2 VALUES ('5','ger','xep80','1',999999),('1','ger','xep80','1',999999);
CREATE TABLE t3 (
Language_ID char(3) NOT NULL default '',
Column_ID char(50) NOT NULL default '',
Contractor_ID char(6) NOT NULL default '',
CanRead char(1) default NULL,
Active char(1) default NULL,
PRIMARY KEY  (Language_ID,Column_ID,Contractor_ID)
);
INSERT INTO t3 VALUES ('ger','home','1','1','1'),('ger','Test','1','0','0'),('ger','derclu','1','0','0'),('ger','clubne','1','0','0'),('ger','philos','1','0','0'),('ger','clubko','1','0','0'),('ger','clubim','1','1','1'),('ger','progra','1','0','0'),('ger','progvo','1','0','0'),('ger','progsp','1','0','0'),('ger','progau','1','0','0'),('ger','progku','1','0','0'),('ger','progss','1','0','0'),('ger','nachl','1','0','0'),('ger','mitgli','1','0','0'),('ger','mitsu','1','0','0'),('ger','mitbus','1','0','0'),('ger','ergmar','1','1','1'),('ger','home','4','1','1'),('ger','derclu','4','1','1'),('ger','clubne','4','0','0'),('ger','philos','4','1','1'),('ger','clubko','4','1','1'),('ger','clubim','4','1','1'),('ger','progra','4','1','1'),('ger','progvo','4','1','1'),('ger','progsp','4','1','1'),('ger','progau','4','0','0'),('ger','progku','4','1','1'),('ger','progss','4','1','1'),('ger','nachl','4','1','1'),('ger','mitgli','4','0','0'),('ger','mitsu','4','0','0'),('ger','mitbus','4','0','0'),('ger','ergmar','4','1','1'),('ger','progra2','1','0','0'),('ger','archiv','4','1','1'),('ger','anmeld','4','1','1'),('ger','thema','4','1','1'),('ger','edito','4','1','1'),('ger','madis','4','1','1'),('ger','enma','4','1','1'),('ger','madis','1','1','1'),('ger','enma','1','1','1'),('ger','vorsch','4','0','0'),('ger','veranst','4','0','0'),('ger','anle','4','1','1'),('ger','redak','4','1','1'),('ger','nele','4','1','1'),('ger','aukt','4','1','1'),('ger','callcenter','4','1','1'),('ger','anle','1','0','0');
delete from t1 where Contractor_ID='999998';
insert into t1 (Contractor_ID) Values ('999998');
SELECT DISTINCT COUNT(t1.Title) FROM t1,
t2, t3 WHERE 
t1.Document_ID='xep80' AND t1.Contractor_ID='1' AND 
t1.Language_ID='ger' AND '2001-12-21 23:14:24' >= 
Publishing_Date AND '2001-12-21 23:14:24' <= Expiration_Date AND 
t1.Document_ID = t2.Document_ID AND 
t1.Language_ID = t2.Language_ID AND 
t1.Contractor_ID = t2.Contractor_ID AND ( 
t2.Customer_ID = '4'  OR 
t2.Customer_ID = '999999'  OR 
t2.Customer_ID = '1' )AND t2.CanRead 
= '1'  AND t1.Column_ID=t3.Column_ID AND 
t1.Language_ID=t3.Language_ID AND ( 
t3.Contractor_ID = '4'  OR 
t3.Contractor_ID = '999999'  OR 
t3.Contractor_ID = '1') AND 
t3.CanRead='1' AND t3.Active='1';
COUNT(t1.Title)
1
SELECT DISTINCT COUNT(t1.Title) FROM t1,
t2, t3 WHERE 
t1.Document_ID='xep80' AND t1.Contractor_ID='1' AND 
t1.Language_ID='ger' AND '2001-12-21 23:14:24' >= 
Publishing_Date AND '2001-12-21 23:14:24' <= Expiration_Date AND 
t1.Document_ID = t2.Document_ID AND 
t1.Language_ID = t2.Language_ID AND 
t1.Contractor_ID = t2.Contractor_ID AND ( 
t2.Customer_ID = '4'  OR 
t2.Customer_ID = '999999'  OR 
t2.Customer_ID = '1' )AND t2.CanRead 
= '1'  AND t1.Column_ID=t3.Column_ID AND 
t1.Language_ID=t3.Language_ID AND ( 
t3.Contractor_ID = '4'  OR 
t3.Contractor_ID = '999999'  OR 
t3.Contractor_ID = '1') AND 
t3.CanRead='1' AND t3.Active='1';
COUNT(t1.Title)
1
drop table t1,t2,t3;
CREATE TABLE t1 (
t1_id int(11) default NULL,
t2_id int(11) default NULL,
type enum('Cost','Percent') default NULL,
cost_unit enum('Cost','Unit') default NULL,
min_value double default NULL,
max_value double default NULL,
t3_id int(11) default NULL,
item_id int(11) default NULL
) TYPE=MyISAM;
INSERT INTO t1 VALUES (12,5,'Percent','Cost',-1,0,-1,-1),(14,4,'Percent','Cost',-1,0,-1,-1),(18,5,'Percent','Cost',-1,0,-1,-1),(19,4,'Percent','Cost',-1,0,-1,-1),(20,5,'Percent','Cost',100,-1,22,291),(21,5,'Percent','Cost',100,-1,18,291),(22,1,'Percent','Cost',100,-1,6,291),(23,1,'Percent','Cost',100,-1,21,291),(24,1,'Percent','Cost',100,-1,9,291),(25,1,'Percent','Cost',100,-1,4,291),(26,1,'Percent','Cost',100,-1,20,291),(27,4,'Percent','Cost',100,-1,7,202),(28,1,'Percent','Cost',50,-1,-1,137),(29,2,'Percent','Cost',100,-1,4,354),(30,2,'Percent','Cost',100,-1,9,137),(93,2,'Cost','Cost',-1,10000000,-1,-1);
CREATE TABLE t2 (
id int(10) unsigned NOT NULL auto_increment,
name varchar(255) default NULL,
PRIMARY KEY  (id)
) TYPE=MyISAM;
INSERT INTO t2 VALUES (1,'s1'),(2,'s2'),(3,'s3'),(4,'s4'),(5,'s5');
select t1.*, t2.*  from t1, t2 where t2.id=t1.t2_id limit 2;
t1_id	t2_id	type	cost_unit	min_value	max_value	t3_id	item_id	id	name
22	1	Percent	Cost	100	-1	6	291	1	s1
23	1	Percent	Cost	100	-1	21	291	1	s1
drop table t1,t2;
CREATE TABLE t1 (
siteid varchar(25) NOT NULL default '',
emp_id varchar(30) NOT NULL default '',
rate_code varchar(10) default NULL,
UNIQUE KEY site_emp (siteid,emp_id),
KEY siteid (siteid)
) TYPE=MyISAM;
INSERT INTO t1 VALUES ('rivercats','psmith','cust'), ('rivercats','KWalker','cust');
CREATE TABLE t2 (
siteid varchar(25) NOT NULL default '',
rate_code varchar(10) NOT NULL default '',
base_rate float NOT NULL default '0',
PRIMARY KEY  (siteid,rate_code),
FULLTEXT KEY rate_code (rate_code)
) TYPE=MyISAM;
INSERT INTO t2 VALUES ('rivercats','cust',20);
SELECT emp.rate_code, lr.base_rate FROM t1 AS emp LEFT JOIN t2 AS lr USING (siteid, rate_code) WHERE emp.emp_id = 'psmith' AND lr.siteid = 'rivercats';
rate_code	base_rate
cust	20
SELECT emp.rate_code, lr.base_rate FROM t1 AS emp LEFT JOIN t2 AS lr USING (siteid, rate_code) WHERE lr.siteid = 'rivercats' AND emp.emp_id = 'psmith';
rate_code	base_rate
cust	20
<<<<<<< HEAD
drop table t1,t2;
create table t1 (i int);
create table t2 (i int);
create table t3 (i int);
insert into t1 values(1),(2);
insert into t2 values(2),(3);
insert into t3 values (2),(4);
select * from t1 natural left join t2;
i	i
1	NULL
2	2
select * from t1 left join t2 on (t1.i=t2.i);
i	i
1	NULL
2	2
select * from t1 natural left join t2 natural left join t3;
i	i	i
1	NULL	NULL
2	2	2
select * from t1 left join t2 on (t1.i=t2.i) left join t3 on (t2.i=t3.i);
i	i	i
1	NULL	NULL
2	2	2
select * from t3 natural right join t2;
i	i
2	2
NULL	3
select * from t3 right join t2 on (t3.i=t2.i);
i	i
2	2
NULL	3
select * from t3 natural right join t2 natural right join t1;
i	i	i
NULL	NULL	1
2	2	2
select * from t3 right join t2 on (t3.i=t2.i) right join t1 on (t2.i=t1.i);
i	i	i
NULL	NULL	1
2	2	2
select * from t1,t2 natural left join t3 order by t1.i,t2.i,t3.i;
i	i	i
1	2	2
1	3	NULL
2	2	2
2	3	NULL
select * from t1,t2 left join t3 on (t2.i=t3.i) order by t1.i,t2.i,t3.i;
i	i	i
1	2	2
1	3	NULL
2	2	2
2	3	NULL
select t1.i,t2.i,t3.i from t2 natural left join t3,t1 order by t1.i,t2.i,t3.i;
i	i	i
1	2	2
1	3	NULL
2	2	2
2	3	NULL
select t1.i,t2.i,t3.i from t2 left join t3 on (t2.i=t3.i),t1 order by t1.i,t2.i,t3.i;
i	i	i
1	2	2
1	3	NULL
2	2	2
2	3	NULL
select * from t1,t2 natural right join t3 order by t1.i,t2.i,t3.i;
i	i	i
1	NULL	4
1	2	2
2	NULL	4
2	2	2
select * from t1,t2 right join t3 on (t2.i=t3.i) order by t1.i,t2.i,t3.i;
i	i	i
1	NULL	4
1	2	2
2	NULL	4
2	2	2
select t1.i,t2.i,t3.i from t2 natural right join t3,t1 order by t1.i,t2.i,t3.i;
i	i	i
1	NULL	4
1	2	2
2	NULL	4
2	2	2
select t1.i,t2.i,t3.i from t2 right join t3 on (t2.i=t3.i),t1 order by t1.i,t2.i,t3.i;
i	i	i
1	NULL	4
1	2	2
2	NULL	4
2	2	2
drop table t1,t2,t3;
=======
ID	Value1	ID	Value2
ID	Value1	ID	Value2
ID	Value1	ID	Value2
>>>>>>> 418467e3
<|MERGE_RESOLUTION|>--- conflicted
+++ resolved
@@ -273,7 +273,9 @@
 SELECT emp.rate_code, lr.base_rate FROM t1 AS emp LEFT JOIN t2 AS lr USING (siteid, rate_code) WHERE lr.siteid = 'rivercats' AND emp.emp_id = 'psmith';
 rate_code	base_rate
 cust	20
-<<<<<<< HEAD
+ID	Value1	ID	Value2
+ID	Value1	ID	Value2
+ID	Value1	ID	Value2
 drop table t1,t2;
 create table t1 (i int);
 create table t2 (i int);
@@ -361,9 +363,4 @@
 1	2	2
 2	NULL	4
 2	2	2
-drop table t1,t2,t3;
-=======
-ID	Value1	ID	Value2
-ID	Value1	ID	Value2
-ID	Value1	ID	Value2
->>>>>>> 418467e3
+drop table t1,t2,t3;