set global innodb_support_xa=default;
set session innodb_support_xa=default;
SET SESSION STORAGE_ENGINE = InnoDB;
drop table if exists t1,t2,t3,t1m,t1i,t2m,t2i,t4;
drop procedure if exists p1;
create table t1 (
c_id int(11) not null default '0',
org_id int(11) default null,
unique key contacts$c_id (c_id),
key contacts$org_id (org_id)
);
insert into t1 values
(2,null),(120,null),(141,null),(218,7), (128,1),
(151,2),(234,2),(236,2),(243,2),(255,2),(259,2),(232,3),(235,3),(238,3),
(246,3),(253,3),(269,3),(285,3),(291,3),(293,3),(131,4),(230,4),(231,4);
create table t2 (
slai_id int(11) not null default '0',
owner_tbl int(11) default null,
owner_id int(11) default null,
sla_id int(11) default null,
inc_web int(11) default null,
inc_email int(11) default null,
inc_chat int(11) default null,
inc_csr int(11) default null,
inc_total int(11) default null,
time_billed int(11) default null,
activedate timestamp null default null,
expiredate timestamp null default null,
state int(11) default null,
sla_set int(11) default null,
unique key t2$slai_id (slai_id),
key t2$owner_id (owner_id),
key t2$sla_id (sla_id)
);
insert into t2(slai_id, owner_tbl, owner_id, sla_id) values
(1,3,1,1), (3,3,10,2), (4,3,3,6), (5,3,2,5), (6,3,8,3), (7,3,9,7),
(8,3,6,8), (9,3,4,9), (10,3,5,10), (11,3,11,11), (12,3,7,12);
flush tables;
select si.slai_id
from t1 c join t2 si on
((si.owner_tbl = 3 and si.owner_id = c.org_id) or
( si.owner_tbl = 2 and si.owner_id = c.c_id))
where
c.c_id = 218 and expiredate is null;
slai_id
12
select * from t1 where org_id is null;
c_id	org_id
2	NULL
120	NULL
141	NULL
select si.slai_id
from t1 c join t2 si on
((si.owner_tbl = 3 and si.owner_id = c.org_id) or
( si.owner_tbl = 2 and si.owner_id = c.c_id))
where
c.c_id = 218 and expiredate is null;
slai_id
12
drop table t1, t2;
CREATE TABLE t1 (a int, b int, KEY b (b));
CREATE TABLE t2 (a int, b int, PRIMARY KEY  (a,b));
CREATE TABLE t3 (a int, b int, c int, PRIMARY KEY  (a),
UNIQUE KEY b (b,c), KEY a (a,b,c));
INSERT INTO t1 VALUES (1, 1);
INSERT INTO t1 SELECT a + 1, b + 1 FROM t1;
INSERT INTO t1 SELECT a + 2, b + 2 FROM t1;
INSERT INTO t2 VALUES (1,1),(1,2),(1,3),(1,4),(1,5),(1,6),(1,7),(1,8);
INSERT INTO t2 SELECT a + 1, b FROM t2;
DELETE FROM t2 WHERE a = 1 AND b < 2;
INSERT INTO t3 VALUES (1,1,1),(2,1,2);
INSERT INTO t3 SELECT a + 2, a + 2, 3 FROM t3;
INSERT INTO t3 SELECT a + 4, a + 4, 3 FROM t3;
SELECT STRAIGHT_JOIN SQL_NO_CACHE t1.b, t1.a FROM t1, t3, t2 WHERE
t3.a = t2.a AND t2.b = t1.a AND t3.b = 1 AND t3.c IN (1, 2)
ORDER BY t1.b LIMIT 2;
b	a
1	1
2	2
SELECT STRAIGHT_JOIN SQL_NO_CACHE t1.b, t1.a FROM t1, t3, t2 WHERE
t3.a = t2.a AND t2.b = t1.a AND t3.b = 1 AND t3.c IN (1, 2)
ORDER BY t1.b LIMIT 5;
b	a
1	1
2	2
2	2
3	3
3	3
DROP TABLE t1, t2, t3;
CREATE TABLE `t1` (`id1` INT) ;
INSERT INTO `t1` (`id1`) VALUES (1),(5),(2);
CREATE TABLE `t2` (
`id1` INT,
`id2` INT NOT NULL,
`id3` INT,
`id4` INT NOT NULL,
UNIQUE (`id2`,`id4`),
KEY (`id1`)
);
INSERT INTO `t2`(`id1`,`id2`,`id3`,`id4`) VALUES
(1,1,1,0),
(1,1,2,1),
(5,1,2,2),
(6,1,2,3),
(1,2,2,2),
(1,2,1,1);
SELECT `id1` FROM `t1` WHERE `id1` NOT IN (SELECT `id1` FROM `t2` WHERE `id2` = 1 AND `id3` = 2);
id1
2
DROP TABLE t1, t2;
create table t1 (c1 int) engine=innodb;
handler t1 open;
handler t1 read first;
c1
Before and after comparison
0
drop table t1;
CREATE TABLE t1(c1 TEXT, UNIQUE (c1(1)), cnt INT DEFAULT 1)
ENGINE=INNODB CHARACTER SET UTF8;
INSERT INTO t1 (c1) VALUES ('1a');
SELECT * FROM t1;
c1	cnt
1a	1
INSERT INTO t1 (c1) VALUES ('1b') ON DUPLICATE KEY UPDATE cnt=cnt+1;
SELECT * FROM t1;
c1	cnt
1a	2
DROP TABLE t1;
CREATE TABLE t1(c1 VARCHAR(2), UNIQUE (c1(1)), cnt INT DEFAULT 1)
ENGINE=INNODB CHARACTER SET UTF8;
INSERT INTO t1 (c1) VALUES ('1a');
SELECT * FROM t1;
c1	cnt
1a	1
INSERT INTO t1 (c1) VALUES ('1b') ON DUPLICATE KEY UPDATE cnt=cnt+1;
SELECT * FROM t1;
c1	cnt
1a	2
DROP TABLE t1;
CREATE TABLE t1(c1 CHAR(2), UNIQUE (c1(1)), cnt INT DEFAULT 1)
ENGINE=INNODB CHARACTER SET UTF8;
INSERT INTO t1 (c1) VALUES ('1a');
SELECT * FROM t1;
c1	cnt
1a	1
INSERT INTO t1 (c1) VALUES ('1b') ON DUPLICATE KEY UPDATE cnt=cnt+1;
SELECT * FROM t1;
c1	cnt
1a	2
DROP TABLE t1;
CREATE TABLE t1 (
a1 decimal(10,0) DEFAULT NULL,
a2 blob,
a3 time DEFAULT NULL,
a4 blob,
a5 char(175) DEFAULT NULL,
a6 timestamp NOT NULL DEFAULT '0000-00-00 00:00:00',
a7 tinyblob,
INDEX idx (a6,a7(239),a5)
) ENGINE=InnoDB;
EXPLAIN SELECT a4 FROM t1 WHERE
a6=NULL AND
a4='UNcT5pIde4I6c2SheTo4gt92OV1jgJCVkXmzyf325R1DwLURkbYHwhydANIZMbKTgdcR5xS';
id	select_type	table	type	possible_keys	key	key_len	ref	rows	Extra
1	SIMPLE	NULL	NULL	NULL	NULL	NULL	NULL	NULL	Impossible WHERE noticed after reading const tables
EXPLAIN SELECT t1.a4 FROM t1, t1 t WHERE
t.a6=t.a6 AND t1.a6=NULL AND
t1.a4='UNcT5pIde4I6c2SheTo4gt92OV1jgJCVkXmzyf325R1DwLURkbYHwhydANIZMbKTgdcR5xS';
id	select_type	table	type	possible_keys	key	key_len	ref	rows	Extra
1	SIMPLE	NULL	NULL	NULL	NULL	NULL	NULL	NULL	Impossible WHERE noticed after reading const tables
DROP TABLE t1;
create table t1m (a int) engine = MEMORY;
create table t1i (a int);
create table t2m (a int) engine = MEMORY;
create table t2i (a int);
insert into t2m values (5);
insert into t2i values (5);
select min(a) from t1i;
min(a)
NULL
select min(7) from t1i;
min(7)
NULL
select min(7) from DUAL;
min(7)
7
explain select min(7) from t2i join t1i;
id	select_type	table	type	possible_keys	key	key_len	ref	rows	Extra
1	SIMPLE	t2i	ALL	NULL	NULL	NULL	NULL	1	
1	SIMPLE	t1i	ALL	NULL	NULL	NULL	NULL	1	Using join buffer
select min(7) from t2i join t1i;
min(7)
NULL
select max(a) from t1i;
max(a)
NULL
select max(7) from t1i;
max(7)
NULL
select max(7) from DUAL;
max(7)
7
explain select max(7) from t2i join t1i;
id	select_type	table	type	possible_keys	key	key_len	ref	rows	Extra
1	SIMPLE	t2i	ALL	NULL	NULL	NULL	NULL	1	
1	SIMPLE	t1i	ALL	NULL	NULL	NULL	NULL	1	Using join buffer
select max(7) from t2i join t1i;
max(7)
NULL
select 1, min(a) from t1i where a=99;
1	min(a)
1	NULL
select 1, min(a) from t1i where 1=99;
1	min(a)
1	NULL
select 1, min(1) from t1i where a=99;
1	min(1)
1	NULL
select 1, min(1) from t1i where 1=99;
1	min(1)
1	NULL
select 1, max(a) from t1i where a=99;
1	max(a)
1	NULL
select 1, max(a) from t1i where 1=99;
1	max(a)
1	NULL
select 1, max(1) from t1i where a=99;
1	max(1)
1	NULL
select 1, max(1) from t1i where 1=99;
1	max(1)
1	NULL
explain select count(*), min(7), max(7) from t1m, t1i;
id	select_type	table	type	possible_keys	key	key_len	ref	rows	Extra
1	SIMPLE	t1m	system	NULL	NULL	NULL	NULL	0	const row not found
1	SIMPLE	t1i	ALL	NULL	NULL	NULL	NULL	1	
select count(*), min(7), max(7) from t1m, t1i;
count(*)	min(7)	max(7)
0	NULL	NULL
explain select count(*), min(7), max(7) from t1m, t2i;
id	select_type	table	type	possible_keys	key	key_len	ref	rows	Extra
1	SIMPLE	t1m	system	NULL	NULL	NULL	NULL	0	const row not found
1	SIMPLE	t2i	ALL	NULL	NULL	NULL	NULL	1	
select count(*), min(7), max(7) from t1m, t2i;
count(*)	min(7)	max(7)
0	NULL	NULL
explain select count(*), min(7), max(7) from t2m, t1i;
id	select_type	table	type	possible_keys	key	key_len	ref	rows	Extra
1	SIMPLE	t2m	system	NULL	NULL	NULL	NULL	1	
1	SIMPLE	t1i	ALL	NULL	NULL	NULL	NULL	1	
select count(*), min(7), max(7) from t2m, t1i;
count(*)	min(7)	max(7)
0	NULL	NULL
drop table t1m, t1i, t2m, t2i;
create table t1 (
a1 char(64), a2 char(64), b char(16), c char(16) not null, d char(16), dummy char(64) default ' '
) ENGINE = MEMORY;
insert into t1 (a1, a2, b, c, d) values
('a','a','a','a111','xy1'),('a','a','a','b111','xy2'),('a','a','a','c111','xy3'),('a','a','a','d111','xy4'),
('a','a','b','e112','xy1'),('a','a','b','f112','xy2'),('a','a','b','g112','xy3'),('a','a','b','h112','xy4'),
('a','b','a','i121','xy1'),('a','b','a','j121','xy2'),('a','b','a','k121','xy3'),('a','b','a','l121','xy4'),
('a','b','b','m122','xy1'),('a','b','b','n122','xy2'),('a','b','b','o122','xy3'),('a','b','b','p122','xy4'),
('b','a','a','a211','xy1'),('b','a','a','b211','xy2'),('b','a','a','c211','xy3'),('b','a','a','d211','xy4'),
('b','a','b','e212','xy1'),('b','a','b','f212','xy2'),('b','a','b','g212','xy3'),('b','a','b','h212','xy4'),
('b','b','a','i221','xy1'),('b','b','a','j221','xy2'),('b','b','a','k221','xy3'),('b','b','a','l221','xy4'),
('b','b','b','m222','xy1'),('b','b','b','n222','xy2'),('b','b','b','o222','xy3'),('b','b','b','p222','xy4'),
('c','a','a','a311','xy1'),('c','a','a','b311','xy2'),('c','a','a','c311','xy3'),('c','a','a','d311','xy4'),
('c','a','b','e312','xy1'),('c','a','b','f312','xy2'),('c','a','b','g312','xy3'),('c','a','b','h312','xy4'),
('c','b','a','i321','xy1'),('c','b','a','j321','xy2'),('c','b','a','k321','xy3'),('c','b','a','l321','xy4'),
('c','b','b','m322','xy1'),('c','b','b','n322','xy2'),('c','b','b','o322','xy3'),('c','b','b','p322','xy4'),
('d','a','a','a411','xy1'),('d','a','a','b411','xy2'),('d','a','a','c411','xy3'),('d','a','a','d411','xy4'),
('d','a','b','e412','xy1'),('d','a','b','f412','xy2'),('d','a','b','g412','xy3'),('d','a','b','h412','xy4'),
('d','b','a','i421','xy1'),('d','b','a','j421','xy2'),('d','b','a','k421','xy3'),('d','b','a','l421','xy4'),
('d','b','b','m422','xy1'),('d','b','b','n422','xy2'),('d','b','b','o422','xy3'),('d','b','b','p422','xy4'),
('a','a','a','a111','xy1'),('a','a','a','b111','xy2'),('a','a','a','c111','xy3'),('a','a','a','d111','xy4'),
('a','a','b','e112','xy1'),('a','a','b','f112','xy2'),('a','a','b','g112','xy3'),('a','a','b','h112','xy4'),
('a','b','a','i121','xy1'),('a','b','a','j121','xy2'),('a','b','a','k121','xy3'),('a','b','a','l121','xy4'),
('a','b','b','m122','xy1'),('a','b','b','n122','xy2'),('a','b','b','o122','xy3'),('a','b','b','p122','xy4'),
('b','a','a','a211','xy1'),('b','a','a','b211','xy2'),('b','a','a','c211','xy3'),('b','a','a','d211','xy4'),
('b','a','b','e212','xy1'),('b','a','b','f212','xy2'),('b','a','b','g212','xy3'),('b','a','b','h212','xy4'),
('b','b','a','i221','xy1'),('b','b','a','j221','xy2'),('b','b','a','k221','xy3'),('b','b','a','l221','xy4'),
('b','b','b','m222','xy1'),('b','b','b','n222','xy2'),('b','b','b','o222','xy3'),('b','b','b','p222','xy4'),
('c','a','a','a311','xy1'),('c','a','a','b311','xy2'),('c','a','a','c311','xy3'),('c','a','a','d311','xy4'),
('c','a','b','e312','xy1'),('c','a','b','f312','xy2'),('c','a','b','g312','xy3'),('c','a','b','h312','xy4'),
('c','b','a','i321','xy1'),('c','b','a','j321','xy2'),('c','b','a','k321','xy3'),('c','b','a','l321','xy4'),
('c','b','b','m322','xy1'),('c','b','b','n322','xy2'),('c','b','b','o322','xy3'),('c','b','b','p322','xy4'),
('d','a','a','a411','xy1'),('d','a','a','b411','xy2'),('d','a','a','c411','xy3'),('d','a','a','d411','xy4'),
('d','a','b','e412','xy1'),('d','a','b','f412','xy2'),('d','a','b','g412','xy3'),('d','a','b','h412','xy4'),
('d','b','a','i421','xy1'),('d','b','a','j421','xy2'),('d','b','a','k421','xy3'),('d','b','a','l421','xy4'),
('d','b','b','m422','xy1'),('d','b','b','n422','xy2'),('d','b','b','o422','xy3'),('d','b','b','p422','xy4');
create table t4 (
pk_col int auto_increment primary key, a1 char(64), a2 char(64), b char(16), c char(16) not null, d char(16), dummy char(64) default ' '
);
insert into t4 (a1, a2, b, c, d, dummy) select * from t1;
create index idx12672_0 on t4 (a1);
create index idx12672_1 on t4 (a1,a2,b,c);
create index idx12672_2 on t4 (a1,a2,b);
analyze table t4;
Table	Op	Msg_type	Msg_text
test.t4	analyze	status	OK
select distinct a1 from t4 where pk_col not in (1,2,3,4);
a1
a
b
c
d
drop table t1,t4;
DROP TABLE IF EXISTS t2, t1;
CREATE TABLE t1 (i INT NOT NULL PRIMARY KEY) ENGINE= InnoDB;
CREATE TABLE t2 (
i INT NOT NULL,
FOREIGN KEY (i) REFERENCES t1 (i) ON DELETE NO ACTION
) ENGINE= InnoDB;
INSERT INTO t1 VALUES (1);
INSERT INTO t2 VALUES (1);
DELETE IGNORE FROM t1 WHERE i = 1;
Warnings:
Error	1451	Cannot delete or update a parent row: a foreign key constraint fails (`test`.`t2`, CONSTRAINT `t2_ibfk_1` FOREIGN KEY (`i`) REFERENCES `t1` (`i`) ON DELETE NO ACTION)
SELECT * FROM t1, t2;
i	i
1	1
DROP TABLE t2, t1;
End of 4.1 tests.
create table t1 (
a varchar(30), b varchar(30), primary key(a), key(b)
);
select distinct a from t1;
a
drop table t1;
create table t1(a int, key(a));
insert into t1 values(1);
select a, count(a) from t1 group by a with rollup;
a	count(a)
1	1
NULL	1
drop table t1;
create table t1 (f1 int, f2 char(1), primary key(f1,f2));
insert into t1 values ( 1,"e"),(2,"a"),( 3,"c"),(4,"d");
alter table t1 drop primary key, add primary key (f2, f1);
explain select distinct f1 a, f1 b from t1;
id	select_type	table	type	possible_keys	key	key_len	ref	rows	Extra
1	SIMPLE	t1	index	NULL	PRIMARY	5	NULL	4	Using index; Using temporary
explain select distinct f1, f2 from t1;
id	select_type	table	type	possible_keys	key	key_len	ref	rows	Extra
1	SIMPLE	t1	range	NULL	PRIMARY	5	NULL	3	Using index for group-by; Using temporary
drop table t1;
CREATE TABLE t1 (id int(11) NOT NULL PRIMARY KEY, name varchar(20),
INDEX (name));
CREATE TABLE t2 (id int(11) NOT NULL PRIMARY KEY, fkey int(11));
ALTER TABLE t2 ADD FOREIGN KEY (fkey) REFERENCES t2(id);
INSERT INTO t1 VALUES (1,'A1'),(2,'A2'),(3,'B');
INSERT INTO t2 VALUES (1,1),(2,2),(3,2),(4,3),(5,3);
EXPLAIN
SELECT COUNT(*) FROM t2 LEFT JOIN t1 ON t2.fkey = t1.id
WHERE t1.name LIKE 'A%';
id	select_type	table	type	possible_keys	key	key_len	ref	rows	Extra
1	SIMPLE	t1	index	PRIMARY,name	name	23	NULL	3	Using where; Using index
1	SIMPLE	t2	ref	fkey	fkey	5	test.t1.id	1	Using where; Using index
EXPLAIN
SELECT COUNT(*) FROM t2 LEFT JOIN t1 ON t2.fkey = t1.id
WHERE t1.name LIKE 'A%' OR FALSE;
id	select_type	table	type	possible_keys	key	key_len	ref	rows	Extra
1	SIMPLE	t2	index	NULL	fkey	5	NULL	5	Using index
1	SIMPLE	t1	eq_ref	PRIMARY	PRIMARY	4	test.t2.fkey	1	Using where
DROP TABLE t1,t2;
CREATE TABLE t1 (
id int NOT NULL,
name varchar(20) NOT NULL,
dept varchar(20) NOT NULL,
age tinyint(3) unsigned NOT NULL,
PRIMARY KEY (id),
INDEX (name,dept)
) ENGINE=InnoDB;
INSERT INTO t1(id, dept, age, name) VALUES
(3987, 'cs1', 10, 'rs1'), (3988, 'cs2', 20, 'rs1'), (3995, 'cs3', 10, 'rs2'),
(3996, 'cs4', 20, 'rs2'), (4003, 'cs5', 10, 'rs3'), (4004, 'cs6', 20, 'rs3'),
(4011, 'cs7', 10, 'rs4'), (4012, 'cs8', 20, 'rs4'), (4019, 'cs9', 10, 'rs5'),
(4020, 'cs10', 20, 'rs5'),(4027, 'cs11', 10, 'rs6'),(4028, 'cs12', 20, 'rs6');
EXPLAIN SELECT DISTINCT t1.name, t1.dept FROM t1 WHERE t1.name='rs5';
id	select_type	table	type	possible_keys	key	key_len	ref	rows	Extra
1	SIMPLE	t1	range	name	name	44	NULL	2	Using where; Using index for group-by
SELECT DISTINCT t1.name, t1.dept FROM t1 WHERE t1.name='rs5';
name	dept
rs5	cs10
rs5	cs9
DELETE FROM t1;
EXPLAIN SELECT DISTINCT t1.name, t1.dept FROM t1 WHERE t1.name='rs5';
id	select_type	table	type	possible_keys	key	key_len	ref	rows	Extra
1	SIMPLE	t1	range	name	name	44	NULL	2	Using where; Using index for group-by
SELECT DISTINCT t1.name, t1.dept FROM t1 WHERE t1.name='rs5';
name	dept
DROP TABLE t1;
drop table if exists t1;
show variables like 'innodb_rollback_on_timeout';
Variable_name	Value
innodb_rollback_on_timeout	OFF
create table t1 (a int unsigned not null primary key) engine = innodb;
insert into t1 values (1);
commit;
begin work;
insert into t1 values (2);
select * from t1;
a
1
2
begin work;
insert into t1 values (5);
select * from t1;
a
1
5
insert into t1 values (2);
ERROR HY000: Lock wait timeout exceeded; try restarting transaction
select * from t1;
a
1
5
commit;
select * from t1;
a
1
2
commit;
select * from t1;
a
1
2
5
drop table t1;
set @save_qcache_size=@@global.query_cache_size;
set @save_qcache_type=@@global.query_cache_type;
set global query_cache_size=10*1024*1024;
set global query_cache_type=1;
drop table if exists `test`;
Warnings:
Note	1051	Unknown table 'test'
CREATE TABLE `test` (`test1` varchar(3) NOT NULL,
`test2` varchar(4) NOT NULL,PRIMARY KEY  (`test1`))
ENGINE=InnoDB DEFAULT CHARSET=latin1;
INSERT INTO `test` (`test1`, `test2`) VALUES ('tes', '5678');
select * from test;
test1	test2
tes	5678
INSERT INTO `test` (`test1`, `test2`) VALUES ('tes', '1234')
ON DUPLICATE KEY UPDATE `test2` = '1234';
select * from test;
test1	test2
tes	1234
flush tables;
select * from test;
test1	test2
tes	1234
drop table test;
set global query_cache_type=@save_qcache_type;
set global query_cache_size=@save_qcache_size;
drop table if exists t1;
show variables like 'innodb_rollback_on_timeout';
Variable_name	Value
innodb_rollback_on_timeout	OFF
create table t1 (a int unsigned not null primary key) engine = innodb;
insert into t1 values (1);
commit;
begin work;
insert into t1 values (2);
select * from t1;
a
1
2
begin work;
insert into t1 values (5);
select * from t1;
a
1
5
insert into t1 values (2);
ERROR HY000: Lock wait timeout exceeded; try restarting transaction
select * from t1;
a
1
5
commit;
select * from t1;
a
1
2
commit;
select * from t1;
a
1
2
5
drop table t1;
create table t1(
id int auto_increment,
c char(1) not null,
counter int not null default 1,
primary key (id),
unique key (c)
) engine=innodb;
insert into t1 (id, c) values
(NULL, 'a'),
(NULL, 'a')
on duplicate key update id = values(id), counter = counter + 1;
select * from t1;
id	c	counter
2	a	2
insert into t1 (id, c) values
(NULL, 'b')
on duplicate key update id = values(id), counter = counter + 1;
select * from t1;
id	c	counter
2	a	2
3	b	1
truncate table t1;
insert into t1 (id, c) values (NULL, 'a');
select * from t1;
id	c	counter
1	a	1
insert into t1 (id, c) values (NULL, 'b'), (NULL, 'b')
on duplicate key update id = values(id), c = values(c), counter = counter + 1;
select * from t1;
id	c	counter
1	a	1
3	b	2
insert into t1 (id, c) values (NULL, 'a')
on duplicate key update id = values(id), c = values(c), counter = counter + 1;
select * from t1;
id	c	counter
3	b	2
4	a	2
drop table t1;
CREATE TABLE t1(
id int AUTO_INCREMENT PRIMARY KEY,
stat_id int NOT NULL,
acct_id int DEFAULT NULL,
INDEX idx1 (stat_id, acct_id),
INDEX idx2 (acct_id)
) ENGINE=MyISAM;
CREATE TABLE t2(
id int AUTO_INCREMENT PRIMARY KEY,
stat_id int NOT NULL,
acct_id int DEFAULT NULL,
INDEX idx1 (stat_id, acct_id),
INDEX idx2 (acct_id)
) ENGINE=InnoDB;
INSERT INTO t1(stat_id,acct_id) VALUES
(1,759), (2,831), (3,785), (4,854), (1,921),
(1,553), (2,589), (3,743), (2,827), (2,545),
(4,779), (4,783), (1,597), (1,785), (4,832),
(1,741), (1,833), (3,788), (2,973), (1,907);
INSERT INTO t1(stat_id,acct_id) SELECT stat_id, mod(id+100000, acct_id) FROM t1;
INSERT INTO t1(stat_id,acct_id) SELECT stat_id, mod(id+100000, acct_id) FROM t1;
INSERT INTO t1(stat_id,acct_id) SELECT stat_id, mod(id+100000, acct_id) FROM t1;
INSERT INTO t1(stat_id,acct_id) SELECT stat_id, mod(id+100000, acct_id) FROM t1;
INSERT INTO t1(stat_id,acct_id) SELECT stat_id, mod(id+100000, acct_id) FROM t1;
INSERT INTO t1(stat_id,acct_id) SELECT stat_id, mod(id+100000, acct_id) FROM t1;
INSERT INTO t1(stat_id,acct_id) SELECT stat_id, mod(id+100000, acct_id) FROM t1;
INSERT INTO t1(stat_id,acct_id) SELECT stat_id, mod(id+100000, acct_id) FROM t1;
INSERT INTO t1(stat_id,acct_id) SELECT stat_id, mod(id+100000, acct_id) FROM t1;
INSERT INTO t1(stat_id,acct_id) SELECT stat_id, mod(id+100000, acct_id) FROM t1;
INSERT INTO t1(stat_id,acct_id) SELECT stat_id, mod(id+100000, acct_id) FROM t1;
UPDATE t1 SET acct_id=785 
WHERE MOD(stat_id,2)=0 AND MOD(id,stat_id)=MOD(acct_id,stat_id);
OPTIMIZE TABLE t1;
Table	Op	Msg_type	Msg_text
test.t1	optimize	status	OK
SELECT COUNT(*) FROM t1;
COUNT(*)
40960
SELECT COUNT(*) FROM t1 WHERE acct_id=785;
COUNT(*)
8702
EXPLAIN SELECT COUNT(*) FROM t1 WHERE stat_id IN (1,3) AND acct_id=785;
id	select_type	table	type	possible_keys	key	key_len	ref	rows	Extra
1	SIMPLE	t1	range	idx1,idx2	idx1	9	NULL	2	Using where; Using index
INSERT INTO t2 SELECT * FROM t1;
OPTIMIZE TABLE t2;
Table	Op	Msg_type	Msg_text
test.t2	optimize	note	Table does not support optimize, doing recreate + analyze instead
test.t2	optimize	status	OK
EXPLAIN SELECT COUNT(*) FROM t2 WHERE stat_id IN (1,3) AND acct_id=785;
id	select_type	table	type	possible_keys	key	key_len	ref	rows	Extra
1	SIMPLE	t2	range	idx1,idx2	idx1	9	NULL	2	Using where; Using index
DROP TABLE t1,t2;
create table t1(a int) engine=innodb;
alter table t1 comment '123';
show create table t1;
Table	Create Table
t1	CREATE TABLE `t1` (
  `a` int(11) DEFAULT NULL
) ENGINE=InnoDB DEFAULT CHARSET=latin1 COMMENT='123'
drop table t1;
CREATE TABLE t1 (a CHAR(2), KEY (a)) ENGINE = InnoDB DEFAULT CHARSET=UTF8;
INSERT INTO t1 VALUES ('uk'),('bg');
SELECT * FROM t1 WHERE a = 'uk';
a
uk
DELETE FROM t1 WHERE a = 'uk';
SELECT * FROM t1 WHERE a = 'uk';
a
UPDATE t1 SET a = 'us' WHERE a = 'uk';
SELECT * FROM t1 WHERE a = 'uk';
a
CREATE TABLE t2 (a CHAR(2), KEY (a)) ENGINE = InnoDB;
INSERT INTO t2 VALUES ('uk'),('bg');
SELECT * FROM t2 WHERE a = 'uk';
a
uk
DELETE FROM t2 WHERE a = 'uk';
SELECT * FROM t2 WHERE a = 'uk';
a
INSERT INTO t2 VALUES ('uk');
UPDATE t2 SET a = 'us' WHERE a = 'uk';
SELECT * FROM t2 WHERE a = 'uk';
a
CREATE TABLE t3 (a CHAR(2), KEY (a)) ENGINE = MyISAM;
INSERT INTO t3 VALUES ('uk'),('bg');
SELECT * FROM t3 WHERE a = 'uk';
a
uk
DELETE FROM t3 WHERE a = 'uk';
SELECT * FROM t3 WHERE a = 'uk';
a
INSERT INTO t3 VALUES ('uk');
UPDATE t3 SET a = 'us' WHERE a = 'uk';
SELECT * FROM t3 WHERE a = 'uk';
a
DROP TABLE t1,t2,t3;
create table t1 (a int) engine=innodb;
select * from bug29807;
ERROR 42S02: Table 'test.bug29807' doesn't exist
drop table t1;
drop table bug29807;
ERROR 42S02: Unknown table 'bug29807'
create table bug29807 (a int);
drop table bug29807;
CREATE TABLE t1 (a INT) ENGINE=InnoDB;
CREATE TABLE t2 (a INT) ENGINE=InnoDB;
switch to connection c1
SET AUTOCOMMIT=0;
INSERT INTO t2 VALUES (1);
switch to connection c2
SET AUTOCOMMIT=0;
LOCK TABLES t1 READ, t2 READ;
ERROR HY000: Lock wait timeout exceeded; try restarting transaction
switch to connection c1
COMMIT;
INSERT INTO t1 VALUES (1);
switch to connection default
SET AUTOCOMMIT=default;
DROP TABLE t1,t2;
CREATE TABLE t1 (
id int NOT NULL auto_increment PRIMARY KEY,
b int NOT NULL,
c datetime NOT NULL,
INDEX idx_b(b),
INDEX idx_c(c)
) ENGINE=InnoDB;
CREATE TABLE t2 (
b int NOT NULL auto_increment PRIMARY KEY,
c datetime NOT NULL
) ENGINE= MyISAM;
INSERT INTO t2(c) VALUES ('2007-01-01');
INSERT INTO t2(c) SELECT c FROM t2;
INSERT INTO t2(c) SELECT c FROM t2;
INSERT INTO t2(c) SELECT c FROM t2;
INSERT INTO t2(c) SELECT c FROM t2;
INSERT INTO t2(c) SELECT c FROM t2;
INSERT INTO t2(c) SELECT c FROM t2;
INSERT INTO t2(c) SELECT c FROM t2;
INSERT INTO t2(c) SELECT c FROM t2;
INSERT INTO t2(c) SELECT c FROM t2;
INSERT INTO t2(c) SELECT c FROM t2;
INSERT INTO t1(b,c) SELECT b,c FROM t2;
UPDATE t2 SET c='2007-01-02';
INSERT INTO t1(b,c) SELECT b,c FROM t2;
UPDATE t2 SET c='2007-01-03';
INSERT INTO t1(b,c) SELECT b,c FROM t2;
set @@sort_buffer_size=8192;
Warnings:
Warning	1292	Truncated incorrect sort_buffer_size value: '8192'
SELECT COUNT(*) FROM t1;
COUNT(*)
3072
EXPLAIN 
SELECT COUNT(*) FROM t1 
WHERE (c >= '2007-01-02' AND c <= '2007-01-03') OR b >= 1;
id	select_type	table	type	possible_keys	key	key_len	ref	rows	Extra
1	SIMPLE	t1	ALL	idx_b,idx_c	NULL	NULL	NULL	#	Using where
SELECT COUNT(*) FROM t1 
WHERE (c >= '2007-01-02' AND c <= '2007-01-03') OR b >= 1;
COUNT(*)
3072
EXPLAIN 
SELECT COUNT(*) FROM t1 FORCE INDEX(idx_b, idx_c) 
WHERE (c >= '2007-01-02' AND c <= '2007-01-03') OR b >= 1;
id	select_type	table	type	possible_keys	key	key_len	ref	rows	Extra
1	SIMPLE	t1	index_merge	idx_b,idx_c	idx_c,idx_b	8,4	NULL	#	Using sort_union(idx_c,idx_b); Using where
SELECT COUNT(*) FROM t1 FORCE INDEX(idx_b, idx_c)
WHERE (c >= '2007-01-02' AND c <= '2007-01-03') OR b >= 1;
COUNT(*)
3072
set @@sort_buffer_size=default;
DROP TABLE t1,t2;
CREATE TABLE t1 (a int, b int);
insert into t1 values (1,1),(1,2);
CREATE TABLE t2 (primary key (a)) select * from t1;
ERROR 23000: Duplicate entry '1' for key 'PRIMARY'
drop table if exists t2;
Warnings:
Note	1051	Unknown table 't2'
CREATE TEMPORARY TABLE t2 (primary key (a)) select * from t1;
ERROR 23000: Duplicate entry '1' for key 'PRIMARY'
drop table if exists t2;
Warnings:
Note	1051	Unknown table 't2'
CREATE TABLE t2 (a int, b int, primary key (a));
BEGIN;
INSERT INTO t2 values(100,100);
CREATE TABLE IF NOT EXISTS t2 (primary key (a)) select * from t1;
ERROR 23000: Duplicate entry '1' for key 'PRIMARY'
SELECT * from t2;
a	b
100	100
ROLLBACK;
SELECT * from t2;
a	b
100	100
TRUNCATE table t2;
INSERT INTO t2 select * from t1;
ERROR 23000: Duplicate entry '1' for key 'PRIMARY'
SELECT * from t2;
a	b
drop table t2;
CREATE TEMPORARY TABLE t2 (a int, b int, primary key (a));
BEGIN;
INSERT INTO t2 values(100,100);
CREATE TEMPORARY TABLE IF NOT EXISTS t2 (primary key (a)) select * from t1;
ERROR 23000: Duplicate entry '1' for key 'PRIMARY'
SELECT * from t2;
a	b
100	100
COMMIT;
BEGIN;
INSERT INTO t2 values(101,101);
CREATE TEMPORARY TABLE IF NOT EXISTS t2 (primary key (a)) select * from t1;
ERROR 23000: Duplicate entry '1' for key 'PRIMARY'
SELECT * from t2;
a	b
100	100
101	101
ROLLBACK;
SELECT * from t2;
a	b
100	100
TRUNCATE table t2;
INSERT INTO t2 select * from t1;
ERROR 23000: Duplicate entry '1' for key 'PRIMARY'
SELECT * from t2;
a	b
drop table t1,t2;
create table t1(f1 varchar(800) binary not null, key(f1))
character set utf8 collate utf8_general_ci;
Warnings:
Warning	1071	Specified key was too long; max key length is 767 bytes
insert into t1 values('aaa');
drop table t1;
CREATE TABLE t1 (a INT PRIMARY KEY, b INT, c FLOAT, KEY b(b)) ENGINE = INNODB;
INSERT INTO t1 VALUES (    1 , 1              , 1);
INSERT INTO t1 SELECT  a + 1 , MOD(a + 1 , 20), 1 FROM t1;
INSERT INTO t1 SELECT  a + 2 , MOD(a + 2 , 20), 1 FROM t1;
INSERT INTO t1 SELECT  a + 4 , MOD(a + 4 , 20), 1 FROM t1;
INSERT INTO t1 SELECT  a + 8 , MOD(a + 8 , 20), 1 FROM t1;
INSERT INTO t1 SELECT  a + 16, MOD(a + 16, 20), 1 FROM t1;
INSERT INTO t1 SELECT  a + 32, MOD(a + 32, 20), 1 FROM t1;
INSERT INTO t1 SELECT  a + 64, MOD(a + 64, 20), 1 FROM t1;
EXPLAIN SELECT b, SUM(c) FROM t1 GROUP BY b;
id	select_type	table	type	possible_keys	key	key_len	ref	rows	Extra
1	SIMPLE	t1	index	NULL	b	5	NULL	128	
EXPLAIN SELECT SQL_BIG_RESULT b, SUM(c) FROM t1 GROUP BY b;
id	select_type	table	type	possible_keys	key	key_len	ref	rows	Extra
1	SIMPLE	t1	ALL	NULL	NULL	NULL	NULL	128	Using filesort
DROP TABLE t1;
drop table if exists t1;
show variables like 'innodb_rollback_on_timeout';
Variable_name	Value
innodb_rollback_on_timeout	OFF
create table t1 (a int unsigned not null primary key) engine = innodb;
insert into t1 values (1);
commit;
begin work;
insert into t1 values (2);
select * from t1;
a
1
2
begin work;
insert into t1 values (5);
select * from t1;
a
1
5
insert into t1 values (2);
ERROR HY000: Lock wait timeout exceeded; try restarting transaction
select * from t1;
a
1
5
commit;
select * from t1;
a
1
2
commit;
select * from t1;
a
1
2
5
drop table t1;
drop table if exists t1;
create table t1 (a int) engine=innodb;
alter table t1 alter a set default 1;
drop table t1;

Bug#24918 drop table and lock / inconsistent between 
perm and temp tables

Check transactional tables under LOCK TABLES

drop table if exists t24918, t24918_tmp, t24918_trans, t24918_trans_tmp, 
t24918_access;
create table t24918_access (id int);
create table t24918 (id int) engine=myisam;
create temporary table t24918_tmp (id int) engine=myisam;
create table t24918_trans (id int) engine=innodb;
create temporary table t24918_trans_tmp (id int) engine=innodb;
lock table t24918 write, t24918_tmp write, t24918_trans write, t24918_trans_tmp write;
drop table t24918;
select * from t24918_access;
ERROR HY000: Table 't24918_access' was not locked with LOCK TABLES
drop table t24918_trans;
select * from t24918_access;
ERROR HY000: Table 't24918_access' was not locked with LOCK TABLES
drop table t24918_trans_tmp;
select * from t24918_access;
ERROR HY000: Table 't24918_access' was not locked with LOCK TABLES
drop table t24918_tmp;
select * from t24918_access;
ERROR HY000: Table 't24918_access' was not locked with LOCK TABLES
unlock tables;
drop table t24918_access;
CREATE TABLE t1 (a int, b int, PRIMARY KEY (a), KEY bkey (b)) ENGINE=InnoDB;
INSERT INTO t1 VALUES (1,2),(3,2),(2,2),(4,2),(5,2),(6,2),(7,2),(8,2);
INSERT INTO t1 SELECT a + 8, 2 FROM t1;
INSERT INTO t1 SELECT a + 16, 1 FROM t1;
EXPLAIN SELECT * FROM t1 WHERE b=2 ORDER BY a;
id	1
select_type	SIMPLE
table	t1
type	ref
possible_keys	bkey
key	bkey
key_len	5
ref	const
rows	16
Extra	Using where; Using index
SELECT * FROM t1 WHERE b=2 ORDER BY a;
a	b
1	2
2	2
3	2
4	2
5	2
6	2
7	2
8	2
9	2
10	2
11	2
12	2
13	2
14	2
15	2
16	2
EXPLAIN SELECT * FROM t1 WHERE b BETWEEN 1 AND 2 ORDER BY a;
id	1
select_type	SIMPLE
table	t1
type	range
possible_keys	bkey
key	bkey
key_len	5
ref	NULL
rows	16
Extra	Using where; Using index; Using filesort
SELECT * FROM t1 WHERE b BETWEEN 1 AND 2 ORDER BY a;
a	b
1	2
2	2
3	2
4	2
5	2
6	2
7	2
8	2
9	2
10	2
11	2
12	2
13	2
14	2
15	2
16	2
17	1
18	1
19	1
20	1
21	1
22	1
23	1
24	1
25	1
26	1
27	1
28	1
29	1
30	1
31	1
32	1
EXPLAIN SELECT * FROM t1 WHERE b BETWEEN 1 AND 2 ORDER BY b,a;
id	1
select_type	SIMPLE
table	t1
type	range
possible_keys	bkey
key	bkey
key_len	5
ref	NULL
rows	16
Extra	Using where; Using index
SELECT * FROM t1 WHERE b BETWEEN 1 AND 2 ORDER BY b,a;
a	b
17	1
18	1
19	1
20	1
21	1
22	1
23	1
24	1
25	1
26	1
27	1
28	1
29	1
30	1
31	1
32	1
1	2
2	2
3	2
4	2
5	2
6	2
7	2
8	2
9	2
10	2
11	2
12	2
13	2
14	2
15	2
16	2
CREATE TABLE t2 (a int, b int, c int, PRIMARY KEY (a), KEY bkey (b,c))
ENGINE=InnoDB;
INSERT INTO t2 VALUES (1,1,1),(3,1,1),(2,1,1),(4,1,1);
INSERT INTO t2 SELECT a + 4, 1, 1 FROM t2;
INSERT INTO t2 SELECT a + 8, 1, 1 FROM t2;
EXPLAIN SELECT * FROM t2 WHERE b=1 ORDER BY a;
id	1
select_type	SIMPLE
table	t2
type	ref
possible_keys	bkey
key	bkey
key_len	5
ref	const
rows	8
Extra	Using where; Using index; Using filesort
SELECT * FROM t2 WHERE b=1 ORDER BY a;
a	b	c
1	1	1
2	1	1
3	1	1
4	1	1
5	1	1
6	1	1
7	1	1
8	1	1
9	1	1
10	1	1
11	1	1
12	1	1
13	1	1
14	1	1
15	1	1
16	1	1
EXPLAIN SELECT * FROM t2 WHERE b=1 AND c=1 ORDER BY a;
id	1
select_type	SIMPLE
table	t2
type	ref
possible_keys	bkey
key	bkey
key_len	10
ref	const,const
rows	8
Extra	Using where; Using index
SELECT * FROM t2 WHERE b=1 AND c=1 ORDER BY a;
a	b	c
1	1	1
2	1	1
3	1	1
4	1	1
5	1	1
6	1	1
7	1	1
8	1	1
9	1	1
10	1	1
11	1	1
12	1	1
13	1	1
14	1	1
15	1	1
16	1	1
EXPLAIN SELECT * FROM t2 WHERE b=1 AND c=1 ORDER BY b,c,a;
id	1
select_type	SIMPLE
table	t2
type	ref
possible_keys	bkey
key	bkey
key_len	10
ref	const,const
rows	8
Extra	Using where; Using index
SELECT * FROM t2 WHERE b=1 AND c=1 ORDER BY b,c,a;
a	b	c
1	1	1
2	1	1
3	1	1
4	1	1
5	1	1
6	1	1
7	1	1
8	1	1
9	1	1
10	1	1
11	1	1
12	1	1
13	1	1
14	1	1
15	1	1
16	1	1
EXPLAIN SELECT * FROM t2 WHERE b=1 AND c=1 ORDER BY c,a;
id	1
select_type	SIMPLE
table	t2
type	ref
possible_keys	bkey
key	bkey
key_len	10
ref	const,const
rows	8
Extra	Using where; Using index
SELECT * FROM t2 WHERE b=1 AND c=1 ORDER BY c,a;
a	b	c
1	1	1
2	1	1
3	1	1
4	1	1
5	1	1
6	1	1
7	1	1
8	1	1
9	1	1
10	1	1
11	1	1
12	1	1
13	1	1
14	1	1
15	1	1
16	1	1
DROP TABLE t1,t2;
CREATE TABLE t1 (a INT, PRIMARY KEY (a)) ENGINE=InnoDB;
INSERT INTO t1 VALUES (1),(2),(3),(4),(5),(6),(7),(8);
INSERT INTO t1 SELECT a + 8  FROM t1;
INSERT INTO t1 SELECT a + 16 FROM t1;
CREATE PROCEDURE p1 ()
BEGIN
DECLARE i INT DEFAULT 50;
DECLARE cnt INT;
START TRANSACTION;
ALTER TABLE t1 ENGINE=InnoDB;
COMMIT;
START TRANSACTION;
WHILE (i > 0) DO
SET i = i - 1;
SELECT COUNT(*) INTO cnt FROM t1 LOCK IN SHARE MODE;
END WHILE;
COMMIT;
END;|
CALL p1();
CALL p1();
CALL p1();
DROP PROCEDURE p1;
DROP TABLE t1;
create table t1(a text) engine=innodb default charset=utf8;
insert into t1 values('aaa');
alter table t1 add index(a(1024));
Warnings:
Warning	1071	Specified key was too long; max key length is 767 bytes
Warning	1071	Specified key was too long; max key length is 767 bytes
show create table t1;
Table	Create Table
t1	CREATE TABLE `t1` (
  `a` text,
  KEY `a` (`a`(255))
) ENGINE=InnoDB DEFAULT CHARSET=utf8
drop table t1;
CREATE TABLE t1 (
a INT,
b INT,
KEY (b)
) ENGINE=InnoDB;
INSERT INTO t1 VALUES (1,10), (2,10), (2,20), (3,30);
START TRANSACTION;
SELECT * FROM t1 WHERE b=20 FOR UPDATE;
a	b
2	20
START TRANSACTION;
SELECT * FROM t1 WHERE b=10 ORDER BY A FOR UPDATE;
a	b
1	10
2	10
ROLLBACK;
ROLLBACK;
DROP TABLE t1;
CREATE TABLE t1(
a INT, 
b INT NOT NULL, 
c INT NOT NULL, 
d INT, 
UNIQUE KEY (c,b)
) engine=innodb;
INSERT INTO t1 VALUES (1,1,1,50), (1,2,3,40), (2,1,3,4);
EXPLAIN SELECT c,b,d FROM t1 GROUP BY c,b,d;
id	select_type	table	type	possible_keys	key	key_len	ref	rows	Extra
1	SIMPLE	t1	ALL	NULL	NULL	NULL	NULL	3	Using filesort
SELECT c,b,d FROM t1 GROUP BY c,b,d;
c	b	d
1	1	50
3	1	4
3	2	40
EXPLAIN SELECT c,b,d FROM t1 GROUP BY c,b,d ORDER BY NULL;
id	select_type	table	type	possible_keys	key	key_len	ref	rows	Extra
1	SIMPLE	t1	ALL	NULL	NULL	NULL	NULL	3	
SELECT c,b,d FROM t1 GROUP BY c,b,d ORDER BY NULL;
c	b	d
1	1	50
3	1	4
3	2	40
EXPLAIN SELECT c,b,d FROM t1 ORDER BY c,b,d;
id	select_type	table	type	possible_keys	key	key_len	ref	rows	Extra
1	SIMPLE	t1	ALL	NULL	NULL	NULL	NULL	3	Using filesort
SELECT c,b,d FROM t1 ORDER BY c,b,d;
c	b	d
1	1	50
3	1	4
3	2	40
EXPLAIN SELECT c,b,d FROM t1 GROUP BY c,b;
id	select_type	table	type	possible_keys	key	key_len	ref	rows	Extra
1	SIMPLE	t1	index	NULL	c	8	NULL	3	
SELECT c,b,d FROM t1 GROUP BY c,b;
c	b	d
1	1	50
3	1	4
3	2	40
EXPLAIN SELECT c,b   FROM t1 GROUP BY c,b;
id	select_type	table	type	possible_keys	key	key_len	ref	rows	Extra
1	SIMPLE	t1	index	NULL	c	8	NULL	3	Using index
SELECT c,b   FROM t1 GROUP BY c,b;
c	b
1	1
3	1
3	2
DROP TABLE t1;
CREATE TABLE t1 (a INT, b INT, PRIMARY KEY (a), INDEX b (b)) ENGINE=InnoDB;
INSERT INTO t1(a,b) VALUES (1,1), (2,2), (3,2);
EXPLAIN SELECT * FROM t1 WHERE b=2 ORDER BY a ASC;
id	1
select_type	SIMPLE
table	t1
type	ref
possible_keys	b
key	b
key_len	5
ref	const
rows	1
Extra	Using where; Using index
SELECT * FROM t1 WHERE b=2 ORDER BY a ASC;
a	b
2	2
3	2
EXPLAIN SELECT * FROM t1 WHERE b=2 ORDER BY a DESC;
id	1
select_type	SIMPLE
table	t1
type	ref
possible_keys	b
key	b
key_len	5
ref	const
rows	1
Extra	Using where; Using index
SELECT * FROM t1 WHERE b=2 ORDER BY a DESC;
a	b
3	2
2	2
EXPLAIN SELECT * FROM t1 ORDER BY b ASC, a ASC;
id	1
select_type	SIMPLE
table	t1
type	index
possible_keys	NULL
key	b
key_len	5
ref	NULL
rows	3
Extra	Using index
SELECT * FROM t1 ORDER BY b ASC, a ASC;
a	b
1	1
2	2
3	2
EXPLAIN SELECT * FROM t1 ORDER BY b DESC, a DESC;
id	1
select_type	SIMPLE
table	t1
type	index
possible_keys	NULL
key	b
key_len	5
ref	NULL
rows	3
Extra	Using index
SELECT * FROM t1 ORDER BY b DESC, a DESC;
a	b
3	2
2	2
1	1
EXPLAIN SELECT * FROM t1 ORDER BY b ASC, a DESC;
id	1
select_type	SIMPLE
table	t1
type	index
possible_keys	NULL
key	b
key_len	5
ref	NULL
rows	3
Extra	Using index; Using filesort
SELECT * FROM t1 ORDER BY b ASC, a DESC;
a	b
1	1
3	2
2	2
EXPLAIN SELECT * FROM t1 ORDER BY b DESC, a ASC;
id	1
select_type	SIMPLE
table	t1
type	index
possible_keys	NULL
key	b
key_len	5
ref	NULL
rows	3
Extra	Using index; Using filesort
SELECT * FROM t1 ORDER BY b DESC, a ASC;
a	b
2	2
3	2
1	1
DROP TABLE t1;

#
# Bug#27610: ALTER TABLE ROW_FORMAT=... does not rebuild the table.
#

# - prepare;

DROP TABLE IF EXISTS t1;

CREATE TABLE t1(c INT)
ENGINE = InnoDB
ROW_FORMAT = COMPACT;

# - initial check;

SELECT table_schema, table_name, row_format
FROM INFORMATION_SCHEMA.TABLES
WHERE table_schema = DATABASE() AND table_name = 't1';
table_schema	table_name	row_format
test	t1	Compact

# - change ROW_FORMAT and check;

ALTER TABLE t1 ROW_FORMAT = REDUNDANT;

SELECT table_schema, table_name, row_format
FROM INFORMATION_SCHEMA.TABLES
WHERE table_schema = DATABASE() AND table_name = 't1';
table_schema	table_name	row_format
test	t1	Redundant

# - that's it, cleanup.

DROP TABLE t1;
create table t1(a char(10) not null, unique key aa(a(1)),
b char(4) not null, unique key bb(b(4))) engine=innodb;
desc t1;
Field	Type	Null	Key	Default	Extra
a	char(10)	NO	UNI	NULL	
b	char(4)	NO	PRI	NULL	
show create table t1;
Table	Create Table
t1	CREATE TABLE `t1` (
  `a` char(10) NOT NULL,
  `b` char(4) NOT NULL,
  UNIQUE KEY `bb` (`b`),
  UNIQUE KEY `aa` (`a`(1))
) ENGINE=InnoDB DEFAULT CHARSET=latin1
drop table t1;
CREATE TABLE t1 (id int, type char(6), d int, INDEX idx(id,d)) ENGINE=InnoDB;
INSERT INTO t1 VALUES 
(191, 'member', 1), (NULL, 'member', 3), (NULL, 'member', 4), (201, 'member', 2);
EXPLAIN SELECT * FROM t1 WHERE id=191 OR id IS NULL ORDER BY d;
id	select_type	table	type	possible_keys	key	key_len	ref	rows	Extra
1	SIMPLE	t1	ALL	idx	NULL	NULL	NULL	4	Using where; Using filesort
SELECT * FROM t1 WHERE id=191 OR id IS NULL ORDER BY d;
id	type	d
191	member	1
NULL	member	3
NULL	member	4
DROP TABLE t1;
set @my_innodb_autoextend_increment=@@global.innodb_autoextend_increment;
set global innodb_autoextend_increment=8;
set global innodb_autoextend_increment=@my_innodb_autoextend_increment;
set @my_innodb_commit_concurrency=@@global.innodb_commit_concurrency;
set global innodb_commit_concurrency=0;
set global innodb_commit_concurrency=@my_innodb_commit_concurrency;
CREATE TABLE t1 (a int, b int, c int, PRIMARY KEY (a), KEY t1_b (b))
ENGINE=InnoDB;
INSERT INTO t1 (a,b,c) VALUES (1,1,1), (2,1,1), (3,1,1), (4,1,1);
INSERT INTO t1 (a,b,c) SELECT a+4,b,c FROM t1;
EXPLAIN SELECT a, b, c FROM t1 WHERE b = 1 ORDER BY a DESC LIMIT 5;
id	select_type	table	type	possible_keys	key	key_len	ref	rows	Extra
1	SIMPLE	t1	index	t1_b	PRIMARY	4	NULL	8	Using where
SELECT a, b, c FROM t1 WHERE b = 1 ORDER BY a DESC LIMIT 5;
a	b	c
8	1	1
7	1	1
6	1	1
5	1	1
4	1	1
DROP TABLE t1;
End of 5.0 tests
CREATE TABLE `t2` (
`k` int(11) NOT NULL auto_increment,
`a` int(11) default NULL,
`c` int(11) default NULL,
PRIMARY KEY  (`k`),
UNIQUE KEY `idx_1` (`a`)
);
insert into t2 ( a ) values ( 6 ) on duplicate key update c =
ifnull( c,
0 ) + 1;
insert into t2 ( a ) values ( 7 ) on duplicate key update c =
ifnull( c,
0 ) + 1;
select last_insert_id();
last_insert_id()
2
select * from t2;
k	a	c
1	6	NULL
2	7	NULL
insert into t2 ( a ) values ( 6 ) on duplicate key update c =
ifnull( c,
0 ) + 1;
select last_insert_id();
last_insert_id()
2
select last_insert_id(0);
last_insert_id(0)
0
insert into t2 ( a ) values ( 6 ) on duplicate key update c =
ifnull( c,
0 ) + 1;
select last_insert_id();
last_insert_id()
0
select * from t2;
k	a	c
1	6	2
2	7	NULL
insert ignore into t2 values (null,6,1),(10,8,1);
select last_insert_id();
last_insert_id()
0
insert ignore into t2 values (null,6,1),(null,8,1),(null,15,1),(null,20,1);
select last_insert_id();
last_insert_id()
11
select * from t2;
k	a	c
1	6	2
2	7	NULL
10	8	1
11	15	1
12	20	1
insert into t2 ( a ) values ( 6 ) on duplicate key update c =
ifnull( c,
0 ) + 1, k=last_insert_id(k);
select last_insert_id();
last_insert_id()
1
select * from t2;
k	a	c
1	6	3
2	7	NULL
10	8	1
11	15	1
12	20	1
drop table t2;
drop table if exists t1, t2;
create table t1 (i int);
alter table t1 modify i int default 1;
alter table t1 modify i int default 2, rename t2;
lock table t2 write;
alter table t2 modify i int default 3;
unlock tables;
lock table t2 write;
alter table t2 modify i int default 4, rename t1;
unlock tables;
drop table t1;
drop table if exists t1;
create table t1 (i int);
insert into t1 values ();
lock table t1 write;
alter table t1 modify i int default 1;
insert into t1 values ();
select * from t1;
i
NULL
1
alter table t1 change i c char(10) default "Two";
insert into t1 values ();
select * from t1;
c
NULL
1
Two
unlock tables;
select * from t1;
c
NULL
1
Two
drop tables t1;
create table t1(f1 varchar(5) unique, f2 timestamp NOT NULL DEFAULT
CURRENT_TIMESTAMP ON UPDATE CURRENT_TIMESTAMP);
insert into t1(f1) values(1);
select @a:=f2 from t1;
@a:=f2
#
update t1 set f1=1;
select @b:=f2 from t1;
@b:=f2
#
select if(@a=@b,"ok","wrong");
if(@a=@b,"ok","wrong")
ok
insert into t1(f1) values (1) on duplicate key update f1="1";
select @b:=f2 from t1;
@b:=f2
#
select if(@a=@b,"ok","wrong");
if(@a=@b,"ok","wrong")
ok
insert into t1(f1) select f1 from t1 on duplicate key update f1="1";
select @b:=f2 from t1;
@b:=f2
#
select if(@a=@b,"ok","wrong");
if(@a=@b,"ok","wrong")
ok
drop table t1;
SET SESSION AUTOCOMMIT = 0;
SET SESSION TRANSACTION ISOLATION LEVEL READ COMMITTED;
set binlog_format=mixed;
# Switch to connection con1
CREATE TABLE t1 (a INT PRIMARY KEY, b VARCHAR(256))
ENGINE = InnoDB;
INSERT INTO t1 VALUES (1,2);
# 1. test for locking:
BEGIN;
UPDATE t1 SET b = 12 WHERE a = 1;
affected rows: 1
info: Rows matched: 1  Changed: 1  Warnings: 0
SELECT * FROM t1;
a	b
1	12
# Switch to connection con2
UPDATE t1 SET b = 21 WHERE a = 1;
ERROR HY000: Lock wait timeout exceeded; try restarting transaction
# Switch to connection con1
SELECT * FROM t1;
a	b
1	12
ROLLBACK;
# 2. test for serialized update:
CREATE TABLE t2 (a INT);
TRUNCATE t1;
INSERT INTO t1 VALUES (1,'init');
CREATE PROCEDURE p1()
BEGIN
UPDATE t1 SET b = CONCAT(b, '+con2')  WHERE a = 1;
INSERT INTO t2 VALUES ();
END|
BEGIN;
UPDATE t1 SET b = CONCAT(b, '+con1') WHERE a = 1;
affected rows: 1
info: Rows matched: 1  Changed: 1  Warnings: 0
SELECT * FROM t1;
a	b
1	init+con1
# Switch to connection con2
CALL p1;;
# Switch to connection con1
SELECT * FROM t1;
a	b
1	init+con1
COMMIT;
SELECT * FROM t1;
a	b
1	init+con1
# Switch to connection con2
SELECT * FROM t1;
a	b
1	init+con1+con2
# Switch to connection con1
# 3. test for updated key column:
TRUNCATE t1;
TRUNCATE t2;
INSERT INTO t1 VALUES (1,'init');
BEGIN;
UPDATE t1 SET a = 2, b = CONCAT(b, '+con1') WHERE a = 1;
affected rows: 1
info: Rows matched: 1  Changed: 1  Warnings: 0
SELECT * FROM t1;
a	b
2	init+con1
# Switch to connection con2
CALL p1;;
# Switch to connection con1
SELECT * FROM t1;
a	b
2	init+con1
COMMIT;
SELECT * FROM t1;
a	b
2	init+con1
# Switch to connection con2
SELECT * FROM t1;
a	b
2	init+con1
DROP PROCEDURE p1;
DROP TABLE t1, t2;
CREATE TABLE t1 (a INT NOT NULL, b INT NOT NULL, PRIMARY KEY (a,b)) engine=innodb;
CREATE TABLE t2 (c INT NOT NULL, d INT NOT NULL, PRIMARY KEY (c,d),
CONSTRAINT c2 FOREIGN KEY f2 (c) REFERENCES t1 (a,b) ON UPDATE NO ACTION) engine=innodb;
ERROR 42000: Incorrect foreign key definition for 'f2': Key reference and table reference don't match
CREATE TABLE t2 (c INT NOT NULL, d INT NOT NULL, PRIMARY KEY (c,d),
CONSTRAINT c2 FOREIGN KEY (c) REFERENCES t1 (a,b) ON UPDATE NO ACTION) engine=innodb;
ERROR 42000: Incorrect foreign key definition for 'c2': Key reference and table reference don't match
CREATE TABLE t2 (c INT NOT NULL, d INT NOT NULL, PRIMARY KEY (c,d),
CONSTRAINT c1 FOREIGN KEY c2 (c) REFERENCES t1 (a) ON DELETE NO ACTION,
CONSTRAINT c2 FOREIGN KEY (c) REFERENCES t1 (a) ON UPDATE NO ACTION) engine=innodb;
ALTER TABLE t2 DROP FOREIGN KEY c2;
DROP TABLE t2;
CREATE TABLE t2 (c INT NOT NULL, d INT NOT NULL, PRIMARY KEY (c,d),
FOREIGN KEY (c) REFERENCES t1 (a,k) ON UPDATE NO ACTION) engine=innodb;
ERROR 42000: Incorrect foreign key definition for 'foreign key without name': Key reference and table reference don't match
CREATE TABLE t2 (c INT NOT NULL, d INT NOT NULL, PRIMARY KEY (c,d),
FOREIGN KEY f1 (c) REFERENCES t1 (a,k) ON UPDATE NO ACTION) engine=innodb;
ERROR 42000: Incorrect foreign key definition for 'f1': Key reference and table reference don't match
CREATE TABLE t2 (c INT NOT NULL, d INT NOT NULL, PRIMARY KEY (c,d),
CONSTRAINT c1 FOREIGN KEY f1 (c) REFERENCES t1 (a) ON DELETE NO ACTION,
CONSTRAINT c2 FOREIGN KEY (c) REFERENCES t1 (a) ON UPDATE NO ACTION,
FOREIGN KEY f3 (c) REFERENCES t1 (a) ON UPDATE NO ACTION,
FOREIGN KEY (c) REFERENCES t1 (a) ON UPDATE NO ACTION) engine=innodb;
SHOW CREATE TABLE t2;
Table	Create Table
t2	CREATE TABLE `t2` (
  `c` int(11) NOT NULL,
  `d` int(11) NOT NULL,
  PRIMARY KEY (`c`,`d`),
  CONSTRAINT `c1` FOREIGN KEY (`c`) REFERENCES `t1` (`a`) ON DELETE NO ACTION,
  CONSTRAINT `c2` FOREIGN KEY (`c`) REFERENCES `t1` (`a`) ON UPDATE NO ACTION,
  CONSTRAINT `t2_ibfk_1` FOREIGN KEY (`c`) REFERENCES `t1` (`a`) ON UPDATE NO ACTION,
  CONSTRAINT `t2_ibfk_2` FOREIGN KEY (`c`) REFERENCES `t1` (`a`) ON UPDATE NO ACTION
) ENGINE=InnoDB DEFAULT CHARSET=latin1
DROP TABLE t2;
DROP TABLE t1;
create table t1 (a int auto_increment primary key) engine=innodb;
alter table t1 order by a;
Warnings:
Warning	1105	ORDER BY ignored as there is a user-defined clustered index in the table 't1'
drop table t1;
CREATE TABLE t1
(vid integer NOT NULL,
tid integer NOT NULL,
idx integer NOT NULL,
name varchar(128) NOT NULL,
type varchar(128) NULL,
PRIMARY KEY(idx, vid, tid),
UNIQUE(vid, tid, name)
) ENGINE=InnoDB;
INSERT INTO t1 VALUES
(1,1,1,'pk',NULL),(2,1,1,'pk',NULL),(3,1,1,'pk',NULL),(4,1,1,'c1',NULL),
(5,1,1,'pk',NULL),(1,1,2,'c1',NULL),(2,1,2,'c1',NULL),(3,1,2,'c1',NULL),
(4,1,2,'c2',NULL),(5,1,2,'c1',NULL),(2,1,3,'c2',NULL),(3,1,3,'c2',NULL),
(4,1,3,'pk',NULL),(5,1,3,'c2',NULL),
(2,1,4,'c_extra',NULL),(3,1,4,'c_extra',NULL);
EXPLAIN SELECT * FROM t1 WHERE tid = 1 AND vid = 3 ORDER BY idx DESC;
id	select_type	table	type	possible_keys	key	key_len	ref	rows	Extra
1	SIMPLE	t1	index	vid	PRIMARY	12	NULL	16	Using where
SELECT * FROM t1 WHERE tid = 1 AND vid = 3 ORDER BY idx DESC;
vid	tid	idx	name	type
3	1	4	c_extra	NULL
3	1	3	c2	NULL
3	1	2	c1	NULL
3	1	1	pk	NULL
DROP TABLE t1;
End of 5.1 tests
drop table if exists t1, t2, t3;
create table t1(a int);
insert into t1 values (0),(1),(2),(3),(4),(5),(6),(7),(8),(9);
create table t2 (a int, b int, pk int, key(a,b), primary key(pk)) engine=innodb;
insert into t2 select @a:=A.a+10*(B.a + 10*C.a),@a, @a from t1 A, t1 B, t1 C;
this must use key 'a', not PRIMARY:
explain select a from t2 where a=b;
id	select_type	table	type	possible_keys	key	key_len	ref	rows	Extra
1	SIMPLE	t2	index	NULL	a	10	NULL	#	Using where; Using index
drop table t1, t2;
SET SESSION BINLOG_FORMAT=STATEMENT;
SET SESSION TRANSACTION ISOLATION LEVEL READ COMMITTED;
select @@session.sql_log_bin, @@session.binlog_format, @@session.tx_isolation;
@@session.sql_log_bin	1
@@session.binlog_format	STATEMENT
@@session.tx_isolation	READ-COMMITTED
CREATE TABLE t1 ( a INT ) ENGINE=InnoDB;
INSERT INTO t1 VALUES(1);
DROP TABLE t1;
DROP TABLE IF EXISTS t1;
CREATE TABLE t1 (a char(50)) ENGINE=InnoDB;
CREATE INDEX i1 on t1 (a(3));
SELECT * FROM t1 WHERE a = 'abcde';
a
DROP TABLE t1;
<<<<<<< HEAD
CREATE TABLE foo (a int, b int, c char(10),
PRIMARY KEY (c(3)),
KEY b (b)
) engine=innodb;
CREATE TABLE foo2 (a int, b int, c char(10),
PRIMARY KEY (c),
KEY b (b)
) engine=innodb;
CREATE TABLE bar (a int, b int, c char(10),
PRIMARY KEY (c(3)),
KEY b (b)
) engine=myisam;
INSERT INTO foo VALUES
(1,2,'abcdefghij'), (2,3,''), (3,4,'klmnopqrst'),
(4,5,'uvwxyz'), (5,6,'meotnsyglt'), (4,5,'asfdewe');
INSERT INTO bar SELECT * FROM foo;
INSERT INTO foo2 SELECT * FROM foo;
EXPLAIN SELECT c FROM bar WHERE b>2;;
id	1
select_type	SIMPLE
table	bar
type	ALL
possible_keys	b
key	NULL
key_len	NULL
ref	NULL
rows	6
Extra	Using where
EXPLAIN SELECT c FROM foo WHERE b>2;;
id	1
select_type	SIMPLE
table	foo
type	ALL
possible_keys	b
key	NULL
key_len	NULL
ref	NULL
rows	6
Extra	Using where
EXPLAIN SELECT c FROM foo2 WHERE b>2;;
id	1
select_type	SIMPLE
table	foo2
type	range
possible_keys	b
key	b
key_len	5
ref	NULL
rows	3
Extra	Using where; Using index
EXPLAIN SELECT c FROM bar WHERE c>2;;
id	1
select_type	SIMPLE
table	bar
type	ALL
possible_keys	PRIMARY
key	NULL
key_len	NULL
ref	NULL
rows	6
Extra	Using where
EXPLAIN SELECT c FROM foo WHERE c>2;;
id	1
select_type	SIMPLE
table	foo
type	ALL
possible_keys	PRIMARY
key	NULL
key_len	NULL
ref	NULL
rows	6
Extra	Using where
EXPLAIN SELECT c FROM foo2 WHERE c>2;;
id	1
select_type	SIMPLE
table	foo2
type	index
possible_keys	PRIMARY
key	b
key_len	5
ref	NULL
rows	6
Extra	Using where; Using index
DROP TABLE foo, bar, foo2;
DROP TABLE IF EXISTS t1,t3,t2;
DROP FUNCTION IF EXISTS f1;
CREATE FUNCTION f1() RETURNS VARCHAR(250)
BEGIN
return 'hhhhhhh' ;
END|
CREATE TABLE t1 (a VARCHAR(20), b VARCHAR(20), c VARCHAR(20)) ENGINE=INNODB;
BEGIN WORK;
CREATE TEMPORARY TABLE t2 (a VARCHAR(20), b VARCHAR(20), c varchar(20)) ENGINE=INNODB;
CREATE TEMPORARY TABLE t3 LIKE t2;
INSERT INTO t1 VALUES ('a','b',NULL),('c','d',NULL),('e','f',NULL);
SET @stmt := CONCAT('INSERT INTO t2 SELECT tbl.a, tbl.b, f1()',' FROM t1 tbl');
PREPARE stmt1 FROM @stmt;
SET @stmt := CONCAT('INSERT INTO t3', ' SELECT * FROM t2');
PREPARE stmt3 FROM @stmt;
EXECUTE stmt1;
COMMIT;
DEALLOCATE PREPARE stmt1;
DEALLOCATE PREPARE stmt3;
DROP TABLE t1,t3,t2;
DROP FUNCTION f1;
DROP TABLE IF EXISTS t1,t2;
CREATE TABLE t1 (id INT NOT NULL, PRIMARY KEY (id)) ENGINE=INNODB;
CREATE TABLE t2 (id INT PRIMARY KEY,
t1_id INT, INDEX par_ind (t1_id),
FOREIGN KEY (t1_id) REFERENCES t1(id)) ENGINE=INNODB;
INSERT INTO t1 VALUES (1),(2);
INSERT INTO t2 VALUES (3,2);
SET AUTOCOMMIT = 0;
START TRANSACTION;
TRUNCATE TABLE t1;
ERROR 23000: Cannot delete or update a parent row: a foreign key constraint fails (`test`.`t2`, CONSTRAINT `t2_ibfk_1` FOREIGN KEY (`t1_id`) REFERENCES `t1` (`id`))
SELECT * FROM t1;
id
1
2
COMMIT;
SELECT * FROM t1;
id
1
2
START TRANSACTION;
TRUNCATE TABLE t1;
ERROR 23000: Cannot delete or update a parent row: a foreign key constraint fails (`test`.`t2`, CONSTRAINT `t2_ibfk_1` FOREIGN KEY (`t1_id`) REFERENCES `t1` (`id`))
SELECT * FROM t1;
id
1
2
ROLLBACK;
SELECT * FROM t1;
id
1
2
SET AUTOCOMMIT = 1;
START TRANSACTION;
SELECT * FROM t1;
id
1
2
COMMIT;
TRUNCATE TABLE t1;
ERROR 23000: Cannot delete or update a parent row: a foreign key constraint fails (`test`.`t2`, CONSTRAINT `t2_ibfk_1` FOREIGN KEY (`t1_id`) REFERENCES `t1` (`id`))
SELECT * FROM t1;
id
1
2
DELETE FROM t2 WHERE id = 3;
START TRANSACTION;
SELECT * FROM t1;
id
1
2
TRUNCATE TABLE t1;
ROLLBACK;
SELECT * FROM t1;
id
TRUNCATE TABLE t2;
DROP TABLE t2;
DROP TABLE t1;
End of 5.1 tests
=======
#
# BUG #26288: savepoint are not deleted on comit, if the transaction 
# was otherwise empty
#
BEGIN;
SAVEPOINT s1;
COMMIT;
RELEASE SAVEPOINT s1;
ERROR 42000: SAVEPOINT s1 does not exist
BEGIN;
SAVEPOINT s2;
COMMIT;
ROLLBACK TO SAVEPOINT s2;
ERROR 42000: SAVEPOINT s2 does not exist
BEGIN;
SAVEPOINT s3;
ROLLBACK;
RELEASE SAVEPOINT s3;
ERROR 42000: SAVEPOINT s3 does not exist
BEGIN;
SAVEPOINT s4;
ROLLBACK;
ROLLBACK TO SAVEPOINT s4;
ERROR 42000: SAVEPOINT s4 does not exist
End of 5.0 tests
>>>>>>> b0510947
<|MERGE_RESOLUTION|>--- conflicted
+++ resolved
@@ -1378,6 +1378,36 @@
 5	1	1
 4	1	1
 DROP TABLE t1;
+DROP TABLE IF EXISTS t1;
+CREATE TABLE t1 (a char(50)) ENGINE=InnoDB;
+CREATE INDEX i1 on t1 (a(3));
+SELECT * FROM t1 WHERE a = 'abcde';
+a
+DROP TABLE t1;
+#
+# BUG #26288: savepoint are not deleted on comit, if the transaction 
+# was otherwise empty
+#
+BEGIN;
+SAVEPOINT s1;
+COMMIT;
+RELEASE SAVEPOINT s1;
+ERROR 42000: SAVEPOINT s1 does not exist
+BEGIN;
+SAVEPOINT s2;
+COMMIT;
+ROLLBACK TO SAVEPOINT s2;
+ERROR 42000: SAVEPOINT s2 does not exist
+BEGIN;
+SAVEPOINT s3;
+ROLLBACK;
+RELEASE SAVEPOINT s3;
+ERROR 42000: SAVEPOINT s3 does not exist
+BEGIN;
+SAVEPOINT s4;
+ROLLBACK;
+ROLLBACK TO SAVEPOINT s4;
+ERROR 42000: SAVEPOINT s4 does not exist
 End of 5.0 tests
 CREATE TABLE `t2` (
 `k` int(11) NOT NULL auto_increment,
@@ -1683,7 +1713,6 @@
 SELECT * FROM t1 WHERE a = 'abcde';
 a
 DROP TABLE t1;
-<<<<<<< HEAD
 CREATE TABLE foo (a int, b int, c char(10),
 PRIMARY KEY (c(3)),
 KEY b (b)
@@ -1847,31 +1876,4 @@
 TRUNCATE TABLE t2;
 DROP TABLE t2;
 DROP TABLE t1;
-End of 5.1 tests
-=======
-#
-# BUG #26288: savepoint are not deleted on comit, if the transaction 
-# was otherwise empty
-#
-BEGIN;
-SAVEPOINT s1;
-COMMIT;
-RELEASE SAVEPOINT s1;
-ERROR 42000: SAVEPOINT s1 does not exist
-BEGIN;
-SAVEPOINT s2;
-COMMIT;
-ROLLBACK TO SAVEPOINT s2;
-ERROR 42000: SAVEPOINT s2 does not exist
-BEGIN;
-SAVEPOINT s3;
-ROLLBACK;
-RELEASE SAVEPOINT s3;
-ERROR 42000: SAVEPOINT s3 does not exist
-BEGIN;
-SAVEPOINT s4;
-ROLLBACK;
-ROLLBACK TO SAVEPOINT s4;
-ERROR 42000: SAVEPOINT s4 does not exist
-End of 5.0 tests
->>>>>>> b0510947
+End of 5.1 tests