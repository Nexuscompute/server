--- conflicted
+++ resolved
@@ -109,7 +109,6 @@
 drop table t1;
 
 #
-<<<<<<< HEAD
 # Alter table and rename
 #
 
@@ -205,7 +204,7 @@
 ALTER TABLE t1 DISABLE KEYS;
 SHOW INDEX FROM t1;
 DROP TABLE t1;
-=======
+#
 # Bug #2628: 'alter table t1 rename mysqltest.t1' silently drops mysqltest.t1 
 # if it exists
 #
@@ -221,5 +220,4 @@
 select * from t1;
 select * from mysqltest.t1;
 drop table t1;
-drop database mysqltest;
->>>>>>> 726254d5
+drop database mysqltest;