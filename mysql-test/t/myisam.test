#
# Test bugs in the MyISAM code
#

# Initialise
--disable_warnings
drop table if exists t1,t2;
--enable_warnings
SET SQL_WARNINGS=1;

#
# Test problem with CHECK TABLE;
#

CREATE TABLE t1 (
  STRING_DATA char(255) default NULL,
  KEY string_data (STRING_DATA)
) ENGINE=MyISAM;

INSERT INTO t1 VALUES ('AAAAAAAAAAAAAAAAAAAAAAAAAAAAAAAAAAAAAAAAAAAAAAAAAAAAAAAAAAAAAAAAAAAAAAAAAAAAAAAAAAAAAAAAAAAAAAAAAAAAAAAAAAAAAAAAAAAAAAAAAAAAAAAAAAAAAAAAAAAAAAAAAAAAAAAAAAAAAAAAAAAAAAAAAAAAAAAAAAAAAAAAAAAAAAAAAAAAAAAAAAAAAAAAAAAAAAAAAAAAAAAAAAAAAAAAAAAAAAAAAAAAAAAAAAAAAAA');
INSERT INTO t1 VALUES ('DDDDDDDDDDDDDDDDDDDDDDDDDDDDDDDDDDDDDDDDDDDDDDDDDDDDDDDDDDDDDDDDDDDDDDDDDDDDDDDDDDDDDDDDDDDDDDDDDDDDDDDDDDDDDDDDDDDDDDDDDDDDDDDDDDDDDDDDDDDDDDDDDDDDDDDDDDDDDDDDDDDDDDDDDDDDDDDDDDDDDDDDDDDDDDDDDDDDDDDDDDDDDDDDDDDDDDDDDDDDDDDDDDDDDDDDDDDDDDDDDDDDDDDDDDDDDDD');
INSERT INTO t1 VALUES ('FFFFFFFFFFFFFFFFFFFFFFFFFFFFFFFFFFFFFFFFFFFFFFFFFFFFFFFFFFFFFFFFFFFFFFFFFFFFFFFFFFFFFFFFFFFFFFFFFFFFFFFFFFFFFFFFFFFFFFFFFFFFFFFFFFFFFFFFFFFFFFFFFFFFFFFFFFFFFFFFFFFFFFFFFFFFFFFFFFFFFFFFFFFFFFFFFFFFFFFFFFFFFFFFFFFFFFFFFFFFFFFFFFFFFFFFFFFFFFFFFFFFFFFFFFFFFFF');
INSERT INTO t1 VALUES ('FGGGGGGGGGGGGGGGGGGGGGGGGGGGGGGGGGGGGGGGGGGGGGGGGGGGGGGGGGGGGGGGGGGGGGGGGGGGGGGGGGGGGGGGGGGGGGGGGGGGGGGGGGGGGGGGGGGGGGGGGGGGGGGGGGGGGGGGGGGGGGGGGGGGGGGGGGGGGGGGGGGGGGGGGGGGGGGGGGGGGGGGGGGGGGGGGGGGGGGGGGGGGGGGGGGGGGGGGGGGGGGGGGGGGGGGGGGGGGGGGGGGGGGGGGGGGGG');
INSERT INTO t1 VALUES ('HHHHHHHHHHHHHHHHHHHHHHHHHHHHHHHHHHHHHHHHHHHHHHHHHHHHHHHHHHHHHHHHHHHHHHHHHHHHHHHHHHHHHHHHHHHHHHHHHHHHHHHHHHHHHHHHHHHHHHHHHHHHHHHHHHHHHHHHHHHHHHHHHHHHHHHHHHHHHHHHHHHHHHHHHHHHHHHHHHHHHHHHHHHHHHHHHHHHHHHHHHHHHHHHHHHHHHHHHHHHHHHHHHHHHHHHHHHHHHHHHHHHHHHHHHHHHHH');
INSERT INTO t1 VALUES ('WWWWWWWWWWWWWWWWWWWWWWWWWWWWWWWWWWWWWWWWWWWWWWWWWWWWWWWWWWWWWWWWWWWWWWWWWWWWWWWWWWWWWWWWWWWWWWWWWWWWWWWWWWWWWWWWWWWWWWWWWWWWWWWWWWWWWWWWWWWWWWWWWWWWWWWWWWWWWWWWWWWWWWWWWWWWWWWWWWWWWWWWWWWWWWWWWWWWWWWWWWWWWWWWWWWWWWWWWWWWWWWWWWWWWWWWWWWWWWWWWWWWWWWWWWWWWWW');
CHECK TABLE t1;
drop table t1;

#
# Test problem with rows that are 65517-65520 bytes long
#

create table t1 (a tinyint not null auto_increment, b blob not null, primary key (a));

let $1=100;
disable_query_log;
--disable_warnings
SET SQL_WARNINGS=0;
while ($1)
{
  eval insert into t1 (b) values(repeat(char(65+$1),65550-$1));
  dec $1;
}
SET SQL_WARNINGS=1;
--enable_warnings
enable_query_log;
check table t1;
repair table t1;
delete from t1 where (a & 1);
check table t1;
repair table t1;
check table t1;
drop table t1;

#
# Test bug: Two optimize in a row reset index cardinality
#

create table t1 (a int not null auto_increment, b int not null, primary key (a), index(b));
insert into t1 (b) values (1),(2),(2),(2),(2);
optimize table t1;
show index from t1;
optimize table t1;
show index from t1;
drop table t1;

#
# Test of how ORDER BY works when doing it on the whole table
#

create table t1 (a int not null, b int not null, c int not null, primary key (a),key(b)) engine=myisam;
insert into t1 values (3,3,3),(1,1,1),(2,2,2),(4,4,4);
explain select * from t1 order by a;
explain select * from t1 order by b;
explain select * from t1 order by c;
explain select a from t1 order by a;
explain select b from t1 order by b;
explain select a,b from t1 order by b;
explain select a,b from t1;
explain select a,b,c from t1;
drop table t1;

#
# Test of OPTIMIZE of locked and modified tables
#
CREATE TABLE t1 (a INT);
INSERT INTO  t1 VALUES (1), (2), (3);
LOCK TABLES t1 WRITE;
INSERT INTO  t1 VALUES (1), (2), (3);
OPTIMIZE TABLE t1;
DROP TABLE t1;

#
# Test of optimize, when only mi_sort_index (but not mi_repair*) is done
# in ha_myisam::repair, and index size is changed (decreased).
#

create table t1 ( t1 char(255), key(t1(250)));
insert t1 values ('137513751375137513751375137513751375137569516951695169516951695169516951695169');
insert t1 values ('178417841784178417841784178417841784178403420342034203420342034203420342034203');
insert t1 values ('213872387238723872387238723872387238723867376737673767376737673767376737673767');
insert t1 values ('242624262426242624262426242624262426242607890789078907890789078907890789078907');
insert t1 values ('256025602560256025602560256025602560256011701170117011701170117011701170117011');
insert t1 values ('276027602760276027602760276027602760276001610161016101610161016101610161016101');
insert t1 values ('281528152815281528152815281528152815281564956495649564956495649564956495649564');
insert t1 values ('292129212921292129212921292129212921292102100210021002100210021002100210021002');
insert t1 values ('380638063806380638063806380638063806380634483448344834483448344834483448344834');
insert t1 values ('411641164116411641164116411641164116411616301630163016301630163016301630163016');
insert t1 values ('420842084208420842084208420842084208420899889988998899889988998899889988998899');
insert t1 values ('438443844384438443844384438443844384438482448244824482448244824482448244824482');
insert t1 values ('443244324432443244324432443244324432443239613961396139613961396139613961396139');
insert t1 values ('485448544854485448544854485448544854485477847784778477847784778477847784778477');
insert t1 values ('494549454945494549454945494549454945494555275527552755275527552755275527552755');
insert t1 values ('538647864786478647864786478647864786478688918891889188918891889188918891889188');
insert t1 values ('565556555655565556555655565556555655565554845484548454845484548454845484548454');
insert t1 values ('607860786078607860786078607860786078607856665666566656665666566656665666566656');
insert t1 values ('640164016401640164016401640164016401640141274127412741274127412741274127412741');
insert t1 values ('719471947194719471947194719471947194719478717871787178717871787178717871787178');
insert t1 values ('742574257425742574257425742574257425742549604960496049604960496049604960496049');
insert t1 values ('887088708870887088708870887088708870887035963596359635963596359635963596359635');
insert t1 values ('917791779177917791779177917791779177917773857385738573857385738573857385738573');
insert t1 values ('933293329332933293329332933293329332933278987898789878987898789878987898789878');
insert t1 values ('963896389638963896389638963896389638963877807780778077807780778077807780778077');
delete from t1 where t1>'2';
insert t1 values ('70'), ('84'), ('60'), ('20'), ('76'), ('89'), ('49'), ('50'),
('88'), ('61'), ('42'), ('98'), ('39'), ('30'), ('25'), ('66'), ('61'), ('48'),
('80'), ('84'), ('98'), ('19'), ('91'), ('42'), ('47');
optimize table t1;
check table t1;
drop table t1;

#
# test of myisam with huge number of packed fields
#

create table t1 (i1 int, i2 int, i3 int, i4 int, i5 int, i6 int, i7 int, i8
int, i9 int, i10 int, i11 int, i12 int, i13 int, i14 int, i15 int, i16 int, i17
int, i18 int, i19 int, i20 int, i21 int, i22 int, i23 int, i24 int, i25 int,
i26 int, i27 int, i28 int, i29 int, i30 int, i31 int, i32 int, i33 int, i34
int, i35 int, i36 int, i37 int, i38 int, i39 int, i40 int, i41 int, i42 int,
i43 int, i44 int, i45 int, i46 int, i47 int, i48 int, i49 int, i50 int, i51
int, i52 int, i53 int, i54 int, i55 int, i56 int, i57 int, i58 int, i59 int,
i60 int, i61 int, i62 int, i63 int, i64 int, i65 int, i66 int, i67 int, i68
int, i69 int, i70 int, i71 int, i72 int, i73 int, i74 int, i75 int, i76 int,
i77 int, i78 int, i79 int, i80 int, i81 int, i82 int, i83 int, i84 int, i85
int, i86 int, i87 int, i88 int, i89 int, i90 int, i91 int, i92 int, i93 int,
i94 int, i95 int, i96 int, i97 int, i98 int, i99 int, i100 int, i101 int, i102
int, i103 int, i104 int, i105 int, i106 int, i107 int, i108 int, i109 int, i110
int, i111 int, i112 int, i113 int, i114 int, i115 int, i116 int, i117 int, i118
int, i119 int, i120 int, i121 int, i122 int, i123 int, i124 int, i125 int, i126
int, i127 int, i128 int, i129 int, i130 int, i131 int, i132 int, i133 int, i134
int, i135 int, i136 int, i137 int, i138 int, i139 int, i140 int, i141 int, i142
int, i143 int, i144 int, i145 int, i146 int, i147 int, i148 int, i149 int, i150
int, i151 int, i152 int, i153 int, i154 int, i155 int, i156 int, i157 int, i158
int, i159 int, i160 int, i161 int, i162 int, i163 int, i164 int, i165 int, i166
int, i167 int, i168 int, i169 int, i170 int, i171 int, i172 int, i173 int, i174
int, i175 int, i176 int, i177 int, i178 int, i179 int, i180 int, i181 int, i182
int, i183 int, i184 int, i185 int, i186 int, i187 int, i188 int, i189 int, i190
int, i191 int, i192 int, i193 int, i194 int, i195 int, i196 int, i197 int, i198
int, i199 int, i200 int, i201 int, i202 int, i203 int, i204 int, i205 int, i206
int, i207 int, i208 int, i209 int, i210 int, i211 int, i212 int, i213 int, i214
int, i215 int, i216 int, i217 int, i218 int, i219 int, i220 int, i221 int, i222
int, i223 int, i224 int, i225 int, i226 int, i227 int, i228 int, i229 int, i230
int, i231 int, i232 int, i233 int, i234 int, i235 int, i236 int, i237 int, i238
int, i239 int, i240 int, i241 int, i242 int, i243 int, i244 int, i245 int, i246
int, i247 int, i248 int, i249 int, i250 int, i251 int, i252 int, i253 int, i254
int, i255 int, i256 int, i257 int, i258 int, i259 int, i260 int, i261 int, i262
int, i263 int, i264 int, i265 int, i266 int, i267 int, i268 int, i269 int, i270
int, i271 int, i272 int, i273 int, i274 int, i275 int, i276 int, i277 int, i278
int, i279 int, i280 int, i281 int, i282 int, i283 int, i284 int, i285 int, i286
int, i287 int, i288 int, i289 int, i290 int, i291 int, i292 int, i293 int, i294
int, i295 int, i296 int, i297 int, i298 int, i299 int, i300 int, i301 int, i302
int, i303 int, i304 int, i305 int, i306 int, i307 int, i308 int, i309 int, i310
int, i311 int, i312 int, i313 int, i314 int, i315 int, i316 int, i317 int, i318
int, i319 int, i320 int, i321 int, i322 int, i323 int, i324 int, i325 int, i326
int, i327 int, i328 int, i329 int, i330 int, i331 int, i332 int, i333 int, i334
int, i335 int, i336 int, i337 int, i338 int, i339 int, i340 int, i341 int, i342
int, i343 int, i344 int, i345 int, i346 int, i347 int, i348 int, i349 int, i350
int, i351 int, i352 int, i353 int, i354 int, i355 int, i356 int, i357 int, i358
int, i359 int, i360 int, i361 int, i362 int, i363 int, i364 int, i365 int, i366
int, i367 int, i368 int, i369 int, i370 int, i371 int, i372 int, i373 int, i374
int, i375 int, i376 int, i377 int, i378 int, i379 int, i380 int, i381 int, i382
int, i383 int, i384 int, i385 int, i386 int, i387 int, i388 int, i389 int, i390
int, i391 int, i392 int, i393 int, i394 int, i395 int, i396 int, i397 int, i398
int, i399 int, i400 int, i401 int, i402 int, i403 int, i404 int, i405 int, i406
int, i407 int, i408 int, i409 int, i410 int, i411 int, i412 int, i413 int, i414
int, i415 int, i416 int, i417 int, i418 int, i419 int, i420 int, i421 int, i422
int, i423 int, i424 int, i425 int, i426 int, i427 int, i428 int, i429 int, i430
int, i431 int, i432 int, i433 int, i434 int, i435 int, i436 int, i437 int, i438
int, i439 int, i440 int, i441 int, i442 int, i443 int, i444 int, i445 int, i446
int, i447 int, i448 int, i449 int, i450 int, i451 int, i452 int, i453 int, i454
int, i455 int, i456 int, i457 int, i458 int, i459 int, i460 int, i461 int, i462
int, i463 int, i464 int, i465 int, i466 int, i467 int, i468 int, i469 int, i470
int, i471 int, i472 int, i473 int, i474 int, i475 int, i476 int, i477 int, i478
int, i479 int, i480 int, i481 int, i482 int, i483 int, i484 int, i485 int, i486
int, i487 int, i488 int, i489 int, i490 int, i491 int, i492 int, i493 int, i494
int, i495 int, i496 int, i497 int, i498 int, i499 int, i500 int, i501 int, i502
int, i503 int, i504 int, i505 int, i506 int, i507 int, i508 int, i509 int, i510
int, i511 int, i512 int, i513 int, i514 int, i515 int, i516 int, i517 int, i518
int, i519 int, i520 int, i521 int, i522 int, i523 int, i524 int, i525 int, i526
int, i527 int, i528 int, i529 int, i530 int, i531 int, i532 int, i533 int, i534
int, i535 int, i536 int, i537 int, i538 int, i539 int, i540 int, i541 int, i542
int, i543 int, i544 int, i545 int, i546 int, i547 int, i548 int, i549 int, i550
int, i551 int, i552 int, i553 int, i554 int, i555 int, i556 int, i557 int, i558
int, i559 int, i560 int, i561 int, i562 int, i563 int, i564 int, i565 int, i566
int, i567 int, i568 int, i569 int, i570 int, i571 int, i572 int, i573 int, i574
int, i575 int, i576 int, i577 int, i578 int, i579 int, i580 int, i581 int, i582
int, i583 int, i584 int, i585 int, i586 int, i587 int, i588 int, i589 int, i590
int, i591 int, i592 int, i593 int, i594 int, i595 int, i596 int, i597 int, i598
int, i599 int, i600 int, i601 int, i602 int, i603 int, i604 int, i605 int, i606
int, i607 int, i608 int, i609 int, i610 int, i611 int, i612 int, i613 int, i614
int, i615 int, i616 int, i617 int, i618 int, i619 int, i620 int, i621 int, i622
int, i623 int, i624 int, i625 int, i626 int, i627 int, i628 int, i629 int, i630
int, i631 int, i632 int, i633 int, i634 int, i635 int, i636 int, i637 int, i638
int, i639 int, i640 int, i641 int, i642 int, i643 int, i644 int, i645 int, i646
int, i647 int, i648 int, i649 int, i650 int, i651 int, i652 int, i653 int, i654
int, i655 int, i656 int, i657 int, i658 int, i659 int, i660 int, i661 int, i662
int, i663 int, i664 int, i665 int, i666 int, i667 int, i668 int, i669 int, i670
int, i671 int, i672 int, i673 int, i674 int, i675 int, i676 int, i677 int, i678
int, i679 int, i680 int, i681 int, i682 int, i683 int, i684 int, i685 int, i686
int, i687 int, i688 int, i689 int, i690 int, i691 int, i692 int, i693 int, i694
int, i695 int, i696 int, i697 int, i698 int, i699 int, i700 int, i701 int, i702
int, i703 int, i704 int, i705 int, i706 int, i707 int, i708 int, i709 int, i710
int, i711 int, i712 int, i713 int, i714 int, i715 int, i716 int, i717 int, i718
int, i719 int, i720 int, i721 int, i722 int, i723 int, i724 int, i725 int, i726
int, i727 int, i728 int, i729 int, i730 int, i731 int, i732 int, i733 int, i734
int, i735 int, i736 int, i737 int, i738 int, i739 int, i740 int, i741 int, i742
int, i743 int, i744 int, i745 int, i746 int, i747 int, i748 int, i749 int, i750
int, i751 int, i752 int, i753 int, i754 int, i755 int, i756 int, i757 int, i758
int, i759 int, i760 int, i761 int, i762 int, i763 int, i764 int, i765 int, i766
int, i767 int, i768 int, i769 int, i770 int, i771 int, i772 int, i773 int, i774
int, i775 int, i776 int, i777 int, i778 int, i779 int, i780 int, i781 int, i782
int, i783 int, i784 int, i785 int, i786 int, i787 int, i788 int, i789 int, i790
int, i791 int, i792 int, i793 int, i794 int, i795 int, i796 int, i797 int, i798
int, i799 int, i800 int, i801 int, i802 int, i803 int, i804 int, i805 int, i806
int, i807 int, i808 int, i809 int, i810 int, i811 int, i812 int, i813 int, i814
int, i815 int, i816 int, i817 int, i818 int, i819 int, i820 int, i821 int, i822
int, i823 int, i824 int, i825 int, i826 int, i827 int, i828 int, i829 int, i830
int, i831 int, i832 int, i833 int, i834 int, i835 int, i836 int, i837 int, i838
int, i839 int, i840 int, i841 int, i842 int, i843 int, i844 int, i845 int, i846
int, i847 int, i848 int, i849 int, i850 int, i851 int, i852 int, i853 int, i854
int, i855 int, i856 int, i857 int, i858 int, i859 int, i860 int, i861 int, i862
int, i863 int, i864 int, i865 int, i866 int, i867 int, i868 int, i869 int, i870
int, i871 int, i872 int, i873 int, i874 int, i875 int, i876 int, i877 int, i878
int, i879 int, i880 int, i881 int, i882 int, i883 int, i884 int, i885 int, i886
int, i887 int, i888 int, i889 int, i890 int, i891 int, i892 int, i893 int, i894
int, i895 int, i896 int, i897 int, i898 int, i899 int, i900 int, i901 int, i902
int, i903 int, i904 int, i905 int, i906 int, i907 int, i908 int, i909 int, i910
int, i911 int, i912 int, i913 int, i914 int, i915 int, i916 int, i917 int, i918
int, i919 int, i920 int, i921 int, i922 int, i923 int, i924 int, i925 int, i926
int, i927 int, i928 int, i929 int, i930 int, i931 int, i932 int, i933 int, i934
int, i935 int, i936 int, i937 int, i938 int, i939 int, i940 int, i941 int, i942
int, i943 int, i944 int, i945 int, i946 int, i947 int, i948 int, i949 int, i950
int, i951 int, i952 int, i953 int, i954 int, i955 int, i956 int, i957 int, i958
int, i959 int, i960 int, i961 int, i962 int, i963 int, i964 int, i965 int, i966
int, i967 int, i968 int, i969 int, i970 int, i971 int, i972 int, i973 int, i974
int, i975 int, i976 int, i977 int, i978 int, i979 int, i980 int, i981 int, i982
int, i983 int, i984 int, i985 int, i986 int, i987 int, i988 int, i989 int, i990
int, i991 int, i992 int, i993 int, i994 int, i995 int, i996 int, i997 int, i998
int, i999 int, i1000 int, b blob) row_format=dynamic;
insert into t1 values (1, 1, 1, 1, 1, 1, 1, 1, 1, 1, 1, 1, 1, 1, 1, 1, 1, 1, 1,
1, 1, 1, 1, 1, 1, 1, 1, 1, 1, 1, 1, 1, 1, 1, 1, 1, 1, 1, 1, 1, 1, 1, 1, 1, 1,
1, 1, 1, 1, 1, 1, 1, 1, 1, 1, 1, 1, 1, 1, 1, 1, 1, 1, 1, 1, 1, 1, 1, 1, 1, 1,
1, 1, 1, 1, 1, 1, 1, 1, 1, 1, 1, 1, 1, 1, 1, 1, 1, 1, 1, 1, 1, 1, 1, 1, 1, 1,
1, 1, 1, 1, 1, 1, 1, 1, 1, 1, 1, 1, 1, 1, 1, 1, 1, 1, 1, 1, 1, 1, 1, 1, 1, 1,
1, 1, 1, 1, 1, 1, 1, 1, 1, 1, 1, 1, 1, 1, 1, 1, 1, 1, 1, 1, 1, 1, 1, 1, 1, 1,
1, 1, 1, 1, 1, 1, 1, 1, 1, 1, 1, 1, 1, 1, 1, 1, 1, 1, 1, 1, 1, 1, 1, 1, 1, 1,
1, 1, 1, 1, 1, 1, 1, 1, 1, 1, 1, 1, 1, 1, 1, 1, 1, 1, 1, 1, 1, 1, 1, 1, 1, 1,
1, 1, 1, 1, 1, 1, 1, 1, 1, 1, 1, 1, 1, 1, 1, 1, 1, 1, 1, 1, 1, 1, 1, 1, 1, 1,
1, 1, 1, 1, 1, 1, 1, 1, 1, 1, 1, 1, 1, 1, 1, 1, 1, 1, 1, 1, 1, 1, 1, 1, 1, 1,
1, 1, 1, 1, 1, 1, 1, 1, 1, 1, 1, 1, 1, 1, 1, 1, 1, 1, 1, 1, 1, 1, 1, 1, 1, 1,
1, 1, 1, 1, 1, 1, 1, 1, 1, 1, 1, 1, 1, 1, 1, 1, 1, 1, 1, 1, 1, 1, 1, 1, 1, 1,
1, 1, 1, 1, 1, 1, 1, 1, 1, 1, 1, 1, 1, 1, 1, 1, 1, 1, 1, 1, 1, 1, 1, 1, 1, 1,
1, 1, 1, 1, 1, 1, 1, 1, 1, 1, 1, 1, 1, 1, 1, 1, 1, 1, 1, 1, 1, 1, 1, 1, 1, 1,
1, 1, 1, 1, 1, 1, 1, 1, 1, 1, 1, 1, 1, 1, 1, 1, 1, 1, 1, 1, 1, 1, 1, 1, 1, 1,
1, 1, 1, 1, 1, 1, 1, 1, 1, 1, 1, 1, 1, 1, 1, 1, 1, 1, 1, 1, 1, 1, 1, 1, 1, 1,
1, 1, 1, 1, 1, 1, 1, 1, 1, 1, 1, 1, 1, 1, 1, 1, 1, 1, 1, 1, 1, 1, 1, 1, 1, 1,
1, 1, 1, 1, 1, 1, 1, 1, 1, 1, 1, 1, 1, 1, 1, 1, 1, 1, 1, 1, 1, 1, 1, 1, 1, 1,
1, 1, 1, 1, 1, 1, 1, 1, 1, 1, 1, 1, 1, 1, 1, 1, 1, 1, 1, 1, 1, 1, 1, 1, 1, 1,
1, 1, 1, 1, 1, 1, 1, 1, 1, 1, 1, 1, 1, 1, 1, 1, 1, 1, 1, 1, 1, 1, 1, 1, 1, 1,
1, 1, 1, 1, 1, 1, 1, 1, 1, 1, 1, 1, 1, 1, 1, 1, 1, 1, 1, 1, 1, 1, 1, 1, 1, 1,
1, 1, 1, 1, 1, 1, 1, 1, 1, 1, 1, 1, 1, 1, 1, 1, 1, 1, 1, 1, 1, 1, 1, 1, 1, 1,
1, 1, 1, 1, 1, 1, 1, 1, 1, 1, 1, 1, 1, 1, 1, 1, 1, 1, 1, 1, 1, 1, 1, 1, 1, 1,
1, 1, 1, 1, 1, 1, 1, 1, 1, 1, 1, 1, 1, 1, 1, 1, 1, 1, 1, 1, 1, 1, 1, 1, 1, 1,
1, 1, 1, 1, 1, 1, 1, 1, 1, 1, 1, 1, 1, 1, 1, 1, 1, 1, 1, 1, 1, 1, 1, 1, 1, 1,
1, 1, 1, 1, 1, 1, 1, 1, 1, 1, 1, 1, 1, 1, 1, 1, 1, 1, 1, 1, 1, 1, 1, 1, 1, 1,
1, 1, 1, 1, 1, 1, 1, 1, 1, 1, 1, 1, 1, 1, 1, 1, 1, 1, 1, 1, 1, 1, 1, 1, 1, 1,
1, 1, 1, 1, 1, 1, 1, 1, 1, 1, 1, 1, 1, 1, 1, 1, 1, 1, 1, 1, 1, 1, 1, 1, 1, 1,
1, 1, 1, 1, 1, 1, 1, 1, 1, 1, 1, 1, 1, 1, 1, 1, 1, 1, 1, 1, 1, 1, 1, 1, 1, 1,
1, 1, 1, 1, 1, 1, 1, 1, 1, 1, 1, 1, 1, 1, 1, 1, 1, 1, 1, 1, 1, 1, 1, 1, 1, 1,
1, 1, 1, 1, 1, 1, 1, 1, 1, 1, 1, 1, 1, 1, 1, 1, 1, 1, 1, 1, 1, 1, 1, 1, 1, 1,
1, 1, 1, 1, 1, 1, 1, 1, 1, 1, 1, 1, 1, 1, 1, 1, 1, 1, 1, 1, 1, 1, 1, 1, 1, 1,
1, 1, 1, 1, 1, 1, 1, 1, 1, 1, 1, 1, 1, 1, 1, 1, 1, 1, 1, 1, 1, 1, 1, 1, 1, 1,
1, 1, 1, 1, 1, 1, 1, 1, 1, 1, 1, 1, 1, 1, 1, 1, 1, 1, 1, 1, 1, 1, 1, 1, 1, 1,
1, 1, 1, 1, 1, 1, 1, 1, 1, 1, 1, 1, 1, 1, 1, 1, 1, 1, 1, 1, 1, 1, 1, 1, 1, 1,
1, 1, 1, 1, 1, 1, 1, 1, 1, 1, 1, 1, 1, 1, 1, 1, 1, 1, 1, 1, 1, 1, 1, 1, 1, 1,
1, 1, 1, 1, 1, 1, 1, 1, 1, 1, 1, 1, 1, 1, 1, 1, 1, 1, 1, 1, 1, 1, 1, 1, 1, 1,
1, 1, 1, 1, 1, 1, 1, 1, 1, 1, 1, 1, 1, 1, 1, 1, 1, 1, 1, 1, 1, 1, 1, 1, 1, 1,
1, 1, 1, 1, 1, 1, 1, 1, 1, 1, 1, 1, 1, 1, 1, 1, 1, 1, 1, "Sergei");
update t1 set b=repeat('a',256);
update t1 set i1=0, i2=0, i3=0, i4=0, i5=0, i6=0, i7=0;
check table t1;
delete from t1 where i8=1;
select i1,i2 from t1;
check table t1;
drop table t1;

#
# Test of REPAIR that once failed
#
CREATE TABLE `t1` (
  `post_id` mediumint(8) unsigned NOT NULL auto_increment,
  `topic_id` mediumint(8) unsigned NOT NULL default '0',
  `post_time` datetime NOT NULL default '0000-00-00 00:00:00',
  `post_text` text NOT NULL,
  `icon_url` varchar(10) NOT NULL default '',
  `sign` tinyint(1) unsigned NOT NULL default '0',
  `post_edit` varchar(150) NOT NULL default '',
  `poster_login` varchar(35) NOT NULL default '',
  `ip` varchar(15) NOT NULL default '',
  PRIMARY KEY  (`post_id`),
  KEY `post_time` (`post_time`),
  KEY `ip` (`ip`),
  KEY `poster_login` (`poster_login`),
  KEY `topic_id` (`topic_id`),
  FULLTEXT KEY `post_text` (`post_text`)
) ENGINE=MyISAM;

INSERT INTO t1 (post_text) VALUES ('ceci est un test'),('ceci est un test'),('ceci est un test'),('ceci est un test'),('ceci est un test');

REPAIR TABLE t1;
CHECK TABLE t1;
drop table t1;

#
# Test of creating table with too long key
#

--error 1071
CREATE TABLE t1 (a varchar(255), b varchar(255), c varchar(255), d varchar(255), e varchar(255), KEY t1 (a, b, c, d, e));
CREATE TABLE t1 (a varchar(255), b varchar(255), c varchar(255), d varchar(255), e varchar(255));
--error 1071
ALTER TABLE t1 ADD INDEX t1 (a, b, c, d, e);
DROP TABLE t1;

#
# Test of cardinality of keys with NULL
#

CREATE TABLE t1 (a int not null, b int, c int, key(b), key(c), key(a,b), key(c,a));
INSERT into t1 values (0, null, 0), (0, null, 1), (0, null, 2), (0, null,3), (1,1,4);
create table t2 (a int not null, b int, c int, key(b), key(c), key(a));
INSERT into t2 values (1,1,1), (2,2,2);
optimize table t1;
show index from t1;
explain select * from t1,t2 where t1.a=t2.a;
explain select * from t1,t2 force index(a) where t1.a=t2.a;
explain select * from t1 force index(a),t2 force index(a) where t1.a=t2.a;
explain select * from t1,t2 where t1.b=t2.b;
explain select * from t1,t2 force index(c) where t1.a=t2.a;
explain select * from t1 where a=0 or a=2;
explain select * from t1 force index (a) where a=0 or a=2;
explain select * from t1 where c=1;
explain select * from t1 use index() where c=1;
drop table t1,t2;

#
# Test bug when updating a split dynamic row where keys are not changed
#

create table t1 (a int not null auto_increment primary key, b varchar(255));
insert into t1 (b) values (repeat('a',100)),(repeat('b',100)),(repeat('c',100));
update t1 set b=repeat(left(b,1),200) where a=1;
delete from t1 where (a & 1)= 0;
update t1 set b=repeat('e',200) where a=1;
flush tables;
check table t1;

#
# check updating with keys
#

disable_query_log;
let $1 = 100;
while ($1)
{
  eval insert into t1 (b) values (repeat(char(($1 & 32)+65), $1));
  dec $1;
}
enable_query_log;
update t1 set b=repeat(left(b,1),255) where a between 1 and 5;
update t1 set b=repeat(left(b,1),10) where a between 32 and 43;
update t1 set b=repeat(left(b,1),2) where a between 64 and 66;
update t1 set b=repeat(left(b,1),65) where a between 67 and 70;
check table t1;
insert into t1 (b) values (repeat('z',100));
update t1 set b="test" where left(b,1) > 'n';
check table t1;
drop table t1;

#
# two bugs in myisam-space-stripping feature
#
create table t1 ( a text not null, key a (a(20)));
insert into t1 values ('aaa   '),('aaa'),('aa');
check table t1;
repair table t1;
select concat(a,'.') from t1 where a='aaa';
select concat(a,'.') from t1 where binary a='aaa';
update t1 set a='bbb' where a='aaa';
select concat(a,'.') from t1;
drop table t1;

#
# Third bug in the same code (BUG#2295)
#

create table t1(a text not null, b text not null, c text not null, index (a(10),b(10),c(10)));
insert into t1 values('807780', '477', '165');
insert into t1 values('807780', '477', '162');
insert into t1 values('807780', '472', '162');
select * from t1 where a='807780' and b='477' and c='165';
drop table t1;

#
# space-stripping in _mi_prefix_search: BUG#5284
#
DROP TABLE IF EXISTS t1;
CREATE TABLE t1 (a varchar(150) NOT NULL, KEY (a)); 
INSERT t1 VALUES ("can \tcan"); 
INSERT t1 VALUES ("can   can"); 
INSERT t1 VALUES ("can"); 
SELECT * FROM t1;
CHECK TABLE t1;
DROP TABLE t1;

#
# Verify blob handling
#
create table t1 (a blob);
insert into t1 values('a '),('a');
select concat(a,'.') from t1 where a='a';
select concat(a,'.') from t1 where a='a ';
alter table t1 add key(a(2));
select concat(a,'.') from t1 where a='a';
select concat(a,'.') from t1 where a='a ';
drop table t1;

#
# Test text and unique
#
create table t1 (a int not null auto_increment primary key, b text not null, unique b (b(20)));
insert into t1 (b) values ('a'),('b'),('c');
select concat(b,'.') from t1;
update t1 set b='b ' where a=2;
--error ER_DUP_ENTRY
update t1 set b='b  ' where a > 1;
--error ER_DUP_ENTRY
insert into t1 (b) values ('b');
select * from t1;
delete from t1 where b='b';
select a,concat(b,'.') from t1;
drop table t1;

#
# Test keys with 0 segments. (Bug #3203)
#
create table t1 (a int not null);
create table t2 (a int not null, primary key (a));
insert into t1 values (1);
insert into t2 values (1),(2);
select sql_big_result distinct t1.a from t1,t2 order by t2.a;
select distinct t1.a from t1,t2 order by t2.a;
select sql_big_result distinct t1.a from t1,t2;
explain select sql_big_result distinct t1.a from t1,t2 order by t2.a;
explain select distinct t1.a from t1,t2 order by t2.a;
drop table t1,t2;

#
# Bug#14616 - Freshly imported table returns error 124 when using LIMIT
#
create table t1 (
  c1 varchar(32),
  key (c1)
) engine=myisam;
alter table t1 disable keys;
insert into t1 values ('a'), ('b');
select c1 from t1 order by c1 limit 1;
drop table t1;

#
# Bug #14400  Join could miss concurrently inserted row
#
# Partial key.
create table t1 (a int not null, primary key(a));
create table t2 (a int not null, b int not null, primary key(a,b));
insert into t1 values (1),(2),(3),(4),(5),(6);
insert into t2 values (1,1),(2,1);
lock tables t1 read local, t2 read local;
select straight_join * from t1,t2 force index (primary) where t1.a=t2.a;
connect (root,localhost,root,,test,$MASTER_MYPORT,$MASTER_MYSOCK);
insert into t2 values(2,0);
disconnect root;
connection default;
select straight_join * from t1,t2 force index (primary) where t1.a=t2.a;
drop table t1,t2;
#
# Full key.
CREATE TABLE t1 (c1 varchar(250) NOT NULL);
CREATE TABLE t2 (c1 varchar(250) NOT NULL, PRIMARY KEY (c1));
INSERT INTO t1 VALUES ('test000001'), ('test000002'), ('test000003');
INSERT INTO t2 VALUES ('test000002'), ('test000003'), ('test000004');
LOCK TABLES t1 READ LOCAL, t2 READ LOCAL;
SELECT t1.c1 AS t1c1, t2.c1 AS t2c1 FROM t1, t2
  WHERE t1.c1 = t2.c1 HAVING t1c1 != t2c1;
connect (con1,localhost,root,,);
connection con1;
INSERT INTO t2 VALUES ('test000001'), ('test000005');
disconnect con1;
connection default;
SELECT t1.c1 AS t1c1, t2.c1 AS t2c1 FROM t1, t2
  WHERE t1.c1 = t2.c1 HAVING t1c1 != t2c1;
DROP TABLE t1,t2;

# End of 4.0 tests

#
# Test RTREE index
#
--error 1235, 1289
CREATE TABLE t1 (`a` int(11) NOT NULL default '0', `b` int(11) NOT NULL default '0', UNIQUE KEY `a` USING RTREE (`a`,`b`)) ENGINE=MyISAM;
# INSERT INTO t1 VALUES (1,1),(1,1);
# DELETE FROM rt WHERE a<1;
# DROP TABLE IF EXISTS t1;

create table t1 (a int, b varchar(200), c text not null) checksum=1;
create table t2 (a int, b varchar(200), c text not null) checksum=0;
insert t1 values (1, "aaa", "bbb"), (NULL, "", "ccccc"), (0, NULL, "");
insert t2 select * from t1;
checksum table t1, t2, t3 quick;
checksum table t1, t2, t3;
checksum table t1, t2, t3 extended;
#show table status;
drop table t1,t2;

create table t1 (a int, key (a));
show keys from t1;
alter table t1 disable keys;
show keys from t1;
create table t2 (a int);
let $i=1000;
set @@rand_seed1=31415926,@@rand_seed2=2718281828;
--disable_query_log
while ($i)
{
  dec $i;
  insert t2 values (rand()*100000);
}
--enable_query_log
insert t1 select * from t2;
show keys from t1;
alter table t1 enable keys;
show keys from t1;
alter table t1 engine=heap;
alter table t1 disable keys;
show keys from t1;
drop table t1,t2;

#
# index search for NULL in blob. Bug #4816
#
create table t1 ( a tinytext, b char(1), index idx (a(1),b) );
insert into t1 values (null,''), (null,'');
explain select count(*) from t1 where a is null;
select count(*) from t1 where a is null;
drop table t1;

#
# Bug #8306: TRUNCATE leads to index corruption 
#
create table t1 (c1 int, index(c1));
create table t2 (c1 int, index(c1)) engine=merge union=(t1);
insert into t1 values (1);
# Close all tables.
flush tables;
# Open t2 and (implicitly) t1.
select * from t2;
# Truncate after flush works (unless another threads reopens t2 in between).
flush tables;
truncate table t1;
insert into t1 values (1);
# Close all tables.
flush tables;
# Open t2 and (implicitly) t1.
select * from t2;
# Truncate t1, wich was not recognized as open without the bugfix.
# Now, it should fail with a table-in-use error message.
--error 1105
truncate table t1;
# The insert used to fail on the crashed table.
insert into t1 values (1);
drop table t1,t2;

#
# bug9188 - Corruption Can't open file: 'table.MYI' (errno: 145)
#
create table t1 (c1 int, c2 varchar(4) not null default '',
                 key(c2(3))) default charset=utf8;
insert into t1 values (1,'A'), (2, 'B'), (3, 'A');
update t1 set c2='A  B' where c1=2;
check table t1;
drop table t1;


#
# Bug#12296 - CHECKSUM TABLE reports 0 for the table
# This happened if the first record was marked as deleted.
#
create table t1 (c1 int);
insert into t1 values (1),(2),(3),(4);
checksum table t1;
delete from t1 where c1 = 1;
create table t2 as select * from t1;
# The following returns 0 with the bug in place.
checksum table t1;
# The above should give the same number as the following.
checksum table t2;
drop table t1, t2;

#
# BUG#12232: New myisam_stats_method variable.
#

show variables like 'myisam_stats_method';

create table t1 (a int, key(a));
insert into t1 values (0),(1),(2),(3),(4);
insert into t1 select NULL from t1;

# default: NULLs considered inequal
analyze table t1; 
show index from t1;
insert into t1 values (11);
delete from t1 where a=11;
check table t1;
show index from t1;

# Set nulls to be equal:
set myisam_stats_method=nulls_equal;
show variables like 'myisam_stats_method';
insert into t1 values (11);
delete from t1 where a=11;

analyze table t1; 
show index from t1;

insert into t1 values (11);
delete from t1 where a=11;

check table t1;
show index from t1;

# Set nulls back to be equal 
set myisam_stats_method=DEFAULT;
show variables like 'myisam_stats_method';
insert into t1 values (11);
delete from t1 where a=11;

analyze table t1; 
show index from t1;

insert into t1 values (11);
delete from t1 where a=11;

check table t1;
show index from t1;

drop table t1;

# WL#2609, CSC#XXXX: MyISAM 
set myisam_stats_method=nulls_ignored;
show variables like 'myisam_stats_method';

create table t1 (
  a char(3), b char(4), c char(5), d char(6),
  key(a,b,c,d)
);
insert into t1 values ('bcd','def1', NULL, 'zz');
insert into t1 values ('bcd','def2', NULL, 'zz');
insert into t1 values ('bce','def1', 'yuu', NULL);
insert into t1 values ('bce','def2', NULL, 'quux');
analyze table t1;
show index from t1;
delete from t1;
analyze table t1;
show index from t1;

set myisam_stats_method=DEFAULT;
drop table t1;

# BUG#13814 - key value packed incorrectly for TINYBLOBs

create table t1(
  cip INT NOT NULL,
  time TIME NOT NULL,
  score INT NOT NULL DEFAULT 0,
  bob TINYBLOB
);

insert into t1 (cip, time) VALUES (1, '00:01'), (2, '00:02'), (3,'00:03');
insert into t1 (cip, bob, time) VALUES (4, 'a', '00:04'), (5, 'b', '00:05'), 
                                       (6, 'c', '00:06');
select * from t1 where bob is null and cip=1;
create index bug on t1 (bob(22), cip, time);
select * from t1 where bob is null and cip=1;
drop table t1;

#
# Bug#14980 - COUNT(*) incorrect on MyISAM table with certain INDEX
#
create table t1 (
  id1 int not null auto_increment,
  id2 int not null default '0',
  t text not null,
  primary key  (id1),
  key x (id2, t(32))
) engine=myisam;
insert into t1 (id2, t) values
(10, 'abc'), (10, 'abc'), (10, 'abc'),
(20, 'abc'), (20, 'abc'), (20, 'def'),
(10, 'abc'), (10, 'abc');
select count(*)   from t1 where id2 = 10;
select count(id1) from t1 where id2 = 10;
drop table t1;

#
# BUG##20357 - Got error 124 from storage engine using MIN and MAX functions
#              in queries
#
CREATE TABLE t1(a TINYINT, KEY(a)) ENGINE=MyISAM;
INSERT INTO t1 VALUES(1);
SELECT MAX(a) FROM t1 IGNORE INDEX(a);
ALTER TABLE t1 DISABLE KEYS;
SELECT MAX(a) FROM t1;
SELECT MAX(a) FROM t1 IGNORE INDEX(a);
DROP TABLE t1;

#
# BUG#18036 - update of table joined to self reports table as crashed
#
CREATE TABLE t1(a CHAR(9), b VARCHAR(7)) ENGINE=MyISAM;
INSERT INTO t1(a) VALUES('xxxxxxxxx'),('xxxxxxxxx');
UPDATE t1 AS ta1,t1 AS ta2 SET ta1.b='aaaaaa',ta2.b='bbbbbb';
SELECT * FROM t1;
DROP TABLE t1;

#
# Bug#8283 - OPTIMIZE TABLE causes data loss
#
SET @@myisam_repair_threads=2;
SHOW VARIABLES LIKE 'myisam_repair%';
#
# Test OPTIMIZE. This creates a new data file.
CREATE TABLE t1 (
  `_id` int(11) NOT NULL default '0',
  `url` text,
  `email` text,
  `description` text,
  `loverlap` int(11) default NULL,
  `roverlap` int(11) default NULL,
  `lneighbor_id` int(11) default NULL,
  `rneighbor_id` int(11) default NULL,
  `length_` int(11) default NULL,
  `sequence` mediumtext,
  `name` text,
  `_obj_class` text NOT NULL,
  PRIMARY KEY  (`_id`),
  UNIQUE KEY `sequence_name_index` (`name`(50)),
  KEY (`length_`)
) ENGINE=MyISAM DEFAULT CHARSET=latin1;
#
INSERT INTO t1 VALUES
  (1,NULL,NULL,NULL,NULL,NULL,NULL,NULL,NULL,NULL,'sample1',''),
  (2,NULL,NULL,NULL,NULL,NULL,NULL,NULL,NULL,NULL,'sample2',''),
  (3,NULL,NULL,NULL,NULL,NULL,NULL,NULL,NULL,NULL,'sample3',''),
  (4,NULL,NULL,NULL,NULL,NULL,NULL,NULL,NULL,NULL,'sample4',''),
  (5,NULL,NULL,NULL,NULL,NULL,NULL,NULL,NULL,NULL,'sample5',''),
  (6,NULL,NULL,NULL,NULL,NULL,NULL,NULL,NULL,NULL,'sample6',''),
  (7,NULL,NULL,NULL,NULL,NULL,NULL,NULL,NULL,NULL,'sample7',''),
  (8,NULL,NULL,NULL,NULL,NULL,NULL,NULL,NULL,NULL,'sample8',''),
  (9,NULL,NULL,NULL,NULL,NULL,NULL,NULL,NULL,NULL,'sample9','');
#
SELECT _id FROM t1;
DELETE FROM t1 WHERE _id < 8;
--replace_column 6 # 7 # 8 # 9 # 11 # 12 # 13 # 14 # 15 # 16 #
SHOW TABLE STATUS LIKE 't1';
CHECK TABLE t1 EXTENDED;
OPTIMIZE TABLE t1;
CHECK TABLE t1 EXTENDED;
--replace_column 6 # 7 # 8 # 9 # 11 # 12 # 13 # 14 # 15 # 16 #
SHOW TABLE STATUS LIKE 't1';
SELECT _id FROM t1;
DROP TABLE t1;
#
# Test REPAIR QUICK. This retains the old data file.
CREATE TABLE t1 (
  `_id` int(11) NOT NULL default '0',
  `url` text,
  `email` text,
  `description` text,
  `loverlap` int(11) default NULL,
  `roverlap` int(11) default NULL,
  `lneighbor_id` int(11) default NULL,
  `rneighbor_id` int(11) default NULL,
  `length_` int(11) default NULL,
  `sequence` mediumtext,
  `name` text,
  `_obj_class` text NOT NULL,
  PRIMARY KEY  (`_id`),
  UNIQUE KEY `sequence_name_index` (`name`(50)),
  KEY (`length_`)
) ENGINE=MyISAM DEFAULT CHARSET=latin1;
#
INSERT INTO t1 VALUES
  (1,NULL,NULL,NULL,NULL,NULL,NULL,NULL,NULL,NULL,'sample1',''),
  (2,NULL,NULL,NULL,NULL,NULL,NULL,NULL,NULL,NULL,'sample2',''),
  (3,NULL,NULL,NULL,NULL,NULL,NULL,NULL,NULL,NULL,'sample3',''),
  (4,NULL,NULL,NULL,NULL,NULL,NULL,NULL,NULL,NULL,'sample4',''),
  (5,NULL,NULL,NULL,NULL,NULL,NULL,NULL,NULL,NULL,'sample5',''),
  (6,NULL,NULL,NULL,NULL,NULL,NULL,NULL,NULL,NULL,'sample6',''),
  (7,NULL,NULL,NULL,NULL,NULL,NULL,NULL,NULL,NULL,'sample7',''),
  (8,NULL,NULL,NULL,NULL,NULL,NULL,NULL,NULL,NULL,'sample8',''),
  (9,NULL,NULL,NULL,NULL,NULL,NULL,NULL,NULL,NULL,'sample9','');
#
SELECT _id FROM t1;
DELETE FROM t1 WHERE _id < 8;
--replace_column 6 # 7 # 8 # 9 # 11 # 12 # 13 # 14 # 15 # 16 #
SHOW TABLE STATUS LIKE 't1';
CHECK TABLE t1 EXTENDED;
REPAIR TABLE t1 QUICK;
CHECK TABLE t1 EXTENDED;
--replace_column 6 # 7 # 8 # 9 # 11 # 12 # 13 # 14 # 15 # 16 #
SHOW TABLE STATUS LIKE 't1';
SELECT _id FROM t1;
DROP TABLE t1;
#
SET @@myisam_repair_threads=1;
SHOW VARIABLES LIKE 'myisam_repair%';

#
# BUG#21310 - Trees in SQL causing a "crashed" table with MyISAM storage
#             engine
#

# A simplified test case that reflect crashed table issue.
CREATE TABLE t1(a VARCHAR(16));
INSERT INTO t1 VALUES('aaaaaaaa'),(NULL);
UPDATE t1 AS ta1, t1 AS ta2 SET ta1.a='aaaaaaaaaaaaaaaa';
SELECT * FROM t1;
DROP TABLE t1;

# A test case that reflect wrong result set.
CREATE TABLE t1(a INT);
INSERT INTO t1 VALUES(1),(2);
UPDATE t1,t1 AS t2 SET t1.a=t1.a+2 WHERE t1.a=t2.a-1;
SELECT * FROM t1 ORDER BY a;
DROP TABLE t1;

#
# Bug#24607 - MyISAM pointer size determined incorrectly
#
CREATE TABLE t1 (c1 TEXT) AVG_ROW_LENGTH=70100 MAX_ROWS=4100100100;
--replace_column 5 X 6 X 7 X 9 X 10 X 11 X 12 X 13 X 14 X 16 X
SHOW TABLE STATUS LIKE 't1';
DROP TABLE t1;

#
# Bug#26231 - select count(*) on myisam table returns wrong value
#             when index is used
#
CREATE TABLE t1 (c1 TEXT NOT NULL, KEY c1 (c1(10))) ENGINE=MyISAM;
# Fill at least two key blocks. "Tab, A" must be in both blocks. 
INSERT INTO t1 VALUES
  (CHAR(9,65)), (CHAR(9,65)), (CHAR(9,65)), (CHAR(9,65)),
  (CHAR(9,65)), (CHAR(9,65)), (CHAR(9,65)), (CHAR(9,65)),
  (CHAR(9,65)), (CHAR(9,65)), (CHAR(9,65)), (CHAR(9,65)),
  (CHAR(9,65)), (CHAR(9,65)), (CHAR(9,65)), (CHAR(9,65)),
  (CHAR(9,65)), (CHAR(9,65)), (CHAR(9,65)), (CHAR(9,65)),
  (CHAR(9,65)), (CHAR(9,65)), (CHAR(9,65)), (CHAR(9,65)),
  (CHAR(9,65)), (CHAR(9,65)), (CHAR(9,65)), (CHAR(9,65)),
  (CHAR(9,65)), (CHAR(9,65)), (CHAR(9,65)), (CHAR(9,65)),
  (CHAR(9,65)), (CHAR(9,65)), (CHAR(9,65)), (CHAR(9,65)),
  (CHAR(9,65)), (CHAR(9,65)), (CHAR(9,65)), (CHAR(9,65)),
  (CHAR(9,65)), (CHAR(9,65)), (CHAR(9,65)), (CHAR(9,65)),
  (CHAR(9,65)), (CHAR(9,65)), (CHAR(9,65)), (CHAR(9,65)),
  (CHAR(9,65)), (CHAR(9,65)), (CHAR(9,65)), (CHAR(9,65)),
  (CHAR(9,65)), (CHAR(9,65)), (CHAR(9,65)), (CHAR(9,65)),
  (CHAR(9,65)), (CHAR(9,65)), (CHAR(9,65)), (CHAR(9,65)),
  (CHAR(9,65)), (CHAR(9,65)), (CHAR(9,65)), (CHAR(9,65)),
  (CHAR(9,65)), (CHAR(9,65)), (CHAR(9,65)), (CHAR(9,65)),
  (CHAR(9,65)), (CHAR(9,65)), (CHAR(9,65)), (CHAR(9,65)),
  (CHAR(9,65)), (CHAR(9,65)), (CHAR(9,65)), (CHAR(9,65)),
  (CHAR(9,65)), (CHAR(9,65)), (CHAR(9,65)), (CHAR(9,65)),
  (CHAR(9,65)), (CHAR(9,65)), (CHAR(9,65)), (CHAR(9,65)),
  (CHAR(9,65)), (CHAR(9,65)), (CHAR(9,65)), (CHAR(9,65)),
  (CHAR(9,65)), (CHAR(9,65)), (CHAR(9,65)), (CHAR(9,65)),
  (CHAR(9,65)), (CHAR(9,65)), (CHAR(9,65)), (CHAR(9,65)),
  (CHAR(9,65)), (CHAR(9,65)), (CHAR(9,65)), (CHAR(9,65)),
  (CHAR(9,65)), (CHAR(9,65)), (CHAR(9,65)), (CHAR(9,65)),
  (CHAR(9,65)), (CHAR(9,65)), (CHAR(9,65)), (CHAR(9,65)),
  (CHAR(9,65)), (CHAR(9,65)), (CHAR(9,65)), (CHAR(9,65)),
  (CHAR(9,65)), (CHAR(9,65)), (CHAR(9,65)), (CHAR(9,65)),
  (CHAR(9,65)), (CHAR(9,65)), (CHAR(9,65)), (CHAR(9,65)),
  (CHAR(9,65)), (CHAR(9,65)), (CHAR(9,65)), (CHAR(9,65)),
  (CHAR(9,65)), (CHAR(9,65)), (CHAR(9,65)), (CHAR(9,65)),
  (CHAR(9,65)), (CHAR(9,65)), (CHAR(9,65)), (CHAR(9,65)),
  (CHAR(9,65)), (CHAR(9,65)), (CHAR(9,65)), (CHAR(9,65)),
  (CHAR(9,65)), (CHAR(9,65)), (CHAR(9,65)), (CHAR(9,65)),
  (CHAR(9,65)), (CHAR(9,65)), (CHAR(9,65)), (CHAR(9,65)),
  (CHAR(9,65)), (CHAR(9,65)), (CHAR(9,65)), (CHAR(9,65)),
  (CHAR(9,65)), (CHAR(9,65)), (CHAR(9,65)), (CHAR(9,65)),
  (CHAR(9,65)), (CHAR(9,65)), (CHAR(9,65)), (CHAR(9,65)),
  (CHAR(9,65)), (CHAR(9,65)), (CHAR(9,65)), (CHAR(9,65)),
  (CHAR(9,65)), (CHAR(9,65)), (CHAR(9,65)), (CHAR(9,65)),
  (CHAR(9,65)), (CHAR(9,65)), (CHAR(9,65)), (CHAR(9,65)),
  (CHAR(9,65)), (CHAR(9,65)), (CHAR(9,65)), (CHAR(9,65)),
  (CHAR(9,65)), (CHAR(9,65)), (CHAR(9,65)), (CHAR(9,65)),
  (CHAR(9,65)), (CHAR(9,65)), (CHAR(9,65)), (CHAR(9,65)),
  (CHAR(9,65)), (CHAR(9,65)), (CHAR(9,65)), (CHAR(9,65)),
  (CHAR(9,65)), (CHAR(9,65)), (CHAR(9,65)), (CHAR(9,65)),
  (CHAR(9,65)), (CHAR(9,65)), (CHAR(9,65)), (CHAR(9,65)),
  (CHAR(9,65)), (CHAR(9,65)), (CHAR(9,65)), (CHAR(9,65)),
  (CHAR(9,65)), (CHAR(9,65)), (CHAR(9,65)), (CHAR(9,65)),
  (CHAR(9,65)), (CHAR(9,65)), (CHAR(9,65)), (CHAR(9,65)),
  (CHAR(9,65)), (CHAR(9,65)), (CHAR(9,65)), (CHAR(9,65)),
  (CHAR(9,65)), (CHAR(9,65)), (CHAR(9,65)), (CHAR(9,65)),
  (CHAR(9,65)), (CHAR(9,65)), (CHAR(9,65)), (CHAR(9,65)),
  (CHAR(9,65)), (CHAR(9,65)), (CHAR(9,65)), (CHAR(9,65)),
  (CHAR(9,65)), (CHAR(9,65)), (CHAR(9,65)), (CHAR(9,65)),
  (CHAR(9,65)), (CHAR(9,65)), (CHAR(9,65)), (CHAR(9,65)),
  (CHAR(9,65)), (CHAR(9,65)), (CHAR(9,65)), (CHAR(9,65)),
  (CHAR(9,65)), (CHAR(9,65)), (CHAR(9,65)), (CHAR(9,65)),
  (CHAR(9,65)), (CHAR(9,65)), (CHAR(9,65)), (CHAR(9,65)),
  (CHAR(9,65)), (CHAR(9,65)), (CHAR(9,65)), (CHAR(9,65)),
  (CHAR(9,65)), (CHAR(9,65)), (CHAR(9,65)), (CHAR(9,65)),
  (CHAR(9,65)), (CHAR(9,65)), (CHAR(9,65)), (CHAR(9,65)),
  (CHAR(9,65)), (CHAR(9,65)), (CHAR(9,65)), (CHAR(9,65)),
  (CHAR(9,65)), (CHAR(9,65)), (CHAR(9,65)), (CHAR(9,65)),
  (CHAR(9,65)), (CHAR(9,65)), (CHAR(9,65)), (CHAR(9,65)),
  (CHAR(9,65)), (CHAR(9,65)), (CHAR(9,65)), (CHAR(9,65)),
  (CHAR(9,65)), (CHAR(9,65)), (CHAR(9,65)), (CHAR(9,65)),
  (CHAR(9,65)), (CHAR(9,65)), (CHAR(9,65)), (CHAR(9,65)),
  (CHAR(9,65)), (CHAR(9,65)), (CHAR(9,65)), (CHAR(9,65)),
  (CHAR(9,65)), (CHAR(9,65)), (CHAR(9,65)), (CHAR(9,65)),
  (CHAR(9,65)), (CHAR(9,65)), (CHAR(9,65)), (CHAR(9,65)),
  (CHAR(9,65)), (CHAR(9,65)), (CHAR(9,65)), (CHAR(9,65)),
  (CHAR(9,65)), (CHAR(9,65)), (CHAR(9,65)), (CHAR(9,65)),
  (CHAR(9,65)), (CHAR(9,65)), (CHAR(9,65)), (CHAR(9,65)),
  (CHAR(9,65)), (CHAR(9,65)), (CHAR(9,65)), (CHAR(9,65)),
  (CHAR(9,65)), (CHAR(9,65)), (CHAR(9,65)), (CHAR(9,65)),
  (CHAR(9,65)), (CHAR(9,65)), (CHAR(9,65)), (CHAR(9,65)),
  (CHAR(9,65)), (CHAR(9,65)), (CHAR(9,65)), (CHAR(9,65)),
  (CHAR(9,65)), (CHAR(9,65)), (CHAR(9,65)), (CHAR(9,65)),
  (CHAR(9,65)), (CHAR(9,65)), (CHAR(9,65)), (CHAR(9,65)),
  (CHAR(9,65)), (CHAR(9,65)), (CHAR(9,65)), (CHAR(9,65)),
  (CHAR(9,65)), (CHAR(9,65)), (CHAR(9,65)), (CHAR(9,65)),
  (CHAR(9,65)), (CHAR(9,65)), (CHAR(9,65)), (CHAR(9,65)),
  (CHAR(9,65)), (CHAR(9,65)), (CHAR(9,65)), (CHAR(9,65)),
  (CHAR(9,65)), (CHAR(9,65)), (CHAR(9,65)), (CHAR(9,65)),
  (CHAR(9,65)), (CHAR(9,65)), (CHAR(9,65)), (CHAR(9,65)),
  (CHAR(9,65)), (CHAR(9,65)), (CHAR(9,65)), (CHAR(9,65)),
  (CHAR(9,65)), (CHAR(9,65)), (CHAR(9,65)), (CHAR(9,65)),
  (CHAR(9,65)), (CHAR(9,65)), (CHAR(9,65)), (CHAR(9,65)),
  (CHAR(9,65)), (CHAR(9,65)), (CHAR(9,65)), (CHAR(9,65)),
  (CHAR(9,65)), (CHAR(9,65)), (CHAR(9,65)), (CHAR(9,65)),
  (CHAR(9,65)), (CHAR(9,65)), (CHAR(9,65)), (CHAR(9,65)),
  (CHAR(9,65)), (CHAR(9,65)), (CHAR(9,65)), (CHAR(9,65)),
  (CHAR(9,65)), (CHAR(9,65)), (CHAR(9,65)), (CHAR(9,65)),
  (CHAR(9,65)), (CHAR(9,65)), (CHAR(9,65)), (CHAR(9,65)),
  (CHAR(9,65)), (CHAR(9,65)), (CHAR(9,65)), (CHAR(9,65)),
  (CHAR(9,65)), (CHAR(9,65)), (CHAR(9,65)), (CHAR(9,65)),
  (CHAR(9,65)), (CHAR(9,65)), (CHAR(9,65)), (CHAR(9,65)),
  (CHAR(9,65)), (CHAR(9,65)), (CHAR(9,65)), (CHAR(9,65)),
  (CHAR(9,65)), (CHAR(9,65)), (CHAR(9,65)), (CHAR(9,65)),
  (CHAR(9,65)), (CHAR(9,65)), (CHAR(9,65)), (CHAR(9,65)),
  (CHAR(9,65)), (CHAR(9,65)), (CHAR(9,65)), (CHAR(9,65)),
  (CHAR(9,65)), (CHAR(9,65)), (CHAR(9,65)), (CHAR(9,65)),
  (CHAR(9,65)), (CHAR(9,65)), (CHAR(9,65)), (CHAR(9,65)),
  (CHAR(9,65)), (CHAR(9,65)), (CHAR(9,65)), (CHAR(9,65)),
  (CHAR(9,65)), (CHAR(9,65)), (CHAR(9,65)), (CHAR(9,65)),
  (CHAR(9,65)), (CHAR(9,65)), (CHAR(9,65)), (CHAR(9,65)),
  (CHAR(9,65)), (CHAR(9,65)), (CHAR(9,65)), (CHAR(9,65)),
  (CHAR(9,65)), (CHAR(9,65)), (CHAR(9,65)), (CHAR(9,65)),
  (CHAR(9,65)), (CHAR(9,65)), (CHAR(9,65)), (CHAR(9,65)),
  (CHAR(9,65)), (CHAR(9,65)), (CHAR(9,65)), (CHAR(9,65)),
  (CHAR(9,65)), (CHAR(9,65)), (CHAR(9,65)), (CHAR(9,65)),
  (CHAR(9,65)), (CHAR(9,65)), (CHAR(9,65)), (CHAR(9,65)),
  (CHAR(9,65)), (CHAR(9,65)), (CHAR(9,65)), (CHAR(9,65)),
  (CHAR(9,65)), (CHAR(9,65)), (CHAR(9,65)), (CHAR(9,65)),
  (CHAR(9,65)), (CHAR(9,65)), (CHAR(9,65)), (CHAR(9,65)),
  (CHAR(9,65)), (CHAR(9,65)), (CHAR(9,65)), (CHAR(9,65)),
  (CHAR(9,65)), (CHAR(9,65)), (CHAR(9,65)), (CHAR(9,65)),
  (CHAR(9,65)), (CHAR(9,65)), (CHAR(9,65)), (CHAR(9,65)),
  (CHAR(9,65)), (CHAR(9,65)), (CHAR(9,65)), (CHAR(9,65)),
  (CHAR(9,65)), (CHAR(9,65)), (CHAR(9,65)), (CHAR(9,65)),
  (CHAR(9,65)), (CHAR(9,65)), (CHAR(9,65)), (CHAR(9,65)),
  (CHAR(9,65)), (CHAR(9,65)), (CHAR(9,65)), (CHAR(9,65)),
  (CHAR(9,65)), (CHAR(9,65)), (CHAR(9,65)), (CHAR(9,65)),
  (CHAR(9,65)), (CHAR(9,65)), (CHAR(9,65)), (CHAR(9,65)),
  (CHAR(9,65)), (CHAR(9,65)), (CHAR(9,65)), (CHAR(9,65)),
  (CHAR(9,65)), (CHAR(9,65)), (CHAR(9,65)), (CHAR(9,65)),
  (''), (''), (''), (''),
  (' B'), (' B'), (' B'), (' B');
SELECT DISTINCT COUNT(*) FROM t1 WHERE c1 = '';
SELECT DISTINCT length(c1), c1 FROM t1 WHERE c1 = '';
SELECT DISTINCT COUNT(*) FROM t1 IGNORE INDEX (c1) WHERE c1 = '';
SELECT DISTINCT length(c1), c1 FROM t1 IGNORE INDEX (c1) WHERE c1 = '';
SELECT DISTINCT length(c1), c1 FROM t1 ORDER BY c1;
DROP TABLE t1;

--echo End of 4.1 tests


# Test varchar
#

let $default=`select @@storage_engine`;
set storage_engine=MyISAM;
source include/varchar.inc;

#
# Some errors/warnings on create
#

create table t1 (v varchar(65530), key(v));
drop table if exists t1;
create table t1 (v varchar(65536));
show create table t1;
drop table t1;
create table t1 (v varchar(65530) character set utf8);
show create table t1;
drop table t1;

# MyISAM specific varchar tests
--error 1118
create table t1 (v varchar(65535));

eval set storage_engine=$default;

#
# Test concurrent insert
# First with static record length
#
set @save_concurrent_insert=@@concurrent_insert;
set global concurrent_insert=1;
create table t1 (a int);
insert into t1 values (1),(2),(3),(4),(5);
lock table t1 read local;
connect (con1,localhost,root,,);
connection con1;
# Insert in table without hole
insert into t1 values(6),(7);
connection default;
unlock tables;
delete from t1 where a>=3 and a<=4;
lock table t1 read local;
connection con1;
set global concurrent_insert=2;
# Insert in table with hole -> Should insert at end
insert into t1 values (8),(9);
connection default;
unlock tables;
# Insert into hole
insert into t1 values (10),(11),(12);
select * from t1;
check table t1;
drop table t1;
disconnect con1;

# Same test with dynamic record length
create table t1 (a int, b varchar(30) default "hello");
insert into t1 (a) values (1),(2),(3),(4),(5);
lock table t1 read local;
connect (con1,localhost,root,,);
connection con1;
# Insert in table without hole
insert into t1 (a) values(6),(7);
connection default;
unlock tables;
delete from t1 where a>=3 and a<=4;
lock table t1 read local;
connection con1;
set global concurrent_insert=2;
# Insert in table with hole -> Should insert at end
insert into t1 (a) values (8),(9);
connection default;
unlock tables;
# Insert into hole
insert into t1 (a) values (10),(11),(12);
select a from t1;
check table t1;
drop table t1;
disconnect con1;
set global concurrent_insert=@save_concurrent_insert;


# BUG#9622 - ANALYZE TABLE and ALTER TABLE .. ENABLE INDEX produce
# different statistics on the same table with NULL values.
create table t1 (a int, key(a));

insert into t1 values (1),(2),(3),(4),(NULL),(NULL),(NULL),(NULL);
analyze table t1;
show keys from t1;

alter table t1 disable keys;
alter table t1 enable keys;
show keys from t1;

drop table t1;


#
# Bug#10056 - PACK_KEYS option take values greater than 1 while creating table
#
create table t1 (c1 int) engine=myisam pack_keys=0;
create table t2 (c1 int) engine=myisam pack_keys=1;
create table t3 (c1 int) engine=myisam pack_keys=default;
--error 1064
create table t4 (c1 int) engine=myisam pack_keys=2;
drop table t1, t2, t3;


#
# Bug#28476: force index on a disabled myisam index gives error 124
#
CREATE TABLE t1(a INT, b INT, KEY inx (a), UNIQUE KEY uinx (b)) ENGINE=MyISAM;
INSERT INTO t1(a,b) VALUES (1,1),(2,2),(3,3),(4,4),(5,5);
SELECT a FROM t1 FORCE INDEX (inx) WHERE a=1;
ALTER TABLE t1 DISABLE KEYS;
SELECT a FROM t1 FORCE INDEX (inx) WHERE a=1;
SELECT a FROM t1 USE INDEX (inx) WHERE a=1;
SELECT b FROM t1 FORCE INDEX (uinx) WHERE b=1;
SELECT b FROM t1 USE INDEX (uinx) WHERE b=1;
SELECT a FROM t1 FORCE INDEX (inx,uinx) WHERE a=1;
ALTER TABLE t1 ENABLE KEYS;
SELECT a FROM t1 FORCE INDEX (inx) WHERE a=1;
DROP TABLE t1;

#
<<<<<<< HEAD
# Bug#4692 - DISABLE/ENABLE KEYS waste a space
#
CREATE TABLE t1 (c1 INT, c2 INT, UNIQUE INDEX (c1), INDEX (c2)) ENGINE=MYISAM;
--replace_column 6 # 7 # 8 # 10 # 11 # 12 # 13 # 14 # 15 # 16 #
SHOW TABLE STATUS LIKE 't1';
INSERT INTO t1 VALUES (1,1);
--replace_column 6 # 7 # 8 # 10 # 11 # 12 # 13 # 14 # 15 # 16 #
SHOW TABLE STATUS LIKE 't1';
ALTER TABLE t1 DISABLE KEYS;
--replace_column 6 # 7 # 8 # 10 # 11 # 12 # 13 # 14 # 15 # 16 #
SHOW TABLE STATUS LIKE 't1';
ALTER TABLE t1 ENABLE KEYS;
--replace_column 6 # 7 # 8 # 10 # 11 # 12 # 13 # 14 # 15 # 16 #
SHOW TABLE STATUS LIKE 't1';
ALTER TABLE t1 DISABLE KEYS;
--replace_column 6 # 7 # 8 # 10 # 11 # 12 # 13 # 14 # 15 # 16 #
SHOW TABLE STATUS LIKE 't1';
ALTER TABLE t1 ENABLE KEYS;
--replace_column 6 # 7 # 8 # 10 # 11 # 12 # 13 # 14 # 15 # 16 #
SHOW TABLE STATUS LIKE 't1';
#--exec ls -log var/master-data/test/t1.MYI
#--exec myisamchk -dvv var/master-data/test/t1.MYI
#--exec myisamchk -iev var/master-data/test/t1.MYI
DROP TABLE t1;
=======
# Bug#28837: MyISAM storage engine error (134) doing delete with self-join
#

CREATE TABLE t1 (id int NOT NULL, ref int NOT NULL, INDEX (id)) ENGINE=MyISAM;
CREATE TABLE t2 LIKE t1;

INSERT INTO t2 (id, ref) VALUES (1,3), (2,1), (3,2), (4,5), (4,4);
INSERT INTO t1 SELECT * FROM t2;

SELECT * FROM t1 AS a INNER JOIN t1 AS b USING (id) WHERE a.ref < b.ref;
SELECT * FROM t1;
DELETE FROM a USING t1 AS a INNER JOIN t1 AS b USING (id) WHERE a.ref < b.ref;
SELECT * FROM t1;

DROP TABLE t1, t2;
>>>>>>> bc10c6db

--echo End of 5.0 tests


#
# Test of key_block_size
#

create table t1 (a int not null, key `a` (a) key_block_size=1024);
show create table t1;
drop table t1;

create table t1 (a int not null, key `a` (a) key_block_size=2048);
show create table t1;
drop table t1;

create table t1 (a varchar(2048), key `a` (a));
show create table t1;
drop table t1;

create table t1 (a varchar(2048), key `a` (a) key_block_size=1024);
show create table t1;
drop table t1;

create table t1 (a int not null, b varchar(2048), key (a), key(b)) key_block_size=1024;
show create table t1;
alter table t1 key_block_size=2048;
show create table t1;
alter table t1 add c int, add key (c);
show create table t1;
alter table t1 key_block_size=0;
alter table t1 add d int, add key (d);
show create table t1;
drop table t1;

create table t1 (a int not null, b varchar(2048), key (a), key(b)) key_block_size=8192;
show create table t1;
drop table t1;

create table t1 (a int not null, b varchar(2048), key (a) key_block_size=1024, key(b)) key_block_size=8192;
show create table t1;
drop table t1;

create table t1 (a int not null, b int, key (a) key_block_size=1024, key(b) key_block_size=8192) key_block_size=16384;
show create table t1;
drop table t1;


# Test limits and errors of key_block_size

create table t1 (a int not null, key `a` (a) key_block_size=512);
show create table t1;
drop table t1;

create table t1 (a varchar(2048), key `a` (a) key_block_size=1000000000000000000);
show create table t1;
drop table t1;

create table t1 (a int not null, key `a` (a) key_block_size=1025);
show create table t1;
drop table t1;

--error 1064
create table t1 (a int not null, key key_block_size=1024 (a));
--error 1064
create table t1 (a int not null, key `a` key_block_size=1024 (a));

#
# Bug#22119 - Changing MI_KEY_BLOCK_LENGTH makes a wrong myisamchk
#
CREATE TABLE t1 (
  c1 INT,
  c2 VARCHAR(300),
  KEY (c1) KEY_BLOCK_SIZE 1024,
  KEY (c2) KEY_BLOCK_SIZE 8192
  );
INSERT INTO t1 VALUES (10, REPEAT('a', CEIL(RAND(10) * 300))),
  (11, REPEAT('b', CEIL(RAND() * 300))),
  (12, REPEAT('c', CEIL(RAND() * 300))),
  (13, REPEAT('d', CEIL(RAND() * 300))),
  (14, REPEAT('e', CEIL(RAND() * 300))),
  (15, REPEAT('f', CEIL(RAND() * 300))),
  (16, REPEAT('g', CEIL(RAND() * 300))),
  (17, REPEAT('h', CEIL(RAND() * 300))),
  (18, REPEAT('i', CEIL(RAND() * 300))),
  (19, REPEAT('j', CEIL(RAND() * 300))),
  (20, REPEAT('k', CEIL(RAND() * 300))),
  (21, REPEAT('l', CEIL(RAND() * 300))),
  (22, REPEAT('m', CEIL(RAND() * 300))),
  (23, REPEAT('n', CEIL(RAND() * 300))),
  (24, REPEAT('o', CEIL(RAND() * 300))),
  (25, REPEAT('p', CEIL(RAND() * 300))),
  (26, REPEAT('q', CEIL(RAND() * 300))),
  (27, REPEAT('r', CEIL(RAND() * 300))),
  (28, REPEAT('s', CEIL(RAND() * 300))),
  (29, REPEAT('t', CEIL(RAND() * 300))),
  (30, REPEAT('u', CEIL(RAND() * 300))),
  (31, REPEAT('v', CEIL(RAND() * 300))),
  (32, REPEAT('w', CEIL(RAND() * 300))),
  (33, REPEAT('x', CEIL(RAND() * 300))),
  (34, REPEAT('y', CEIL(RAND() * 300))),
  (35, REPEAT('z', CEIL(RAND() * 300)));
INSERT INTO t1 SELECT * FROM t1;
INSERT INTO t1 SELECT * FROM t1;
CHECK TABLE t1;
REPAIR TABLE t1;
DELETE FROM t1 WHERE c1 >= 10;
CHECK TABLE t1;
DROP TABLE t1;

--echo End of 5.1 tests
<|MERGE_RESOLUTION|>--- conflicted
+++ resolved
@@ -1147,7 +1147,6 @@
 DROP TABLE t1;
 
 #
-<<<<<<< HEAD
 # Bug#4692 - DISABLE/ENABLE KEYS waste a space
 #
 CREATE TABLE t1 (c1 INT, c2 INT, UNIQUE INDEX (c1), INDEX (c2)) ENGINE=MYISAM;
@@ -1172,7 +1171,8 @@
 #--exec myisamchk -dvv var/master-data/test/t1.MYI
 #--exec myisamchk -iev var/master-data/test/t1.MYI
 DROP TABLE t1;
-=======
+
+#
 # Bug#28837: MyISAM storage engine error (134) doing delete with self-join
 #
 
@@ -1188,7 +1188,6 @@
 SELECT * FROM t1;
 
 DROP TABLE t1, t2;
->>>>>>> bc10c6db
 
 --echo End of 5.0 tests
 
