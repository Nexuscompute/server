#
# simple test of all group functions
#

--disable_warnings
drop table if exists t1,t2;
--enable_warnings

set @sav_dpi= @@div_precision_increment;
set div_precision_increment= 5;
show variables like 'div_precision_increment';
create table t1 (grp int, a bigint unsigned, c char(10) not null);
insert into t1 values (1,1,"a");
insert into t1 values (2,2,"b");
insert into t1 values (2,3,"c");
insert into t1 values (3,4,"E");
insert into t1 values (3,5,"C");
insert into t1 values (3,6,"D");

# Test of MySQL field extension with and without matching records.
#### Note: The two following statements may fail if the execution plan
#### or optimizer is changed. The result for column c is undefined.
select a,c,sum(a) from t1 group by a;
select a,c,sum(a) from t1 where a > 10 group by a;
select sum(a) from t1 where a > 10;
select a from t1 order by rand(10);
select distinct a from t1 order by rand(10);
select count(distinct a),count(distinct grp) from t1;
insert into t1 values (null,null,'');
select count(distinct a),count(distinct grp) from t1;

select sum(all a),count(all a),avg(all a),std(all a),variance(all a),bit_or(all a),bit_and(all a),min(all a),max(all a),min(all c),max(all c) from t1;
select grp, sum(a),count(a),avg(a),std(a),variance(a),bit_or(a),bit_and(a),min(a),max(a),min(c),max(c) from t1 group by grp;
--disable_warnings
select grp, sum(a)+count(a)+avg(a)+std(a)+variance(a)+bit_or(a)+bit_and(a)+min(a)+max(a)+min(c)+max(c) as sum from t1 group by grp;
--enable_warnings

create table t2 (grp int, a bigint unsigned, c char(10));
insert into t2 select grp,max(a)+max(grp),max(c) from t1 group by grp;

# REPLACE ... SELECT doesn't yet work with PS
replace into t2 select grp, a, c from t1 limit 2,1;
select * from t2;

drop table t1,t2;

#
# Problem with std()
#

CREATE TABLE t1 (id int(11),value1 float(10,2));
INSERT INTO t1 VALUES (1,0.00),(1,1.00), (1,2.00), (2,10.00), (2,11.00), (2,12.00); 
CREATE TABLE t2 (id int(11),name char(20)); 
INSERT INTO t2 VALUES (1,'Set One'),(2,'Set Two'); 
select id, avg(value1), std(value1), variance(value1) from t1 group by id;
select name, avg(value1), std(value1), variance(value1) from t1, t2 where t1.id = t2.id group by t1.id;
drop table t1,t2;

#
# Test of bug in left join & avg
#

create table t1 (id int not null);
create table t2 (id int not null,rating int null);
insert into t1 values(1),(2),(3);
insert into t2 values(1, 3),(2, NULL),(2, NULL),(3, 2),(3, NULL);
select t1.id, avg(rating) from t1 left join t2 on ( t1.id = t2.id ) group by t1.id;
# Test different types with avg()
select sql_small_result t2.id, avg(rating) from t2 group by t2.id;
select sql_big_result t2.id, avg(rating) from t2 group by t2.id;
select sql_small_result t2.id, avg(rating+0.0e0) from t2 group by t2.id;
select sql_big_result t2.id, avg(rating+0.0e0) from t2 group by t2.id;
drop table t1,t2;

#
# test of count
#
create table t1 (a smallint(6) primary key, c char(10), b text);
INSERT INTO t1 VALUES (1,'1','1');
INSERT INTO t1 VALUES (2,'2','2');
INSERT INTO t1 VALUES (4,'4','4');

select count(*) from t1;
select count(*) from t1 where a = 1;
select count(*) from t1 where a = 100;
select count(*) from t1 where a >= 10;
select count(a) from t1 where a = 1;
select count(a) from t1 where a = 100;
select count(a) from t1 where a >= 10;
select count(b) from t1 where b >= 2;
select count(b) from t1 where b >= 10;
select count(c) from t1 where c = 10;
drop table t1;

#
# Test of bug in COUNT(i)*(i+0)
#

CREATE TABLE t1 (d DATETIME, i INT);
INSERT INTO t1 VALUES (NOW(), 1);
SELECT COUNT(i), i, COUNT(i)*i FROM t1 GROUP BY i;
SELECT COUNT(i), (i+0), COUNT(i)*(i+0) FROM t1 GROUP BY i; 
DROP TABLE t1;

#
# Another SUM() problem with 3.23.2
#

create table t1 (
        num float(5,2),
        user char(20)
);
insert into t1 values (10.3,'nem'),(20.53,'monty'),(30.23,'sinisa');
insert into t1 values (30.13,'nem'),(20.98,'monty'),(10.45,'sinisa');
insert into t1 values (5.2,'nem'),(8.64,'monty'),(11.12,'sinisa');
select sum(num) from t1;
select sum(num) from t1 group by user;
drop table t1;

#
# Test problem with MIN() optimization in case of null values
#

create table t1 (a1 int, a2 char(3), key k1(a1), key k2(a2));
insert into t1 values(10,'aaa'), (10,null), (10,'bbb'), (20,'zzz');
create table t2(a1 char(3), a2 int, a3 real, key k1(a1), key k2(a2, a1));
select * from t1;
# The following returned NULL in 4.0.10
select min(a2) from t1;
select max(t1.a1), max(t2.a2) from t1, t2;
select max(t1.a1) from t1, t2;
select max(t2.a2), max(t1.a1) from t1, t2;

explain select min(a2) from t1;
explain select max(t1.a1), max(t2.a2) from t1, t2;

insert into t2 values('AAA', 10, 0.5);
insert into t2 values('BBB', 20, 1.0);
select t1.a1, t1.a2, t2.a1, t2.a2 from t1,t2;

select max(t1.a1), max(t2.a1) from t1, t2 where t2.a2=9;
select max(t2.a1), max(t1.a1) from t1, t2 where t2.a2=9;
select t1.a1, t1.a2, t2.a1, t2.a2 from t1 left outer join t2 on t1.a1=10;
select max(t1.a2) from t1 left outer join t2 on t1.a1=10;
select max(t2.a1) from t2 left outer join t1 on t2.a2=10 where t2.a2=20;
select max(t2.a1) from t2 left outer join t1 on t2.a2=10 where t2.a2=10;
select max(t2.a1) from t1 left outer join t2 on t1.a2=t2.a1 and 1=0 where t2.a1='AAA';
select max(t1.a2),max(t2.a1) from t1 left outer join t2 on t1.a1=10;
drop table t1,t2;

#
# Test of group function and NULL values
#

CREATE TABLE t1 (a int, b int);
select count(b), sum(b), avg(b), std(b), min(b), max(b), bit_and(b), bit_or(b) from t1;
select a,count(b), sum(b), avg(b), std(b), min(b), max(b), bit_and(b), bit_or(b) from t1 group by a;
insert into t1 values (1,null);
select a,count(b), sum(b), avg(b), std(b), min(b), max(b), bit_and(b), bit_or(b) from t1 group by a;
insert into t1 values (1,null);
insert into t1 values (2,null);
select a,count(b), sum(b), avg(b), std(b), min(b), max(b), bit_and(b), bit_or(b) from t1 group by a;
select SQL_BIG_RESULT a,count(b), sum(b), avg(b), std(b), min(b), max(b), bit_and(b), bit_or(b) from t1 group by a;
insert into t1 values (2,1);
select a,count(b), sum(b), avg(b), std(b), min(b), max(b), bit_and(b), bit_or(b) from t1 group by a;
select SQL_BIG_RESULT a,count(b), sum(b), avg(b), std(b), min(b), max(b), bit_and(b), bit_or(b) from t1 group by a;
insert into t1 values (3,1);
select a,count(b), sum(b), avg(b), std(b), min(b), max(b), bit_and(b), bit_or(b) from t1 group by a;
select SQL_BIG_RESULT a,count(b), sum(b), avg(b), std(b), min(b), max(b), bit_and(b), bit_or(b), bit_xor(b) from t1 group by a;
explain extended select SQL_BIG_RESULT a,count(b), sum(b), avg(b), std(b), min(b), max(b), bit_and(b), bit_or(b), bit_xor(b) from t1 group by a;
drop table t1;

#
# Bug #1972: test for bit_and(), bit_or() and negative values
# 
create table t1 (col int);
insert into t1 values (-1), (-2), (-3);
select bit_and(col), bit_or(col) from t1;
select SQL_BIG_RESULT bit_and(col), bit_or(col) from t1 group by col;
drop table t1;

#
# Bug #3376: avg() and an empty table
#

create table t1 (a int);
select avg(2) from t1;
drop table t1;

#
# Tests to check MIN/MAX query optimization
#

# Create database schema
create table t1(
  a1 char(3) primary key,
  a2 smallint,
  a3 char(3),
  a4 real,
  a5 date,
  key k1(a2,a3),
  key k2(a4 desc,a1),
  key k3(a5,a1)
);
create table t2(
  a1 char(3) primary key,
  a2 char(17),
  a3 char(2),
  a4 char(3),
  key k1(a3, a2),
  key k2(a4)
);

# Populate table t1
insert into t1 values('AME',0,'SEA',0.100,date'1942-02-19');
insert into t1 values('HBR',1,'SEA',0.085,date'1948-03-05');
insert into t1 values('BOT',2,'SEA',0.085,date'1951-11-29');
insert into t1 values('BMC',3,'SEA',0.085,date'1958-09-08');
insert into t1 values('TWU',0,'LAX',0.080,date'1969-10-05');
insert into t1 values('BDL',0,'DEN',0.080,date'1960-11-27');
insert into t1 values('DTX',1,'NYC',0.080,date'1961-05-04');
insert into t1 values('PLS',1,'WDC',0.075,date'1949-01-02');
insert into t1 values('ZAJ',2,'CHI',0.075,date'1960-06-15');
insert into t1 values('VVV',2,'MIN',0.075,date'1959-06-28');
insert into t1 values('GTM',3,'DAL',0.070,date'1977-09-23');
insert into t1 values('SSJ',null,'CHI',null,date'1974-03-19');
insert into t1 values('KKK',3,'ATL',null,null);
insert into t1 values('XXX',null,'MIN',null,null);
insert into t1 values('WWW',1,'LED',null,null);

# Populate table t2
insert into t2 values('TKF','Seattle','WA','AME');
insert into t2 values('LCC','Los Angeles','CA','TWU');
insert into t2 values('DEN','Denver','CO','BDL');
insert into t2 values('SDC','San Diego','CA','TWU');
insert into t2 values('NOL','New Orleans','LA','GTM');
insert into t2 values('LAK','Los Angeles','CA','TWU');
insert into t2 values('AAA','AAA','AA','AME');

# Show the table contents
select * from t1;
select * from t2;

# Queries with min/max functions 
# which regular min/max optimization are applied to

explain 
select min(a1) from t1;
select min(a1) from t1;
explain 
select max(a4) from t1;
select max(a4) from t1;
explain 
select min(a5), max(a5) from t1;
select min(a5), max(a5) from t1;
explain 
select min(a3) from t1 where a2 = 2;
select min(a3) from t1 where a2 = 2;
explain 
select min(a1), max(a1) from t1 where a4 = 0.080;
select min(a1), max(a1) from t1 where a4 = 0.080;

explain 
select min(t1.a5), max(t2.a3) from t1, t2;
select min(t1.a5), max(t2.a3) from t1, t2;
explain 
select min(t1.a3), max(t2.a2) from t1, t2 where t1.a2 = 0 and t2.a3 = 'CA';
select min(t1.a3), max(t2.a2) from t1, t2 where t1.a2 = 0 and t2.a3 = 'CA';

# Queries with min/max functions 
# which extended min/max optimization are applied to

explain 
select min(a1) from t1 where a1 > 'KKK';
select min(a1) from t1 where a1 > 'KKK';
explain 
select min(a1) from t1 where a1 >= 'KKK';
select min(a1) from t1 where a1 >= 'KKK';
explain 
select max(a3) from t1 where a2 = 2 and a3 < 'SEA';
select max(a3) from t1 where a2 = 2 and a3 < 'SEA';
explain 
select max(a5) from t1 where a5 < date'1970-01-01';
select max(a5) from t1 where a5 < date'1970-01-01';
explain 
select max(a3) from t1 where a2 is null;
select max(a3) from t1 where a2 is null;
explain 
select max(a3) from t1 where a2 = 0 and a3 between 'K' and 'Q';
select max(a3) from t1 where a2 = 0 and a3 between 'K' and 'Q';
explain
select min(a1), max(a1) from t1 where a1 between 'A' and 'P';
select min(a1), max(a1) from t1 where a1 between 'A' and 'P';
explain 
select max(a3) from t1 where a3 < 'SEA' and a2 = 2 and a3 <= 'MIN';
select max(a3) from t1 where a3 < 'SEA' and a2 = 2 and a3 <= 'MIN';
explain 
select max(a3) from t1 where a3 = 'MIN' and a2 = 2;
select max(a3) from t1 where a3 = 'MIN' and a2 = 2;
explain 
select max(a3) from t1 where a3 = 'DEN' and a2 = 2;
select max(a3) from t1 where a3 = 'DEN' and a2 = 2;

explain
select max(t1.a3), min(t2.a2) from t1, t2 where t1.a2 = 2 and t1.a3 < 'MIN' and t2.a3 = 'CA';
select max(t1.a3), min(t2.a2) from t1, t2 where t1.a2 = 2 and t1.a3 < 'MIN' and t2.a3 = 'CA';

explain
select max(a3) from t1 where a2 is null and a2 = 2;
select max(a3) from t1 where a2 is null and a2 = 2;

explain
select max(a2) from t1 where a2 >= 1;
select max(a2) from t1 where a2 >= 1;
explain
select min(a3) from t1 where a2 = 2 and a3 < 'SEA';
select min(a3) from t1 where a2 = 2 and a3 < 'SEA';

explain
select min(a3) from t1 where a2 = 4;
select min(a3) from t1 where a2 = 4;
explain
select min(a3) from t1 where a2 = 2 and a3 > 'SEA';
select min(a3) from t1 where a2 = 2 and a3 > 'SEA';
explain
select (min(a4)+max(a4))/2 from t1;
select (min(a4)+max(a4))/2 from t1;
explain
select min(a3) from t1 where 2 = a2;
select min(a3) from t1 where 2 = a2;
explain
select max(a3) from t1 where a2 = 2 and 'SEA' > a3;
select max(a3) from t1 where a2 = 2 and 'SEA' > a3;
explain
select max(a3) from t1 where a2 = 2 and 'SEA' < a3;
select max(a3) from t1 where a2 = 2 and 'SEA' < a3;
explain
select min(a3) from t1 where a2 = 2 and a3 >= 'CHI';
select min(a3) from t1 where a2 = 2 and a3 >= 'CHI';
explain
select min(a3) from t1 where a2 = 2 and a3 >= 'CHI' and a3 < 'SEA';
select min(a3) from t1 where a2 = 2 and a3 >= 'CHI' and a3 < 'SEA';
explain
select min(a3) from t1 where a2 = 2 and a3 >= 'CHI' and a3 = 'MIN';
select min(a3) from t1 where a2 = 2 and a3 >= 'CHI' and a3 = 'MIN';
explain
select min(a3) from t1 where a2 = 2 and a3 >= 'SEA' and a3 = 'MIN';
select min(a3) from t1 where a2 = 2 and a3 >= 'SEA' and a3 = 'MIN';

explain
select min(t1.a1), min(t2.a4) from t1,t2 where t1.a1 < 'KKK' and t2.a4 < 'KKK';
select min(t1.a1), min(t2.a4) from t1,t2 where t1.a1 < 'KKK' and t2.a4 < 'KKK';

# Queries to which max/min optimization is not applied

explain 
select min(a1) from t1 where a1 > 'KKK' or a1 < 'XXX';
explain 
select min(a1) from t1 where a1 != 'KKK';
explain
select max(a3) from t1 where a2 < 2 and a3 < 'SEA';
explain
select max(t1.a3), min(t2.a2) from t1, t2 where t1.a2 = 2 and t1.a3 < 'MIN' and t2.a3 > 'CA';

explain
select min(a4 - 0.01) from t1;
explain
select max(a4 + 0.01) from t1;
explain
select min(a3) from t1 where (a2 +1 ) is null;
explain
select min(a3) from t1 where (a2 + 1) = 2;
explain
select min(a3) from t1 where 2 = (a2 + 1);
explain
select min(a2) from t1 where a2 < 2 * a2 - 8;
explain
select min(a1) from t1  where a1 between a3 and 'KKK';
explain
select min(a4) from t1  where (a4 + 0.01) between 0.07 and 0.08;
explain
select concat(min(t1.a1),min(t2.a4)) from t1, t2 where t2.a4 <> 'AME';
drop table t1, t2;

# Moved to func_group_innodb
#--disable_warnings
#create table t1 (USR_ID integer not null, MAX_REQ integer not null, constraint PK_SEA_USER primary key (USR_ID)) engine=InnoDB;
#--enable_warnings
#insert into t1 values (1, 3);
#select count(*) + MAX_REQ - MAX_REQ + MAX_REQ - MAX_REQ + MAX_REQ - MAX_REQ + MAX_REQ - MAX_REQ + MAX_REQ - MAX_REQ from t1 group by MAX_REQ;
#select Case When Count(*) < MAX_REQ Then 1 Else 0 End from t1 where t1.USR_ID = 1 group by MAX_REQ;
#drop table t1;


create table t1 (a char(10));
insert into t1 values ('a'),('b'),('c');
select coercibility(max(a)) from t1;
drop table t1;

#
# Bug #6658 MAX(column) returns incorrect coercibility
#
create table t1 (a char character set latin2);
insert into t1 values ('a'),('b');
select charset(max(a)), coercibility(max(a)),
       charset(min(a)), coercibility(min(a)) from t1;
show create table t1;
create table t2 select max(a),min(a) from t1;
show create table t2;
drop table t2;
create table t2 select concat(a) from t1;
show create table t2;
drop table t2,t1;

#
# aggregate functions on static tables
#
create table t1 (a int);
insert into t1 values (1);
select max(a) as b from t1 having b=1;
select a from t1 having a=1;
drop table t1;

#
# Bug #3435: variance(const), stddev(const) and an empty table
#

create table t1 (a int);
select variance(2) from t1;
select stddev(2) from t1;
drop table t1;


#
# cleunup() of optimized away count(*) and max/min
#
create table t1 (a int);
insert into t1 values (1),(2);
prepare stmt1 from 'SELECT COUNT(*) FROM t1';
execute stmt1;
execute stmt1;
execute stmt1;
deallocate prepare stmt1;
drop table t1;

create table t1 (a int, primary key(a));
insert into t1 values (1),(2);
prepare stmt1 from 'SELECT max(a) FROM t1';
execute stmt1;
execute stmt1;
execute stmt1;
deallocate prepare stmt1;
drop table t1;

#
# Bug #5406 min/max optimization for empty set
#

CREATE TABLE t1 (a int primary key);
INSERT INTO t1 VALUES (1),(2),(3),(4);

SELECT MAX(a) FROM t1 WHERE a > 5;
SELECT MIN(a) FROM t1 WHERE a < 0;

DROP TABLE t1;

#
# Bug #5555 GROUP BY enum_field" returns incorrect results
#
 
CREATE TABLE t1 (
  id int(10) unsigned NOT NULL auto_increment,
  val enum('one','two','three') NOT NULL default 'one',
  PRIMARY KEY  (id)
) ENGINE=MyISAM DEFAULT CHARSET=utf8;
 
INSERT INTO t1 VALUES
(1,'one'),(2,'two'),(3,'three'),(4,'one'),(5,'two');
 
select val, count(*) from t1 group by val;
drop table t1;

CREATE TABLE t1 (
  id int(10) unsigned NOT NULL auto_increment,
  val set('one','two','three') NOT NULL default 'one',
  PRIMARY KEY  (id)
) ENGINE=MyISAM DEFAULT CHARSET=utf8;

INSERT INTO t1 VALUES
(1,'one'),(2,'two'),(3,'three'),(4,'one'),(5,'two');

select val, count(*) from t1 group by val;
drop table t1;

#
# Bug #5615: type of aggregate function column wrong when using group by
#

create table t1(a int, b datetime);
insert into t1 values (1, NOW()), (2, NOW());
create table t2 select MAX(b) from t1 group by a;
show create table t2;
drop table t1, t2;

#
# Bug 7833:  Wrong datatype of aggregate column is returned
#

create table t1(f1 datetime);
insert into t1 values (now());
create table t2 select f2 from (select max(now()) f2 from t1) a;
show columns from t2;
drop table t2;
create table t2 select f2 from (select now() f2 from t1) a;
show columns from t2;
drop table t2, t1;

#
# Bug 8893: wrong result for min/max optimization with 2 indexes
#

CREATE TABLE t1(
  id int PRIMARY KEY,
  a  int,
  b  int,
  INDEX i_b_id(a,b,id),
  INDEX i_id(a,id)
);
INSERT INTO t1 VALUES 
  (1,1,4), (2,2,1), (3,1,3), (4,2,1), (5,1,1);
SELECT MAX(id) FROM t1 WHERE id < 3 AND a=2 AND b=6;
DROP TABLE t1;

# change the order of the last two index definitions

CREATE TABLE t1(
  id int PRIMARY KEY,
  a  int,
  b  int,
  INDEX i_id(a,id),
  INDEX i_b_id(a,b,id)
);
INSERT INTO t1 VALUES 
  (1,1,4), (2,2,1), (3,1,3), (4,2,1), (5,1,1);
SELECT MAX(id) FROM t1 WHERE id < 3 AND a=2 AND b=6;
DROP TABLE t1;


#
# Bug #12882  	min/max inconsistent on empty table
#
# Test case moved to func_group_innodb
#
# Bug #18206: min/max optimization cannot be applied to partial index
#

CREATE TABLE t1 (id int PRIMARY KEY, b char(3), INDEX(b));
INSERT INTO t1 VALUES (1,'xx'), (2,'aa');
SELECT * FROM t1;

SELECT MAX(b) FROM t1 WHERE b < 'ppppp';
SHOW WARNINGS;
SELECT MAX(b) FROM t1 WHERE b < 'pp';
DROP TABLE t1;

CREATE TABLE t1 (id int PRIMARY KEY, b char(16), INDEX(b(4)));
INSERT INTO t1 VALUES (1, 'xxxxbbbb'), (2, 'xxxxaaaa');
SELECT MAX(b) FROM t1;
EXPLAIN SELECT MAX(b) FROM t1;
DROP TABLE t1;

CREATE TABLE t1 (id int , b varchar(512), INDEX(b(250))) COLLATE latin1_bin;
INSERT INTO t1 VALUES
  (1,CONCAT(REPEAT('_', 250), "qq")), (1,CONCAT(REPEAT('_', 250), "zz")),
  (1,CONCAT(REPEAT('_', 250), "aa")), (1,CONCAT(REPEAT('_', 250), "ff"));

SELECT MAX(b) FROM t1;
EXPLAIN SELECT MAX(b) FROM t1;
DROP TABLE t1;
#
# Bug #16792  query with subselect, join, and group not returning proper values
#
CREATE TABLE t1 (a INT, b INT);
INSERT INTO t1 VALUES (1,1),(1,2),(2,3);

SELECT (SELECT COUNT(DISTINCT t1.b)) FROM t1 GROUP BY t1.a;
SELECT (SELECT COUNT(DISTINCT 12)) FROM t1 GROUP BY t1.a;
# an attempt to test all aggregate function with no table.
SELECT AVG(2), BIT_AND(2), BIT_OR(2), BIT_XOR(2), COUNT(*), COUNT(12),
       COUNT(DISTINCT 12), MIN(2),MAX(2),STD(2), VARIANCE(2),SUM(2),
       GROUP_CONCAT(2),GROUP_CONCAT(DISTINCT 2);
DROP TABLE t1;

# End of 4.1 tests

#
# decimal-related tests
#
create table t2 (ff double);
insert into t2 values (2.2);
select cast(sum(distinct ff) as decimal(5,2)) from t2;
select cast(sum(distinct ff) as signed) from t2;
select cast(variance(ff) as decimal(10,3)) from t2;
select cast(min(ff) as decimal(5,2)) from t2;

create table t1 (df decimal(5,1));
insert into t1 values(1.1);
insert into t1 values(2.2);
select cast(sum(distinct df) as signed) from t1;
select cast(min(df) as signed) from t1;
select 1e8 * sum(distinct df) from t1;
select 1e8 * min(df) from t1;

create table t3 (ifl int);
insert into t3 values(1), (2);
select cast(min(ifl) as decimal(5,2)) from t3;

drop table t1, t2, t3;


#
# BUG#3190, WL#1639: Standard Deviation STDDEV - 2 different calculations
#

CREATE TABLE t1 (id int(11),value1 float(10,2));
INSERT INTO t1 VALUES (1,0.00),(1,1.00), (1,2.00), (2,10.00), (2,11.00), (2,12.00), (2,13.00);
select id, stddev_pop(value1), var_pop(value1), stddev_samp(value1), var_samp(value1) from t1 group by id;
DROP TABLE t1;

#
# BUG#8464 decimal AVG returns incorrect result
#

CREATE TABLE t1 (col1 decimal(16,12));
INSERT INTO t1 VALUES (-5.00000000001),(-5.00000000002),(-5.00000000003),(-5.00000000000),(-5.00000000001),(-5.00000000002);
insert into t1 select * from t1;
select col1,count(col1),sum(col1),avg(col1) from t1 group by col1;
DROP TABLE t1;

#
# BUG#8465 decimal MIN and MAX return incorrect result
#

create table t1 (col1 decimal(16,12));
insert into t1 values (-5.00000000001);
insert into t1 values (-5.00000000001);
select col1,sum(col1),max(col1),min(col1) from t1 group by col1;
delete from t1;
insert into t1 values (5.00000000001);
insert into t1 values (5.00000000001);
select col1,sum(col1),max(col1),min(col1) from t1 group by col1;
DROP TABLE t1;

#
# Test that new VARCHAR correctly works with COUNT(DISTINCT)
#

CREATE TABLE t1 (a VARCHAR(400));
INSERT INTO t1 (a) VALUES ("A"), ("a"), ("a "), ("a   "),
                          ("B"), ("b"), ("b "), ("b   ");
SELECT COUNT(DISTINCT a) FROM t1;
DROP TABLE t1;

#
# Test for buf #9210: GROUP BY with expression if a decimal type
#

CREATE TABLE t1 (a int, b int, c int);
INSERT INTO t1 (a, b, c) VALUES
  (1,1,1), (1,1,2), (1,1,3),
  (1,2,1), (1,2,2), (1,2,3),
  (1,3,1), (1,3,2), (1,3,3),
  (2,1,1), (2,1,2), (2,1,3),
  (2,2,1), (2,2,2), (2,2,3),
  (2,3,1), (2,3,2), (2,3,3),
  (3,1,1), (3,1,2), (3,1,3),
  (3,2,1), (3,2,2), (3,2,3),
  (3,3,1), (3,3,2), (3,3,3);

SELECT b/c as v, a FROM t1 ORDER BY v;
SELECT b/c as v, SUM(a) FROM t1 GROUP BY v;
SELECT SUM(a) FROM t1 GROUP BY b/c;

DROP TABLE t1;
set div_precision_increment= @sav_dpi;

#
# Bug #20868: Client connection is broken on SQL query error
#
CREATE TABLE t1 (a INT PRIMARY KEY, b INT);
INSERT INTO t1 VALUES (1,1), (2,2);

CREATE TABLE t2 (a INT PRIMARY KEY, b INT);
INSERT INTO t2 VALUES (1,1), (3,3);

SELECT SQL_NO_CACHE 
  (SELECT SUM(c.a) FROM t1 ttt, t2 ccc 
   WHERE ttt.a = ccc.b AND ttt.a = t.a GROUP BY ttt.a) AS minid   
FROM t1 t, t2 c WHERE t.a = c.b;

DROP TABLE t1,t2;

#
# Bug #10966: Variance functions return wrong data type
#

create table t1 select variance(0);                                               
show create table t1;                                                           
drop table t1;                                                                  
create table t1 select stddev(0);
show create table t1;
drop table t1;
 

#
# Bug#22555: STDDEV yields positive result for groups with only one row
#

create table bug22555 (i smallint primary key auto_increment, s1 smallint, s2 smallint, e decimal(30,10), o double);
insert into bug22555 (s1, s2, e, o) values (53, 78, 11.4276528, 6.828112), (17, 78, 5.916793, 1.8502951), (18, 76, 2.679231, 9.17975591), (31, 62, 6.07831, 0.1), (19, 41, 5.37463, 15.1), (83, 73, 14.567426, 7.959222), (92, 53, 6.10151, 13.1856852), (7, 12, 13.92272, 3.442007), (92, 35, 11.95358909, 6.01376678), (38, 84, 2.572, 7.904571);
select std(s1/s2) from bug22555 group by i;
select std(e) from bug22555 group by i;
select std(o) from bug22555 group by i;
drop table bug22555;

create table bug22555 (i smallint, s1 smallint, s2 smallint, o1 double, o2 double, e1 decimal, e2 decimal);
insert into bug22555 values (1,53,78,53,78,53,78),(2,17,78,17,78,17,78),(3,18,76,18,76,18,76);
select i, count(*) from bug22555 group by i;
select std(s1/s2) from bug22555 where i=1;
select std(s1/s2) from bug22555 where i=2;
select std(s1/s2) from bug22555 where i=3;
select std(s1/s2) from bug22555 where i=1 group by i;
select std(s1/s2) from bug22555 where i=2 group by i;
select std(s1/s2) from bug22555 where i=3 group by i;
select std(s1/s2) from bug22555 group by i order by i;
select i, count(*), std(o1/o2) from bug22555 group by i order by i;
select i, count(*), std(e1/e2) from bug22555 group by i order by i;
set @saved_div_precision_increment=@@div_precision_increment;
set div_precision_increment=19;
select i, count(*), variance(s1/s2) from bug22555 group by i order by i;
select i, count(*), variance(o1/o2) from bug22555 group by i order by i;
select i, count(*), variance(e1/e2) from bug22555 group by i order by i;
select i, count(*), std(s1/s2) from bug22555 group by i order by i;
select i, count(*), std(o1/o2) from bug22555 group by i order by i;
select i, count(*), std(e1/e2) from bug22555 group by i order by i;
set div_precision_increment=20;
select i, count(*), variance(s1/s2) from bug22555 group by i order by i;
select i, count(*), variance(o1/o2) from bug22555 group by i order by i;
select i, count(*), variance(e1/e2) from bug22555 group by i order by i;
select i, count(*), std(s1/s2) from bug22555 group by i order by i;
select i, count(*), std(o1/o2) from bug22555 group by i order by i;
select i, count(*), std(e1/e2) from bug22555 group by i order by i;
set @@div_precision_increment=@saved_div_precision_increment;
insert into bug22555 values (1,53,78,53,78,53,78),(2,17,78,17,78,17,78),(3,18,76,18,76,18,76);
insert into bug22555 values (1,53,78,53,78,53,78),(2,17,78,17,78,17,78),(3,18,76,18,76,18,76);
insert into bug22555 values (1,53,78,53,78,53,78),(2,17,78,17,78,17,78),(3,18,76,18,76,18,76);

select i, count(*), std(s1/s2) from bug22555 group by i order by i;
select i, count(*), round(std(o1/o2), 16) from bug22555 group by i order by i;
select i, count(*), std(e1/e2) from bug22555 group by i order by i;
select std(s1/s2) from bug22555;
select std(o1/o2) from bug22555;
select std(e1/e2) from bug22555;
set @saved_div_precision_increment=@@div_precision_increment;
set div_precision_increment=19;
select i, count(*), std(s1/s2) from bug22555 group by i order by i;
select i, count(*), round(std(o1/o2), 16) from bug22555 group by i order by i;
select i, count(*), std(e1/e2) from bug22555 group by i order by i;
select round(std(s1/s2), 17) from bug22555;
select std(o1/o2) from bug22555;
select round(std(e1/e2), 17) from bug22555;
set div_precision_increment=20;
select i, count(*), std(s1/s2) from bug22555 group by i order by i;
select i, count(*), round(std(o1/o2), 16) from bug22555 group by i order by i;
select i, count(*), std(e1/e2) from bug22555 group by i order by i;
select round(std(s1/s2), 17) from bug22555;
select std(o1/o2) from bug22555;
select round(std(e1/e2), 17) from bug22555;
set @@div_precision_increment=@saved_div_precision_increment;
drop table bug22555;

create table bug22555 (s smallint, o double, e decimal);
insert into bug22555 values (1,1,1),(2,2,2),(3,3,3),(6,6,6),(7,7,7);
select var_samp(s), var_pop(s) from bug22555;
select var_samp(o), var_pop(o) from bug22555;
select var_samp(e), var_pop(e) from bug22555;
drop table bug22555;

create table bug22555 (s smallint, o double, e decimal);
insert into bug22555 values (null,null,null),(null,null,null);
select var_samp(s) as 'null', var_pop(s) as 'null' from bug22555;
select var_samp(o) as 'null', var_pop(o) as 'null' from bug22555;
select var_samp(e) as 'null', var_pop(e) as 'null' from bug22555;
insert into bug22555 values (1,1,1);
select var_samp(s) as 'null', var_pop(s) as '0' from bug22555;
select var_samp(o) as 'null', var_pop(o) as '0' from bug22555;
select var_samp(e) as 'null', var_pop(e) as '0' from bug22555;
insert into bug22555 values (2,2,2);
select var_samp(s) as '0.5', var_pop(s) as '0.25' from bug22555;
select var_samp(o) as '0.5', var_pop(o) as '0.25' from bug22555;
select var_samp(e) as '0.5', var_pop(e) as '0.25' from bug22555;
drop table bug22555;


#
# Bug #21976: Unnecessary warning with count(decimal)
#

create table t1 (a decimal(20));
insert into t1 values (12345678901234567890);
select count(a) from t1;
select count(distinct a) from t1;
drop table t1;

#
# Bug #23184: SELECT causes server crash
# 
CREATE TABLE t1 (a INT, b INT);
INSERT INTO t1 VALUES (1,1),(1,2),(1,3),(1,4),(1,5),(1,6),(1,7),(1,8);
INSERT INTO t1 SELECT a, b+8       FROM t1;
INSERT INTO t1 SELECT a, b+16      FROM t1;
INSERT INTO t1 SELECT a, b+32      FROM t1;
INSERT INTO t1 SELECT a, b+64      FROM t1;
INSERT INTO t1 SELECT a, b+128     FROM t1;
INSERT INTO t1 SELECT a, b+256     FROM t1;
INSERT INTO t1 SELECT a, b+512     FROM t1;
INSERT INTO t1 SELECT a, b+1024    FROM t1;
INSERT INTO t1 SELECT a, b+2048    FROM t1;
INSERT INTO t1 SELECT a, b+4096    FROM t1;
INSERT INTO t1 SELECT a, b+8192    FROM t1;
INSERT INTO t1 SELECT a, b+16384   FROM t1;
INSERT INTO t1 SELECT a, b+32768   FROM t1;
SELECT a,COUNT(DISTINCT b) AS cnt FROM t1 GROUP BY a HAVING cnt > 50;
SELECT a,SUM(DISTINCT b) AS sumation FROM t1 GROUP BY a HAVING sumation > 50;
SELECT a,AVG(DISTINCT b) AS average FROM t1 GROUP BY a HAVING average > 50;

DROP TABLE t1;

#
# Bug #27573: MIN() on an indexed column which is always NULL sets _other_ 
# results to NULL
#
CREATE TABLE t1 ( a INT, b INT, KEY(a) );
INSERT INTO t1 VALUES (NULL, 1), (NULL, 2);
EXPLAIN SELECT MIN(a), MIN(b) FROM t1;
SELECT MIN(a), MIN(b) FROM t1;

CREATE TABLE t2( a INT, b INT, c INT, KEY(a, b) );
INSERT INTO t2 ( a, b, c ) VALUES ( 1, NULL, 2 ), ( 1, 3, 4 ), ( 1, 4, 4 );
EXPLAIN SELECT MIN(b), MIN(c) FROM t2 WHERE a = 1;
SELECT MIN(b), MIN(c) FROM t2 WHERE a = 1;

CREATE TABLE t3 (a INT, b INT, c int, KEY(a, b));
INSERT INTO t3 VALUES (1, NULL, 1), (2, NULL, 2),  (2, NULL, 2),  (3, NULL, 3);
EXPLAIN SELECT MIN(a), MIN(b) FROM t3 where a = 2;
SELECT MIN(a), MIN(b) FROM t3 where a = 2;

CREATE TABLE t4 (a INT, b INT, c int, KEY(a, b));
INSERT INTO t4 VALUES (1, 1, 1), (2, NULL, 2),  (2, NULL, 2),  (3, 1, 3);
EXPLAIN SELECT MIN(a), MIN(b) FROM t4 where a = 2;
SELECT MIN(a), MIN(b) FROM t4 where a = 2;
SELECT MIN(b), min(c) FROM t4 where a = 2;

CREATE TABLE t5( a INT, b INT, KEY( a, b) ); 
INSERT INTO t5 VALUES( 1, 1 ), ( 1, 2 );
EXPLAIN SELECT MIN(a), MIN(b) FROM t5 WHERE a = 1;
SELECT MIN(a), MIN(b) FROM t5 WHERE a = 1;
SELECT MIN(a), MIN(b) FROM t5 WHERE a = 1 and b > 1;

DROP TABLE t1, t2, t3, t4, t5;

#
# Bug #31156: mysqld: item_sum.cc:918: 
#  virtual bool Item_sum_distinct::setup(THD*): Assertion
#

CREATE TABLE t1 (a INT);
INSERT INTO t1 values (),(),();
SELECT (SELECT SLEEP(0) FROM t1 ORDER BY AVG(DISTINCT a) ) as x FROM t1 
  GROUP BY x;
SELECT 1 FROM t1 GROUP BY (SELECT SLEEP(0) FROM t1 ORDER BY AVG(DISTINCT a) );

DROP TABLE t1;

#
# Bug #30715: Assertion failed: item_field->field->real_maybe_null(), file
# .\opt_sum.cc, line
#

CREATE TABLE t1 (a int, b date NOT NULL, KEY k1 (a,b));
SELECT MIN(b) FROM t1 WHERE a=1 AND b>'2007-08-01';
DROP TABLE t1;

#
# Bug #31794: no syntax error on SELECT id FROM t HAVING count(*)>2;
#

CREATE TABLE t1 (a INT);
INSERT INTO t1 VALUES (1),(2),(3),(4);

SET SQL_MODE=ONLY_FULL_GROUP_BY;
--error ER_MIX_OF_GROUP_FUNC_AND_FIELDS
SELECT a FROM t1 HAVING COUNT(*)>2;
--error ER_MIX_OF_GROUP_FUNC_AND_FIELDS
SELECT COUNT(*), a FROM t1;

SET SQL_MODE=DEFAULT;
SELECT a FROM t1 HAVING COUNT(*)>2;
SELECT COUNT(*), a FROM t1;

DROP TABLE t1;

#
# Bug #33133: Views are not transparent
#

set SQL_MODE=ONLY_FULL_GROUP_BY;

CREATE TABLE t1 (a INT);
INSERT INTO t1 VALUES (1),(2),(3),(4);
CREATE VIEW v1 AS SELECT a,(a + 1) AS y FROM t1;
EXPLAIN EXTENDED SELECT y FROM v1 GROUP BY v1.y;

DROP VIEW v1;
DROP TABLE t1;
SET SQL_MODE=DEFAULT;

#
# Bug #34512: CAST( AVG( double ) AS DECIMAL ) returns wrong results
#

CREATE TABLE t1(a DOUBLE);
INSERT INTO t1 VALUES (10), (20);
SELECT AVG(a), CAST(AVG(a) AS DECIMAL) FROM t1;

DROP TABLE t1;

#
# Bug #37348: Crash in or immediately after JOIN::make_sum_func_list
#

CREATE TABLE derived1 (a bigint(21));
INSERT INTO derived1 VALUES (2);


CREATE TABLE D (
  pk int(11) NOT NULL AUTO_INCREMENT,
  int_nokey int(11) DEFAULT NULL,
  int_key int(11) DEFAULT NULL,
  filler blob,
  PRIMARY KEY (pk),
  KEY int_key (int_key)
);

INSERT INTO D VALUES 
  (39,40,4,repeat('  X', 42)),
  (43,56,4,repeat('  X', 42)),
  (47,12,4,repeat('  X', 42)),
  (71,28,4,repeat('  X', 42)),
  (76,54,4,repeat('  X', 42)),
  (83,45,4,repeat('  X', 42)),
  (105,53,12,NULL);

SELECT 
  (SELECT COUNT( int_nokey ) 
   FROM derived1 AS X 
   WHERE 
     X.int_nokey < 61 
   GROUP BY pk 
   LIMIT 1) 
FROM D AS X 
WHERE X.int_key < 13  
GROUP BY int_nokey LIMIT 1;

DROP TABLE derived1;
DROP TABLE D;

#
# Bug #39656: Behaviour different for agg functions with & without where -
# ONLY_FULL_GROUP_BY
#

CREATE TABLE t1 (a INT, b INT);
INSERT INTO t1 VALUES (1,1), (1,2), (1,3);

SET SQL_MODE='ONLY_FULL_GROUP_BY';

SELECT COUNT(*) FROM t1;
SELECT COUNT(*) FROM t1 where a=1;

--error ER_MIX_OF_GROUP_FUNC_AND_FIELDS
SELECT COUNT(*),a FROM t1;

SELECT COUNT(*) FROM t1 a JOIN t1 b ON a.a= b.a;

--error ER_MIX_OF_GROUP_FUNC_AND_FIELDS
SELECT COUNT(*), (SELECT count(*) FROM t1 inr WHERE inr.a = outr.a) 
  FROM t1 outr;

SELECT COUNT(*) FROM t1 a JOIN t1 outr 
  ON a.a= (SELECT count(*) FROM t1 inr WHERE inr.a = outr.a);

SET SQL_MODE=default;
DROP TABLE t1;


###
--echo End of 5.0 tests

--echo #
--echo # BUG#47280 - strange results from count(*) with order by multiple 
--echo #             columns without where/group
--echo # 

--echo # 
--echo # Initialize test
--echo # 

CREATE TABLE t1 (
  pk INT NOT NULL,
  i INT,
  PRIMARY KEY (pk)
);
INSERT INTO t1 VALUES (1,11),(2,12),(3,13);

--echo #
--echo # Start test
--echo # All the following queries shall return 1 record
--echo #

--echo
--echo # Masking all correct values {11...13} for column i in this result. 
--replace_column 2 #
SELECT MAX(pk) as max, i
FROM t1
ORDER BY max;

--echo
EXPLAIN
SELECT MAX(pk) as max, i
FROM t1
ORDER BY max;

--echo
--echo # Only 11 is correct for collumn i in this result
SELECT MAX(pk) as max, i
FROM t1
WHERE pk<2
ORDER BY max;

--echo #
--echo # Cleanup
--echo #
DROP TABLE t1;

--echo #
--echo # Bug#43668: Wrong comparison and MIN/MAX for YEAR(2)
--echo #
create table t1 (f1 year(2), f2 year(4), f3 date, f4 datetime);
insert into t1 values
  (98,1998,19980101,"1998-01-01 00:00:00"),
  (00,2000,20000101,"2000-01-01 00:00:01"),
  (02,2002,20020101,"2002-01-01 23:59:59"),
  (60,2060,20600101,"2060-01-01 11:11:11"),
  (70,1970,19700101,"1970-11-11 22:22:22"),
  (NULL,NULL,NULL,NULL),
  (71,1971,19710101,"1971-11-11 22:22:22");
select min(f1),max(f1) from t1;
select min(f2),max(f2) from t1;
select min(f3),max(f3) from t1;
select min(f4),max(f4) from t1;
select a.f1 as a, b.f1 as b, a.f1 > b.f1 as gt,
       a.f1 < b.f1 as lt, a.f1<=>b.f1 as eq
from t1 a, t1 b;
select a.f1 as a, b.f2 as b, a.f1 > b.f2 as gt,
       a.f1 < b.f2 as lt, a.f1<=>b.f2 as eq
from t1 a, t1 b;
select a.f1 as a, b.f3 as b, a.f1 > b.f3 as gt,
       a.f1 < b.f3 as lt, a.f1<=>b.f3 as eq
from t1 a, t1 b;
select a.f1 as a, b.f4 as b, a.f1 > b.f4 as gt,
       a.f1 < b.f4 as lt, a.f1<=>b.f4 as eq
from t1 a, t1 b;
select *, f1 = f2 from t1;
drop table t1;

--echo #
--echo # Bug #54465: assert: field_types == 0 || field_types[field_pos] ==
--echo #             MYSQL_TYPE_LONGLONG
--echo #

CREATE TABLE t1 (a INT);
INSERT INTO t1 VALUES (1), (2);

SELECT MAX((SELECT 1 FROM t1 ORDER BY @var LIMIT 1)) m FROM t1 t2, t1 
       ORDER BY t1.a;

DROP TABLE t1;

--echo #
--echo #  Bug#58030 crash in Item_func_geometry_from_text::val_str
--echo #

--disable_result_log

SELECT MAX(TIMESTAMP(RAND(0)));
SELECT MIN(TIMESTAMP(RAND(0)));

--echo #
--echo #  Bug#58177 crash and valgrind warnings in decimal and protocol sending functions...
--echo #

SELECT MIN(GET_LOCK('aaaaaaaaaaaaaaaaa',0) / '0b1111111111111111111111111111111111111111111111111111111111111111111111111' ^ (RAND()));
SELECT MIN(GET_LOCK('aaaaaaaaaaaaaaaaa',0) / '0b1111111111111111111111111111111111111111111111111111111111111111111111111' ^ (RAND()));
SELECT MIN(GET_LOCK('aaaaaaaaaaaaaaaaa',0) / '0b1111111111111111111111111111111111111111111111111111111111111111111111111' ^ (RAND()));
SELECT MIN(GET_LOCK('aaaaaaaaaaaaaaaaa',0) / '0b1111111111111111111111111111111111111111111111111111111111111111111111111' ^ (RAND()));
SELECT RELEASE_LOCK('aaaaaaaaaaaaaaaaa');

--enable_result_log


--echo #
--echo # Bug #11766094 - 59132: MIN() AND MAX() REMOVE UNSIGNEDNESS 
--echo #

CREATE TABLE t1 (a BIGINT UNSIGNED);
INSERT INTO t1 VALUES (18446668621106209655);
SELECT MAX(LENGTH(a)), LENGTH(MAX(a)), MIN(a), MAX(a), CONCAT(MIN(a)), CONCAT(MAX(a)) FROM t1;
DROP TABLE t1;

--echo #
--echo # Bug #11766270  59343: YEAR(4): INCORRECT RESULT AND VALGRIND WARNINGS WITH MIN/MAX, UNION
--echo #

CREATE TABLE t1(f1 YEAR(4));
INSERT INTO t1 VALUES (0000),(2001);
--enable_metadata
(SELECT MAX(f1) FROM t1) UNION (SELECT MAX(f1) FROM t1);
--disable_metadata
DROP TABLE t1;


--echo #
--echo End of 5.1 tests

<<<<<<< HEAD
--echo #
--echo # BUG#46680 - Assertion failed in file item_subselect.cc, 
--echo #             line 305 crashing on HAVING subquery
--echo #

--echo # Create tables
--echo #

CREATE TABLE t1 (
  pk INT,
  v VARCHAR(1) DEFAULT NULL,
  PRIMARY KEY(pk)
);
CREATE TABLE t2 LIKE t1;
CREATE TABLE t3 LIKE t1;
CREATE TABLE empty1 (a int);

INSERT INTO t1 VALUES (1,'c'),(2,NULL);
INSERT INTO t2 VALUES (3,'m'),(4,NULL);
INSERT INTO t3 VALUES (1,'n');

set @save_optimizer_switch=@@optimizer_switch;
set @@optimizer_switch='materialization=on,in_to_exists=off,semijoin=off';

--echo
--echo #
--echo # 1) Test that subquery materialization is setup for query with
--echo #    premature optimize() exit due to "Impossible WHERE"
--echo #
SELECT MIN(t2.pk)
FROM t2 JOIN t1 ON t1.pk=t2.pk
WHERE 'j'
HAVING ('m') IN ( 
SELECT v
FROM t2);

--echo
EXPLAIN
SELECT MIN(t2.pk)
FROM t2 JOIN t1 ON t1.pk=t2.pk
WHERE 'j'
HAVING ('m') IN ( 
SELECT v
FROM t2);

--echo 
--echo #
--echo # 2) Test that subquery materialization is setup for query with
--echo #    premature optimize() exit due to "No matching min/max row"
--echo #
SELECT MIN(t2.pk)
FROM t2 
WHERE t2.pk>10
HAVING ('m') IN ( 
SELECT v
FROM t2);

--echo
EXPLAIN
SELECT MIN(t2.pk)
FROM t2 
WHERE t2.pk>10
HAVING ('m') IN ( 
SELECT v
FROM t2);

--echo
--echo #
--echo # 3) Test that subquery materialization is setup for query with
--echo #    premature optimize() exit due to "Select tables optimized away"
--echo #
SELECT MIN(pk)
FROM t1
WHERE pk=NULL
HAVING ('m') IN ( 
SELECT v
FROM t2);

--echo
EXPLAIN
SELECT MIN(pk)
FROM t1
WHERE pk=NULL
HAVING ('m') IN ( 
SELECT v
FROM t2);

--echo 
--echo #
--echo # 4) Test that subquery materialization is setup for query with
--echo #    premature optimize() exit due to "No matching row in const table"
--echo #
--echo
SELECT MIN(a)
FROM (SELECT a FROM empty1) tt
HAVING ('m') IN ( 
SELECT v
FROM t2);

--echo
EXPLAIN 
SELECT MIN(a)
FROM (SELECT a FROM empty1) tt
HAVING ('m') IN ( 
SELECT v
FROM t2);

--echo 
--echo #
--echo # 5) Test that subquery materialization is setup for query with
--echo #    premature optimize() exit due to "Impossible WHERE noticed 
--echo #    after reading const tables"
--echo #
SELECT min(t1.pk)
FROM t1
WHERE t1.pk IN (SELECT 1 from t3 where pk>10)
HAVING ('m') IN ( 
SELECT v
FROM t2);

--echo
EXPLAIN
SELECT min(t1.pk)
FROM t1
WHERE t1.pk IN (SELECT 1 from t3 where pk>10)
HAVING ('m') IN ( 
SELECT v
FROM t2);

set @@optimizer_switch=@save_optimizer_switch;

--echo #
--echo # Cleanup for BUG#46680
--echo #
DROP TABLE IF EXISTS t1,t2,t3,empty1;

###
--echo End of 6.0 tests
=======
--echo # LP BUG#813418 - incorrect optimisation of max/min by index for
--echo # negated BETWEEN
CREATE TABLE t1 (a int, KEY (a));
INSERT INTO t1 VALUES (1),(2),(3),(4),(5),(6),(7),(8),(9),(10);
SELECT MAX(a) FROM t1 WHERE a NOT BETWEEN 3 AND 9;
drop table t1;

--echo #
--echo End of 5.1 tests
>>>>>>> 0db9c26b
<|MERGE_RESOLUTION|>--- conflicted
+++ resolved
@@ -1139,11 +1139,17 @@
 --disable_metadata
 DROP TABLE t1;
 
+--echo #
+--echo # LP BUG#813418 - incorrect optimisation of max/min by index for
+--echo # negated BETWEEN
+CREATE TABLE t1 (a int, KEY (a));
+INSERT INTO t1 VALUES (1),(2),(3),(4),(5),(6),(7),(8),(9),(10);
+SELECT MAX(a) FROM t1 WHERE a NOT BETWEEN 3 AND 9;
+drop table t1;
 
 --echo #
 --echo End of 5.1 tests
 
-<<<<<<< HEAD
 --echo #
 --echo # BUG#46680 - Assertion failed in file item_subselect.cc, 
 --echo #             line 305 crashing on HAVING subquery
@@ -1281,15 +1287,4 @@
 DROP TABLE IF EXISTS t1,t2,t3,empty1;
 
 ###
---echo End of 6.0 tests
-=======
---echo # LP BUG#813418 - incorrect optimisation of max/min by index for
---echo # negated BETWEEN
-CREATE TABLE t1 (a int, KEY (a));
-INSERT INTO t1 VALUES (1),(2),(3),(4),(5),(6),(7),(8),(9),(10);
-SELECT MAX(a) FROM t1 WHERE a NOT BETWEEN 3 AND 9;
-drop table t1;
-
---echo #
---echo End of 5.1 tests
->>>>>>> 0db9c26b
+--echo End of 6.0 tests