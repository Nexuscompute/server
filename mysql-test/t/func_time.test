#
# time functions
#
--disable_warnings
drop table if exists t1,t2,t3;
--enable_warnings

select from_days(to_days("960101")),to_days(960201)-to_days("19960101"),to_days(date_add(curdate(), interval 1 day))-to_days(curdate()),weekday("1997-11-29");
select period_add("9602",-12),period_diff(199505,"9404") ;

select now()-now(),weekday(curdate())-weekday(now()),unix_timestamp()-unix_timestamp(now());
select from_unixtime(unix_timestamp("1994-03-02 10:11:12")),from_unixtime(unix_timestamp("1994-03-02 10:11:12"),"%Y-%m-%d %h:%i:%s"),from_unixtime(unix_timestamp("1994-03-02 10:11:12"))+0;
select sec_to_time(9001),sec_to_time(9001)+0,time_to_sec("15:12:22"),
  sec_to_time(time_to_sec("0:30:47")/6.21);
select sec_to_time(time_to_sec('-838:59:59'));
select now()-curdate()*1000000-curtime();
select strcmp(current_timestamp(),concat(current_date()," ",current_time()));
select strcmp(localtime(),concat(current_date()," ",current_time()));
select strcmp(localtimestamp(),concat(current_date()," ",current_time()));
select date_format("1997-01-02 03:04:05", "%M %W %D %Y %y %m %d %h %i %s %w");
select date_format("1997-01-02", concat("%M %W %D ","%Y %y %m %d %h %i %s %w"));
select dayofmonth("1997-01-02"),dayofmonth(19970323);
select month("1997-01-02"),year("98-02-03"),dayofyear("1997-12-31");
select month("2001-02-00"),year("2001-00-00");
select DAYOFYEAR("1997-03-03"), WEEK("1998-03-03"), QUARTER(980303);
select HOUR("1997-03-03 23:03:22"), MINUTE("23:03:22"), SECOND(230322);

# Test of week and yearweek
select week(19980101),week(19970101),week(19980101,1),week(19970101,1);
select week(19981231),week(19971231),week(19981231,1),week(19971231,1);
select week(19950101),week(19950101,1);
select yearweek('1981-12-31',1),yearweek('1982-01-01',1),yearweek('1982-12-31',1),yearweek('1983-01-01',1);
select yearweek('1987-01-01',1),yearweek('1987-01-01');
select week("2000-01-01",0) as '2000', week("2001-01-01",0) as '2001', week("2002-01-01",0) as '2002',week("2003-01-01",0) as '2003', week("2004-01-01",0) as '2004', week("2005-01-01",0) as '2005', week("2006-01-01",0) as '2006';
select week("2000-01-06",0) as '2000', week("2001-01-06",0) as '2001', week("2002-01-06",0) as '2002',week("2003-01-06",0) as '2003', week("2004-01-06",0) as '2004', week("2005-01-06",0) as '2005', week("2006-01-06",0) as '2006';
select week("2000-01-01",1) as '2000', week("2001-01-01",1) as '2001', week("2002-01-01",1) as '2002',week("2003-01-01",1) as '2003', week("2004-01-01",1) as '2004', week("2005-01-01",1) as '2005', week("2006-01-01",1) as '2006';
select week("2000-01-06",1) as '2000', week("2001-01-06",1) as '2001', week("2002-01-06",1) as '2002',week("2003-01-06",1) as '2003', week("2004-01-06",1) as '2004', week("2005-01-06",1) as '2005', week("2006-01-06",1) as '2006';
select yearweek("2000-01-01",0) as '2000', yearweek("2001-01-01",0) as '2001', yearweek("2002-01-01",0) as '2002',yearweek("2003-01-01",0) as '2003', yearweek("2004-01-01",0) as '2004', yearweek("2005-01-01",0) as '2005', yearweek("2006-01-01",0) as '2006';
select yearweek("2000-01-06",0) as '2000', yearweek("2001-01-06",0) as '2001', yearweek("2002-01-06",0) as '2002',yearweek("2003-01-06",0) as '2003', yearweek("2004-01-06",0) as '2004', yearweek("2005-01-06",0) as '2005', yearweek("2006-01-06",0) as '2006';
select yearweek("2000-01-01",1) as '2000', yearweek("2001-01-01",1) as '2001', yearweek("2002-01-01",1) as '2002',yearweek("2003-01-01",1) as '2003', yearweek("2004-01-01",1) as '2004', yearweek("2005-01-01",1) as '2005', yearweek("2006-01-01",1) as '2006';
select yearweek("2000-01-06",1) as '2000', yearweek("2001-01-06",1) as '2001', yearweek("2002-01-06",1) as '2002',yearweek("2003-01-06",1) as '2003', yearweek("2004-01-06",1) as '2004', yearweek("2005-01-06",1) as '2005', yearweek("2006-01-06",1) as '2006';
select week(19981231,2), week(19981231,3), week(20000101,2), week(20000101,3);
select week(20001231,2),week(20001231,3);

select week(19981231,0) as '0', week(19981231,1) as '1', week(19981231,2) as '2', week(19981231,3) as '3', week(19981231,4) as '4', week(19981231,5) as '5', week(19981231,6) as '6', week(19981231,7) as '7';
select week(20000101,0) as '0', week(20000101,1) as '1', week(20000101,2) as '2', week(20000101,3) as '3', week(20000101,4) as '4', week(20000101,5) as '5', week(20000101,6) as '6', week(20000101,7) as '7';
select week(20000106,0) as '0', week(20000106,1) as '1', week(20000106,2) as '2', week(20000106,3) as '3', week(20000106,4) as '4', week(20000106,5) as '5', week(20000106,6) as '6', week(20000106,7) as '7';
select week(20001231,0) as '0', week(20001231,1) as '1', week(20001231,2) as '2', week(20001231,3) as '3', week(20001231,4) as '4', week(20001231,5) as '5', week(20001231,6) as '6', week(20001231,7) as '7';
select week(20010101,0) as '0', week(20010101,1) as '1', week(20010101,2) as '2', week(20010101,3) as '3', week(20010101,4) as '4', week(20010101,5) as '5', week(20010101,6) as '6', week(20010101,7) as '7';

select yearweek(20001231,0), yearweek(20001231,1), yearweek(20001231,2), yearweek(20001231,3), yearweek(20001231,4), yearweek(20001231,5), yearweek(20001231,6), yearweek(20001231,7);

set default_week_format = 6;
select week(20001231), week(20001231,6);
set default_week_format = 0;

set default_week_format = 2;
select week(20001231),week(20001231,2),week(20001231,0);
set default_week_format = 0;

select date_format('1998-12-31','%x-%v'),date_format('1999-01-01','%x-%v');
select date_format('1999-12-31','%x-%v'),date_format('2000-01-01','%x-%v');

select dayname("1962-03-03"),dayname("1962-03-03")+0;
select monthname("1972-03-04"),monthname("1972-03-04")+0;
select time_format(19980131000000,'%H|%I|%k|%l|%i|%p|%r|%S|%T');
select time_format(19980131010203,'%H|%I|%k|%l|%i|%p|%r|%S|%T');
select time_format(19980131131415,'%H|%I|%k|%l|%i|%p|%r|%S|%T');
select time_format(19980131010015,'%H|%I|%k|%l|%i|%p|%r|%S|%T');
select date_format(concat('19980131',131415),'%H|%I|%k|%l|%i|%p|%r|%S|%T| %M|%W|%D|%Y|%y|%a|%b|%j|%m|%d|%h|%s|%w');
select date_format(19980021000000,'%H|%I|%k|%l|%i|%p|%r|%S|%T| %M|%W|%D|%Y|%y|%a|%b|%j|%m|%d|%h|%s|%w');
select date_add("1997-12-31 23:59:59",INTERVAL 1 SECOND);
select date_add("1997-12-31 23:59:59",INTERVAL 1 MINUTE);
select date_add("1997-12-31 23:59:59",INTERVAL 1 HOUR);
select date_add("1997-12-31 23:59:59",INTERVAL 1 DAY);
select date_add("1997-12-31 23:59:59",INTERVAL 1 MONTH);
select date_add("1997-12-31 23:59:59",INTERVAL 1 YEAR);
select date_add("1997-12-31 23:59:59",INTERVAL "1:1" MINUTE_SECOND);
select date_add("1997-12-31 23:59:59",INTERVAL "1:1" HOUR_MINUTE);
select date_add("1997-12-31 23:59:59",INTERVAL "1:1" DAY_HOUR);
select date_add("1997-12-31 23:59:59",INTERVAL "1 1" YEAR_MONTH);
select date_add("1997-12-31 23:59:59",INTERVAL "1:1:1" HOUR_SECOND);
select date_add("1997-12-31 23:59:59",INTERVAL "1 1:1" DAY_MINUTE);
select date_add("1997-12-31 23:59:59",INTERVAL "1 1:1:1" DAY_SECOND);

select date_sub("1998-01-01 00:00:00",INTERVAL 1 SECOND);
select date_sub("1998-01-01 00:00:00",INTERVAL 1 MINUTE);
select date_sub("1998-01-01 00:00:00",INTERVAL 1 HOUR);
select date_sub("1998-01-01 00:00:00",INTERVAL 1 DAY);
select date_sub("1998-01-01 00:00:00",INTERVAL 1 MONTH);
select date_sub("1998-01-01 00:00:00",INTERVAL 1 YEAR);
select date_sub("1998-01-01 00:00:00",INTERVAL "1:1" MINUTE_SECOND);
select date_sub("1998-01-01 00:00:00",INTERVAL "1:1" HOUR_MINUTE);
select date_sub("1998-01-01 00:00:00",INTERVAL "1:1" DAY_HOUR);
select date_sub("1998-01-01 00:00:00",INTERVAL "1 1" YEAR_MONTH);
select date_sub("1998-01-01 00:00:00",INTERVAL "1:1:1" HOUR_SECOND);
select date_sub("1998-01-01 00:00:00",INTERVAL "1 1:1" DAY_MINUTE);
select date_sub("1998-01-01 00:00:00",INTERVAL "1 1:1:1" DAY_SECOND);

select date_add("1997-12-31 23:59:59",INTERVAL 100000 SECOND);
select date_add("1997-12-31 23:59:59",INTERVAL -100000 MINUTE);
select date_add("1997-12-31 23:59:59",INTERVAL 100000 HOUR);
select date_add("1997-12-31 23:59:59",INTERVAL -100000 DAY);
select date_add("1997-12-31 23:59:59",INTERVAL 100000 MONTH);
select date_add("1997-12-31 23:59:59",INTERVAL -100000 YEAR);
select date_add("1997-12-31 23:59:59",INTERVAL "10000:1" MINUTE_SECOND);
select date_add("1997-12-31 23:59:59",INTERVAL "-10000:1" HOUR_MINUTE);
select date_add("1997-12-31 23:59:59",INTERVAL "10000:1" DAY_HOUR);
select date_add("1997-12-31 23:59:59",INTERVAL "-100 1" YEAR_MONTH);
select date_add("1997-12-31 23:59:59",INTERVAL "10000:99:99" HOUR_SECOND);
select date_add("1997-12-31 23:59:59",INTERVAL " -10000 99:99" DAY_MINUTE);
select date_add("1997-12-31 23:59:59",INTERVAL "10000 99:99:99" DAY_SECOND);
select "1997-12-31 23:59:59" + INTERVAL 1 SECOND;
select INTERVAL 1 DAY + "1997-12-31";
select "1998-01-01 00:00:00" - INTERVAL 1 SECOND;

select date_sub("1998-01-02",INTERVAL 31 DAY);
select date_add("1997-12-31",INTERVAL 1 SECOND);
select date_add("1997-12-31",INTERVAL 1 DAY);
select date_add(NULL,INTERVAL 100000 SECOND);
select date_add("1997-12-31 23:59:59",INTERVAL NULL SECOND);
select date_add("1997-12-31 23:59:59",INTERVAL NULL MINUTE_SECOND);
select date_add("9999-12-31 23:59:59",INTERVAL 1 SECOND);
select date_sub("0000-00-00 00:00:00",INTERVAL 1 SECOND);
select date_add('1998-01-30',Interval 1 month);
select date_add('1998-01-30',Interval '2:1' year_month);
select date_add('1996-02-29',Interval '1' year);
select extract(YEAR FROM "1999-01-02 10:11:12");
select extract(YEAR_MONTH FROM "1999-01-02");
select extract(DAY FROM "1999-01-02");
select extract(DAY_HOUR FROM "1999-01-02 10:11:12");
select extract(DAY_MINUTE FROM "02 10:11:12");
select extract(DAY_SECOND FROM "225 10:11:12");
select extract(HOUR FROM "1999-01-02 10:11:12");
select extract(HOUR_MINUTE FROM "10:11:12");
select extract(HOUR_SECOND FROM "10:11:12");
select extract(MINUTE FROM "10:11:12");
select extract(MINUTE_SECOND FROM "10:11:12");
select extract(SECOND FROM "1999-01-02 10:11:12");
select extract(MONTH FROM "2001-02-00");

#
# test EXTRACT QUARTER (Bug #18100)
#

SELECT EXTRACT(QUARTER FROM '2004-01-15') AS quarter;
SELECT EXTRACT(QUARTER FROM '2004-02-15') AS quarter;
SELECT EXTRACT(QUARTER FROM '2004-03-15') AS quarter;
SELECT EXTRACT(QUARTER FROM '2004-04-15') AS quarter;
SELECT EXTRACT(QUARTER FROM '2004-05-15') AS quarter;
SELECT EXTRACT(QUARTER FROM '2004-06-15') AS quarter;
SELECT EXTRACT(QUARTER FROM '2004-07-15') AS quarter;
SELECT EXTRACT(QUARTER FROM '2004-08-15') AS quarter;
SELECT EXTRACT(QUARTER FROM '2004-09-15') AS quarter;
SELECT EXTRACT(QUARTER FROM '2004-10-15') AS quarter;
SELECT EXTRACT(QUARTER FROM '2004-11-15') AS quarter;
SELECT EXTRACT(QUARTER FROM '2004-12-15') AS quarter;


#
# Test big intervals (Bug #3498)
#
SELECT "1900-01-01 00:00:00" + INTERVAL 2147483648 SECOND;
SELECT "1900-01-01 00:00:00" + INTERVAL "1:2147483647" MINUTE_SECOND;
SELECT "1900-01-01 00:00:00" + INTERVAL "100000000:214748364700" MINUTE_SECOND;SELECT "1900-01-01 00:00:00" + INTERVAL 1<<37 SECOND;
SELECT "1900-01-01 00:00:00" + INTERVAL 1<<31 MINUTE;
SELECT "1900-01-01 00:00:00" + INTERVAL 1<<20 HOUR;

SELECT "1900-01-01 00:00:00" + INTERVAL 1<<38 SECOND;
SELECT "1900-01-01 00:00:00" + INTERVAL 1<<33 MINUTE;
SELECT "1900-01-01 00:00:00" + INTERVAL 1<<30 HOUR;
SELECT "1900-01-01 00:00:00" + INTERVAL "1000000000:214748364700" MINUTE_SECOND;

#
# Bug #614 (multiple extracts in where)
#

create table t1 (ctime varchar(20));
insert into t1 values ('2001-01-12 12:23:40');
select ctime, hour(ctime) from t1;
select ctime from t1 where extract(MONTH FROM ctime) = 1 AND extract(YEAR FROM ctime) = 2001;
drop table t1;

#
# Test bug with monthname() and NULL
#

create table t1 (id int);
create table t2 (id int, date date);
insert into t1 values (1);
insert into t2 values (1, "0000-00-00");
insert into t1 values (2);
insert into t2 values (2, "2000-01-01");
select monthname(date) from t1 inner join t2 on t1.id = t2.id;
select monthname(date) from t1 inner join t2 on t1.id = t2.id order by t1.id;
drop table t1,t2;

#
# Test bug with month() and year() on text fields with wrong information

CREATE TABLE t1 (updated text) ENGINE=MyISAM;
INSERT INTO t1 VALUES ('');
SELECT month(updated) from t1;
SELECT year(updated) from t1;
drop table t1;

#
# Check that functions work identically on 0000-00-00 as a constant and on a
# column
#

create table t1 (d date, dt datetime, t timestamp, c char(10));
insert into t1 values ("0000-00-00", "0000-00-00", "0000-00-00", "0000-00-00");
select dayofyear("0000-00-00"),dayofyear(d),dayofyear(dt),dayofyear(t),dayofyear(c) from t1;
select dayofmonth("0000-00-00"),dayofmonth(d),dayofmonth(dt),dayofmonth(t),dayofmonth(c) from t1;
select month("0000-00-00"),month(d),month(dt),month(t),month(c) from t1;
select quarter("0000-00-00"),quarter(d),quarter(dt),quarter(t),quarter(c) from t1;
select week("0000-00-00"),week(d),week(dt),week(t),week(c) from t1;
select year("0000-00-00"),year(d),year(dt),year(t),year(c) from t1;
select yearweek("0000-00-00"),yearweek(d),yearweek(dt),yearweek(t),yearweek(c) from t1;
select to_days("0000-00-00"),to_days(d),to_days(dt),to_days(t),to_days(c) from t1;
select extract(MONTH FROM "0000-00-00"),extract(MONTH FROM d),extract(MONTH FROM dt),extract(MONTH FROM t),extract(MONTH FROM c) from t1;
drop table t1;


#
# Test problem with TIMESTAMP and BETWEEN
#

CREATE TABLE t1 ( start datetime default NULL);
INSERT INTO t1 VALUES ('2002-10-21 00:00:00'),('2002-10-28 00:00:00'),('2002-11-04 00:00:00');
CREATE TABLE t2 ( ctime1 timestamp NOT NULL, ctime2 timestamp NOT NULL);
INSERT INTO t2 VALUES (20021029165106,20021105164731);
CREATE TABLE t3 (ctime1 char(19) NOT NULL, ctime2 char(19) NOT NULL);
INSERT INTO t3 VALUES ("2002-10-29 16:51:06","2002-11-05 16:47:31");

# The following statement should be fixed to return a row in 4.1
select * from t1, t2 where t1.start between t2.ctime1 and t2.ctime2;
select * from t1, t2 where t1.start >= t2.ctime1 and t1.start <= t2.ctime2;
select * from t1, t3 where t1.start between t3.ctime1 and t3.ctime2;
drop table t1,t2,t3;

#
# Test unix timestamp
#
select @a:=FROM_UNIXTIME(1);
select unix_timestamp(@a);
select unix_timestamp('1969-12-01 19:00:01');

#
# Test for bug #6439 "unix_timestamp() function returns wrong datetime 
# values for too big argument" and bug #7515 "from_unixtime(0) now
# returns NULL instead of the epoch". unix_timestamp() should return error
# for too big or negative argument. It should return Epoch value for zero
# argument since it seems that many user's rely on this fact.
#
select from_unixtime(-1);
select from_unixtime(2145916800);
select from_unixtime(0);

#
# Test types from + INTERVAL
#

CREATE TABLE t1 (datetime datetime, timestamp timestamp, date date, time time);
INSERT INTO t1 values ("2001-01-02 03:04:05", "2002-01-02 03:04:05", "2003-01-02", "06:07:08");
SELECT * from t1;
select date_add("1997-12-31",INTERVAL 1 SECOND);
select date_add("1997-12-31",INTERVAL "1 1" YEAR_MONTH);

select date_add(datetime, INTERVAL 1 SECOND) from t1;
select date_add(datetime, INTERVAL 1 YEAR) from t1;

select date_add(date,INTERVAL 1 SECOND) from t1;
select date_add(date,INTERVAL 1 MINUTE) from t1;
select date_add(date,INTERVAL 1 HOUR) from t1;
select date_add(date,INTERVAL 1 DAY) from t1;
select date_add(date,INTERVAL 1 MONTH) from t1;
select date_add(date,INTERVAL 1 YEAR) from t1;
select date_add(date,INTERVAL "1:1" MINUTE_SECOND) from t1;
select date_add(date,INTERVAL "1:1" HOUR_MINUTE) from t1;
select date_add(date,INTERVAL "1:1" DAY_HOUR) from t1;
select date_add(date,INTERVAL "1 1" YEAR_MONTH) from t1;
select date_add(date,INTERVAL "1:1:1" HOUR_SECOND) from t1;
select date_add(date,INTERVAL "1 1:1" DAY_MINUTE) from t1;
select date_add(date,INTERVAL "1 1:1:1" DAY_SECOND) from t1;
select date_add(date,INTERVAL "1" WEEK) from t1;
select date_add(date,INTERVAL "1" QUARTER) from t1;
select timestampadd(MINUTE, 1, date) from t1;
select timestampadd(WEEK, 1, date) from t1;
select timestampadd(SQL_TSI_SECOND, 1, date) from t1;
# Prepared statements doesn't support FRAC_SECOND yet
--disable_ps_protocol
select timestampadd(SQL_TSI_FRAC_SECOND, 1, date) from t1;
--enable_ps_protocol

select timestampdiff(MONTH, '2001-02-01', '2001-05-01') as a;
select timestampdiff(YEAR, '2002-05-01', '2001-01-01') as a;
select timestampdiff(QUARTER, '2002-05-01', '2001-01-01') as a;
select timestampdiff(MONTH, '2000-03-28', '2000-02-29') as a;
select timestampdiff(MONTH, '1991-03-28', '2000-02-29') as a;
select timestampdiff(SQL_TSI_WEEK, '2001-02-01', '2001-05-01') as a;
select timestampdiff(SQL_TSI_HOUR, '2001-02-01', '2001-05-01') as a;
select timestampdiff(SQL_TSI_DAY, '2001-02-01', '2001-05-01') as a;
select timestampdiff(SQL_TSI_MINUTE, '2001-02-01 12:59:59', '2001-05-01 12:58:59') as a;
select timestampdiff(SQL_TSI_SECOND, '2001-02-01 12:59:59', '2001-05-01 12:58:58') as a;
select timestampdiff(SQL_TSI_FRAC_SECOND, '2001-02-01 12:59:59.120000', '2001-05-01 12:58:58.119999') as a;

select timestampdiff(SQL_TSI_DAY, '1986-02-01', '1986-03-01') as a1,
       timestampdiff(SQL_TSI_DAY, '1900-02-01', '1900-03-01') as a2,
       timestampdiff(SQL_TSI_DAY, '1996-02-01', '1996-03-01') as a3,
       timestampdiff(SQL_TSI_DAY, '2000-02-01', '2000-03-01') as a4;

select date_add(time,INTERVAL 1 SECOND) from t1;
drop table t1;

# test for last_day
select last_day('2000-02-05') as f1, last_day('2002-12-31') as f2,
       last_day('2003-03-32') as f3, last_day('2003-04-01') as f4,
       last_day('2001-01-01 01:01:01') as f5, last_day(NULL),
       last_day('2001-02-12');

create table t1 select last_day('2000-02-05') as a,
                from_days(to_days("960101")) as b;
describe t1;
select * from t1;
drop table t1;
select last_day('2000-02-05') as a,
       from_days(to_days("960101")) as b;

select date_add(last_day("1997-12-1"), INTERVAL 1 DAY);
select length(last_day("1997-12-1"));
select last_day("1997-12-1")+0;
select last_day("1997-12-1")+0.0;

# Test SAPDB UTC_% functions. This part is TZ dependant (It is supposed that
# TZ variable set to GMT-3
select strcmp(date_sub(localtimestamp(), interval 3 hour), utc_timestamp())=0;
select strcmp(date_format(date_sub(localtimestamp(), interval 3 hour),"%T"), utc_time())=0;
select strcmp(date_format(date_sub(localtimestamp(), interval 3 hour),"%Y-%m-%d"), utc_date())=0;
select strcmp(date_format(utc_timestamp(),"%T"), utc_time())=0;
select strcmp(date_format(utc_timestamp(),"%Y-%m-%d"), utc_date())=0;
select strcmp(concat(utc_date(),' ',utc_time()),utc_timestamp())=0;

explain extended select period_add("9602",-12),period_diff(199505,"9404"),from_days(to_days("960101")),dayofmonth("1997-01-02"), month("1997-01-02"), monthname("1972-03-04"),dayofyear("0000-00-00"),HOUR("1997-03-03 23:03:22"),MINUTE("23:03:22"),SECOND(230322),QUARTER(980303),WEEK("1998-03-03"),yearweek("2000-01-01",1),week(19950101,1),year("98-02-03"),weekday(curdate())-weekday(now()),dayname("1962-03-03"),unix_timestamp(),sec_to_time(time_to_sec("0:30:47")/6.21),curtime(),utc_time(),curdate(),utc_date(),utc_timestamp(),date_format("1997-01-02 03:04:05", "%M %W %D %Y %y %m %d %h %i %s %w"),from_unixtime(unix_timestamp("1994-03-02 10:11:12")),"1997-12-31 23:59:59" + INTERVAL 1 SECOND,"1998-01-01 00:00:00" - INTERVAL 1 SECOND,INTERVAL 1 DAY + "1997-12-31", extract(YEAR FROM "1999-01-02 10:11:12"),date_add("1997-12-31 23:59:59",INTERVAL 1 SECOND);

SET @TMP=NOW();
CREATE TABLE t1 (d DATETIME);
INSERT INTO t1 VALUES (NOW());
INSERT INTO t1 VALUES (NOW());
INSERT INTO t1 VALUES (NOW());
SELECT count(*) FROM t1 WHERE d>FROM_DAYS(TO_DAYS(@TMP)) AND d<=FROM_DAYS(TO_DAYS(@TMP)+1);
DROP TABLE t1;


# End of 4.1 tests

explain extended select timestampdiff(SQL_TSI_WEEK, '2001-02-01', '2001-05-01') as a1,
			timestampdiff(SQL_TSI_FRAC_SECOND, '2001-02-01 12:59:59.120000', '2001-05-01 12:58:58.119999') as a2;

#
# Bug #10568
#

select last_day('2005-00-00');
select last_day('2005-00-01');
select last_day('2005-01-00');

#
<<<<<<< HEAD
# Bug #10590: %h, %I, and %l format specifies should all return results in
# the 0-11 range
#
select time_format('100:00:00', '%H %k %h %I %l');

#
# Bug #12562: Make SYSDATE behave like it does in Oracle: always the current
#             time, regardless of magic to make NOW() always the same for the
#             entirety of a statement.
create table t1 (a timestamp default '2005-05-05 01:01:01',
                 b timestamp default '2005-05-05 01:01:01');
delimiter //;
create function t_slow_sysdate() returns timestamp
begin
  do sleep(2);
  return sysdate();
end;
//

insert into t1 set a = sysdate(), b = t_slow_sysdate();//

create trigger t_before before insert on t1
for each row begin
  set new.b = t_slow_sysdate();
end
//

delimiter ;//

insert into t1 set a = sysdate();

select a != b from t1;

drop trigger t_before;
drop function t_slow_sysdate;
drop table t1;

create table t1 (a datetime, i int, b datetime);
insert into t1 select sysdate(), sleep(1), sysdate() from dual;
select a != b from t1;
drop table t1;

delimiter //;
create procedure t_sysdate()
begin
  select sysdate() into @a;
  do sleep(2);
  select sysdate() into @b;
  select @a != @b;
end;
//
delimiter ;//
call t_sysdate();
drop procedure t_sysdate;

#
# Bug #13534: timestampdiff() returned incorrect results across leap years
#
select timestampdiff(month,'2004-09-11','2004-09-11');
select timestampdiff(month,'2004-09-11','2005-09-11');
select timestampdiff(month,'2004-09-11','2006-09-11');
select timestampdiff(month,'2004-09-11','2007-09-11');
select timestampdiff(month,'2005-09-11','2004-09-11');
select timestampdiff(month,'2005-09-11','2003-09-11');

select timestampdiff(month,'2004-02-28','2005-02-28');
select timestampdiff(month,'2004-02-29','2005-02-28');
select timestampdiff(month,'2004-02-28','2005-02-28');
select timestampdiff(month,'2004-03-29','2005-03-28');
select timestampdiff(month,'2003-02-28','2004-02-29');
select timestampdiff(month,'2003-02-28','2005-02-28');

select timestampdiff(month,'1999-09-11','2001-10-10');
select timestampdiff(month,'1999-09-11','2001-9-11');

select timestampdiff(year,'1999-09-11','2001-9-11');
select timestampdiff(year,'2004-02-28','2005-02-28');
select timestampdiff(year,'2004-02-29','2005-02-28');

#
# Bug #18618: BETWEEN for dates with the second argument being a constant
#             expression and the first and the third arguments being fields 
#

CREATE TABLE t1 (id int NOT NULL PRIMARY KEY, day date);
CREATE TABLE t2 (id int NOT NULL PRIMARY KEY, day date);

INSERT INTO t1 VALUES
  (1, '2005-06-01'), (2, '2005-02-01'), (3, '2005-07-01');
INSERT INTO t2 VALUES
  (1, '2005-08-01'), (2, '2005-06-15'), (3, '2005-07-15');

SELECT * FROM t1, t2 
  WHERE t1.day BETWEEN 
               '2005.09.01' - INTERVAL 6 MONTH AND t2.day;
SELECT * FROM t1, t2 
  WHERE CAST(t1.day AS DATE) BETWEEN 
                             '2005.09.01' - INTERVAL 6 MONTH AND t2.day;
 
DROP TABLE t1,t2;

# End of 5.0 tests
=======
# Bug #18501: monthname and NULLs
#

select monthname(str_to_date(null, '%m')), monthname(str_to_date(null, '%m')),
       monthname(str_to_date(1, '%m')), monthname(str_to_date(0, '%m'));

# End of 4.1 tests
>>>>>>> 3f732256
<|MERGE_RESOLUTION|>--- conflicted
+++ resolved
@@ -352,12 +352,6 @@
 SELECT count(*) FROM t1 WHERE d>FROM_DAYS(TO_DAYS(@TMP)) AND d<=FROM_DAYS(TO_DAYS(@TMP)+1);
 DROP TABLE t1;
 
-
-# End of 4.1 tests
-
-explain extended select timestampdiff(SQL_TSI_WEEK, '2001-02-01', '2001-05-01') as a1,
-			timestampdiff(SQL_TSI_FRAC_SECOND, '2001-02-01 12:59:59.120000', '2001-05-01 12:58:58.119999') as a2;
-
 #
 # Bug #10568
 #
@@ -367,7 +361,26 @@
 select last_day('2005-01-00');
 
 #
-<<<<<<< HEAD
+# Bug #18501: monthname and NULLs
+#
+
+select monthname(str_to_date(null, '%m')), monthname(str_to_date(null, '%m')),
+       monthname(str_to_date(1, '%m')), monthname(str_to_date(0, '%m'));
+
+# End of 4.1 tests
+
+explain extended select timestampdiff(SQL_TSI_WEEK, '2001-02-01', '2001-05-01') as a1,
+			timestampdiff(SQL_TSI_FRAC_SECOND, '2001-02-01 12:59:59.120000', '2001-05-01 12:58:58.119999') as a2;
+
+#
+# Bug #10568
+#
+
+select last_day('2005-00-00');
+select last_day('2005-00-01');
+select last_day('2005-01-00');
+
+#
 # Bug #10590: %h, %I, and %l format specifies should all return results in
 # the 0-11 range
 #
@@ -469,13 +482,4 @@
  
 DROP TABLE t1,t2;
 
-# End of 5.0 tests
-=======
-# Bug #18501: monthname and NULLs
-#
-
-select monthname(str_to_date(null, '%m')), monthname(str_to_date(null, '%m')),
-       monthname(str_to_date(1, '%m')), monthname(str_to_date(0, '%m'));
-
-# End of 4.1 tests
->>>>>>> 3f732256
+# End of 5.0 tests