#
# time functions
#
--disable_warnings
drop table if exists t1,t2,t3;
--enable_warnings

# Set timezone to GMT-3, to make it possible to use "interval 3 hour"
set time_zone="+03:00";

select from_days(to_days("960101")),to_days(960201)-to_days("19960101"),to_days(date_add(curdate(), interval 1 day))-to_days(curdate()),weekday("1997-11-29");
select period_add("9602",-12),period_diff(199505,"9404") ;

select now()-now(),weekday(curdate())-weekday(now()),unix_timestamp()-unix_timestamp(now());
select from_unixtime(unix_timestamp("1994-03-02 10:11:12")),from_unixtime(unix_timestamp("1994-03-02 10:11:12"),"%Y-%m-%d %h:%i:%s"),from_unixtime(unix_timestamp("1994-03-02 10:11:12"))+0;
select sec_to_time(9001),sec_to_time(9001)+0,time_to_sec("15:12:22"),
  sec_to_time(time_to_sec("0:30:47")/6.21);
select sec_to_time(time_to_sec('-838:59:59'));
select now()-curdate()*1000000-curtime();
select strcmp(current_timestamp(),concat(current_date()," ",current_time()));
select strcmp(localtime(),concat(current_date()," ",current_time()));
select strcmp(localtimestamp(),concat(current_date()," ",current_time()));
select date_format("1997-01-02 03:04:05", "%M %W %D %Y %y %m %d %h %i %s %w");
select date_format("1997-01-02", concat("%M %W %D ","%Y %y %m %d %h %i %s %w"));
select dayofmonth("1997-01-02"),dayofmonth(19970323);
select month("1997-01-02"),year("98-02-03"),dayofyear("1997-12-31");
select month("2001-02-00"),year("2001-00-00");
select DAYOFYEAR("1997-03-03"), WEEK("1998-03-03"), QUARTER(980303);
select HOUR("1997-03-03 23:03:22"), MINUTE("23:03:22"), SECOND(230322);

# Test of week and yearweek
select week(19980101),week(19970101),week(19980101,1),week(19970101,1);
select week(19981231),week(19971231),week(19981231,1),week(19971231,1);
select week(19950101),week(19950101,1);
select yearweek('1981-12-31',1),yearweek('1982-01-01',1),yearweek('1982-12-31',1),yearweek('1983-01-01',1);
select yearweek('1987-01-01',1),yearweek('1987-01-01');
select week("2000-01-01",0) as '2000', week("2001-01-01",0) as '2001', week("2002-01-01",0) as '2002',week("2003-01-01",0) as '2003', week("2004-01-01",0) as '2004', week("2005-01-01",0) as '2005', week("2006-01-01",0) as '2006';
select week("2000-01-06",0) as '2000', week("2001-01-06",0) as '2001', week("2002-01-06",0) as '2002',week("2003-01-06",0) as '2003', week("2004-01-06",0) as '2004', week("2005-01-06",0) as '2005', week("2006-01-06",0) as '2006';
select week("2000-01-01",1) as '2000', week("2001-01-01",1) as '2001', week("2002-01-01",1) as '2002',week("2003-01-01",1) as '2003', week("2004-01-01",1) as '2004', week("2005-01-01",1) as '2005', week("2006-01-01",1) as '2006';
select week("2000-01-06",1) as '2000', week("2001-01-06",1) as '2001', week("2002-01-06",1) as '2002',week("2003-01-06",1) as '2003', week("2004-01-06",1) as '2004', week("2005-01-06",1) as '2005', week("2006-01-06",1) as '2006';
select yearweek("2000-01-01",0) as '2000', yearweek("2001-01-01",0) as '2001', yearweek("2002-01-01",0) as '2002',yearweek("2003-01-01",0) as '2003', yearweek("2004-01-01",0) as '2004', yearweek("2005-01-01",0) as '2005', yearweek("2006-01-01",0) as '2006';
select yearweek("2000-01-06",0) as '2000', yearweek("2001-01-06",0) as '2001', yearweek("2002-01-06",0) as '2002',yearweek("2003-01-06",0) as '2003', yearweek("2004-01-06",0) as '2004', yearweek("2005-01-06",0) as '2005', yearweek("2006-01-06",0) as '2006';
select yearweek("2000-01-01",1) as '2000', yearweek("2001-01-01",1) as '2001', yearweek("2002-01-01",1) as '2002',yearweek("2003-01-01",1) as '2003', yearweek("2004-01-01",1) as '2004', yearweek("2005-01-01",1) as '2005', yearweek("2006-01-01",1) as '2006';
select yearweek("2000-01-06",1) as '2000', yearweek("2001-01-06",1) as '2001', yearweek("2002-01-06",1) as '2002',yearweek("2003-01-06",1) as '2003', yearweek("2004-01-06",1) as '2004', yearweek("2005-01-06",1) as '2005', yearweek("2006-01-06",1) as '2006';
select week(19981231,2), week(19981231,3), week(20000101,2), week(20000101,3);
select week(20001231,2),week(20001231,3);

select week(19981231,0) as '0', week(19981231,1) as '1', week(19981231,2) as '2', week(19981231,3) as '3', week(19981231,4) as '4', week(19981231,5) as '5', week(19981231,6) as '6', week(19981231,7) as '7';
select week(20000101,0) as '0', week(20000101,1) as '1', week(20000101,2) as '2', week(20000101,3) as '3', week(20000101,4) as '4', week(20000101,5) as '5', week(20000101,6) as '6', week(20000101,7) as '7';
select week(20000106,0) as '0', week(20000106,1) as '1', week(20000106,2) as '2', week(20000106,3) as '3', week(20000106,4) as '4', week(20000106,5) as '5', week(20000106,6) as '6', week(20000106,7) as '7';
select week(20001231,0) as '0', week(20001231,1) as '1', week(20001231,2) as '2', week(20001231,3) as '3', week(20001231,4) as '4', week(20001231,5) as '5', week(20001231,6) as '6', week(20001231,7) as '7';
select week(20010101,0) as '0', week(20010101,1) as '1', week(20010101,2) as '2', week(20010101,3) as '3', week(20010101,4) as '4', week(20010101,5) as '5', week(20010101,6) as '6', week(20010101,7) as '7';

select yearweek(20001231,0), yearweek(20001231,1), yearweek(20001231,2), yearweek(20001231,3), yearweek(20001231,4), yearweek(20001231,5), yearweek(20001231,6), yearweek(20001231,7);

set default_week_format = 6;
select week(20001231), week(20001231,6);
set default_week_format = 0;

set default_week_format = 2;
select week(20001231),week(20001231,2),week(20001231,0);
set default_week_format = 0;

select date_format('1998-12-31','%x-%v'),date_format('1999-01-01','%x-%v');
select date_format('1999-12-31','%x-%v'),date_format('2000-01-01','%x-%v');

select dayname("1962-03-03"),dayname("1962-03-03")+0;
select monthname("1972-03-04"),monthname("1972-03-04")+0;
select time_format(19980131000000,'%H|%I|%k|%l|%i|%p|%r|%S|%T');
select time_format(19980131010203,'%H|%I|%k|%l|%i|%p|%r|%S|%T');
select time_format(19980131131415,'%H|%I|%k|%l|%i|%p|%r|%S|%T');
select time_format(19980131010015,'%H|%I|%k|%l|%i|%p|%r|%S|%T');
select date_format(concat('19980131',131415),'%H|%I|%k|%l|%i|%p|%r|%S|%T| %M|%W|%D|%Y|%y|%a|%b|%j|%m|%d|%h|%s|%w');
select date_format(19980021000000,'%H|%I|%k|%l|%i|%p|%r|%S|%T| %M|%W|%D|%Y|%y|%a|%b|%j|%m|%d|%h|%s|%w');
select date_add("1997-12-31 23:59:59",INTERVAL 1 SECOND);
select date_add("1997-12-31 23:59:59",INTERVAL 1 MINUTE);
select date_add("1997-12-31 23:59:59",INTERVAL 1 HOUR);
select date_add("1997-12-31 23:59:59",INTERVAL 1 DAY);
select date_add("1997-12-31 23:59:59",INTERVAL 1 MONTH);
select date_add("1997-12-31 23:59:59",INTERVAL 1 YEAR);
select date_add("1997-12-31 23:59:59",INTERVAL "1:1" MINUTE_SECOND);
select date_add("1997-12-31 23:59:59",INTERVAL "1:1" HOUR_MINUTE);
select date_add("1997-12-31 23:59:59",INTERVAL "1:1" DAY_HOUR);
select date_add("1997-12-31 23:59:59",INTERVAL "1 1" YEAR_MONTH);
select date_add("1997-12-31 23:59:59",INTERVAL "1:1:1" HOUR_SECOND);
select date_add("1997-12-31 23:59:59",INTERVAL "1 1:1" DAY_MINUTE);
select date_add("1997-12-31 23:59:59",INTERVAL "1 1:1:1" DAY_SECOND);

select date_sub("1998-01-01 00:00:00",INTERVAL 1 SECOND);
select date_sub("1998-01-01 00:00:00",INTERVAL 1 MINUTE);
select date_sub("1998-01-01 00:00:00",INTERVAL 1 HOUR);
select date_sub("1998-01-01 00:00:00",INTERVAL 1 DAY);
select date_sub("1998-01-01 00:00:00",INTERVAL 1 MONTH);
select date_sub("1998-01-01 00:00:00",INTERVAL 1 YEAR);
select date_sub("1998-01-01 00:00:00",INTERVAL "1:1" MINUTE_SECOND);
select date_sub("1998-01-01 00:00:00",INTERVAL "1:1" HOUR_MINUTE);
select date_sub("1998-01-01 00:00:00",INTERVAL "1:1" DAY_HOUR);
select date_sub("1998-01-01 00:00:00",INTERVAL "1 1" YEAR_MONTH);
select date_sub("1998-01-01 00:00:00",INTERVAL "1:1:1" HOUR_SECOND);
select date_sub("1998-01-01 00:00:00",INTERVAL "1 1:1" DAY_MINUTE);
select date_sub("1998-01-01 00:00:00",INTERVAL "1 1:1:1" DAY_SECOND);

select date_add("1997-12-31 23:59:59",INTERVAL 100000 SECOND);
select date_add("1997-12-31 23:59:59",INTERVAL -100000 MINUTE);
select date_add("1997-12-31 23:59:59",INTERVAL 100000 HOUR);
select date_add("1997-12-31 23:59:59",INTERVAL -100000 DAY);
select date_add("1997-12-31 23:59:59",INTERVAL 100000 MONTH);
select date_add("1997-12-31 23:59:59",INTERVAL -100000 YEAR);
select date_add("1997-12-31 23:59:59",INTERVAL "10000:1" MINUTE_SECOND);
select date_add("1997-12-31 23:59:59",INTERVAL "-10000:1" HOUR_MINUTE);
select date_add("1997-12-31 23:59:59",INTERVAL "10000:1" DAY_HOUR);
select date_add("1997-12-31 23:59:59",INTERVAL "-100 1" YEAR_MONTH);
select date_add("1997-12-31 23:59:59",INTERVAL "10000:99:99" HOUR_SECOND);
select date_add("1997-12-31 23:59:59",INTERVAL " -10000 99:99" DAY_MINUTE);
select date_add("1997-12-31 23:59:59",INTERVAL "10000 99:99:99" DAY_SECOND);
select "1997-12-31 23:59:59" + INTERVAL 1 SECOND;
select INTERVAL 1 DAY + "1997-12-31";
select "1998-01-01 00:00:00" - INTERVAL 1 SECOND;

select date_sub("1998-01-02",INTERVAL 31 DAY);
select date_add("1997-12-31",INTERVAL 1 SECOND);
select date_add("1997-12-31",INTERVAL 1 DAY);
select date_add(NULL,INTERVAL 100000 SECOND);
select date_add("1997-12-31 23:59:59",INTERVAL NULL SECOND);
select date_add("1997-12-31 23:59:59",INTERVAL NULL MINUTE_SECOND);
select date_add("9999-12-31 23:59:59",INTERVAL 1 SECOND);
select date_sub("0000-00-00 00:00:00",INTERVAL 1 SECOND);
select date_add('1998-01-30',Interval 1 month);
select date_add('1998-01-30',Interval '2:1' year_month);
select date_add('1996-02-29',Interval '1' year);
select extract(YEAR FROM "1999-01-02 10:11:12");
select extract(YEAR_MONTH FROM "1999-01-02");
select extract(DAY FROM "1999-01-02");
select extract(DAY_HOUR FROM "1999-01-02 10:11:12");
select extract(DAY_MINUTE FROM "02 10:11:12");
select extract(DAY_SECOND FROM "225 10:11:12");
select extract(HOUR FROM "1999-01-02 10:11:12");
select extract(HOUR_MINUTE FROM "10:11:12");
select extract(HOUR_SECOND FROM "10:11:12");
select extract(MINUTE FROM "10:11:12");
select extract(MINUTE_SECOND FROM "10:11:12");
select extract(SECOND FROM "1999-01-02 10:11:12");
select extract(MONTH FROM "2001-02-00");

#
# test EXTRACT QUARTER (Bug #18100)
#

SELECT EXTRACT(QUARTER FROM '2004-01-15') AS quarter;
SELECT EXTRACT(QUARTER FROM '2004-02-15') AS quarter;
SELECT EXTRACT(QUARTER FROM '2004-03-15') AS quarter;
SELECT EXTRACT(QUARTER FROM '2004-04-15') AS quarter;
SELECT EXTRACT(QUARTER FROM '2004-05-15') AS quarter;
SELECT EXTRACT(QUARTER FROM '2004-06-15') AS quarter;
SELECT EXTRACT(QUARTER FROM '2004-07-15') AS quarter;
SELECT EXTRACT(QUARTER FROM '2004-08-15') AS quarter;
SELECT EXTRACT(QUARTER FROM '2004-09-15') AS quarter;
SELECT EXTRACT(QUARTER FROM '2004-10-15') AS quarter;
SELECT EXTRACT(QUARTER FROM '2004-11-15') AS quarter;
SELECT EXTRACT(QUARTER FROM '2004-12-15') AS quarter;
#
# MySQL Bugs: #12356: DATE_SUB or DATE_ADD incorrectly returns null
#
SELECT DATE_SUB(str_to_date('9999-12-31 00:01:00','%Y-%m-%d %H:%i:%s'), INTERVAL 1 MINUTE);
SELECT DATE_ADD(str_to_date('9999-12-30 23:59:00','%Y-%m-%d %H:%i:%s'), INTERVAL 1 MINUTE);

#
# Test big intervals (Bug #3498)
#
SELECT "1900-01-01 00:00:00" + INTERVAL 2147483648 SECOND;
SELECT "1900-01-01 00:00:00" + INTERVAL "1:2147483647" MINUTE_SECOND;
SELECT "1900-01-01 00:00:00" + INTERVAL "100000000:214748364700" MINUTE_SECOND;SELECT "1900-01-01 00:00:00" + INTERVAL 1<<37 SECOND;
SELECT "1900-01-01 00:00:00" + INTERVAL 1<<31 MINUTE;
SELECT "1900-01-01 00:00:00" + INTERVAL 1<<20 HOUR;

SELECT "1900-01-01 00:00:00" + INTERVAL 1<<38 SECOND;
SELECT "1900-01-01 00:00:00" + INTERVAL 1<<33 MINUTE;
SELECT "1900-01-01 00:00:00" + INTERVAL 1<<30 HOUR;
SELECT "1900-01-01 00:00:00" + INTERVAL "1000000000:214748364700" MINUTE_SECOND;

#
# Bug #614 (multiple extracts in where)
#

create table t1 (ctime varchar(20));
insert into t1 values ('2001-01-12 12:23:40');
select ctime, hour(ctime) from t1;
select ctime from t1 where extract(MONTH FROM ctime) = 1 AND extract(YEAR FROM ctime) = 2001;
drop table t1;

#
# Test bug with monthname() and NULL
#

create table t1 (id int);
create table t2 (id int, date date);
insert into t1 values (1);
insert into t2 values (1, "0000-00-00");
insert into t1 values (2);
insert into t2 values (2, "2000-01-01");
select monthname(date) from t1 inner join t2 on t1.id = t2.id;
select monthname(date) from t1 inner join t2 on t1.id = t2.id order by t1.id;
drop table t1,t2;

#
# Test bug with month() and year() on text fields with wrong information

CREATE TABLE t1 (updated text) ENGINE=MyISAM;
INSERT INTO t1 VALUES ('');
SELECT month(updated) from t1;
SELECT year(updated) from t1;
drop table t1;

#
# Check that functions work identically on 0000-00-00 as a constant and on a
# column
#

create table t1 (d date, dt datetime, t timestamp, c char(10));
insert into t1 values ("0000-00-00", "0000-00-00", "0000-00-00", "0000-00-00");
select dayofyear("0000-00-00"),dayofyear(d),dayofyear(dt),dayofyear(t),dayofyear(c) from t1;
select dayofmonth("0000-00-00"),dayofmonth(d),dayofmonth(dt),dayofmonth(t),dayofmonth(c) from t1;
select month("0000-00-00"),month(d),month(dt),month(t),month(c) from t1;
select quarter("0000-00-00"),quarter(d),quarter(dt),quarter(t),quarter(c) from t1;
select week("0000-00-00"),week(d),week(dt),week(t),week(c) from t1;
select year("0000-00-00"),year(d),year(dt),year(t),year(c) from t1;
select yearweek("0000-00-00"),yearweek(d),yearweek(dt),yearweek(t),yearweek(c) from t1;
select to_days("0000-00-00"),to_days(d),to_days(dt),to_days(t),to_days(c) from t1;
select extract(MONTH FROM "0000-00-00"),extract(MONTH FROM d),extract(MONTH FROM dt),extract(MONTH FROM t),extract(MONTH FROM c) from t1;
drop table t1;


#
# Test problem with TIMESTAMP and BETWEEN
#

CREATE TABLE t1 ( start datetime default NULL);
INSERT INTO t1 VALUES ('2002-10-21 00:00:00'),('2002-10-28 00:00:00'),('2002-11-04 00:00:00');
CREATE TABLE t2 ( ctime1 timestamp NOT NULL, ctime2 timestamp NOT NULL);
INSERT INTO t2 VALUES (20021029165106,20021105164731);
CREATE TABLE t3 (ctime1 char(19) NOT NULL, ctime2 char(19) NOT NULL);
INSERT INTO t3 VALUES ("2002-10-29 16:51:06","2002-11-05 16:47:31");

# The following statement should be fixed to return a row in 4.1
select * from t1, t2 where t1.start between t2.ctime1 and t2.ctime2;
select * from t1, t2 where t1.start >= t2.ctime1 and t1.start <= t2.ctime2;
select * from t1, t3 where t1.start between t3.ctime1 and t3.ctime2;
drop table t1,t2,t3;

#
# Test unix timestamp
#
select @a:=FROM_UNIXTIME(1);
select unix_timestamp(@a);
select unix_timestamp('1969-12-01 19:00:01');

#
# Tests for bug #6439 "unix_timestamp() function returns wrong datetime 
# values for too big argument", bug #7515 "from_unixtime(0) now
# returns NULL instead of the epoch" and bug #9191
# "TIMESTAMP/from_unixtime() no longer accepts 2^31-1."
# unix_timestamp() should return error for too big or negative argument.
# It should return Epoch value for zero argument since it seems that many
# users rely on this fact, from_unixtime() should work with values
# up to INT_MAX32 because of the same reason.
#
select from_unixtime(-1);
# check for from_unixtime(2^31-1) and from_unixtime(2^31)
select from_unixtime(2147483647);
select from_unixtime(2147483648);
select from_unixtime(0);

#
# Some more tests for bug #9191 "TIMESTAMP/from_unixtime() no
# longer accepts 2^31-1". Here we test that from_unixtime and
# unix_timestamp are consistent, when working with boundary dates.
#
select unix_timestamp(from_unixtime(2147483647));
select unix_timestamp(from_unixtime(2147483648));

# check for invalid dates

# bad year
select unix_timestamp('2039-01-20 01:00:00');
select unix_timestamp('1968-01-20 01:00:00');
# bad month
select unix_timestamp('2038-02-10 01:00:00');
select unix_timestamp('1969-11-20 01:00:00');
# bad day
select unix_timestamp('2038-01-20 01:00:00');
select unix_timestamp('1969-12-30 01:00:00');

#
# Check negative shift (we subtract several days for boundary dates during
# conversion).
select unix_timestamp('2038-01-17 12:00:00');

#
# Check positive shift. (it happens only on
# platfroms with unsigned time_t, such as QNX)
#
select unix_timestamp('1970-01-01 03:00:01');

# check bad date, close to the boundary (we cut them off in the very end)
select unix_timestamp('2038-01-19 07:14:07');


#
# Test types from + INTERVAL
#

CREATE TABLE t1 (datetime datetime, timestamp timestamp, date date, time time);
INSERT INTO t1 values ("2001-01-02 03:04:05", "2002-01-02 03:04:05", "2003-01-02", "06:07:08");
SELECT * from t1;
select date_add("1997-12-31",INTERVAL 1 SECOND);
select date_add("1997-12-31",INTERVAL "1 1" YEAR_MONTH);

select date_add(datetime, INTERVAL 1 SECOND) from t1;
select date_add(datetime, INTERVAL 1 YEAR) from t1;

select date_add(date,INTERVAL 1 SECOND) from t1;
select date_add(date,INTERVAL 1 MINUTE) from t1;
select date_add(date,INTERVAL 1 HOUR) from t1;
select date_add(date,INTERVAL 1 DAY) from t1;
select date_add(date,INTERVAL 1 MONTH) from t1;
select date_add(date,INTERVAL 1 YEAR) from t1;
select date_add(date,INTERVAL "1:1" MINUTE_SECOND) from t1;
select date_add(date,INTERVAL "1:1" HOUR_MINUTE) from t1;
select date_add(date,INTERVAL "1:1" DAY_HOUR) from t1;
select date_add(date,INTERVAL "1 1" YEAR_MONTH) from t1;
select date_add(date,INTERVAL "1:1:1" HOUR_SECOND) from t1;
select date_add(date,INTERVAL "1 1:1" DAY_MINUTE) from t1;
select date_add(date,INTERVAL "1 1:1:1" DAY_SECOND) from t1;
select date_add(date,INTERVAL "1" WEEK) from t1;
select date_add(date,INTERVAL "1" QUARTER) from t1;
select timestampadd(MINUTE, 1, date) from t1;
select timestampadd(WEEK, 1, date) from t1;
select timestampadd(SQL_TSI_SECOND, 1, date) from t1;
# Prepared statements doesn't support FRAC_SECOND yet
--disable_ps_protocol
select timestampadd(SQL_TSI_FRAC_SECOND, 1, date) from t1;
--enable_ps_protocol

select timestampdiff(MONTH, '2001-02-01', '2001-05-01') as a;
select timestampdiff(YEAR, '2002-05-01', '2001-01-01') as a;
select timestampdiff(QUARTER, '2002-05-01', '2001-01-01') as a;
select timestampdiff(MONTH, '2000-03-28', '2000-02-29') as a;
select timestampdiff(MONTH, '1991-03-28', '2000-02-29') as a;
select timestampdiff(SQL_TSI_WEEK, '2001-02-01', '2001-05-01') as a;
select timestampdiff(SQL_TSI_HOUR, '2001-02-01', '2001-05-01') as a;
select timestampdiff(SQL_TSI_DAY, '2001-02-01', '2001-05-01') as a;
select timestampdiff(SQL_TSI_MINUTE, '2001-02-01 12:59:59', '2001-05-01 12:58:59') as a;
select timestampdiff(SQL_TSI_SECOND, '2001-02-01 12:59:59', '2001-05-01 12:58:58') as a;
select timestampdiff(SQL_TSI_FRAC_SECOND, '2001-02-01 12:59:59.120000', '2001-05-01 12:58:58.119999') as a;

select timestampdiff(SQL_TSI_DAY, '1986-02-01', '1986-03-01') as a1,
       timestampdiff(SQL_TSI_DAY, '1900-02-01', '1900-03-01') as a2,
       timestampdiff(SQL_TSI_DAY, '1996-02-01', '1996-03-01') as a3,
       timestampdiff(SQL_TSI_DAY, '2000-02-01', '2000-03-01') as a4;

# bug 16226
SELECT TIMESTAMPDIFF(day,'2006-01-10 14:30:28','2006-01-11 14:30:27');
SELECT TIMESTAMPDIFF(day,'2006-01-10 14:30:28','2006-01-11 14:30:28');
SELECT TIMESTAMPDIFF(day,'2006-01-10 14:30:28','2006-01-11 14:30:29');
SELECT TIMESTAMPDIFF(day,'2006-01-10 14:30:28','2006-01-12 14:30:27');
SELECT TIMESTAMPDIFF(day,'2006-01-10 14:30:28','2006-01-12 14:30:28');
SELECT TIMESTAMPDIFF(day,'2006-01-10 14:30:28','2006-01-12 14:30:29');

SELECT TIMESTAMPDIFF(week,'2006-01-10 14:30:28','2006-01-17 14:30:27');
SELECT TIMESTAMPDIFF(week,'2006-01-10 14:30:28','2006-01-17 14:30:28');
SELECT TIMESTAMPDIFF(week,'2006-01-10 14:30:28','2006-01-17 14:30:29');
SELECT TIMESTAMPDIFF(week,'2006-01-10 14:30:28','2006-01-24 14:30:27');
SELECT TIMESTAMPDIFF(week,'2006-01-10 14:30:28','2006-01-24 14:30:28');
SELECT TIMESTAMPDIFF(week,'2006-01-10 14:30:28','2006-01-24 14:30:29');

SELECT TIMESTAMPDIFF(month,'2006-01-10 14:30:28','2006-02-10 14:30:27');
SELECT TIMESTAMPDIFF(month,'2006-01-10 14:30:28','2006-02-10 14:30:28');
SELECT TIMESTAMPDIFF(month,'2006-01-10 14:30:28','2006-02-10 14:30:29');
SELECT TIMESTAMPDIFF(month,'2006-01-10 14:30:28','2006-03-10 14:30:27');
SELECT TIMESTAMPDIFF(month,'2006-01-10 14:30:28','2006-03-10 14:30:28');
SELECT TIMESTAMPDIFF(month,'2006-01-10 14:30:28','2006-03-10 14:30:29');

SELECT TIMESTAMPDIFF(year,'2006-01-10 14:30:28','2007-01-10 14:30:27');
SELECT TIMESTAMPDIFF(year,'2006-01-10 14:30:28','2007-01-10 14:30:28');
SELECT TIMESTAMPDIFF(year,'2006-01-10 14:30:28','2007-01-10 14:30:29');
SELECT TIMESTAMPDIFF(year,'2006-01-10 14:30:28','2008-01-10 14:30:27');
SELECT TIMESTAMPDIFF(year,'2006-01-10 14:30:28','2008-01-10 14:30:28');
SELECT TIMESTAMPDIFF(year,'2006-01-10 14:30:28','2008-01-10 14:30:29');

# end of bug

select date_add(time,INTERVAL 1 SECOND) from t1;
drop table t1;

# test for last_day
select last_day('2000-02-05') as f1, last_day('2002-12-31') as f2,
       last_day('2003-03-32') as f3, last_day('2003-04-01') as f4,
       last_day('2001-01-01 01:01:01') as f5, last_day(NULL),
       last_day('2001-02-12');

create table t1 select last_day('2000-02-05') as a,
                from_days(to_days("960101")) as b;
describe t1;
select * from t1;
drop table t1;
select last_day('2000-02-05') as a,
       from_days(to_days("960101")) as b;

select date_add(last_day("1997-12-1"), INTERVAL 1 DAY);
select length(last_day("1997-12-1"));
select last_day("1997-12-1")+0;
select last_day("1997-12-1")+0.0;

# Test SAPDB UTC_% functions. This part is TZ dependant (It is supposed that
# TZ variable set to GMT-3

select strcmp(date_sub(localtimestamp(), interval 3 hour), utc_timestamp())=0;
select strcmp(date_format(date_sub(localtimestamp(), interval 3 hour),"%T"), utc_time())=0;
select strcmp(date_format(date_sub(localtimestamp(), interval 3 hour),"%Y-%m-%d"), utc_date())=0;
select strcmp(date_format(utc_timestamp(),"%T"), utc_time())=0;
select strcmp(date_format(utc_timestamp(),"%Y-%m-%d"), utc_date())=0;
select strcmp(concat(utc_date(),' ',utc_time()),utc_timestamp())=0;

explain extended select period_add("9602",-12),period_diff(199505,"9404"),from_days(to_days("960101")),dayofmonth("1997-01-02"), month("1997-01-02"), monthname("1972-03-04"),dayofyear("0000-00-00"),HOUR("1997-03-03 23:03:22"),MINUTE("23:03:22"),SECOND(230322),QUARTER(980303),WEEK("1998-03-03"),yearweek("2000-01-01",1),week(19950101,1),year("98-02-03"),weekday(curdate())-weekday(now()),dayname("1962-03-03"),unix_timestamp(),sec_to_time(time_to_sec("0:30:47")/6.21),curtime(),utc_time(),curdate(),utc_date(),utc_timestamp(),date_format("1997-01-02 03:04:05", "%M %W %D %Y %y %m %d %h %i %s %w"),from_unixtime(unix_timestamp("1994-03-02 10:11:12")),"1997-12-31 23:59:59" + INTERVAL 1 SECOND,"1998-01-01 00:00:00" - INTERVAL 1 SECOND,INTERVAL 1 DAY + "1997-12-31", extract(YEAR FROM "1999-01-02 10:11:12"),date_add("1997-12-31 23:59:59",INTERVAL 1 SECOND);

SET @TMP=NOW();
CREATE TABLE t1 (d DATETIME);
INSERT INTO t1 VALUES (NOW());
INSERT INTO t1 VALUES (NOW());
INSERT INTO t1 VALUES (NOW());
SELECT count(*) FROM t1 WHERE d>FROM_DAYS(TO_DAYS(@TMP)) AND d<=FROM_DAYS(TO_DAYS(@TMP)+1);
DROP TABLE t1;

#
# Bug #10568
#

select last_day('2005-00-00');
select last_day('2005-00-01');
select last_day('2005-01-00');

#
# Bug #18501: monthname and NULLs
#

select monthname(str_to_date(null, '%m')), monthname(str_to_date(null, '%m')),
       monthname(str_to_date(1, '%m')), monthname(str_to_date(0, '%m'));

#
# Bug #16327: problem with timestamp < 1970
#

set time_zone='-6:00';
create table t1(a timestamp);
insert into t1 values (19691231190001);
select * from t1;
drop table t1;

#
# Bug#16377 result of DATE/TIME functions were compared as strings which
#           can lead to a wrong result.
# Now wrong dates should be compared only with CAST()
create table t1(f1 date, f2 time, f3 datetime);
insert into t1 values ("2006-01-01", "12:01:01", "2006-01-01 12:01:01");
insert into t1 values ("2006-01-02", "12:01:02", "2006-01-02 12:01:02");
select f1 from t1 where f1 between CAST("2006-1-1" as date) and CAST(20060101 as date);
select f1 from t1 where f1 between cast("2006-1-1" as date) and cast("2006.1.1" as date);
select f1 from t1 where date(f1) between cast("2006-1-1" as date) and cast("2006.1.1" as date);
select f2 from t1 where f2 between cast("12:1:2" as time) and cast("12:2:2" as time);
select f2 from t1 where time(f2) between cast("12:1:2" as time) and cast("12:2:2" as time);
select f3 from t1 where f3 between cast("2006-1-1 12:1:1" as datetime) and cast("2006-1-1 12:1:2" as datetime);
select f3 from t1 where timestamp(f3) between cast("2006-1-1 12:1:1" as datetime) and cast("2006-1-1 12:1:2" as datetime);
select f1 from t1 where cast("2006-1-1" as date) between f1 and f3;
select f1 from t1 where cast("2006-1-1" as date) between date(f1) and date(f3);
select f1 from t1 where cast("2006-1-1" as date) between f1 and cast('zzz' as date);
select f1 from t1 where makedate(2006,1) between date(f1) and date(f3);
select f1 from t1 where makedate(2006,2) between date(f1) and date(f3);
drop table t1;

#
# Bug #16546
# 

create table t1 select now() - now(), curtime() - curtime(), 
                       sec_to_time(1) + 0, from_unixtime(1) + 0;
show create table t1;
drop table t1;

#
# Bug #11655: Wrong time is returning from nested selects - maximum time exists
#
# check if SEC_TO_TIME() handles out-of-range values correctly
SELECT SEC_TO_TIME(3300000);
SELECT SEC_TO_TIME(3300000)+0;
SELECT SEC_TO_TIME(3600 * 4294967296);

# check if TIME_TO_SEC() handles out-of-range values correctly
SELECT TIME_TO_SEC('916:40:00');

# check if ADDTIME() handles out-of-range values correctly
SELECT ADDTIME('500:00:00', '416:40:00');
SELECT ADDTIME('916:40:00', '416:40:00');

# check if SUBTIME() handles out-of-range values correctly
SELECT SUBTIME('916:40:00', '416:40:00');
SELECT SUBTIME('-916:40:00', '416:40:00');

# check if MAKETIME() handles out-of-range values correctly
SELECT MAKETIME(916,0,0);
SELECT MAKETIME(4294967296, 0, 0);
SELECT MAKETIME(-4294967296, 0, 0);
SELECT MAKETIME(0, 4294967296, 0);
SELECT MAKETIME(0, 0, 4294967296);
SELECT MAKETIME(CAST(-1 AS UNSIGNED), 0, 0);

# check if EXTRACT() handles out-of-range values correctly
SELECT EXTRACT(HOUR FROM '100000:02:03');

# check if we get proper warnings if both input string truncation
# and out-of-range value occur
CREATE TABLE t1(f1 TIME);
INSERT INTO t1 VALUES('916:00:00 a');
SELECT * FROM t1;
DROP TABLE t1;

#
# Bug #20927: sec_to_time treats big unsigned as signed
#
# check if SEC_TO_TIME() handles BIGINT UNSIGNED values correctly
SELECT SEC_TO_TIME(CAST(-1 AS UNSIGNED));
# 21913: DATE_FORMAT() Crashes mysql server if I use it through
#        mysql-connector-j driver.
#

SET NAMES latin1;
SET character_set_results = NULL;
SHOW VARIABLES LIKE 'character_set_results';

CREATE TABLE testBug8868 (field1 DATE, field2 VARCHAR(32) CHARACTER SET BINARY);
INSERT INTO testBug8868 VALUES ('2006-09-04', 'abcd');

SELECT DATE_FORMAT(field1,'%b-%e %l:%i%p') as fmtddate, field2 FROM testBug8868;

DROP TABLE testBug8868;

SET NAMES DEFAULT;


#
# Bug #19844 time_format in Union truncates values
#

(select time_format(timediff(now(), DATE_SUB(now(),INTERVAL 5 DAY)),'%H') As H)
union
(select time_format(timediff(now(), DATE_SUB(now(),INTERVAL 5 DAY)),'%H') As H);
(select time_format(timediff(now(), DATE_SUB(now(),INTERVAL 5 DAY)),'%k') As H)
union
(select time_format(timediff(now(), DATE_SUB(now(),INTERVAL 5 DAY)),'%k') As H);
(select time_format(timediff(now(), DATE_SUB(now(),INTERVAL 5 HOUR)),'%H') As H)
union
(select time_format(timediff(now(), DATE_SUB(now(),INTERVAL 5 HOUR)),'%H') As H);

(select time_format(timediff(now(), DATE_SUB(now(),INTERVAL 5 HOUR)),'%k') As H)
union
(select time_format(timediff(now(), DATE_SUB(now(),INTERVAL 5 HOUR)),'%k') As H);

<<<<<<< HEAD
--echo End of 4.1 tests

explain extended select timestampdiff(SQL_TSI_WEEK, '2001-02-01', '2001-05-01') as a1,
			timestampdiff(SQL_TSI_FRAC_SECOND, '2001-02-01 12:59:59.120000', '2001-05-01 12:58:58.119999') as a2;

#
# Bug #10568
#

select last_day('2005-00-00');
select last_day('2005-00-01');
select last_day('2005-01-00');

#
# Bug #10590: %h, %I, and %l format specifies should all return results in
# the 0-11 range
#
select time_format('100:00:00', '%H %k %h %I %l');

#
# Bug #12562: Make SYSDATE behave like it does in Oracle: always the current
#             time, regardless of magic to make NOW() always the same for the
#             entirety of a statement.
create table t1 (a timestamp default '2005-05-05 01:01:01',
                 b timestamp default '2005-05-05 01:01:01');
delimiter //;
create function t_slow_sysdate() returns timestamp
begin
  do sleep(2);
  return sysdate();
end;
//

insert into t1 set a = sysdate(), b = t_slow_sysdate();//

create trigger t_before before insert on t1
for each row begin
  set new.b = t_slow_sysdate();
end
//

delimiter ;//

insert into t1 set a = sysdate();

select a != b from t1;

drop trigger t_before;
drop function t_slow_sysdate;
drop table t1;

create table t1 (a datetime, i int, b datetime);
insert into t1 select sysdate(), sleep(1), sysdate() from dual;
select a != b from t1;
drop table t1;

delimiter //;
create procedure t_sysdate()
begin
  select sysdate() into @a;
  do sleep(2);
  select sysdate() into @b;
  select @a != @b;
end;
//
delimiter ;//
call t_sysdate();
drop procedure t_sysdate;

#
# Bug #13534: timestampdiff() returned incorrect results across leap years
#
select timestampdiff(month,'2004-09-11','2004-09-11');
select timestampdiff(month,'2004-09-11','2005-09-11');
select timestampdiff(month,'2004-09-11','2006-09-11');
select timestampdiff(month,'2004-09-11','2007-09-11');
select timestampdiff(month,'2005-09-11','2004-09-11');
select timestampdiff(month,'2005-09-11','2003-09-11');

select timestampdiff(month,'2004-02-28','2005-02-28');
select timestampdiff(month,'2004-02-29','2005-02-28');
select timestampdiff(month,'2004-02-28','2005-02-28');
select timestampdiff(month,'2004-03-29','2005-03-28');
select timestampdiff(month,'2003-02-28','2004-02-29');
select timestampdiff(month,'2003-02-28','2005-02-28');

select timestampdiff(month,'1999-09-11','2001-10-10');
select timestampdiff(month,'1999-09-11','2001-9-11');

select timestampdiff(year,'1999-09-11','2001-9-11');
select timestampdiff(year,'2004-02-28','2005-02-28');
select timestampdiff(year,'2004-02-29','2005-02-28');

#
# Bug #18618: BETWEEN for dates with the second argument being a constant
#             expression and the first and the third arguments being fields 
#

CREATE TABLE t1 (id int NOT NULL PRIMARY KEY, day date);
CREATE TABLE t2 (id int NOT NULL PRIMARY KEY, day date);

INSERT INTO t1 VALUES
  (1, '2005-06-01'), (2, '2005-02-01'), (3, '2005-07-01');
INSERT INTO t2 VALUES
  (1, '2005-08-01'), (2, '2005-06-15'), (3, '2005-07-15');

SELECT * FROM t1, t2 
  WHERE t1.day BETWEEN 
               '2005.09.01' - INTERVAL 6 MONTH AND t2.day;
SELECT * FROM t1, t2 
  WHERE CAST(t1.day AS DATE) BETWEEN 
                             '2005.09.01' - INTERVAL 6 MONTH AND t2.day;
 
DROP TABLE t1,t2;

# End of 5.0 tests

# Restore timezone to default
set time_zone= @@global.time_zone;

#
# 21913: DATE_FORMAT() Crashes mysql server if I use it through
#        mysql-connector-j driver.
#

SET NAMES latin1;
SET character_set_results = NULL;
SHOW VARIABLES LIKE 'character_set_results';

CREATE TABLE testBug8868 (field1 DATE, field2 VARCHAR(32) CHARACTER SET BINARY);
INSERT INTO testBug8868 VALUES ('2006-09-04', 'abcd');

SELECT DATE_FORMAT(field1,'%b-%e %l:%i%p') as fmtddate, field2 FROM testBug8868;

DROP TABLE testBug8868;

SET NAMES DEFAULT;
=======
#
# Bug #23653: crash if last_day('0000-00-00')
#

select last_day('0000-00-00');

--echo End of 4.1 tests
>>>>>>> 3a75e8bc
<|MERGE_RESOLUTION|>--- conflicted
+++ resolved
@@ -564,7 +564,12 @@
 union
 (select time_format(timediff(now(), DATE_SUB(now(),INTERVAL 5 HOUR)),'%k') As H);
 
-<<<<<<< HEAD
+#
+# Bug #23653: crash if last_day('0000-00-00')
+#
+
+select last_day('0000-00-00');
+
 --echo End of 4.1 tests
 
 explain extended select timestampdiff(SQL_TSI_WEEK, '2001-02-01', '2001-05-01') as a1,
@@ -701,13 +706,4 @@
 
 DROP TABLE testBug8868;
 
-SET NAMES DEFAULT;
-=======
-#
-# Bug #23653: crash if last_day('0000-00-00')
-#
-
-select last_day('0000-00-00');
-
---echo End of 4.1 tests
->>>>>>> 3a75e8bc
+SET NAMES DEFAULT;