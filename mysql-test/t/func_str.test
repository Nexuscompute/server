--- conflicted
+++ resolved
@@ -1077,7 +1077,6 @@
 DROP VIEW v1;
 
 #
-<<<<<<< HEAD
 # Bug #27932: LOCATE with argument evaluated to NULL
 #
 
@@ -1109,7 +1108,8 @@
 SELECT id FROM t1 WHERE LOCATE(a,p) <=> NULL; 
 
 DROP TABLE t1;
-=======
+
+#
 # Bug #27130: SUBSTR with UNSIGNED 0 as the last argument
 #
 
@@ -1123,6 +1123,5 @@
 SELECT SUBSTR(a,1,len) FROM t1;
 
 DROP TABLE t1; 
->>>>>>> 63ab9109
 
 --echo End of 5.0 tests