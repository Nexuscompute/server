#
#  Window Functions Tests
#

--disable_warnings
drop table if exists t1,t2;
drop view if exists v1;
--enable_warnings

--echo # ########################################################################
--echo # # Parser tests
--echo # ########################################################################
--echo #
--echo #  Check what happens when one attempts to use window function without OVER clause
create table t1 (a int, b int);
insert into t1 values (1,1),(2,2);

--error ER_PARSE_ERROR
select row_number() from t1;
--error ER_PARSE_ERROR
select rank() from t1;

--echo # Attempt to use window function in the WHERE clause
--error ER_WRONG_PLACEMENT_OF_WINDOW_FUNCTION
select * from t1 where 1=rank() over (order by a);
--error ER_WRONG_PLACEMENT_OF_WINDOW_FUNCTION
select * from t1 where 1>row_number() over (partition by b order by a);
drop table t1;

--echo # ########################################################################
--echo # # Functionality tests
--echo # ########################################################################
--echo #
--echo #  Check if ROW_NUMBER() works in basic cases
create table t1(a int, b int, x char(32));
insert into t1 values (2, 10, 'xx');
insert into t1 values (2, 10, 'zz');
insert into t1 values (2, 20, 'yy');
insert into t1 values (3, 10, 'xxx');
insert into t1 values (3, 20, 'vvv');

--sorted_result
select a, row_number() over (partition by a order by b) from t1;

select a, b, x, row_number() over (partition by a order by x) from t1;

drop table t1;

create table t1 (pk int primary key, a int, b int);
insert into t1 values
  (1, 10, 22),
  (2, 11, 21),
  (3, 12, 20),
  (4, 13, 19),
  (5, 14, 18);

select
  pk, a, b,
  row_number() over (order by a),
  row_number() over (order by b)
from t1;

drop table t1;

--echo #
--echo # Try RANK() function
--echo #
create table t2 (
  pk int primary key,
  a int
);

insert into t2 values
( 1 , 0),
( 2 , 0),
( 3 , 1),
( 4 , 1),
( 8 , 2),
( 5 , 2),
( 6 , 2),
( 7 , 2),
( 9 , 4),
(10 , 4);

--sorted_result
select pk, a, rank() over (order by a) from t2;
--sorted_result
select pk, a, rank() over (order by a desc) from t2;

drop table t2;

--echo #
--echo # Try Aggregates as window functions. With frames.
--echo #
create table t0 (a int);
insert into t0 values (0),(1),(2),(3),(4),(5),(6),(7),(8),(9);

create table t1 (pk int, c int);
insert into t1 select a+1,1 from t0;
update t1 set c=2 where pk not in (1,2,3,4);
select * from t1;

select
  pk, c,
  count(*) over (partition by c order by pk
                 rows between 2 preceding and 2 following) as CNT
from t1;

select
  pk, c,
  count(*) over (partition by c order by pk
                 rows between 1 preceding and 2 following) as CNT
from t1;

select
  pk, c,
  count(*) over (partition by c order by pk
                 rows between 2 preceding and current row) as CNT
from t1;

select
  pk,c,
  count(*) over (partition by c order by pk rows
                 between 1 following and 2 following) as CNT
from t1;

select
  pk,c,
  count(*) over (partition by c order by pk rows
                 between 2 preceding and 1 preceding) as CNT
from t1;

select
  pk, c,
  count(*) over (partition by c order by pk
                 rows between current row and 1 following) as CNT
from t1;

--echo # Check ORDER BY DESC
select
  pk, c,
  count(*) over (partition by c order by pk desc
                 rows between 2 preceding and 2 following) as CNT
from t1;

drop table t0,t1;

--echo #
--echo # Resolution of window names
--echo #

create table t0 (a int);
insert into t0 values (0),(1),(2),(3),(4),(5),(6),(7),(8),(9);

create table t1 (pk int, c int);
insert into t1 select a+1,1 from t0;
update t1 set c=2 where pk not in (1,2,3,4);
select * from t1;

select
  pk, c,
  count(*) over w1 as CNT
from t1
window w1 as (partition by c order by pk
              rows between 2 preceding and 2 following);

select
  pk, c,
  count(*) over (w1 rows between 2 preceding and 2 following) as CNT
from t1
window w1 as (partition by c order by pk);

select
  pk, c,
  count(*) over (w1 order by pk rows between 2 preceding and 2 following) as CNT
from t1
window w1 as (partition by c);

select
  pk, c,
  count(*) over (w2 rows between 2 preceding and 2 following) as CNT
from t1
window w1 as (partition by c), w2 as (w1 order by pk);

select
  pk, c,
  count(*) over w3 as CNT
from t1
window
  w1 as (partition by c),
  w2 as (w1 order by pk),
  w3 as (w2 rows between 2 preceding and 2 following);

--error ER_WRONG_WINDOW_SPEC_NAME
select
  pk, c,
  count(*) over w as CNT
from t1
window w1 as (partition by c order by pk
              rows between 2 preceding and 2 following);

--error ER_DUP_WINDOW_NAME
select
  pk, c,
  count(*) over (w2 rows between 2 preceding and 2 following) as CNT
from t1
window w1 as (partition by c), w1 as (order by pk);

--error ER_WRONG_WINDOW_SPEC_NAME
select
  pk, c,
  count(*) over (w2 rows between 2 preceding and 2 following) as CNT
from t1
window w1 as (partition by c), w2 as (w partition by c order by pk);

--error ER_PARTITION_LIST_IN_REFERENCING_WINDOW_SPEC
select
  pk, c,
  count(*) over (w2 rows between 2 preceding and 2 following) as CNT
from t1
window w1 as (partition by c), w2 as (w1 partition by c order by pk);

--error ER_ORDER_LIST_IN_REFERENCING_WINDOW_SPEC
select
  pk, c,
  count(*) over (w2 rows between 2 preceding and 2 following) as CNT
from t1
window w1 as (partition by c order by pk), w2 as (w1 order by pk);

--error ER_WINDOW_FRAME_IN_REFERENCED_WINDOW_SPEC
select
  pk, c,
  count(*) over w3 as CNT
from t1
window
  w1 as (partition by c),
  w2 as (w1 order by pk rows between 3 preceding and 2 following),
  w3 as (w2 rows between 2 preceding and 2 following);

--error ER_BAD_COMBINATION_OF_WINDOW_FRAME_BOUND_SPECS
select
  pk, c,
  count(*) over w1 as CNT
from t1
window w1 as (partition by c order by pk
              rows between unbounded following and 2 following);

--error ER_BAD_COMBINATION_OF_WINDOW_FRAME_BOUND_SPECS
select
  pk, c,
  count(*) over (w1 rows between 2 preceding and unbounded preceding) as CNT
from t1
window w1 as (partition by c order by pk);

--error ER_BAD_COMBINATION_OF_WINDOW_FRAME_BOUND_SPECS
select
  pk, c,
  count(*) over (w1 order by pk rows between current row and 2 preceding) as CNT
from t1
window w1 as (partition by c);

--error ER_BAD_COMBINATION_OF_WINDOW_FRAME_BOUND_SPECS
select
  pk, c,
  count(*) over (w2 rows between 2 following and current row) as CNT
from t1
window w1 as (partition by c), w2 as (w1 order by pk);

--error ER_WRONG_PLACEMENT_OF_WINDOW_FUNCTION
select
  pk, c
from t1 where rank() over w1 > 2
window w1 as (partition by c order by pk);

--error ER_WRONG_PLACEMENT_OF_WINDOW_FUNCTION
select
  c, max(pk) as m
from t1
  group by c + rank() over w1
window w1 as (order by m);

--error ER_WRONG_PLACEMENT_OF_WINDOW_FUNCTION
select
  c, max(pk) as m, rank() over w1 as r
from t1
  group by c+r
window w1 as (order by m);

--error ER_WRONG_PLACEMENT_OF_WINDOW_FUNCTION
select
  c, max(pk) as m, rank() over w1 as r
from t1
  group by c having c+r > 3
window w1 as (order by m);

--error ER_WINDOW_FUNCTION_IN_WINDOW_SPEC
select
  c, max(pk) as m, rank() over w1 as r,
    rank() over (partition by r+1 order by m)
from t1
  group by c
window w1 as (order by m);

--error ER_WINDOW_FUNCTION_IN_WINDOW_SPEC
select
  c, max(pk) as m, rank() over w1 as r,
    rank() over (partition by m order by r)
from t1
  group by c
window w1 as (order by m);

--error ER_WINDOW_FUNCTION_IN_WINDOW_SPEC
select
  c, max(pk) as m, rank() over w1 as r, dense_rank() over w2 as dr
from t1
  group by c
window w1 as (order by m), w2 as (partition by r order by m);

--error ER_NOT_ALLOWED_WINDOW_FRAME
select
  pk, c,
  row_number() over (partition by c order by pk
                     range between unbounded preceding and current row) as r
from t1;

--error ER_NOT_ALLOWED_WINDOW_FRAME
select
  pk, c,
  rank() over w1 as r
from t1
window w1 as (partition by c order by pk
              rows between 2 preceding and 2 following);

--error ER_NOT_ALLOWED_WINDOW_FRAME
select
  pk, c,
  dense_rank() over (partition by c order by pk
                    rows between 1 preceding and 1 following) as r
from t1;

--error ER_NO_ORDER_LIST_IN_WINDOW_SPEC
select
  pk, c,
  rank() over w1 as r
from t1
window w1 as (partition by c);

--error ER_NO_ORDER_LIST_IN_WINDOW_SPEC
select
  pk, c,
  dense_rank() over (partition by c) as r
from t1;

drop table t0,t1;

--echo #
--echo # MDEV-9634: Window function produces incorrect value
--echo #

create table t0 (a int);
insert into t0 values (0),(1),(2),(3),(4),(5),(6),(7),(8),(9);
create table t2 (part_id int, pk int, a int);
insert into t2 select
  if(a<5, 0, 1), a, if(a<5, NULL, 1) from t0;
select * from t2;

select
  part_id, pk, a,
  count(a) over (partition by part_id order by pk
                 rows between 1 preceding and 1 following) as CNT
from t2;

drop table t0, t2;

--echo #
--echo #  RANGE-type bounds
--echo #

create table t3 (
  pk int,
  val int
);

insert into t3 values
(0, 1),
(1, 1),
(2, 1),
(3, 2),
(4, 2),
(5, 2),
(6, 2);

select
  pk,
  val,
  count(val) over (order by val
                 range between current row and
                               current row)
  as CNT
from t3;

insert into t3 values
(7, 3),
(8, 3);

select
  pk,
  val,
  count(val) over (order by val
                 range between current row and
                               current row)
  as CNT
from t3;

drop table t3;

--echo # Now, check with PARTITION BY
create table t4 (
  part_id int,
  pk int,
  val int
);

insert into t4 values
(1234, 100, 1),
(1234, 101, 1),
(1234, 102, 1),
(1234, 103, 2),
(1234, 104, 2),
(1234, 105, 2),
(1234, 106, 2),
(1234, 107, 3),
(1234, 108, 3),

(5678, 200, 1),
(5678, 201, 1),
(5678, 202, 1),
(5678, 203, 2),
(5678, 204, 2),
(5678, 205, 2),
(5678, 206, 2),
(5678, 207, 3),
(5678, 208, 3);

select
  part_id,
  pk,
  val,
  count(val) over (partition by part_id
                   order by val
                   range between current row and
                               current row)
  as CNT
from t4;

--echo #
--echo # Try RANGE UNBOUNDED PRECEDING | FOLLOWING
--echo #
select
  part_id,
  pk,
  val,
  count(val) over (partition by part_id
                   order by val
                   range between unbounded preceding and
                               current row)
  as CNT
from t4;

select
  part_id,
  pk,
  val,
  count(val) over (partition by part_id
                   order by val
                   range between current row and
                                 unbounded following)
  as CNT
from t4;

select
  part_id,
  pk,
  val,
  count(val) over (partition by part_id
                   order by val
                   range between unbounded preceding and
                                 unbounded following)
  as CNT
from t4;

drop table t4;

--echo #
--echo # MDEV-9695: Wrong window frame when using RANGE BETWEEN N FOLLOWING AND PRECEDING
--echo #
create table t1 (pk int, a int, b int);
insert into t1 values
( 1 , 0, 1),
( 2 , 0, 2),
( 3 , 1, 4),
( 4 , 1, 8),
( 5 , 2, 32),
( 6 , 2, 64),
( 7 , 2, 128),
( 8 , 2, 16);

select pk, a, b,
bit_or(b) over (partition by a order by pk ROWS BETWEEN 1 PRECEDING AND 1 FOLLOWING) as bit_or
from t1;

--echo # Extra ROWS n PRECEDING tests
select pk, a, b,
bit_or(b) over (partition by a order by pk ROWS BETWEEN 1 PRECEDING AND 1 PRECEDING) as bit_or
from t1;
drop table t1;


create table t2 (
  pk int,
  a int,
  b int
);

insert into t2 values
( 1, 0, 1),
( 2, 0, 2),
( 3, 0, 4),
( 4, 0, 8),
( 5, 1, 16),
( 6, 1, 32),
( 7, 1, 64),
( 8, 1, 128),
( 9, 2, 256),
(10, 2, 512),
(11, 2, 1024),
(12, 2, 2048);

select pk, a, b,
bit_or(b) over (partition by a order by pk ROWS BETWEEN 1 PRECEDING AND 1 PRECEDING) as bit_or
from t2;

select pk, a, b,
bit_or(b) over (partition by a order by pk ROWS BETWEEN 2 PRECEDING AND 2 PRECEDING) as bit_or
from t2;

select pk, a, b,
bit_or(b) over (partition by a order by pk ROWS BETWEEN 2 PRECEDING AND 1 PRECEDING) as bit_or
from t2;

--echo # Check CURRENT ROW

select pk, a, b,
bit_or(b) over (partition by a order by pk ROWS BETWEEN CURRENT ROW AND CURRENT ROW) as bit_or
from t2;

drop table t2;

--echo #
--echo # Try RANGE PRECEDING|FOLLWING n
--echo #
create table t1 (
  part_id int,
  pk int,
  a int
);

insert into t1 values
(10, 1, 1),
(10, 2, 2),
(10, 3, 4),
(10, 4, 8),
(10, 5,26),
(10, 6,27),
(10, 7,40),
(10, 8,71),
(10, 9,72);

select
  pk, a,
  count(a) over (ORDER BY a
                 RANGE BETWEEN UNBOUNDED PRECEDING
                 AND 10 FOLLOWING) as cnt
from t1;

select
  pk, a,
  count(a) over (ORDER BY a DESC
                 RANGE BETWEEN UNBOUNDED PRECEDING
                 AND 10 FOLLOWING) as cnt
from t1;

select
  pk, a,
  count(a) over (ORDER BY a
                 RANGE BETWEEN UNBOUNDED PRECEDING
                 AND 1 FOLLOWING) as cnt
from t1;

select
  pk, a,
  count(a) over (ORDER BY a
                 RANGE BETWEEN UNBOUNDED PRECEDING
                 AND 10 PRECEDING) as cnt
from t1;

select
  pk, a,
  count(a) over (ORDER BY a DESC
                 RANGE BETWEEN UNBOUNDED PRECEDING
                 AND 10 PRECEDING) as cnt
from t1;

select
  pk, a,
  count(a) over (ORDER BY a
                 RANGE BETWEEN UNBOUNDED PRECEDING
                 AND 1 PRECEDING) as cnt
from t1;

# Try bottom bound
select
  pk, a,
  count(a) over (ORDER BY a
                 RANGE BETWEEN 1 PRECEDING
                 AND CURRENT ROW) as cnt
from t1;

select
  pk, a,
  count(a) over (ORDER BY a DESC
                 RANGE BETWEEN 1 PRECEDING
                 AND CURRENT ROW) as cnt
from t1;

select
  pk, a,
  count(a) over (ORDER BY a
                 RANGE BETWEEN 1 FOLLOWING
                 AND 3 FOLLOWING) as cnt
from t1;

--echo # Try CURRENT ROW with[out] DESC
select
  pk, a,
  count(a) over (ORDER BY a
                 RANGE BETWEEN CURRENT ROW
                 AND 1 FOLLOWING) as cnt
from t1;

select
  pk, a,
  count(a) over (order by a desc
                 range between current row
                 and 1 following) as cnt
from t1;


# Try with partitions
insert into t1 select 22, pk, a from t1;
select
  part_id, pk, a,
  count(a) over (PARTITION BY part_id
                 ORDER BY a
                 RANGE BETWEEN UNBOUNDED PRECEDING
                 AND 10 FOLLOWING) as cnt
from t1;

select
  pk, a,
  count(a) over (PARTITION BY part_id
                 ORDER BY a
                 RANGE BETWEEN UNBOUNDED PRECEDING
                 AND 1 PRECEDING) as cnt
from t1;

drop table t1;

--echo # Try a RANGE frame over non-integer datatype:

create table t1 (
  col1 int,
  a decimal(5,3)
);

insert into t1 values (1, 0.45);
insert into t1 values (1, 0.5);
insert into t1 values (1, 0.55);
insert into t1 values (1, 1.21);
insert into t1 values (1, 1.22);
insert into t1 values (1, 3.33);

select
  a,
  count(col1) over (order by a
                    range between 0.1 preceding
                                  and 0.1 following)
from t1;

drop table t1;

--echo #
--echo # RANGE-type frames and NULL values
--echo #
create table t1 (
 pk int,
 a int,
 b int
);

insert into t1 values (1, NULL,1);
insert into t1 values (2, NULL,1);
insert into t1 values (3, NULL,1);
insert into t1 values (4, 10 ,1);
insert into t1 values (5, 11 ,1);
insert into t1 values (6, 12 ,1);
insert into t1 values (7, 13 ,1);
insert into t1 values (8, 14 ,1);


select
 pk, a,
 count(b) over (order by a
                range between 2 preceding
                          and 2 following) as CNT
from t1;
drop table t1;

--echo #
--echo #  Try ranges that have bound1 > bound2.  The standard actually allows them
--echo #

create table t0 (a int);
insert into t0 values (0),(1),(2),(3),(4),(5),(6),(7),(8),(9);

create table t1 (pk int, c int);
insert into t1 select a+1,1 from t0;
update t1 set c=2 where pk not in (1,2,3,4);
select * from t1;

select
  pk, c,
  count(*) over (partition by c
                 order by pk
                 rows between 1 preceding
                          and 2 preceding)
                as cnt
from t1;

select
  pk, c,
  sum(c) over (partition by c
                 order by pk
                 rows between 1 preceding
                          and 2 preceding)
                as sum
from t1;

select
  pk, c,
  sum(c) over (partition by c
                 order by pk
                 rows between 2 following
                          and 1 following)
                as sum
from t1;


select
  pk, c,
  count(*) over (partition by c
                 order by pk
                 range between 1 preceding
                           and 2 preceding)
                as cnt
from t1;
drop table t0, t1;

--echo #
--echo # Error checking for frame bounds
--echo #

create table t1 (a int, b int, c varchar(32));
insert into t1 values (1,1,'foo');
insert into t1 values (2,2,'bar');
--error ER_RANGE_FRAME_NEEDS_SIMPLE_ORDERBY
select
  count(*) over (order by a,b
                 range between unbounded preceding and current row)
from t1;

--error ER_WRONG_TYPE_FOR_RANGE_FRAME
select
  count(*) over (order by c
                 range between unbounded preceding and current row)
from t1;

--error ER_WRONG_TYPE_FOR_RANGE_FRAME
select
  count(*) over (order by a
                 range between 'abcd' preceding and current row)
from t1;

--error ER_WRONG_TYPE_FOR_RANGE_FRAME
select
  count(*) over (order by a
                 range between current row and 'foo' following)
from t1;

--echo # Try range frame with invalid bounds
--error ER_WRONG_TYPE_FOR_ROWS_FRAME
select
  count(*) over (order by a
                 rows between 0.5 preceding and current row)
from t1;

--error ER_WRONG_TYPE_FOR_ROWS_FRAME
select
  count(*) over (order by a
                 rows between current row and 3.14 following)
from t1;

--echo #
--echo # EXCLUDE clause is parsed but not supported
--echo #

--error ER_FRAME_EXCLUSION_NOT_SUPPORTED
select
  count(*) over (order by a
                 rows between 1 preceding and 1 following
                 exclude current row)
from t1;

--error ER_FRAME_EXCLUSION_NOT_SUPPORTED
select
  count(*) over (order by a
                 range between 1 preceding and 1 following
                 exclude ties)
from t1;

--error ER_FRAME_EXCLUSION_NOT_SUPPORTED
select
  count(*) over (order by a
                 range between 1 preceding and 1 following
                 exclude group)
from t1;

# EXCLUDE NO OTHERS means 'don't exclude anything'
select
  count(*) over (order by a
                 rows between 1 preceding and 1 following
                 exclude no others)
from t1;

drop table t1;

--echo #
--echo #  Window function in grouping query
--echo #

create table t1 (
  username  varchar(32),
  amount int
);

insert into t1 values
('user1',1),
('user1',5),
('user1',3),
('user2',10),
('user2',20),
('user2',30);

select
  username,
  sum(amount) as s,
  rank() over (order by s desc)
from t1
group by username;

drop table t1;

--echo #
--echo #  mdev-9719: Window function in prepared statement
--echo #

create table t1(a int, b int, x char(32));
insert into t1 values (2, 10, 'xx');
insert into t1 values (2, 10, 'zz');
insert into t1 values (2, 20, 'yy');
insert into t1 values (3, 10, 'xxx');
insert into t1 values (3, 20, 'vvv');

prepare stmt from 'select a, row_number() over (partition by a order by b) from t1';
--sorted_result
execute stmt;

drop table t1;

--echo #
--echo #  mdev-9754: Window name resolution in prepared statement
--echo #

create table t0 (a int);
insert into t0 values (0),(1),(2),(3),(4),(5),(6),(7),(8),(9);

create table t1 (pk int, c int);
insert into t1 select a+1,1 from t0;
update t1 set c=2 where pk not in (1,2,3,4);
select * from t1;

prepare stmt from
'select
  pk, c,
  count(*) over w1 as CNT
from t1
window w1 as (partition by c order by pk
              rows between 2 preceding and 2 following)';
execute stmt;

drop table t0,t1;

--echo #
--echo # EXPLAIN FORMAT=JSON support for window functions
--echo #
create table t0 (a int);
insert into t0 values (0),(1),(2),(3),(4),(5),(6),(7),(8),(9);

explain format=json select rank() over (order by a) from t0;

create table t1 (a int, b int, c int);
insert into t1 select a,a,a from t0;

explain format=json
select
  a,
  rank() over (order by sum(b))
from t1
group by a;

explain format=json
select
  a,
  rank() over (order by sum(b))
from t1
group by a
order by null;

--echo #
--echo # Check how window function works together with GROUP BY and HAVING
--echo #

select b,max(a) as MX, rank() over (order by b) from t1 group by b having MX in (3,5,7);
explain format=json
select b,max(a) as MX, rank() over (order by b) from t1 group by b having MX in (3,5,7);

drop table t1;
drop table t0;

--echo #
--echo # Building ordering index for window functions
--echo #

create table t1 (
  pk int primary key,
  a int,
  b int,
  c  int
);

insert into t1 values
(101 , 0, 10, 1),
(102 , 0, 10, 2),
(103 , 1, 10, 3),
(104 , 1, 10, 4),
(108 , 2, 10, 5),
(105 , 2, 20, 6),
(106 , 2, 20, 7),
(107 , 2, 20, 8),
(109 , 4, 20, 9),
(110 , 4, 20, 10),
(111 , 5, NULL, 11),
(112 , 5, 1, 12),
(113 , 5, NULL, 13),
(114 , 5, NULL, 14),
(115 , 5, NULL, 15),
(116 , 6, 1, NULL),
(117 , 6, 1, 10),
(118 , 6, 1, 1),
(119 , 6, 1, NULL),
(120 , 6, 1, NULL),
(121 , 6, 1, NULL),
(122 , 6, 1, 2),
(123 , 6, 1, 20),
(124 , 6, 1, -10),
(125 , 6, 1, NULL),
(126 , 6, 1, NULL),
(127 , 6, 1, NULL);

--sorted_result
select sum(b) over (partition by a order by b,pk
                    rows between unbounded preceding  and current row) as c1,
       avg(b) over (w1 rows between 1 preceding and 1 following) as c2,
       sum(c) over (w2 rows between 1 preceding and 1 following) as c5,
       avg(b) over (w1 rows between 5 preceding and 5 following) as c3,
       sum(b) over (w1 rows between 1 preceding and 1 following) as c4
from t1
window w1 as (partition by a order by b,pk),
       w2 as (partition by b order by c,pk);

drop table t1;


--echo #
--echo # MDEV-9848: Window functions: reuse sorting and/or scanning
--echo #

create table t1 (a int, b int, c int);
insert into t1 values
(1,3,1),
(2,2,1),
(3,1,1);

--echo #  Check using counters
flush status;
select
  rank() over (partition by c order by a),
  rank() over (partition by c order by b)
from t1;
show status like '%sort%';

flush status;
select
  rank() over (partition by c order by a),
  rank() over (partition by c order by a)
from t1;
show status like '%sort%';

# Check using EXPLAIN FORMAT=JSON
explain format=json
select
  rank() over (partition by c order by a),
  rank() over (partition by c order by a)
from t1;

explain format=json
select
  rank() over (order by a),
  row_number() over (order by a)
from t1;

explain format=json
select
  rank() over (partition by c order by a),
  count(*) over (partition by c)
from t1;

explain format=json
select
  count(*) over (partition by c),
  rank() over (partition by c order by a)
from t1;

drop table t1;


--echo #
--echo # MDEV-9847: Window functions: crash with big_tables=1
--echo #
create table t1(a int);
insert into t1 values (0),(1),(2),(3),(4),(5),(6),(7),(8),(9);
set @tmp=@@big_tables;
set big_tables=1;
select rank() over (order by a) from t1;
set big_tables=@tmp;
drop table t1;

--echo #
--echo # Check if "ORDER BY window_func" works
--echo #

create table t1 (s1 int, s2 char(5));
insert into t1 values (1,'a');
insert into t1 values (null,null);
insert into t1 values (1,null);
insert into t1 values (null,'a');
insert into t1 values (2,'b');
insert into t1 values (-1,'');

explain format=json
select *, row_number() over (order by s1, s2) as X from t1 order by X desc;
select *, row_number() over (order by s1, s2) as X from t1 order by X desc;
drop table t1;

--echo #
--echo # Try window functions that are not directly present in the select list
--echo #
create table t1 (a int, b int);
insert into t1 values
  (1,3),
  (2,2),
  (3,1);

select
  a, b,
  rank() over (order by a), rank() over (order by b),
  rank() over (order by a) - rank() over (order by b) as diff
from
  t1;

drop table t1;

create table t1 (i int);
insert into t1 values (1),(2);
SELECT MAX(i) OVER (PARTITION BY (i)) FROM t1;
drop table t1;

--echo #
--echo # Check the 0 in ROWS 0 PRECEDING
--echo #

create table t1 (
  part_id int,
  pk int,
  a int
);

insert into t1 values (1, 1, 1);
insert into t1 values (1, 2, 2);
insert into t1 values (1, 3, 4);
insert into t1 values (1, 4, 8);

select
  pk, a,
  sum(a) over (order by pk rows between 0 preceding and current row)
from t1;

select
  pk, a,
  sum(a) over (order by pk rows between 1 preceding and 0 preceding)
from t1;

insert into t1 values (200, 1, 1);
insert into t1 values (200, 2, 2);
insert into t1 values (200, 3, 4);
insert into t1 values (200, 4, 8);
select
  part_id, pk, a,
  sum(a) over (partition by part_id order by pk rows between 0 preceding and current row)
from t1;

select
  part_id, pk, a,
  sum(a) over (partition by part_id order by pk rows between 1 preceding and 0 preceding)
from t1;

drop table t1;
--echo #
--echo # MDEV-9780, The "DISTINCT must not bet converted into GROUP BY when
--echo #                 window functions are present" part
--echo #

create table t1 (part_id int, a int);
insert into t1 values
(100, 1),
(100, 2),
(100, 2),
(100, 3),
(2000, 1),
(2000, 2),
(2000, 3),
(2000, 3),
(2000, 3);

select          rank() over (partition by part_id order by a) from t1;
select distinct rank() over (partition by part_id order by a) from t1;
explain format=json
select distinct rank() over (partition by part_id order by a) from t1;

drop table t1;

--echo #
--echo # MDEV-9893: Window functions with different ORDER BY lists,
--echo #            one of these lists containing an expression
--echo #

create table t1 (s1 int, s2 char(5));
insert into t1 values (1,'a');
insert into t1 values (null,null);
insert into t1 values (3,null);
insert into t1 values (4,'a');
insert into t1 values (2,'b');
insert into t1 values (-1,'');

select
  *,
  ROW_NUMBER() OVER (order by s1),
  CUME_DIST() OVER (order by -s1)
from t1;

drop table t1;


--echo #
--echo # MDEV-9925: Wrong result with aggregate function as a window function
--echo #
create table t1 (i int);
insert into t1 values (1),(2);
select i, sum(i) over (partition by i) from t1;
drop table t1;

--echo #
--echo # MDEV-9922: Assertion `!join->only_const_tables() && fsort' failed in int create_sort_index
--echo #
create view v1 as select 1 as i;
select rank() over (order by i) from v1;
drop view v1;

--echo #
--echo # MDEV-10097: Assertion `count > 0' failed in Item_sum_sum::add_helper(bool)
--echo #
CREATE TABLE `orders` (
        `o_orderkey` int(11) NOT NULL,
        `o_custkey` int(11) DEFAULT NULL,
        PRIMARY KEY (`o_orderkey`)
        ) DEFAULT CHARSET=latin1;

INSERT INTO `orders` VALUES (59908,242);
INSERT INTO `orders` VALUES (59940,238);

SELECT o_custkey, avg(o_custkey) OVER (PARTITION BY abs(o_custkey)
                                       ORDER BY o_custkey
                                       RANGE BETWEEN 15 FOLLOWING
                                                 AND 15 FOLLOWING) from orders;
DROP table orders;

--echo #
--echo # MDEV-10842: window functions with the same order column
--echo #             but different directions
--echo #

create table t1 (
  pk int primary key,
  a int,
  b int,
  c char(10)
);

insert into t1 values
( 1, 0, 1, 'one'),
( 2, 0, 2, 'two'),
( 3, 0, 3, 'three'),
( 4, 1, 1, 'one'),
( 5, 1, 1, 'two'),
( 6, 1, 2, 'three'),
( 7, 2, NULL, 'n_one'),
( 8, 2, 1,    'n_two'),
( 9, 2, 2,    'n_three'),
(10, 2, 0,    'n_four'),
(11, 2, 10,   NULL);

select pk,
      row_number() over (order by pk desc) as r_desc,
      row_number() over (order by pk asc) as r_asc
from t1;

drop table t1;

--echo #
--echo # MDEV-10874: two window functions with ccompatible sorting 
--echo #

create table t1 (
pk int primary key,
a int,
b int,
c char(10),
d decimal(10, 3),
e real
);
insert into t1 values
( 1, 0, 1,    'one',    0.1,  0.001),
( 2, 0, 2,    'two',    0.2,  0.002),
( 3, 0, 3,    'three',  0.3,  0.003),
( 4, 1, 2,    'three',  0.4,  0.004),
( 5, 1, 1,    'two',    0.5,  0.005),
( 6, 1, 1,    'one',    0.6,  0.006),
( 7, 2, NULL, 'n_one',  0.5,  0.007),
( 8, 2, 1,    'n_two',  NULL, 0.008),
( 9, 2, 2,    NULL,     0.7,  0.009),
(10, 2, 0,    'n_four', 0.8,  0.010),
(11, 2, 10,   NULL,     0.9,  NULL);

select pk, a, d,
       sum(d) over (partition by a order by pk
                    ROWS between 1 preceding and current row) as sum_1, 
       sum(d) over (order by a 
                    ROWS BETWEEN 1 preceding and 2 following) as sum_2
from t1;
explain format=json
select pk, a, d,
       sum(d) over (partition by a order by pk
                    ROWS between 1 preceding and current row) as sum_1, 
       sum(d) over (order by a 
                    ROWS BETWEEN 1 preceding and 2 following) as sum_2
from t1;

select pk, a, d,
       sum(d) over (partition by a order by pk desc
                    ROWS between 1 preceding and current row) as sum_1, 
       sum(d) over (order by a 
                    ROWS BETWEEN 1 preceding and 2 following) as sum_2
from t1;

drop table t1;

--echo #
--echo # MDEV-9941: two window functions with compatible partitions 
--echo #

create table t1 (
  a int,
  b int,
  c int
);
 
insert into t1 values 
 (10, 1, 1),
 (10, 3, 10),
 (10, 1, 10),
 (10, 3, 100),
 (10, 5, 1000),
 (10, 1, 100);

explain format=json
select 
  a,b,c,
  row_number() over (partition by a),
  row_number() over (partition by a, b)
from t1;

drop table t1;

--echo #
--echo # MDEV-10815: Window Function Expressions Wrong Results
--echo #
create table t(a decimal(35,10), b int);
insert into t(a,b) values(1,1);
insert into t(a,b) values(2,1);
insert into t(a,b) values(0,1);
insert into t(a,b) values(1,  2);
insert into t(a,b) values(1.5,2);
insert into t(a,b) values(3,  2);
insert into t(a,b) values(4.5,2);
select a, b,
       sum(t.a) over (partition by t.b order by a) as simple_sum,
       sum(t.a) over (partition by t.b order by a) + 1 as sum_and_const,
       sum(t.b) over (partition by t.b order by a) + sum(t.a) over (partition by t.b order by a) as sum_and_sum
from t
order by t.b, t.a;
drop table t;

--echo #
--echo # MDEV-10669: Crash in SELECT with window function used
--echo #
create table t(a decimal(35,10), b int);
insert into t(a,b) values(1,1);
insert into t(a,b) values(2,1);
insert into t(a,b) values(0,1);
SELECT (CASE WHEN sum(t.a) over (partition by t.b)=0 THEN null ELSE null END) AS a FROM t;
SELECT ifnull(((t.a) / CASE WHEN sum(t.a) over(partition by t.b) =0 then null else null end) ,0) from t;
SELECT sum(t.a) over (partition by t.b order by a),
       sqrt(ifnull((sum(t.a) over (partition by t.b order by a)), 0))
from t;
drop table t;

--echo #
--echo # MDEV-10868: view definitions with window functions
--echo #

create table t0 (a int);
insert into t0 values (0),(1),(2),(3),(4),(5),(6),(7),(8),(9);

create table t1 (pk int, c int);
insert into t1 select a+1,1 from t0;
update t1 set c=2 where pk not in (1,2,3,4);
select * from t1;

let $q=
select pk, c, c/count(*) over (partition by c order by pk
                               rows between 1 preceding and 2 following) as CNT
from t1;

eval $q;
eval create view v1 as $q;
show create view v1;
select * from v1;

let $q=
select pk, c, c/count(*) over w1 as CNT from t1
  window w1 as (partition by c order by pk rows between 1 preceding and 2 following);

eval $q;
eval create view v2 as $q;
show create view v2;
select * from v2;

let $q=
select pk, c, c/count(*) over w1 as CNT from t1
  window w1 as (partition by c order by pk rows unbounded preceding);

eval $q;
eval create view v3 as $q;
show create view v3;
select * from v3;

let $q=
select pk, c, c/count(*) over (partition by c order by pk
                               range between 3 preceding and current row) as CNT
from t1;

eval $q;
eval create view v4 as $q;
show create view v4;
select * from v4;

drop view v1,v2,v3,v4;
drop table t0,t1;

--echo #
--echo # MDEV-10875: window function in subquery
--echo #

CREATE TABLE t1 (i INT);
INSERT INTO t1 VALUES (3),(1);

CREATE TABLE t2 (c VARCHAR(8));
INSERT INTO t2 VALUES ('foo'),('bar'),('foo');

SELECT COUNT(*) OVER (PARTITION BY c) FROM t2;

SELECT * FROM t1 WHERE i IN ( SELECT COUNT(*) OVER (PARTITION BY c) FROM t2 );

DROP TABLE t1, t2;

--echo #
--echo # MDEV-9976: window function without PARTITION BY and ORDER BY
--echo #

CREATE TABLE t1  (id int, a int);
INSERT INTO t1 VALUES
 (1,1000), (2,1100), (3,1800), (4,1500), (5,1700), (6,1200),
 (7,2000), (8,2100), (9,1600);

--sorted_result
SELECT id, sum(a) OVER (PARTITION BY id 
                       ROWS BETWEEN CURRENT ROW AND UNBOUNDED FOLLOWING)
FROM t1;

--sorted_result
SELECT id, sum(a) OVER (ROWS BETWEEN CURRENT ROW AND UNBOUNDED FOLLOWING)
FROM t1;

DROP TABLE t1;

--echo #
--echo # MDEV-11867: window function with aggregation
--echo #             over the result of grouping
--echo #

create table t1 (
  username  varchar(32),
  amount int
);

insert into t1 values
('user1',1),
('user1',5),
('user1',3),
('user2',10),
('user2',20),
('user2',30);

select username, sum(amount) as s, avg(sum(amount)) over (order by s desc)
  from t1
group by username;

select username, sum(amount), avg(sum(amount)) over (order by sum(amount) desc)
  from t1
group by username;

drop table t1;

--echo #
--echo # MDEV-11594: window function over implicit grouping
--echo #

create table t1 (id int);
insert into t1 values (1), (2), (3), (2);

select sum(id) over (order by sum(id)) from t1;

select sum(sum(id)) over (order by sum(id)) from t1;

drop table t1;

--echo #
--echo # MDEV-9923: integer constant in order by list 
--echo #            of window specification
--echo #

create table t1 (id int);
insert into t1 values (1), (2), (3), (2);

select rank() over (order by 1) from t1;
select rank() over (order by 2) from t1;
select rank() over (partition by id order by 2) from t1;

drop table t1;

--echo #
--echo # MDEV-10660: view using a simple window function 
--echo #

create table t1 (id int);
insert into t1 values (1), (2), (3), (2);

create view v1(id,rnk) as
  select id, rank() over (order by id) from t1;

show create view v1;

select id, rank() over (order by id) from t1;
select * from v1;

drop view v1;
drop table t1;

--echo #
--echo # MDEV-11138: window function in the query without tables 
--echo #

select row_number() over ();
select count(*) over ();
select sum(5) over ();
select row_number() over (), sum(5) over ();
select row_number() over (order by 2);
select row_number() over (partition by 2);
select row_number() over (partition by 4 order by 1+2);

--echo #
--echo # MDEV-11999: execution of prepared statement for  
--echo #             tableless query with window functions
--echo #

prepare stmt from
"select row_number() over (partition by 4 order by 1+2)";
execute stmt;
execute stmt;
deallocate prepare stmt;

--echo #
--echo # MDEV-11745: window function with min/max 
--echo #

create table t1 (i int, b int);
insert into t1 values
  (1,1),(2,1),(3,1),(4,4),(5,4),(6,4),(7,8),(8,8),(9,8),(10,8);

select b, min(i) over (partition by b) as f 
  from t1 as tt
order by i;

select b, min(i) over (partition by b) as f 
  from (select * from t1) as tt
order by i;

select b, min(i+10) over (partition by b) as f 
  from t1 as tt
order by i;

select b, min(i) over (partition by b) as f 
  from (select i+10 as i, b from t1) as tt
order by i;

select b, min(i+20) over (partition by b) as f 
  from (select i+10 as i, b from t1) as tt
order by i;

select b, max(i) over (partition by b) as f 
  from t1 as tt
order by i;

select b, max(i) over (partition by b) as f 
  from (select * from t1) as tt
order by i;

select b, max(i+10) over (partition by b) as f 
  from t1 as tt
order by i;

select b, max(i) over (partition by b) as f 
  from (select i+10 as i, b from t1) as tt
order by i;

select b, max(i+20) over (partition by b) as f 
  from (select i+10 as i, b from t1) as tt
order by i;

select max(i), max(i), sum(i), count(i)
  from t1 as tt
group by b;

select max(i), min(sum(i)) over (partition by count(i)) f
  from t1 as tt
group by b;

select max(i), min(sum(i)) over (partition by count(i)) f
  from (select * from t1) as tt
group by b;

select max(i+10), min(sum(i)+10) over (partition by count(i)) f
  from t1 as tt
group by b;

select max(i), max(i), sum(i), count(i)
  from (select i+10 as i, b from t1) as tt
group by b;

select max(i), min(sum(i)) over (partition by count(i)) f
  from (select i+10 as i, b from t1) as tt
group by b;

select max(i), min(i), min(max(i)-min(i)) over (partition by count(i)) f
  from (select i+10 as i, b from t1) as tt
group by b;

drop table t1;

--echo #
--echo # MDEV-12015: window function over select with WHERE  
--echo #             that is always FALSE
--echo #

CREATE TABLE t1 (i INT);
INSERT INTO t1 VALUES (3), (1), (2);

SELECT i, ROW_NUMBER() OVER () FROM t1 WHERE 1 = 2;

SELECT i, COUNT(*) OVER () FROM t1 WHERE 1 = 2;

DROP TABLE t1;

--echo #
--echo # MDEV-12051: window function in query with implicit grouping 
--echo #             on always empty set
--echo #

create table t1 (a int, b varchar(8));
insert into t1 values (1,'foo'),(2,'bar');

select max(a), row_number() over () from t1 where a > 10;
select max(a), sum(max(a)) over () from t1 where a > 10;
select max(a), sum(max(a)) over (partition by max(a)) from t1 where a > 10;

select max(a), row_number() over () from t1 where 1 = 2;
select max(a), sum(max(a)) over () from t1 where 1 = 2;
select max(a), sum(max(a)) over (partition by max(a)) from t1 where 1 = 2;

select max(a), row_number() over () from t1 where 1 = 2
  having max(a) is not null;
select max(a), sum(max(a)) over () from t1 where 1 = 2
  having max(a) is not null;

drop table t1;

--echo #
--echo # MDEV-10885: window function in query with implicit grouping 
--echo #             with constant condition evaluated to false
--echo #

CREATE TABLE t1 (a INT, b VARCHAR(8));
INSERT INTO t1 VALUES (1,'foo'),(2,'bar');

CREATE TABLE t2 (c INT);
INSERT INTO t2 VALUES (3),(4);
 
CREATE TABLE t3 (d INT);
INSERT INTO t3 VALUES (5),(6);

SELECT MAX(a), ROW_NUMBER() OVER (PARTITION BY MAX(a)) FROM t1
WHERE EXISTS ( SELECT * FROM t2 WHERE c IN ( SELECT MAX(d) FROM t3 ) );

SELECT MAX(a), COUNT(MAX(a)) OVER (PARTITION BY MAX(a)) FROM t1
WHERE EXISTS ( SELECT * FROM t2 WHERE c IN ( SELECT MAX(d) FROM t3 ) );

SELECT MAX(a), SUM(MAX(a)) OVER (PARTITION BY MAX(a)) FROM t1
WHERE EXISTS ( SELECT * FROM t2 WHERE c IN ( SELECT MAX(d) FROM t3 ) );

SELECT MAX(a), ROW_NUMBER() OVER (PARTITION BY MAX(a)) FROM t1
WHERE EXISTS ( SELECT * FROM t2 WHERE c IN ( SELECT MAX(d) FROM t3 ) )
HAVING MAX(a) IS NOT NULL;

SELECT a, MAX(a), ROW_NUMBER() OVER (PARTITION BY b) FROM t1
WHERE EXISTS ( SELECT * FROM t2 WHERE c IN ( SELECT MAX(d) FROM t3 ) );

SELECT a, COUNT(a), AVG(a) OVER (PARTITION BY b) FROM t1
WHERE EXISTS ( SELECT * FROM t2 WHERE c IN ( SELECT MAX(d) FROM t3 ) );

SELECT a, MAX(a), AVG(a) OVER (PARTITION BY b) FROM t1
WHERE EXISTS ( SELECT * FROM t2 WHERE c IN ( SELECT MAX(d) FROM t3 ) );

DROP TABLE t1,t2,t3;

--echo #
--echo # MDEV-10859: Wrong result of aggregate window function in query
--echo #                  with HAVING and no ORDER BY
--echo #

create table empsalary (depname varchar(32), empno smallint primary key, salary int);
insert into empsalary values
  ('develop', 1, 5000), ('develop', 2, 4000),('sales', 3, '6000'),('sales', 4, 5000);

--sorted_result
SELECT depname, empno, salary, avg(salary) OVER (PARTITION BY depname) FROM empsalary;
--sorted_result
SELECT depname, empno, salary, avg(salary) OVER (PARTITION BY depname) FROM empsalary ORDER BY depname;
--echo #
--echo # These last 2 should have the same row results, ignoring order.
--echo #
--sorted_result
SELECT depname, empno, salary, avg(salary) OVER (PARTITION BY depname) FROM empsalary HAVING empno > 1;
--sorted_result
SELECT depname, empno, salary, avg(salary) OVER (PARTITION BY depname) FROM empsalary HAVING empno > 1 ORDER BY depname;

drop table empsalary;

--echo #
--echo # MDEV-11868: min(distinct) over () returns wrong value
--echo #

create table TDEC (CDEC int, RNUM int);
create view VDEC as select * from TDEC;
insert into TDEC (CDEC) values (null),(-1),(0),(1),(0),(10);
select TDEC.CDEC, min(TDEC.CDEC) over () from TDEC;
select VDEC.CDEC, min(VDEC.CDEC) over () from VDEC;
select TDEC.CDEC, max(TDEC.CDEC) over () from TDEC;
select VDEC.CDEC, max(VDEC.CDEC) over () from VDEC;

select TDEC.CDEC, min(distinct TDEC.CDEC) over () from TDEC;
select VDEC.CDEC, min(distinct VDEC.CDEC) over () from VDEC;
select TDEC.CDEC, max(distinct TDEC.CDEC) over () from TDEC;
select VDEC.CDEC, max(distinct VDEC.CDEC) over () from VDEC;

--echo #
--echo # These should be removed once support for them is added.
--echo #
--error ER_NOT_SUPPORTED_YET
select TDEC.CDEC, count(distinct TDEC.CDEC) over () from TDEC;
--error ER_NOT_SUPPORTED_YET
select VDEC.CDEC, count(distinct VDEC.CDEC) over () from VDEC;
--error ER_NOT_SUPPORTED_YET
select TDEC.CDEC, sum(distinct TDEC.CDEC) over () from TDEC;
--error ER_NOT_SUPPORTED_YET
select VDEC.CDEC, sum(distinct VDEC.CDEC) over () from VDEC;
--error ER_NOT_SUPPORTED_YET
select TDEC.CDEC, avg(distinct TDEC.CDEC) over () from TDEC;
--error ER_NOT_SUPPORTED_YET
select VDEC.CDEC, avg(distinct VDEC.CDEC) over () from VDEC;
--error ER_NOT_SUPPORTED_YET
select TDEC.CDEC, GROUP_CONCAT(TDEC.CDEC) over () from TDEC;
--error ER_NOT_SUPPORTED_YET
select VDEC.CDEC, GROUP_CONCAT(distinct VDEC.CDEC) over () from VDEC;

drop table TDEC;
drop view VDEC;

--echo #
--echo # MDEV-10700: 10.2.2 windowing function returns incorrect result
--echo #
create table t(a int,b int, c int , d int);
insert into t(a,b,c,d) values(1, rand(10)*1000, rand(10)*1000, rand(10)*1000);
insert into t(a,b,c,d) values(1, rand(10)*1000, rand(10)*1000, rand(10)*1000);
replace into t(a,b,c,d) select 1, rand(10)*1000, rand(10)*1000, rand(10)*1000 from t t1, t t2, t t3, t t4, t t5, t t6, t t7, t t8, t t9, t t10, t t11, t t12, t t13, t t14, t t15, t t16, t t17;

select count(distinct s) from (select sum(d) over(partition by a,b,c) as s from t) Z where s > 0;
select count(distinct s) from (select sum(d) as s from t group by a,b,c) Z where s > 0;

select count(distinct s) from (select sum(d) over(partition by a,b) as s from t) Z where s > 0;
select count(distinct s) from (select sum(d) as s from t group by a,b) Z where s > 0;

select count(distinct s) from (select sum(d) over(partition by a) as s from t) Z where s > 0;
select count(distinct s) from (select sum(d) as s from t group by a) Z where s > 0;

drop table t;

--echo #
--echo # MDEV-9924: window function in query with group by optimized away 
--echo #

create table t1 (i int);
insert into t1 values (2),(3),(1);

select row_number() over () from t1 group by 1+2;
select max(i), row_number() over () from t1 group by 1+2;
select rank() over (order by max(i)) from t1 group by 1+2;

select i, row_number() over () from t1 group by 1+2;
select i, rank() over (order by i) rnk from t1 group by 1+2;

drop table t1;

--echo #
--echo # MDEV-11907: window function as the second operand of division
--echo #

create table t1 (pk int, c int);
insert into t1 values (1,1),(2,1),(3,1),(4,1),(5,2);

set @sql_mode_save= @@sql_mode;
set sql_mode='ERROR_FOR_DIVISION_BY_ZERO';

select pk, c, c/count(*) over 
           (partition by c order by pk
            rows between 1 preceding and 2 following) as CNT
from t1;
show warnings;

set sql_mode=@sql_mode_save;

drop table t1;

--echo #
--echo # MDEV-12336: several functions over a window function 
--echo #
  
create table t1 (name varchar(10), cnt int);
insert into t1 values ('Fred', 23), ('Fred', 35), ('Joe', 10);

select q.name, q.row_cnt, 
       round( 100 * ( q.row_cnt /
                      sum(q.row_cnt) over
                        ( 
                          order by q.name 
                          rows between
                            unbounded preceding and
                            unbounded following
                        )
                    ),2
            ) pct_of_total
from 
( 
  select name, count(*) row_cnt, sum(cnt) sum_cnt 
  from t1 
  group by 1
) q;

drop table t1;

--echo #
--echo # MDEV-11990: window function over min/max aggregation
--echo #

create table t1 (id int);
insert into t1 values (1), (2), (3), (2), (4), (2);

select sum(max(id)) over (order by max(id)) from t1;
explain
select sum(max(id)) over (order by max(id)) from t1;

create index idx on t1(id);
select sum(max(id)) over (order by max(id)) from t1;
explain
select sum(max(id)) over (order by max(id)) from t1;
select sum(max(id)) over (order by max(id)) from t1 where id < 3;
select count(max(id)) over (order by max(id)) from t1 where id < 3;
select max(id), rank() over (order by max(id)) from t1 where id < 3;

drop table t1;

--echo #
--echo # main.win failure post MDEV-12336
--echo #
create table t(a decimal(35,10), b int);
insert into t values (1, 10), (2, 20), (3, 30);

prepare stmt from "SELECT (CASE WHEN sum(t.a) over (partition by t.b)=1 THEN 1000 ELSE 300 END) AS a FROM t";
execute stmt;
drop table t;

--echo #
--echo # MDEV-12851 case with window functions query crashes server
--echo #

create table t1(dt datetime);
insert into t1 values ('2017-05-17'), ('2017-05-18');
select dt,
       case when (max(dt) over (order by dt rows between 1 following and 1 following) is null)
       then '9999-12-31 12:00:00'
       else max(dt) over (order by dt rows between 1 following and 1 following)
       end x,
       case when (max(dt) over (order by dt rows between 1 following and 1 following) is not null)
       then '9999-12-31 12:00:00'
       else max(dt) over (order by dt rows between 1 following and 1 following)
       end x
from t1;

drop table t1;

create table t1(i int);
insert into t1 values (null),(1),(2);
select max(i) over (order by i),
       max(i) over (order by i) is null,
       max(i) over (order by i) is not null
from t1;
drop table t1;

--echo #
--echo # MDEV-13189: Window functions crash when using INTERVAL function
--echo #
create table t1(i int);
insert into t1 values (1),(2),(10),(20),(30);
select sum(i) over (order by i), interval(sum(i) over (order by i), 10, 20)
from t1;
drop table t1;

--echo #
--echo # MDEV-13352: Server crashes in st_join_table::remove_duplicates
--echo #
CREATE TABLE t1 (i INT);
INSERT INTO t1 VALUES (1),(2);
SELECT DISTINCT ROW_NUMBER() OVER(), i FROM t1 WHERE 0;
SELECT ROW_NUMBER() OVER(), i FROM t1 WHERE 0;
DROP TABLE t1;

--echo #
--echo # MDEV-13344: Server crashes in in AGGR_OP::put_record on subquery 
--echo #             with window function and constant table
--echo # (Testcase only)
--echo #
CREATE TABLE t1 (c CHAR(8)) ENGINE=MyISAM;
INSERT IGNORE INTO t1 VALUES ('foo');
SELECT ('bar',1) IN ( SELECT c, ROW_NUMBER() OVER (PARTITION BY c) FROM t1);
DROP TABLE t1;

--echo #
--echo # MDEV-13351: Server crashes in st_select_lex::set_explain_type upon UNION with window function 
--echo #
CREATE TABLE t1 (i INT);
INSERT INTO t1 VALUES (1),(2);
SELECT Nth_value(i,1) OVER() FROM t1 
UNION ALL 
( SELECT Nth_value(i,2) OVER() FROM t1 LIMIT 0 )
;
DROP TABLE t1;

--echo #
--echo # A regression after MDEV-13351:
--echo # MDEV-13374 : Server crashes in first_linear_tab / st_select_lex::set_explain_type 
--echo #              upon UNION with aggregate function	
--echo #

CREATE TABLE t1 (i INT) ENGINE=MyISAM;
INSERT INTO t1 VALUES (1),(2);
SELECT i AS fld FROM t1 UNION SELECT COUNT(*) AS fld FROM t1;
DROP TABLE t1;

--echo #
--echo # MDEV-13240 Wrong warning with MAX(datetime_field) OVER (...)
--echo #

CREATE TABLE t1 (dt DATETIME);
INSERT INTO t1 VALUES ('2017-05-17');
SELECT MAX(dt) OVER (ORDER BY dt ROWS BETWEEN 1 FOLLOWING AND 1 FOLLOWING) FROM t1;
DROP TABLE t1;

--echo #
--echo # MDEV-13358 FIRST_VALUE throws SQL Error (1292): Incorrect datetime value
--echo #
CREATE TABLE IF NOT EXISTS `fv_test` (
        `SOME_DATE` datetime NOT NULL
        );

INSERT INTO `fv_test` (`SOME_DATE`) VALUES ('2017-07-20 12:47:56');

CREATE TABLE fv_result
SELECT
FIRST_VALUE(SOME_DATE) OVER(ORDER BY SOME_DATE DESC) AS somedate
FROM fv_test;

SHOW CREATE TABLE fv_result;

SELECT * FROM fv_result;

DROP TABLE fv_test, fv_result;

--echo #
--echo # MDEV-13649: Server crashes in set_field_to_null_with_conversions or in Field::set_notnull
--echo #

CREATE TABLE t1 (a int);
INSERT INTO t1 VALUES (0),(1),(2);
SELECT LEAD(a) OVER (PARTITION BY a) as lead,
       a AND LEAD(a) OVER (PARTITION BY a) AS a_and_lead_part
FROM t1;

SELECT a OR LEAD(a) OVER (ORDER BY a) AS a_or_lead_order
FROM t1
ORDER BY a;

SELECT a AND LEAD(a) OVER (ORDER BY a) AS a_and_lead_order
FROM t1
ORDER BY a;

SELECT a XOR LEAD(a) OVER (ORDER BY a) AS a_xor_lead_order
FROM t1
ORDER BY a;

SELECT NOT LEAD(a) OVER (ORDER BY a) AS not_lead_order
FROM t1
ORDER BY a;

SELECT LEAD(a) OVER (ORDER BY a) is not null AS is_not_null_lead_order
FROM t1
ORDER BY a;

drop table t1;

--echo #
--echo # MDEV-13354: Server crashes in find_field_in_tables upon PS with window function and subquery
--echo #

CREATE TABLE t1 (i INT, a char);
INSERT INTO t1 VALUES (1, 'a'),(2, 'b');
PREPARE stmt FROM "SELECT row_number() over (partition by i order by i), i FROM (SELECT * from t1) as sq";
EXECUTE stmt;

DROP TABLE t1;

--echo #
--echo # MDEV-13384: "window" seems like a reserved column name but it's not listed as one
--echo #
--echo # Currently we allow window as an identifier, except for table aliases.
--echo #

CREATE TABLE door (id INT, window VARCHAR(10));

--error ER_PARSE_ERROR
SELECT id
FROM door as window;

SELECT id, window
FROM door;

--error ER_PARSE_ERROR
SELECT id, window
FROM door as window;

DROP TABLE door;

--echo #
<<<<<<< HEAD
--echo # Start of 10.3 tests
--echo #
=======
--echo # MDEV-13352: Server crashes in st_join_table::remove_duplicates
--echo #
CREATE TABLE t1 (i INT);
INSERT INTO t1 VALUES (1),(2);
SELECT DISTINCT ROW_NUMBER() OVER(), i FROM t1 WHERE 0;
SELECT ROW_NUMBER() OVER(), i FROM t1 WHERE 0;
DROP TABLE t1;
>>>>>>> 7cc507f2
<|MERGE_RESOLUTION|>--- conflicted
+++ resolved
@@ -2059,10 +2059,6 @@
 DROP TABLE door;
 
 --echo #
-<<<<<<< HEAD
---echo # Start of 10.3 tests
---echo #
-=======
 --echo # MDEV-13352: Server crashes in st_join_table::remove_duplicates
 --echo #
 CREATE TABLE t1 (i INT);
@@ -2070,4 +2066,7 @@
 SELECT DISTINCT ROW_NUMBER() OVER(), i FROM t1 WHERE 0;
 SELECT ROW_NUMBER() OVER(), i FROM t1 WHERE 0;
 DROP TABLE t1;
->>>>>>> 7cc507f2
+
+--echo #
+--echo # Start of 10.3 tests
+--echo #