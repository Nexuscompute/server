--- conflicted
+++ resolved
@@ -48,19 +48,6 @@
 
 select * from t3 order by f asc|
 
-<<<<<<< HEAD
-truncate table t3|
-
-# The original test, 20 levels, ran into memory limits on some machines
-# and builds. Try 10 instead...
-
-insert into t3 values (0), (1)|
-
-call fib(10)|
-
-select * from t3 order by f asc|
-=======
->>>>>>> e0a3403b
 drop table t3|
 drop procedure fib|
 set @@max_sp_recursion_depth= 0|
