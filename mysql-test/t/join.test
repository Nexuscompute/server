#
# Initialization
--disable_warnings
drop table if exists t1,t2,t3;
drop view if exists v1,v2;
--enable_warnings

SET @save_optimizer_switch=@@optimizer_switch;
SET optimizer_switch='outer_join_with_cache=off';

#
# Test different join syntaxes
#

CREATE TABLE t1 (S1 INT);
CREATE TABLE t2 (S1 INT);
INSERT INTO t1 VALUES (1);
INSERT INTO t2 VALUES (2);
SELECT * FROM t1 JOIN t2;
SELECT * FROM t1 INNER JOIN t2;
SELECT * from t1 JOIN t2 USING (S1);
SELECT * FROM t1 INNER JOIN t2 USING (S1);
SELECT * from t1 CROSS JOIN t2;
SELECT * from t1 LEFT JOIN t2 USING(S1);
SELECT * from t1 LEFT JOIN t2 ON(t2.S1=2);
SELECT * from t1 RIGHT JOIN t2 USING(S1);
SELECT * from t1 RIGHT JOIN t2 ON(t1.S1=1);
drop table t1,t2;

#
# This failed for lia Perminov
#

create table t1 (id int primary key);
create table t2 (id int);
insert into t1 values (75);
insert into t1 values (79);
insert into t1 values (78);
insert into t1 values (77);
replace into t1 values (76);
replace into t1 values (76);
insert into t1 values (104);
insert into t1 values (103);
insert into t1 values (102);
insert into t1 values (101);
insert into t1 values (105);
insert into t1 values (106);
insert into t1 values (107);

insert into t2 values (107),(75),(1000);

select t1.id, t2.id from t1, t2 where t2.id = t1.id;
select t1.id, count(t2.id) from t1,t2 where t2.id = t1.id group by t1.id;
select t1.id, count(t2.id) from t1,t2 where t2.id = t1.id group by t2.id;

#
# Test problems with impossible ON or WHERE
#
select t1.id,t2.id from t2 left join t1 on t1.id>=74 and t1.id<=0 where t2.id=75 and t1.id is null;
explain select t1.id,t2.id from t2 left join t1 on t1.id>=74 and t1.id<=0 where t2.id=75 and t1.id is null;
explain select t1.id, t2.id from t1, t2 where t2.id = t1.id and t1.id <0 and t1.id > 0;
drop table t1,t2;

#
# problem with join
#

CREATE TABLE t1 (
  id int(11) NOT NULL auto_increment,
  token varchar(100) DEFAULT '' NOT NULL,
  count int(11) DEFAULT '0' NOT NULL,
  qty int(11),
  phone char(1) DEFAULT '' NOT NULL,
  timestamp datetime DEFAULT '0000-00-00 00:00:00' NOT NULL,
  PRIMARY KEY (id),
  KEY token (token(15)),
  KEY timestamp (timestamp),
  UNIQUE token_2 (token(75),count,phone)
);

INSERT INTO t1 VALUES (21,'e45703b64de71482360de8fec94c3ade',3,7800,'n','1999-12-23 17:22:21');
INSERT INTO t1 VALUES (22,'e45703b64de71482360de8fec94c3ade',4,5000,'y','1999-12-23 17:22:21');
INSERT INTO t1 VALUES (18,'346d1cb63c89285b2351f0ca4de40eda',3,13200,'b','1999-12-23 11:58:04');
INSERT INTO t1 VALUES (17,'ca6ddeb689e1b48a04146b1b5b6f936a',4,15000,'b','1999-12-23 11:36:53');
INSERT INTO t1 VALUES (16,'ca6ddeb689e1b48a04146b1b5b6f936a',3,13200,'b','1999-12-23 11:36:53');
INSERT INTO t1 VALUES (26,'a71250b7ed780f6ef3185bfffe027983',5,1500,'b','1999-12-27 09:44:24');
INSERT INTO t1 VALUES (24,'4d75906f3c37ecff478a1eb56637aa09',3,5400,'y','1999-12-23 17:29:12');
INSERT INTO t1 VALUES (25,'4d75906f3c37ecff478a1eb56637aa09',4,6500,'y','1999-12-23 17:29:12');
INSERT INTO t1 VALUES (27,'a71250b7ed780f6ef3185bfffe027983',3,6200,'b','1999-12-27 09:44:24');
INSERT INTO t1 VALUES (28,'a71250b7ed780f6ef3185bfffe027983',3,5400,'y','1999-12-27 09:44:36');
INSERT INTO t1 VALUES (29,'a71250b7ed780f6ef3185bfffe027983',4,17700,'b','1999-12-27 09:45:05');

CREATE TABLE t2 (
  id int(11) NOT NULL auto_increment,
  category int(11) DEFAULT '0' NOT NULL,
  county int(11) DEFAULT '0' NOT NULL,
  state int(11) DEFAULT '0' NOT NULL,
  phones int(11) DEFAULT '0' NOT NULL,
  nophones int(11) DEFAULT '0' NOT NULL,
  PRIMARY KEY (id),
  KEY category (category,county,state)
);
INSERT INTO t2 VALUES (3,2,11,12,5400,7800);
INSERT INTO t2 VALUES (4,2,25,12,6500,11200);
INSERT INTO t2 VALUES (5,1,37,6,10000,12000);
select a.id, b.category as catid, b.state as stateid, b.county as countyid from t1 a, t2 b ignore index (primary) where (a.token ='a71250b7ed780f6ef3185bfffe027983') and (a.count = b.id);
select a.id, b.category as catid, b.state as stateid, b.county as
countyid from t1 a, t2 b where (a.token =
'a71250b7ed780f6ef3185bfffe027983') and (a.count = b.id) order by a.id;

drop table t1, t2;

#
# Test of join of many tables.

create table t1 (a int primary key);
insert into t1 values(1),(2);
select t1.a from t1 as t1 left join t1 as t2 using (a) left join t1 as t3 using (a) left join t1 as t4 using (a) left join t1 as t5 using (a) left join t1 as t6 using (a) left join t1 as t7 using (a) left join t1 as t8 using (a) left join t1 as t9 using (a) left join t1 as t10 using (a) left join t1 as t11 using (a) left join t1 as t12 using (a) left join t1 as t13 using (a) left join t1 as t14 using (a) left join t1 as t15 using (a) left join t1 as t16 using (a) left join t1 as t17 using (a) left join t1 as t18 using (a) left join t1 as t19 using (a) left join t1 as t20 using (a) left join t1 as t21 using (a) left join t1 as t22 using (a) left join t1 as t23 using (a) left join t1 as t24 using (a) left join t1 as t25 using (a) left join t1 as t26 using (a) left join t1 as t27 using (a) left join t1 as t28 using (a) left join t1 as t29 using (a) left join t1 as t30 using (a) left join t1 as t31 using (a);
--replace_result "31 tables" "XX tables" "61 tables" "XX tables"
--error 1116
select t1.a from t1 as t1 left join t1 as t2 using (a) left join t1 as t3 using (a) left join t1 as t4 using (a) left join t1 as t5 using (a) left join t1 as t6 using (a) left join t1 as t7 using (a) left join t1 as t8 using (a) left join t1 as t9 using (a) left join t1 as t10 using (a) left join t1 as t11 using (a) left join t1 as t12 using (a) left join t1 as t13 using (a) left join t1 as t14 using (a) left join t1 as t15 using (a) left join t1 as t16 using (a) left join t1 as t17 using (a) left join t1 as t18 using (a) left join t1 as t19 using (a) left join t1 as t20 using (a) left join t1 as t21 using (a) left join t1 as t22 using (a) left join t1 as t23 using (a) left join t1 as t24 using (a) left join t1 as t25 using (a) left join t1 as t26 using (a) left join t1 as t27 using (a) left join t1 as t28 using (a) left join t1 as t29 using (a) left join t1 as t30 using (a) left join t1 as t31 using (a) left join t1 as t32 using (a) left join t1 as t33 using (a) left join t1 as t34 using (a) left join t1 as t35 using (a) left join t1 as t36 using (a) left join t1 as t37 using (a) left join t1 as t38 using (a) left join t1 as t39 using (a) left join t1 as t40 using (a) left join t1 as t41 using (a) left join t1 as t42 using (a) left join t1 as t43 using (a) left join t1 as t44 using (a) left join t1 as t45 using (a) left join t1 as t46 using (a) left join t1 as t47 using (a) left join t1 as t48 using (a) left join t1 as t49 using (a) left join t1 as t50 using (a) left join t1 as t51 using (a) left join t1 as t52 using (a) left join t1 as t53 using (a) left join t1 as t54 using (a) left join t1 as t55 using (a) left join t1 as t56 using (a) left join t1 as t57 using (a) left join t1 as t58 using (a) left join t1 as t59 using (a) left join t1 as t60 using (a) left join t1 as t61 using (a) left join t1 as t62 using (a) left join t1 as t63 using (a) left join t1 as t64 using (a) left join t1 as t65 using (a);
select a from t1 as t1 left join t1 as t2 using (a) left join t1 as t3 using (a) left join t1 as t4 using (a) left join t1 as t5 using (a) left join t1 as t6 using (a) left join t1 as t7 using (a) left join t1 as t8 using (a) left join t1 as t9 using (a) left join t1 as t10 using (a) left join t1 as t11 using (a) left join t1 as t12 using (a) left join t1 as t13 using (a) left join t1 as t14 using (a) left join t1 as t15 using (a) left join t1 as t16 using (a) left join t1 as t17 using (a) left join t1 as t18 using (a) left join t1 as t19 using (a) left join t1 as t20 using (a) left join t1 as t21 using (a) left join t1 as t22 using (a) left join t1 as t23 using (a) left join t1 as t24 using (a) left join t1 as t25 using (a) left join t1 as t26 using (a) left join t1 as t27 using (a) left join t1 as t28 using (a) left join t1 as t29 using (a) left join t1 as t30 using (a) left join t1 as t31 using (a);
--replace_result "31 tables" "XX tables" "61 tables" "XX tables"
--error 1116
select a from t1 as t1 left join t1 as t2 using (a) left join t1 as t3 using (a) left join t1 as t4 using (a) left join t1 as t5 using (a) left join t1 as t6 using (a) left join t1 as t7 using (a) left join t1 as t8 using (a) left join t1 as t9 using (a) left join t1 as t10 using (a) left join t1 as t11 using (a) left join t1 as t12 using (a) left join t1 as t13 using (a) left join t1 as t14 using (a) left join t1 as t15 using (a) left join t1 as t16 using (a) left join t1 as t17 using (a) left join t1 as t18 using (a) left join t1 as t19 using (a) left join t1 as t20 using (a) left join t1 as t21 using (a) left join t1 as t22 using (a) left join t1 as t23 using (a) left join t1 as t24 using (a) left join t1 as t25 using (a) left join t1 as t26 using (a) left join t1 as t27 using (a) left join t1 as t28 using (a) left join t1 as t29 using (a) left join t1 as t30 using (a) left join t1 as t31 using (a) left join t1 as t32 using (a) left join t1 as t33 using (a) left join t1 as t34 using (a) left join t1 as t35 using (a) left join t1 as t36 using (a) left join t1 as t37 using (a) left join t1 as t38 using (a) left join t1 as t39 using (a) left join t1 as t40 using (a) left join t1 as t41 using (a) left join t1 as t42 using (a) left join t1 as t43 using (a) left join t1 as t44 using (a) left join t1 as t45 using (a) left join t1 as t46 using (a) left join t1 as t47 using (a) left join t1 as t48 using (a) left join t1 as t49 using (a) left join t1 as t50 using (a) left join t1 as t51 using (a) left join t1 as t52 using (a) left join t1 as t53 using (a) left join t1 as t54 using (a) left join t1 as t55 using (a) left join t1 as t56 using (a) left join t1 as t57 using (a) left join t1 as t58 using (a) left join t1 as t59 using (a) left join t1 as t60 using (a) left join t1 as t61 using (a) left join t1 as t62 using (a) left join t1 as t63 using (a) left join t1 as t64 using (a) left join t1 as t65 using (a);
drop table t1;

#
# Simple join test. This failed in 3.23.42, there should have been
# no matches, still three matches were found.
#
 
CREATE TABLE t1 (
  a int(11) NOT NULL,
  b int(11) NOT NULL,
  PRIMARY KEY  (a,b)
) ENGINE=MyISAM;
 
INSERT INTO t1 VALUES (1,1),(1,2),(1,3),(1,4),(1,5),(1,6),(1,7),(2,3);
 
CREATE TABLE t2 (
  a int(11) default NULL
) ENGINE=MyISAM;
INSERT INTO t2 VALUES (2),(3);
SELECT t1.a,t2.a,b FROM t1,t2 WHERE t1.a=t2.a AND (t1.a=1 OR t1.a=2) AND b>=1 AND b<=3;
DROP TABLE t1, t2;

#
# TEST LEFT JOIN with DATE columns
#

CREATE TABLE t1 (d DATE NOT NULL);
CREATE TABLE t2 (d DATE NOT NULL);
INSERT INTO t1 (d) VALUES ('2001-08-01'),('0000-00-00');
SELECT * FROM t1 LEFT JOIN t2 USING (d) WHERE t2.d IS NULL;
SELECT * FROM t1 LEFT JOIN t2 USING (d) WHERE d IS NULL;
SELECT * from t1 WHERE t1.d IS NULL;
SELECT * FROM t1 WHERE 1/0 IS NULL;
DROP TABLE t1,t2;

#
# Problem with reference from const tables
#
CREATE TABLE t1 (
  Document_ID varchar(50) NOT NULL default '',
  Contractor_ID varchar(6) NOT NULL default '',
  Language_ID char(3) NOT NULL default '',
  Expiration_Date datetime default NULL,
  Publishing_Date datetime default NULL,
  Title text,
  Column_ID varchar(50) NOT NULL default '',
  PRIMARY KEY  (Language_ID,Document_ID,Contractor_ID)
);

INSERT INTO t1 VALUES ('xep80','1','ger','2001-12-31 20:00:00','2001-11-12 10:58:00','Kartenbestellung - jetzt auch online','anle'),('','999998','',NULL,NULL,NULL,'');

CREATE TABLE t2 (
  Contractor_ID char(6) NOT NULL default '',
  Language_ID char(3) NOT NULL default '',
  Document_ID char(50) NOT NULL default '',
  CanRead char(1) default NULL,
  Customer_ID int(11) NOT NULL default '0',
  PRIMARY KEY  (Contractor_ID,Language_ID,Document_ID,Customer_ID)
);

INSERT INTO t2 VALUES ('5','ger','xep80','1',999999),('1','ger','xep80','1',999999);
CREATE TABLE t3 (
  Language_ID char(3) NOT NULL default '',
  Column_ID char(50) NOT NULL default '',
  Contractor_ID char(6) NOT NULL default '',
  CanRead char(1) default NULL,
  Active char(1) default NULL,
  PRIMARY KEY  (Language_ID,Column_ID,Contractor_ID)
);
INSERT INTO t3 VALUES ('ger','home','1','1','1'),('ger','Test','1','0','0'),('ger','derclu','1','0','0'),('ger','clubne','1','0','0'),('ger','philos','1','0','0'),('ger','clubko','1','0','0'),('ger','clubim','1','1','1'),('ger','progra','1','0','0'),('ger','progvo','1','0','0'),('ger','progsp','1','0','0'),('ger','progau','1','0','0'),('ger','progku','1','0','0'),('ger','progss','1','0','0'),('ger','nachl','1','0','0'),('ger','mitgli','1','0','0'),('ger','mitsu','1','0','0'),('ger','mitbus','1','0','0'),('ger','ergmar','1','1','1'),('ger','home','4','1','1'),('ger','derclu','4','1','1'),('ger','clubne','4','0','0'),('ger','philos','4','1','1'),('ger','clubko','4','1','1'),('ger','clubim','4','1','1'),('ger','progra','4','1','1'),('ger','progvo','4','1','1'),('ger','progsp','4','1','1'),('ger','progau','4','0','0'),('ger','progku','4','1','1'),('ger','progss','4','1','1'),('ger','nachl','4','1','1'),('ger','mitgli','4','0','0'),('ger','mitsu','4','0','0'),('ger','mitbus','4','0','0'),('ger','ergmar','4','1','1'),('ger','progra2','1','0','0'),('ger','archiv','4','1','1'),('ger','anmeld','4','1','1'),('ger','thema','4','1','1'),('ger','edito','4','1','1'),('ger','madis','4','1','1'),('ger','enma','4','1','1'),('ger','madis','1','1','1'),('ger','enma','1','1','1'),('ger','vorsch','4','0','0'),('ger','veranst','4','0','0'),('ger','anle','4','1','1'),('ger','redak','4','1','1'),('ger','nele','4','1','1'),('ger','aukt','4','1','1'),('ger','callcenter','4','1','1'),('ger','anle','1','0','0');
delete from t1 where Contractor_ID='999998';
insert into t1 (Contractor_ID) Values ('999998');
SELECT DISTINCT COUNT(t1.Title) FROM t1,
t2, t3 WHERE 
t1.Document_ID='xep80' AND t1.Contractor_ID='1' AND 
t1.Language_ID='ger' AND '2001-12-21 23:14:24' >= 
Publishing_Date AND '2001-12-21 23:14:24' <= Expiration_Date AND 
t1.Document_ID = t2.Document_ID AND 
t1.Language_ID = t2.Language_ID AND 
t1.Contractor_ID = t2.Contractor_ID AND ( 
t2.Customer_ID = '4'  OR 
t2.Customer_ID = '999999'  OR 
t2.Customer_ID = '1' )AND t2.CanRead 
= '1'  AND t1.Column_ID=t3.Column_ID AND 
t1.Language_ID=t3.Language_ID AND ( 
t3.Contractor_ID = '4'  OR 
t3.Contractor_ID = '999999'  OR 
t3.Contractor_ID = '1') AND 
t3.CanRead='1' AND t3.Active='1';
SELECT DISTINCT COUNT(t1.Title) FROM t1,
t2, t3 WHERE 
t1.Document_ID='xep80' AND t1.Contractor_ID='1' AND 
t1.Language_ID='ger' AND '2001-12-21 23:14:24' >= 
Publishing_Date AND '2001-12-21 23:14:24' <= Expiration_Date AND 
t1.Document_ID = t2.Document_ID AND 
t1.Language_ID = t2.Language_ID AND 
t1.Contractor_ID = t2.Contractor_ID AND ( 
t2.Customer_ID = '4'  OR 
t2.Customer_ID = '999999'  OR 
t2.Customer_ID = '1' )AND t2.CanRead 
= '1'  AND t1.Column_ID=t3.Column_ID AND 
t1.Language_ID=t3.Language_ID AND ( 
t3.Contractor_ID = '4'  OR 
t3.Contractor_ID = '999999'  OR 
t3.Contractor_ID = '1') AND 
t3.CanRead='1' AND t3.Active='1';
drop table t1,t2,t3;

#
# Bug when doing full join and NULL fields.
#

CREATE TABLE t1 (
  t1_id int(11) default NULL,
  t2_id int(11) default NULL,
  type enum('Cost','Percent') default NULL,
  cost_unit enum('Cost','Unit') default NULL,
  min_value double default NULL,
  max_value double default NULL,
  t3_id int(11) default NULL,
  item_id int(11) default NULL
) ENGINE=MyISAM;
INSERT INTO t1 VALUES (12,5,'Percent','Cost',-1,0,-1,-1),(14,4,'Percent','Cost',-1,0,-1,-1),(18,5,'Percent','Cost',-1,0,-1,-1),(19,4,'Percent','Cost',-1,0,-1,-1),(20,5,'Percent','Cost',100,-1,22,291),(21,5,'Percent','Cost',100,-1,18,291),(22,1,'Percent','Cost',100,-1,6,291),(23,1,'Percent','Cost',100,-1,21,291),(24,1,'Percent','Cost',100,-1,9,291),(25,1,'Percent','Cost',100,-1,4,291),(26,1,'Percent','Cost',100,-1,20,291),(27,4,'Percent','Cost',100,-1,7,202),(28,1,'Percent','Cost',50,-1,-1,137),(29,2,'Percent','Cost',100,-1,4,354),(30,2,'Percent','Cost',100,-1,9,137),(93,2,'Cost','Cost',-1,10000000,-1,-1);
CREATE TABLE t2 (
  id int(10) unsigned NOT NULL auto_increment,
  name varchar(255) default NULL,
  PRIMARY KEY  (id)
) ENGINE=MyISAM;
INSERT INTO t2 VALUES (1,'s1'),(2,'s2'),(3,'s3'),(4,'s4'),(5,'s5');
select t1.*, t2.*  from t1, t2 where t2.id=t1.t2_id limit 2;
drop table t1,t2;

#
# Bug in range optimiser with MAYBE_KEY
#

CREATE TABLE t1 (
  siteid varchar(25) NOT NULL default '',
  emp_id varchar(30) NOT NULL default '',
  rate_code varchar(10) default NULL,
  UNIQUE KEY site_emp (siteid,emp_id),
  KEY siteid (siteid)
) ENGINE=MyISAM;
INSERT INTO t1 VALUES ('rivercats','psmith','cust'), ('rivercats','KWalker','cust');
CREATE TABLE t2 (
  siteid varchar(25) NOT NULL default '',
  rate_code varchar(10) NOT NULL default '',
  base_rate float NOT NULL default '0',
  PRIMARY KEY  (siteid,rate_code),
  FULLTEXT KEY rate_code (rate_code)
) ENGINE=MyISAM;
INSERT INTO t2 VALUES ('rivercats','cust',20);
SELECT emp.rate_code, lr.base_rate FROM t1 AS emp LEFT JOIN t2 AS lr USING (siteid, rate_code) WHERE emp.emp_id = 'psmith' AND lr.siteid = 'rivercats';
SELECT emp.rate_code, lr.base_rate FROM t1 AS emp LEFT JOIN t2 AS lr USING (siteid, rate_code) WHERE lr.siteid = 'rivercats' AND emp.emp_id = 'psmith';
SELECT rate_code, lr.base_rate FROM t1 AS emp LEFT JOIN t2 AS lr USING (siteid, rate_code) WHERE emp.emp_id = 'psmith' AND siteid = 'rivercats';
SELECT rate_code, lr.base_rate FROM t1 AS emp LEFT JOIN t2 AS lr USING (siteid, rate_code) WHERE siteid = 'rivercats' AND emp.emp_id = 'psmith';
drop table t1,t2;

#
# Problem with internal list handling when reducing WHERE
#

CREATE TABLE t1 (ID INTEGER NOT NULL PRIMARY KEY, Value1 VARCHAR(255));
CREATE TABLE t2 (ID INTEGER NOT NULL PRIMARY KEY, Value2 VARCHAR(255));
INSERT INTO t1 VALUES (1, 'A');
INSERT INTO t2 VALUES (1, 'B');

SELECT * FROM t1 NATURAL JOIN t2 WHERE 1 AND (Value1 = 'A' AND Value2 <> 'B');
SELECT * FROM t1 NATURAL JOIN t2 WHERE 1 AND Value1 = 'A' AND Value2 <> 'B';
SELECT * FROM t1 NATURAL JOIN t2 WHERE (Value1 = 'A' AND Value2 <> 'B') AND 1;
drop table t1,t2;

#
# dummy natural join (no common columns) Bug #4807
#

CREATE TABLE t1 (a int);
CREATE TABLE t2 (b int);
CREATE TABLE t3 (c int);
SELECT * FROM t1 NATURAL JOIN t2 NATURAL JOIN t3;
DROP TABLE t1, t2, t3;

#
# Test combination of join methods
#

create table t1 (i int);
create table t2 (i int);
create table t3 (i int);
insert into t1 values(1),(2);
insert into t2 values(2),(3);
insert into t3 values (2),(4);

select * from t1 natural left join t2;
select * from t1 left join t2 on (t1.i=t2.i);
select * from t1 natural left join t2 natural left join t3;
select * from t1 left join t2 on (t1.i=t2.i) left join t3 on (t2.i=t3.i);

select * from t3 natural right join t2;
select * from t3 right join t2 on (t3.i=t2.i);
select * from t3 natural right join t2 natural right join t1;
select * from t3 right join t2 on (t3.i=t2.i) right join t1 on (t2.i=t1.i);

select * from t1,t2 natural left join t3 order by t1.i,t2.i,t3.i;
select * from t1,t2 left join t3 on (t2.i=t3.i) order by t1.i,t2.i,t3.i;
select t1.i,t2.i,t3.i from t2 natural left join t3,t1 order by t1.i,t2.i,t3.i;
select t1.i,t2.i,t3.i from t2 left join t3 on (t2.i=t3.i),t1 order by t1.i,t2.i,t3.i;

select * from t1,t2 natural right join t3 order by t1.i,t2.i,t3.i;
select * from t1,t2 right join t3 on (t2.i=t3.i) order by t1.i,t2.i,t3.i;
select t1.i,t2.i,t3.i from t2 natural right join t3,t1 order by t1.i,t2.i,t3.i;
select t1.i,t2.i,t3.i from t2 right join t3 on (t2.i=t3.i),t1 order by t1.i,t2.i,t3.i;
drop table t1,t2,t3;

#
# Bug #27531: Query performance degredation in 4.1.22 and greater
#
CREATE TABLE t1 (a int, b int default 0, c int default 1);

INSERT INTO t1 (a) VALUES (1),(2),(3),(4),(5),(6),(7),(8);
INSERT INTO t1 (a) SELECT a + 8 FROM t1;
INSERT INTO t1 (a) SELECT a + 16 FROM t1;

CREATE TABLE t2 (a int, d int, e int default 0);

INSERT INTO t2 (a, d) VALUES (1,1),(2,2),(3,3),(4,4);
INSERT INTO t2 (a, d) SELECT a+4, a+4 FROM t2;
INSERT INTO t2 (a, d) SELECT a+8, a+8 FROM t2;

# should use join cache
EXPLAIN
SELECT STRAIGHT_JOIN t2.e FROM t1,t2 WHERE t2.d=1 AND t1.b=t2.e
  ORDER BY t1.b, t1.c;
SELECT STRAIGHT_JOIN t2.e FROM t1,t2 WHERE t2.d=1 AND t1.b=t2.e
  ORDER BY t1.b, t1.c;

DROP TABLE t1,t2;

# End of 4.1 tests

#
#  Tests for WL#2486 Natural/using join according to SQL:2003.
#
#  NOTICE:
#  - The tests are designed so that all statements, except MySQL
#    extensions run on any SQL server. Please do no change.
#  - Tests marked with TODO will be submitted as bugs.
#

create table t1 (c int, b int);
create table t2 (a int, b int);
create table t3 (b int, c int);
create table t4 (y int, c int);
create table t5 (y int, z int);
create table t6 (a int, c int);

insert into t1 values (10,1);
insert into t1 values (3 ,1);
insert into t1 values (3 ,2);
insert into t2 values (2, 1);
insert into t3 values (1, 3);
insert into t3 values (1,10);
insert into t4 values (11,3);
insert into t4 values (2, 3);
insert into t5 values (11,4);
insert into t6 values (2, 3);

# Views with simple natural join.
create algorithm=merge view v1a as
select * from t1 natural join t2;
# as above, but column names are cross-renamed: a->c, c->b, b->a
create algorithm=merge view v1b(a,b,c) as
select * from t1 natural join t2;
# as above, but column names are aliased: a->c, c->b, b->a
create algorithm=merge view v1c as
select b as a, c as b, a as c from t1 natural join t2;
#  as above, but column names are cross-renamed, and aliased
#  a->c->b, c->b->a, b->a->c
create algorithm=merge view v1d(b, a, c) as
select a as c, c as b, b as a from t1 natural join t2;

# Views with JOIN ... ON
create algorithm=merge view v2a as
select t1.c, t1.b, t2.a from t1 join (t2 join t4 on b + 1 = y) on t1.c = t4.c;
create algorithm=merge view v2b as
select t1.c as b, t1.b as a, t2.a as c
from t1 join (t2 join t4 on b + 1 = y) on t1.c = t4.c;

# Views with bigger natural join
create algorithm=merge view v3a as
select * from t1 natural join t2 natural join t3;
create algorithm=merge view v3b as
select * from t1 natural join (t2 natural join t3);

# View over views with mixed natural join and join ... on
create algorithm=merge view v4 as
select * from v2a natural join v3a;

# Nested natural/using joins.
select * from (t1 natural join t2) natural join (t3 natural join t4);
select * from (t1 natural join t2) natural left join (t3 natural join t4);
select * from (t3 natural join t4) natural right join (t1 natural join t2);
select * from (t1 natural left join t2) natural left join (t3 natural left join t4);
select * from (t4 natural right join t3) natural right join (t2 natural right join t1);
select * from t1 natural join t2 natural join t3 natural join t4;
select * from ((t1 natural join t2) natural join t3) natural join t4;
select * from t1 natural join (t2 natural join (t3 natural join t4));
# BUG#15355: this query fails in 'prepared statements' mode
# select * from ((t3 natural join (t1 natural join t2)) natural join t4) natural join t5;
# select * from ((t3 natural left join (t1 natural left join t2)) natural left join t4) natural left join t5;
select * from t5 natural right join (t4 natural right join ((t2 natural right join t1) natural right join t3));
select * from (t1 natural join t2), (t3 natural join t4);
# MySQL extension - nested comma ',' operator instead of cross join.
select * from t5 natural join ((t1 natural join t2), (t3 natural join t4));
select * from  ((t1 natural join t2),  (t3 natural join t4)) natural join t5;
select * from t5 natural join ((t1 natural join t2) cross join (t3 natural join t4));
select * from  ((t1 natural join t2) cross join (t3 natural join t4)) natural join t5;

select * from (t1 join t2 using (b)) join (t3 join t4 using (c)) using (c);
select * from (t1 join t2 using (b)) natural join (t3 join t4 using (c));


# Other clauses refer to NJ columns.
select a,b,c from (t1 natural join t2) natural join (t3 natural join t4)
where b + 1 = y or b + 10 = y group by b,c,a having min(b) < max(y) order by a;
select * from (t1 natural join t2) natural left join (t3 natural join t4)
where b + 1 = y or b + 10 = y group by b,c,a,y having min(b) < max(y) order by a, y;
select * from (t3 natural join t4) natural right join (t1 natural join t2)
where b + 1 = y or b + 10 = y group by b,c,a,y having min(b) < max(y) order by a, y;

# Qualified column references to NJ columns.
select * from t1 natural join t2 where t1.c > t2.a;
select * from t1 natural join t2 where t1.b > t2.b;
select * from t1 natural left join (t4 natural join t5) where t5.z is not NULL;

# Nested 'join ... on' - name resolution of ON conditions
select * from t1 join (t2 join t4 on b + 1 = y) on t1.c = t4.c;
select * from (t2 join t4 on b + 1 = y) join t1 on t1.c = t4.c;
select * from t1 natural join (t2 join t4 on b + 1 = y);
select * from (t1 cross join t2) join (t3 cross join t4) on (a < y and t2.b < t3.c);

# MySQL extension - 'join ... on' over nested comma operator
select * from (t1, t2) join (t3, t4) on (a < y and t2.b < t3.c);
select * from (t1 natural join t2) join (t3 natural join t4) on a = y;
select * from ((t3 join (t1 join t2 on c > a) on t3.b < t2.a) join t4 on y > t1.c) join t5 on z = t1.b + 3;

# MySQL extension - refererence qualified coalesced columns
select * from t1 natural join t2 where t1.b > 0;
select * from t1 natural join (t4 natural join t5) where t4.y > 7;
select * from (t4 natural join t5) natural join t1 where t4.y > 7;
select * from t1 natural left join (t4 natural join t5) where t4.y > 7;
select * from (t4 natural join t5) natural right join t1 where t4.y > 7;
select * from (t1 natural join t2) join (t3 natural join t4) on t1.b = t3.b;

# MySQL extension - select qualified columns of NJ columns
select t1.*, t2.* from t1 natural join t2;
select t1.*, t2.*, t3.*, t4.* from (t1 natural join t2) natural join (t3 natural join t4);

# Queries over subselects in the FROM clause
select * from (select * from t1 natural join t2) as t12
              natural join
              (select * from t3 natural join t4) as t34;
select * from (select * from t1 natural join t2) as t12
              natural left join
              (select * from t3 natural join t4) as t34;
select * from (select * from t3 natural join t4) as t34
              natural right join
              (select * from t1 natural join t2) as t12;

# Queries over views
select * from v1a;
select * from v1b;
select * from v1c;
select * from v1d;
select * from v2a;
select * from v2b;
select * from v3a;
select * from v3b;
select * from v4;
select * from v1a natural join v2a;
select v2a.* from v1a natural join v2a;
select * from v1b join v2a on v1b.b = v2a.c;
select * from v1c join v2a on v1c.b = v2a.c;
select * from v1d join v2a on v1d.a = v2a.c;
select * from v1a join (t3 natural join t4) on a = y;

# TODO: add tests with correlated subqueries for natural join/join on.
# related to BUG#15269


#--------------------------------------------------------------------
# Negative tests (tests for errors)
#--------------------------------------------------------------------
# works in Oracle - bug
-- error 1052
select * from t1 natural join (t3 cross join t4);
# works in Oracle - bug
-- error 1052
select * from (t3 cross join t4) natural join t1;
-- error 1052
select * from t1 join (t2, t3) using (b);
-- error 1052
select * from ((t1 natural join t2), (t3 natural join t4)) natural join t6;
-- error 1052
select * from ((t1 natural join t2), (t3 natural join t4)) natural join t6;
-- error 1052
select * from t6 natural join ((t1 natural join t2),  (t3 natural join t4));
-- error 1052
select * from (t1 join t2 on t1.b=t2.b) natural join (t3 natural join t4);
-- error 1052
select * from  (t3 natural join t4) natural join (t1 join t2 on t1.b=t2.b);
# this one is OK, the next equivalent one is incorrect (bug in Oracle)
-- error 1052
select * from (t3 join (t4 natural join t5) on (b < z))
              natural join
              (t1 natural join t2);
-- error 1052
select * from (t1 natural join t2) natural join (t3 join (t4 natural join t5) on (b < z));

-- error 1054
select t1.b from v1a;
-- error 1054
select * from v1a join v1b on t1.b = t2.b;

#
# Bug #17523 natural join and information_schema
#
# Omit columns.PRIVILIGES as it may vary with embedded server.
# Omit columns.ORDINAL_POSITION and statistics.CARDINALITY as it may vary with hostname='localhost'.
select 
 statistics.TABLE_NAME, statistics.COLUMN_NAME, statistics.TABLE_CATALOG, statistics.TABLE_SCHEMA, statistics.NON_UNIQUE, statistics.INDEX_SCHEMA, statistics.INDEX_NAME, statistics.SEQ_IN_INDEX, statistics.COLLATION, statistics.SUB_PART, statistics.PACKED, statistics.NULLABLE, statistics.INDEX_TYPE, statistics.COMMENT, 
 columns.TABLE_CATALOG, columns.TABLE_SCHEMA, columns.COLUMN_DEFAULT, columns.IS_NULLABLE, columns.DATA_TYPE, columns.CHARACTER_MAXIMUM_LENGTH, columns.CHARACTER_OCTET_LENGTH, columns.NUMERIC_PRECISION, columns.NUMERIC_SCALE, columns.CHARACTER_SET_NAME, columns.COLLATION_NAME, columns.COLUMN_TYPE, columns.COLUMN_KEY, columns.EXTRA, columns.COLUMN_COMMENT
 from information_schema.statistics join information_schema.columns using(table_name,column_name) where table_name='user';

drop table t1;
drop table t2;
drop table t3;
drop table t4;
drop table t5;
drop table t6;

drop view v1a;
drop view v1b;
drop view v1c;
drop view v1d;
drop view v2a;
drop view v2b;
drop view v3a;
drop view v3b;
drop view v4;

#
# BUG#15229 - columns of nested joins that are not natural joins incorrectly
# materialized
#
create table t1 (a1 int, a2 int);
create table t2 (a1 int, b int);
create table t3 (c1 int, c2 int);
create table t4 (c2 int);

insert into t1 values (1,1);
insert into t2 values (1,1);
insert into t3 values (1,1);
insert into t4 values (1);

select * from t1 join t2 using (a1) join t3 on b=c1 join t4 using (c2);
select * from t3 join (t1 join t2 using (a1)) on b=c1 join t4 using (c2);
select a2 from t1 join t2 using (a1) join t3 on b=c1 join t4 using (c2);
select a2 from t3 join (t1 join t2 using (a1)) on b=c1 join t4 using (c2);
select a2 from ((t1 join t2 using (a1)) join t3 on b=c1) join t4 using (c2);
select a2 from ((t1 natural join t2) join t3 on b=c1) natural join t4;

drop table t1,t2,t3,t4;

#
# BUG#15355: Common natural join column not resolved in prepared statement nested query
#
create table t1 (c int, b int);
create table t2 (a int, b int);
create table t3 (b int, c int);
create table t4 (y int, c int);
create table t5 (y int, z int);

insert into t1 values (3,2);
insert into t2 values (1,2);
insert into t3 values (2,3);
insert into t4 values (1,3);
insert into t5 values (1,4);

# this fails
prepare stmt1 from "select * from ((t3 natural join (t1 natural join t2))
natural join t4) natural join t5";
execute stmt1;

# this works
select * from ((t3 natural join (t1 natural join t2)) natural join t4)
  natural join t5;
drop table t1, t2, t3, t4, t5;

# End of tests for WL#2486 - natural/using join

#
# BUG#25106: A USING clause in combination with a VIEW results in column 
#            aliases ignored
#
CREATE TABLE t1 (ID INTEGER, Name VARCHAR(50));
CREATE TABLE t2 (Test_ID INTEGER);
CREATE VIEW v1 (Test_ID, Description) AS SELECT ID, Name FROM t1;

CREATE TABLE tv1 SELECT Description AS Name FROM v1 JOIN t2
 USING (Test_ID);
DESCRIBE tv1;
CREATE TABLE tv2 SELECT Description AS Name FROM v1 JOIN t2
 ON v1.Test_ID = t2.Test_ID;
DESCRIBE tv2;

DROP VIEW v1;
DROP TABLE t1,t2,tv1,tv2;


# BUG#27939: Early NULLs filtering doesn't work for eq_ref access
create table t1 (a int, b int);
insert into t1 values 
  (NULL, 1),
  (NULL, 2),
  (NULL, 3),
  (NULL, 4);

create table t2 (a int not null, primary key(a));
insert into t2 values (0),(1),(2),(3),(4),(5),(6),(7),(8),(9);

create table t3 (a int not null, primary key(a));
insert into t3 values (0),(1),(2),(3),(4),(5),(6),(7),(8),(9);

flush status;
select * from t1, t2, t3 where t3.a=t1.a and t2.a=t1.b;
explain select * from t1, t2, t3 where t3.a=t1.a and t2.a=t1.b;
--echo We expect rnd_next=5, and read_key must be 0 because of short-cutting:
show status like 'Handler_read%'; 
drop table t1, t2, t3;

#
# BUG#14940: Make E(#rows) from "range" access be re-used by range optimizer
#
create table t1 (a int); 
insert into t1 values (0),(1),(2),(3),(4),(5),(6),(7),(8),(9);

create table t2 (a int, b int, filler char(100), key(a), key(b));
create table t3 (a int, b int, filler char(100), key(a), key(b));

insert into t2 
  select @a:= A.a + 10*(B.a + 10*C.a), @a, 'filler' from t1 A, t1 B, t1 C;
insert into t3 select * from t2 where a < 800;

# The order of tables must be t2,t3:
explain select * from t2,t3 where t2.a < 200 and t2.b=t3.b;

drop table t1, t2, t3;

# BUG#14940 {Wrong query plan is chosen because of odd results of
# prev_record_reads() function }
create table t1 (a int); 
insert into t1 values (0),(1),(2),(3),(4),(5),(6),(7),(8),(9);

create table t2 (a int, b int, primary key(a));
insert into t2 select @v:=A.a+10*B.a, @v  from t1 A, t1 B;

explain select * from t1;
show status like '%cost%';
select 'The cost of accessing t1 (dont care if it changes' '^';

select 'vv: Following query must use ALL(t1), eq_ref(A), eq_ref(B): vv' Z;

explain select * from t1, t2 A, t2 B where A.a = t1.a and B.a=A.b;
show status like '%cost%';
select '^^: The above should be ~= 20 + cost(select * from t1). Value less than 20 is an error' Z;



drop table t1, t2;

#
# Bug #31094: Forcing index-based sort doesn't work anymore if joins are
# done
#

CREATE TABLE t1 (a INT PRIMARY KEY, b INT);
CREATE TABLE t2 (c INT PRIMARY KEY, d INT);

INSERT INTO t1 VALUES(1,NULL),(2,NULL),(3,NULL),(4,NULL);
INSERT INTO t1 SELECT a + 4, b FROM t1;
INSERT INTO t1 SELECT a + 8, b FROM t1;
INSERT INTO t1 SELECT a + 16, b FROM t1;
INSERT INTO t1 SELECT a + 32, b FROM t1;
INSERT INTO t1 SELECT a + 64, b FROM t1;
INSERT INTO t2 SELECT a, b FROM t1;

#expect indexed ORDER BY
EXPLAIN SELECT * FROM t1 JOIN t2 ON b=c ORDER BY a LIMIT 2;
EXPLAIN SELECT * FROM t1 JOIN t2 ON a=c ORDER BY a LIMIT 2;
SELECT * FROM t1 JOIN t2 ON b=c ORDER BY a LIMIT 2;
SELECT * FROM t1 JOIN t2 ON a=c ORDER BY a LIMIT 2;

#expect filesort
EXPLAIN SELECT * FROM t1 JOIN t2 ON b=c ORDER BY a;
EXPLAIN SELECT * FROM t1 JOIN t2 ON a=c ORDER BY a;
SELECT * FROM t1 JOIN t2 ON b=c ORDER BY a;
SELECT * FROM t1 JOIN t2 ON a=c ORDER BY a;

DROP TABLE IF EXISTS t1,t2;


--echo #
--echo # Bug #42116: Mysql crash on specific query
--echo #
CREATE TABLE t1 (a INT);
CREATE TABLE t2 (a INT);
CREATE TABLE t3 (a INT, INDEX (a));
CREATE TABLE t4 (a INT);
CREATE TABLE t5 (a INT);
CREATE TABLE t6 (a INT);

INSERT INTO t1 VALUES (1), (1), (1);

INSERT INTO t2 VALUES
(2), (2), (2), (2), (2), (2), (2), (2), (2), (2);

INSERT INTO t3 VALUES
(3), (3), (3), (3), (3), (3), (3), (3), (3), (3);

EXPLAIN
SELECT * 
FROM 
  t1 JOIN t2 ON t1.a = t2.a 
  LEFT JOIN 
  (
   (
    t3 LEFT JOIN t4 ON t3.a = t4.a
   ) 
   LEFT JOIN 
   (
     t5 LEFT JOIN t6 ON t5.a = t6.a
   ) 
   ON t4.a = t5.a
  ) 
  ON t1.a = t3.a;

SELECT * 
FROM 
  t1 JOIN t2 ON t1.a = t2.a 
  LEFT JOIN 
  (
   (
    t3 LEFT JOIN t4 ON t3.a = t4.a
   ) 
   LEFT JOIN 
   (
     t5 LEFT JOIN t6 ON t5.a = t6.a
   ) 
   ON t4.a = t5.a
  ) 
  ON t1.a = t3.a;

DROP TABLE t1,t2,t3,t4,t5,t6;

--echo #
--echo # Bug#48483: crash in get_best_combination()
--echo #

CREATE TABLE t1(f1 INT);
INSERT INTO t1 VALUES (1),(2);
CREATE VIEW v1 AS SELECT 1 FROM t1 LEFT JOIN t1 AS t2 on 1=1;
EXPLAIN EXTENDED
SELECT 1 FROM v1 right join v1 AS v2 ON RAND();
DROP VIEW v1;
DROP TABLE t1;

--echo #
--echo # Bug#52177 crash with explain, row comparison, join, text field
--echo #
CREATE TABLE t1 (a TINYINT, b TEXT, KEY (a));
INSERT INTO t1 VALUES (0,''),(0,'');
FLUSH TABLES;
EXPLAIN SELECT 1 FROM t1 LEFT JOIN t1 a ON 1
WHERE ROW(t1.a, 1111.11) = ROW(1111.11, 1111.11) AND
ROW(t1.b, 1111.11) <=> ROW('','');
DROP TABLE t1;

--echo #
--echo # Bug #50335: Assertion `!(order->used & map)' in eq_ref_table
--echo # 

CREATE TABLE t1 (a INT NOT NULL, b INT NOT NULL, PRIMARY KEY (a,b));
INSERT INTO t1 VALUES (0,0), (1,1);

SELECT * FROM t1 STRAIGHT_JOIN t1 t2 ON t1.a=t2.a AND t1.a=t2.b ORDER BY t2.a, t1.a;

DROP TABLE t1;

--echo End of 5.0 tests.


#
# Bug#47150 Assertion in Field_long::val_int() on MERGE + TRIGGER + multi-table UPDATE
#
CREATE TABLE t1 (f1 int);

CREATE TABLE t2 (f1 int);
INSERT INTO t2  VALUES (1);
CREATE VIEW v1 AS SELECT * FROM t2;

PREPARE stmt FROM 'UPDATE t2 AS A NATURAL JOIN v1 B SET B.f1 = 1';
EXECUTE stmt;
EXECUTE stmt;

DEALLOCATE PREPARE stmt;

DROP VIEW v1;
DROP TABLE t1, t2;

#
# Bug#45195 valgrind warnings about uninitialized values in store_record_in_cache()
#
CREATE TABLE t1(a CHAR(9),b INT,KEY(b),KEY(a)) ENGINE=MYISAM;
CREATE TABLE t2(a CHAR(9),b INT,KEY(b),KEY(a)) ENGINE=MYISAM;
INSERT INTO t1 VALUES ('1',null),(null,null);
INSERT INTO t2 VALUES ('1',null),(null,null);
CREATE TABLE mm1(a CHAR(9),b INT,KEY(b),KEY(a))
ENGINE=MERGE  UNION=(t1,t2);
SELECT t1.a FROM mm1,t1;
DROP TABLE t1, t2, mm1;

#--echo #
#--echo # Bug #55568: user variable assignments crash server when used within
#--echo #             query
#--echo #
#
#
# This test case is invalidated because of fix of bug 55531
# The reason is that {1} is not a valid geometric collection.
#
#CREATE TABLE t1 (a INT);

#INSERT INTO t1 VALUES (0), (1);

#let $i=2;
#while ($i)
#{
#  SELECT MULTIPOINT(
#    1,
#    (
#      SELECT MULTIPOINT(
#        MULTIPOINT(
#          1,
#          (SELECT COUNT(*) FROM (SELECT 1 FROM t1 GROUP BY a,a) d)
#        )
#      ) FROM t1
#    )
#  ) != COUNT(*) q FROM t1 GROUP BY a;
#  dec $i;
#}
#
#DROP TABLE t1;

--echo #
--echo # Bug #54468: crash after item's print() function when ordering/grouping 
--echo #             by subquery
--echo #

CREATE TABLE t1(a INT, b INT);
INSERT INTO t1 VALUES (), ();

SELECT 1 FROM t1
GROUP BY
GREATEST(t1.a,
         (SELECT 1 FROM
          (SELECT t1.b FROM t1,t1 t2
           ORDER BY t1.a, t1.a LIMIT 1) AS d)
        );

DROP TABLE t1;

--echo #
--echo # Bug #53544: Server hangs during JOIN query in stored procedure called
--echo #             twice in a row
--echo #

CREATE TABLE t1(c INT);

INSERT INTO t1 VALUES (1), (2);

PREPARE stmt FROM "SELECT t2.c AS f1 FROM t1 LEFT JOIN
                                        t1 t2 ON t1.c=t2.c RIGHT JOIN
                                        t1 t3 ON t1.c=t3.c 
                   GROUP BY f1;";

EXECUTE stmt;
EXECUTE stmt;

DEALLOCATE PREPARE stmt;
DROP TABLE t1;

--echo #
--echo # Bug LP:798597: Incorrect "Duplicate entry" error with views and
--echo #                GROUP BY
--echo #

CREATE TABLE t1 ( f1 int NOT NULL , f2 int NOT NULL ) ;
INSERT INTO t1 VALUES (214,0),(6,6);
CREATE TABLE t2 ( f2 int) ;
INSERT INTO t2 VALUES (88),(88);
CREATE ALGORITHM=MERGE VIEW v1 AS SELECT t1.f1, t2.f2 FROM (t2 LEFT JOIN t1 ON (t2.f2 <> t1.f1)) WHERE (t1.f2 <= 0) ;
CREATE ALGORITHM=MERGE VIEW v2 AS SELECT t1.f1, t2.f2 FROM (t2 LEFT JOIN t1 ON (t2.f2 <> t1.f1)) WHERE (t1.f2 <= 0 or t1.f2 is null) ;
SELECT f1 , MIN(f2) FROM v1 GROUP BY f1;
SELECT f1 , MIN(f2) FROM v2 GROUP BY f1;
drop table t1,t2;
drop view v1,v2;

--echo #
--echo # BUG#47217 Lost optimization caused slowdown & wrong result.
--echo #
CREATE TABLE t1 (pk INT, v VARCHAR(2), PRIMARY KEY(pk));
CREATE INDEX ix1 ON t1(v);
CREATE TABLE t2 (pk INT, v VARCHAR(2), PRIMARY KEY(pk));
CREATE INDEX ix2 ON t2(v);
INSERT INTO t1 VALUES (1,'a'),(2,NULL);
INSERT INTO t2 VALUES (1,NULL);
EXPLAIN SELECT * FROM t1 JOIN t2 ON t1.v = t2.v ORDER BY 1;
EXPLAIN SELECT * FROM t1 JOIN t2 ON t1.v = t2.v;
INSERT INTO t1 VALUES (3,'b'),(4,NULL),(5,'c'),(6,'cc'),(7,'d'),
  (8,'dd'),(9,'e'),(10,'ee');
INSERT INTO t2 VALUES (2,NULL);
FLUSH STATUS;
SELECT * FROM t1 JOIN t2 ON t1.v = t2.v WHERE t2.v IS NULL ORDER BY 1;
SHOW STATUS LIKE 'Handler_read_%';
DROP TABLE t1, t2;

--echo End of 5.1 tests

--echo #
--echo # Bug #43368: STRAIGHT_JOIN DOESN'T WORK FOR NESTED JOINS 
--echo #

create table t1(c1 int primary key, c2 char(10)) engine=myisam;
create table t2(c1 int primary key, c2 char(10), ref_t1 int) engine=myisam;
create table t3(c1 int primary key, c2 char(10), ref_t1 int) engine=myisam;
create table t4(c1 int primary key, c2 char(10), ref_t1 int) engine=myisam;
insert into t1 values(1,'a');
insert into t2 values(1,'a', 1);
insert into t3 values(1,'a', 1);
insert into t3 values(2,'b',2);
insert into t4 values(1,'a', 1);
insert into t4 values(2,'a', 2);
insert into t4 values(3,'a', 3);
insert into t4 values(4,'a', 4);
insert into t1 values(2,'b');
insert into t1 values(3,'c');

EXPLAIN
SELECT * 
FROM t4 JOIN
     (t1 JOIN t3 ON t3.ref_t1=t1.c1 JOIN t2 ON t2.ref_t1=t1.c1)
     ON t4.ref_t1=t1.c1;

EXPLAIN
SELECT STRAIGHT_JOIN * 
FROM t4 JOIN
     (t1 JOIN t3 ON t3.ref_t1=t1.c1 JOIN t2 ON t2.ref_t1=t1.c1)
     ON t4.ref_t1=t1.c1;

EXPLAIN
SELECT * 
FROM t4 STRAIGHT_JOIN
     (t1 JOIN t3 ON t3.ref_t1=t1.c1 JOIN t2 ON t2.ref_t1=t1.c1)
     ON t4.ref_t1=t1.c1;

drop table t1,t2,t3,t4;
--echo End of 5.2 tests

--echo #
--echo # BUG#724275: Crash in JOIN::optimize in maria-5.3
--echo #

create table t1 (a int);
insert into t1 values (1),(2);
insert into t1 select * from t1;

create table t2 (a int, b int, key(a,b));
insert into t2 values (1,1),(1,2),(1,3),(1,4),(2,5),(2,6),(2,7),(2,8),(2,9);
insert into t2 select * from t2;
insert into t2 select * from t2;
insert into t2 select * from t2;

create table t3 (a int, b int, key(a));
insert into t3 values (1,1),(2,2);
select * from 
  t3 straight_join t1 straight_join t2 force index(a) 
where t2.a=1 and t2.b=t1.a and t1.a=t3.b and t3.a=1;

drop table t1,t2,t3;

--echo #
--echo # BUG#729067/730466: unexpected 'Range checked for each record'
--echo #                    for queries with OR in WHERE clause 
--echo #

CREATE TABLE t1 (f1 int, f2 int) ;
INSERT INTO t1 VALUES (4,0),(5,1);

CREATE TABLE t2 (f1 int, f2 int, KEY (f2)) ;
INSERT INTO t2 VALUES (5,7), (8,9);

EXPLAIN
SELECT * FROM t1 STRAIGHT_JOIN t2 ON t2.f1 = t1.f1
  WHERE t1.f1<>0 OR t1.f2<>0 AND t1.f1 = t2.f2;
SELECT * FROM t1 STRAIGHT_JOIN t2 ON t2.f1 = t1.f1
  WHERE t1.f1<>0 OR t1.f2<>0 AND t1.f1 = t2.f2;

DROP TABLE t1,t2;

CREATE TABLE t1(f1 int PRIMARY KEY, f2 int) ;
INSERT INTO t1 VALUES (9,4), (10,9);

CREATE TABLE t2(f1 int PRIMARY KEY, f2 int) ;
INSERT INTO t2 VALUES (9,4), (10,9);

EXPLAIN
SELECT STRAIGHT_JOIN * FROM t1 JOIN t2 ON t2.f2 = t1.f1
  WHERE t1.f1 IN (SELECT f1 FROM t1) AND t1.f1 = t2.f1 OR t1.f1 = 9;
SELECT STRAIGHT_JOIN * FROM t1 JOIN t2 ON t2.f2 = t1.f1
  WHERE t1.f1 IN (SELECT f1 FROM t1) AND t1.f1 = t2.f1 OR t1.f1 = 9;

DROP TABLE t1,t2;

#
# Item_equal used cmp_item::get_comparator() incorrectly
#
create table t1 (i time key);
insert into t1 values ('1:1:1'), ('2:2:2');
create table t2 (i time);
insert into t2 values ('1:1:1');
select t2.i from t1 left join t2 on t2.i = t1.i where t1.i = '1:1:1';
drop table t1,t2;

--echo #
--echo # BUG#954900: unexpected empty set due to an invalid build of key ref
--echo #                   

CREATE TABLE t1 (dog_id int(10), birthday date, PRIMARY KEY (dog_id,birthday));
INSERT INTO t1 VALUES (5918,'2004-07-22');

CREATE TABLE t2 (dog_id int(10) unsigned, t_id char(1), birthday date, a_id int(10),
PRIMARY KEY (dog_id,t_id,birthday,a_id));
INSERT INTO t2 VALUES 
(5918,'N','2004-07-22',5216551), (5918,'N','2004-07-22',5223640),
(5918,'N','2004-07-22',5389491), (5918,'N','2004-07-22',5749434),
(5918,'N','2004-07-22',5992424), (5922,'N','2005-06-30',5076957),
(5924,'N','2000-08-11',20264), (5924,'N','2000-08-11',64251),
(5924,'N','2000-08-11',74748), (5924,'N','2000-08-11',87590),
(5924,'N','2000-08-11',104695), (5924,'N','2000-08-11',133136),
(5924,'N','2000-08-11',5027806), (5924,'N','2000-08-11',5076957),
(5924,'N','2000-08-11',5166821), (5924,'N','2000-08-11',5181896),
(5924,'N','2000-08-11',5217908), (5924,'N','2000-08-11',5220812),
(5924,'N','2000-08-11',5226473), (5924,'N','2000-08-11',5339111),
(5925,'N','2005-02-10',19227), (5925,'N','2005-02-10',74529),
(5925,'N','2005-02-10',74748), (5927,'N','2005-08-18',20264),
(5927,'N','2005-08-18',58364), (5929,'N','2005-01-19',58364),
(5935,'N','2006-03-10',19227), (5935,'N','2006-03-10',64251),
(5935,'N','2006-03-10',5222400), (5935,'N','2006-03-10',5226473),
(5936,'N','2004-10-29',5015032), (5937,'N','2002-04-05',11237),
(5937,'N','2002-04-05',23911), (5937,'N','2002-04-05',112133),
(5937,'N','2002-04-05',169721), (5937,'N','2002-04-05',170650),
(5937,'N','2002-04-05',5014494), (5937,'N','2002-04-05',5166009),
(5937,'N','2002-04-05',5181871), (5937,'N','2002-04-05',5213380),
(5937,'N','2002-04-05',5214875), (5937,'N','2002-04-05',5895062),
(5938,'N','2006-03-24',11237), (5938,'N','2006-03-24',19227),
(5938,'N','2006-03-24',23911), (5938,'N','2006-03-24',58364),
(5938,'N','2006-03-24',64251), (5938,'N','2006-03-24',111716),
(5938,'N','2006-03-24',112702), (5938,'N','2006-03-24',133136),
(5938,'N','2006-03-24',168718), (5938,'N','2006-03-24',5137136),
(5938,'N','2006-03-24',5161519), (5938,'N','2006-03-24',5168120),
(5938,'N','2006-03-24',5219034), (6234,'N','2006-06-02',103058),
(6234,'N','2006-06-02',5146844), (6235,'N','2006-06-01',12900),
(6235,'N','2006-06-01',20264), (6235,'N','2006-06-01',64251),
(6235,'N','2006-06-01',75160), (6235,'N','2006-06-01',5014494),
(6235,'N','2006-06-01',5181638), (6236,'N','2006-06-06',112595),
(6236,'N','2006-06-06',5219601), (6236,'N','2006-06-06',5808374);

CREATE TABLE t3 (dog_id int(10) unsigned);
INSERT INTO t3 VALUES (5918);

CREATE TABLE t4 (dog_id int(10), t_id char(1), birthday date, KEY (t_id));
INSERT INTO t4 VALUES (5918,'N','2004-07-22'), (5919,'N','2004-07-20');

CREATE TABLE t5 (dog_id int(10) unsigned, UNIQUE KEY (dog_id));
INSERT INTO t5 VALUES (5918);

SET @tmp_optimizer_switch=@@optimizer_switch;
SET optimizer_switch='index_condition_pushdown=off';

EXPLAIN
SELECT * FROM t5 DU, t1 D, t4 DT, t2 DSA, t3 DSAR
WHERE DU.dog_id=D.dog_id AND D.dog_id=DT.dog_id AND D.birthday=DT.birthday AND
      DT.t_id=DSA.t_id AND DT.birthday=DSA.birthday AND DSA.dog_id=DSAR.dog_id;
SELECT * FROM t5 DU, t1 D, t4 DT, t2 DSA, t3 DSAR
WHERE DU.dog_id=D.dog_id AND D.dog_id=DT.dog_id AND D.birthday=DT.birthday AND
      DT.t_id=DSA.t_id AND DT.birthday=DSA.birthday AND DSA.dog_id=DSAR.dog_id;

SET optimizer_switch=@tmp_optimizer_switch;

DROP TABLE t1,t2,t3,t4,t5;

--echo #
--echo # MDEV-4752: Segfault during parsing of illegal query
--echo #
--error ER_PARSE_ERROR
SELECT * FROM t5 JOIN (t1 JOIN t2 UNION SELECT * FROM t3 JOIN t4);

--echo #
--echo # MDEV-4959: join of const table with NULL fields
--echo #

CREATE TABLE t1 (i1 int) ENGINE=MyISAM;
INSERT INTO t1 VALUES (NULL);
CREATE TABLE t2 (i2 int, a int, b int) ENGINE=MyISAM;
CREATE ALGORITHM=TEMPTABLE VIEW v2 AS SELECT * FROM t2;
INSERT INTO t2 VALUES (NULL,1,2),(NULL,2,3);

SELECT * FROM t1 JOIN v2 ON i1 = i2 WHERE a < b;
EXPLAIN EXTENDED
SELECT * FROM t1 JOIN v2 ON i1 = i2 WHERE a < b;

DROP VIEW v2;
DROP TABLE t1,t2;

SET optimizer_switch=@save_optimizer_switch;

--echo #
<<<<<<< HEAD
--echo # Bug #35268: Parser can't handle STRAIGHT_JOIN with USING
--echo #                   

CREATE TABLE t1 (a int);

INSERT INTO t1 (a) VALUES (1),(2),(3),(4),(5),(6),(7),(8);

CREATE TABLE t2 (a int);

INSERT INTO t2 (a) VALUES (1),(2),(3),(4);

EXPLAIN
SELECT t1.a FROM t1 NATURAL INNER JOIN t2 ORDER BY t1.a;
SELECT t1.a FROM t1 NATURAL INNER JOIN t2 ORDER BY t1.a;

EXPLAIN
SELECT t1.a FROM t1 STRAIGHT_JOIN t2 USING(a) ORDER BY t1.a;
SELECT t1.a FROM t1 STRAIGHT_JOIN t2 USING(a) ORDER BY t1.a;

EXPLAIN
SELECT t1.a FROM t1 NATURAL STRAIGHT_JOIN t2 ORDER BY t1.a;
SELECT t1.a FROM t1 NATURAL STRAIGHT_JOIN t2 ORDER BY t1.a;

DROP TABLE t1,t2;

--echo #
--echo # MDEV-5635: join of a const table with non-const tables
--echo # 

CREATE TABLE t1 (a varchar(3) NOT NULL) ENGINE=MyISAM;
INSERT INTO t1 VALUES ('foo');

CREATE TABLE t2 (b varchar(3), c varchar(3), INDEX(b)) ENGINE=MyISAM;
INSERT INTO t2 VALUES ('bar', 'bar'),( 'qux', 'qux');

SELECT STRAIGHT_JOIN * FROM t1, t2 AS t2_1, t2 AS t2_2
  WHERE t2_2.c = t2_1.c AND t2_2.b = t2_1.b AND ( a IS NULL OR t2_1.c = a );                  

DROP TABLE t1,t2;
=======
--echo # MDEV-16512
--echo # Server crashes in find_field_in_table_ref on 2nd execution of SP referring to
--echo # non-existing field
--echo #

CREATE TABLE t (i INT);
CREATE PROCEDURE p() SELECT t1.f FROM t AS t1 JOIN t AS t2 USING (f);
--error ER_BAD_FIELD_ERROR
CALL p;
--error ER_BAD_FIELD_ERROR
CALL p;
FLUSH TABLES;
--error ER_BAD_FIELD_ERROR
CALL p;
DROP TABLE t;

#
# Fix the table definition to match the using
#

CREATE TABLE t (f INT);
#
# The following shouldn't fail as the table is now matching the using
#
--error ER_BAD_FIELD_ERROR
CALL p;
DROP TABLE t;
CREATE TABLE t (i INT);
--error ER_BAD_FIELD_ERROR
CALL p;
DROP PROCEDURE p;
DROP TABLE t;

CREATE TABLE t1 (a INT, b INT);
CREATE TABLE t2 (a INT);
CREATE TABLE t3 (a INT, c INT);
CREATE TABLE t4 (a INT, c INT);
CREATE TABLE t5 (a INT, c INT);
CREATE PROCEDURE p1() SELECT c FROM t1 JOIN (t2 LEFT JOIN t3 USING (a) LEFT JOIN t4 USING (a)
LEFT JOIN t5 USING (a)) USING (a);
--error ER_NON_UNIQ_ERROR
CALL p1;
--error ER_NON_UNIQ_ERROR
CALL p1;
DROP PROCEDURE p1;
DROP TABLE t1,t2,t3,t4,t5;

--echo #
--echo # End of MariaDB 5.5 tests
--echo #
>>>>>>> 2fbf2277
<|MERGE_RESOLUTION|>--- conflicted
+++ resolved
@@ -1161,47 +1161,6 @@
 SET optimizer_switch=@save_optimizer_switch;
 
 --echo #
-<<<<<<< HEAD
---echo # Bug #35268: Parser can't handle STRAIGHT_JOIN with USING
---echo #                   
-
-CREATE TABLE t1 (a int);
-
-INSERT INTO t1 (a) VALUES (1),(2),(3),(4),(5),(6),(7),(8);
-
-CREATE TABLE t2 (a int);
-
-INSERT INTO t2 (a) VALUES (1),(2),(3),(4);
-
-EXPLAIN
-SELECT t1.a FROM t1 NATURAL INNER JOIN t2 ORDER BY t1.a;
-SELECT t1.a FROM t1 NATURAL INNER JOIN t2 ORDER BY t1.a;
-
-EXPLAIN
-SELECT t1.a FROM t1 STRAIGHT_JOIN t2 USING(a) ORDER BY t1.a;
-SELECT t1.a FROM t1 STRAIGHT_JOIN t2 USING(a) ORDER BY t1.a;
-
-EXPLAIN
-SELECT t1.a FROM t1 NATURAL STRAIGHT_JOIN t2 ORDER BY t1.a;
-SELECT t1.a FROM t1 NATURAL STRAIGHT_JOIN t2 ORDER BY t1.a;
-
-DROP TABLE t1,t2;
-
---echo #
---echo # MDEV-5635: join of a const table with non-const tables
---echo # 
-
-CREATE TABLE t1 (a varchar(3) NOT NULL) ENGINE=MyISAM;
-INSERT INTO t1 VALUES ('foo');
-
-CREATE TABLE t2 (b varchar(3), c varchar(3), INDEX(b)) ENGINE=MyISAM;
-INSERT INTO t2 VALUES ('bar', 'bar'),( 'qux', 'qux');
-
-SELECT STRAIGHT_JOIN * FROM t1, t2 AS t2_1, t2 AS t2_2
-  WHERE t2_2.c = t2_1.c AND t2_2.b = t2_1.b AND ( a IS NULL OR t2_1.c = a );                  
-
-DROP TABLE t1,t2;
-=======
 --echo # MDEV-16512
 --echo # Server crashes in find_field_in_table_ref on 2nd execution of SP referring to
 --echo # non-existing field
@@ -1252,4 +1211,45 @@
 --echo #
 --echo # End of MariaDB 5.5 tests
 --echo #
->>>>>>> 2fbf2277
+
+
+--echo #
+--echo # Bug #35268: Parser can't handle STRAIGHT_JOIN with USING
+--echo #                   
+
+CREATE TABLE t1 (a int);
+
+INSERT INTO t1 (a) VALUES (1),(2),(3),(4),(5),(6),(7),(8);
+
+CREATE TABLE t2 (a int);
+
+INSERT INTO t2 (a) VALUES (1),(2),(3),(4);
+
+EXPLAIN
+SELECT t1.a FROM t1 NATURAL INNER JOIN t2 ORDER BY t1.a;
+SELECT t1.a FROM t1 NATURAL INNER JOIN t2 ORDER BY t1.a;
+
+EXPLAIN
+SELECT t1.a FROM t1 STRAIGHT_JOIN t2 USING(a) ORDER BY t1.a;
+SELECT t1.a FROM t1 STRAIGHT_JOIN t2 USING(a) ORDER BY t1.a;
+
+EXPLAIN
+SELECT t1.a FROM t1 NATURAL STRAIGHT_JOIN t2 ORDER BY t1.a;
+SELECT t1.a FROM t1 NATURAL STRAIGHT_JOIN t2 ORDER BY t1.a;
+
+DROP TABLE t1,t2;
+
+--echo #
+--echo # MDEV-5635: join of a const table with non-const tables
+--echo # 
+
+CREATE TABLE t1 (a varchar(3) NOT NULL) ENGINE=MyISAM;
+INSERT INTO t1 VALUES ('foo');
+
+CREATE TABLE t2 (b varchar(3), c varchar(3), INDEX(b)) ENGINE=MyISAM;
+INSERT INTO t2 VALUES ('bar', 'bar'),( 'qux', 'qux');
+
+SELECT STRAIGHT_JOIN * FROM t1, t2 AS t2_1, t2 AS t2_2
+  WHERE t2_2.c = t2_1.c AND t2_2.b = t2_1.b AND ( a IS NULL OR t2_1.c = a );                  
+
+DROP TABLE t1,t2;