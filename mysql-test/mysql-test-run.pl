#!/usr/bin/perl
# -*- cperl -*-

# Copyright (c) 2004, 2014, Oracle and/or its affiliates.
# Copyright (c) 2009, 2014, Monty Program Ab
#
# This program is free software; you can redistribute it and/or modify
# it under the terms of the GNU General Public License as published by
# the Free Software Foundation; version 2 of the License.
#
# This program is distributed in the hope that it will be useful,
# but WITHOUT ANY WARRANTY; without even the implied warranty of
# MERCHANTABILITY or FITNESS FOR A PARTICULAR PURPOSE.  See the
# GNU General Public License for more details.
#
# You should have received a copy of the GNU General Public License
# along with this program; if not, write to the Free Software
# Foundation, Inc., 51 Franklin St, Fifth Floor, Boston, MA  02110-1301  USA

#
##############################################################################
#
#  mysql-test-run.pl
#
#  Tool used for executing a suite of .test files
#
#  See the "MySQL Test framework manual" for more information
#  http://dev.mysql.com/doc/mysqltest/en/index.html
#
#
##############################################################################

use strict;
use warnings;

BEGIN {
  # Check that mysql-test-run.pl is started from mysql-test/
  unless ( -f "mysql-test-run.pl" )
  {
    print "**** ERROR **** ",
      "You must start mysql-test-run from the mysql-test/ directory\n";
    exit(1);
  }
  # Check that lib exist
  unless ( -d "lib/" )
  {
    print "**** ERROR **** ",
      "Could not find the lib/ directory \n";
    exit(1);
  }
}

BEGIN {
  # Check backward compatibility support
  # By setting the environment variable MTR_VERSION
  # it's possible to use a previous version of
  # mysql-test-run.pl
  my $version= $ENV{MTR_VERSION} || 2;
  if ( $version == 1 )
  {
    print "=======================================================\n";
    print "  WARNING: Using mysql-test-run.pl version 1!  \n";
    print "=======================================================\n";
    # Should use exec() here on *nix but this appears not to work on Windows
    exit(system($^X, "lib/v1/mysql-test-run.pl", @ARGV) >> 8);
  }
  elsif ( $version == 2 )
  {
    # This is the current version, just continue
    ;
  }
  else
  {
    print "ERROR: Version $version of mysql-test-run does not exist!\n";
    exit(1);
  }
}

use lib "lib";

use Cwd ;
use Cwd 'realpath';
use Getopt::Long;
use My::File::Path; # Patched version of File::Path
use File::Basename;
use File::Copy;
use File::Find;
use File::Temp qw/tempdir/;
use File::Spec::Functions qw/splitdir rel2abs/;
use My::Platform;
use My::SafeProcess;
use My::ConfigFactory;
use My::Options;
use My::Find;
use My::SysInfo;
use My::CoreDump;
use mtr_cases;
use mtr_report;
use mtr_match;
use mtr_unique;
use mtr_results;
use IO::Socket::INET;
use IO::Select;

require "mtr_process.pl";
require "mtr_io.pl";
require "mtr_gcov.pl";
require "mtr_gprof.pl";
require "mtr_misc.pl";

$SIG{INT}= sub { mtr_error("Got ^C signal"); };
$SIG{HUP}= sub { mtr_error("Hangup detected on controlling terminal"); };

our $mysql_version_id;
my $mysql_version_extra;
our $glob_mysql_test_dir;
our $basedir;
our $bindir;

our $path_charsetsdir;
our $path_client_bindir;
our $path_client_libdir;
our $path_language;

our $path_current_testlog;
our $path_testlog;

our $default_vardir;
our $opt_vardir;                # Path to use for var/ dir
our $plugindir;
my $path_vardir_trace;          # unix formatted opt_vardir for trace files
my $opt_tmpdir;                 # Path to use for tmp/ dir
my $opt_tmpdir_pid;

my $opt_start;
my $opt_start_dirty;
my $opt_start_exit;
my $start_only;
my $file_wsrep_provider;

our @global_suppressions;

END {
  if ( defined $opt_tmpdir_pid and $opt_tmpdir_pid == $$ )
  {
    if (!$opt_start_exit)
    {
      # Remove the tempdir this process has created
      mtr_verbose("Removing tmpdir $opt_tmpdir");
      rmtree($opt_tmpdir);
    }
    else
    {
      mtr_warning("tmpdir $opt_tmpdir should be removed after the server has finished");
    }
  }
}

sub env_or_val($$) { defined $ENV{$_[0]} ? $ENV{$_[0]} : $_[1] }

my $path_config_file;           # The generated config file, var/my.cnf

# Visual Studio produces executables in different sub-directories based on the
# configuration used to build them.  To make life easier, an environment
# variable or command-line option may be specified to control which set of
# executables will be used by the test suite.
our $opt_vs_config = $ENV{'MTR_VS_CONFIG'};

my @DEFAULT_SUITES= qw(
    main-
    archive-
    binlog-
    binlog_encryption-
    csv-
    encryption-
    federated-
    funcs_1-
    funcs_2-
    handler-
    heap-
    innodb-
    innodb_fts-
    innodb_zip-
    maria-
    multi_source-
    optimizer_unfixed_bugs-
    parts-
    percona-
    perfschema-
    plugins-
    roles-
    rpl-
    sys_vars-
    unit-
    vcol-
    wsrep-
  );
my $opt_suites;

our $opt_verbose= 0;  # Verbose output, enable with --verbose
our $exe_patch;
our $exe_mysql;
our $exe_mysql_plugin;
our $exe_mysqladmin;
our $exe_mysqltest;
our $exe_libtool;
our $exe_mysql_embedded;

our $opt_big_test= 0;
our $opt_staging_run= 0;

our @opt_combinations;

our @opt_extra_mysqld_opt;
our @opt_mysqld_envs;

my $opt_stress;

my $opt_dry_run;

my $opt_compress;
my $opt_ssl;
my $opt_skip_ssl;
my @opt_skip_test_list;
our $opt_ssl_supported;
my $opt_ps_protocol;
my $opt_sp_protocol;
my $opt_cursor_protocol;
my $opt_view_protocol;
my $opt_non_blocking_api;

our $opt_debug;
my $debug_d= "d,*";
my $opt_debug_common;
our $opt_debug_server;
our @opt_cases;                  # The test cases names in argv
our $opt_embedded_server;

# Options used when connecting to an already running server
my %opts_extern;
sub using_extern { return (keys %opts_extern > 0);};

our $opt_fast= 0;
our $opt_force= 0;
our $opt_mem= $ENV{'MTR_MEM'};
our $opt_clean_vardir= $ENV{'MTR_CLEAN_VARDIR'};

our $opt_gcov;
our $opt_gcov_src_dir;
our $opt_gcov_exe= "gcov";
our $opt_gcov_err= "mysql-test-gcov.err";
our $opt_gcov_msg= "mysql-test-gcov.msg";

our $opt_gprof;
our %gprof_dirs;

our $glob_debugger= 0;
our $opt_gdb;
our $opt_client_gdb;
my $opt_boot_gdb;
our $opt_dbx;
our $opt_client_dbx;
my $opt_boot_dbx;
our $opt_ddd;
our $opt_client_ddd;
my $opt_boot_ddd;
our $opt_manual_gdb;
our $opt_manual_lldb;
our $opt_manual_dbx;
our $opt_manual_ddd;
our $opt_manual_debug;
our $opt_debugger;
our $opt_client_debugger;

my $config; # The currently running config
my $current_config_name; # The currently running config file template

our @opt_experimentals;
our $experimental_test_cases= [];

my $baseport;
# $opt_build_thread may later be set from $opt_port_base
my $opt_build_thread= $ENV{'MTR_BUILD_THREAD'} || "auto";
my $opt_port_base= $ENV{'MTR_PORT_BASE'} || "auto";
my $build_thread= 0;

my $opt_record;

our $opt_resfile= $ENV{'MTR_RESULT_FILE'} || 0;

my $opt_skip_core;

our $opt_check_testcases= 1;
my $opt_mark_progress;
my $opt_max_connections;
our $opt_report_times= 0;

my $opt_sleep;

my $opt_testcase_timeout= $ENV{MTR_TESTCASE_TIMEOUT} ||  15; # minutes
my $opt_suite_timeout   = $ENV{MTR_SUITE_TIMEOUT}    || 360; # minutes
my $opt_shutdown_timeout= $ENV{MTR_SHUTDOWN_TIMEOUT} ||  10; # seconds
my $opt_start_timeout   = $ENV{MTR_START_TIMEOUT}    || 180; # seconds

sub suite_timeout { return $opt_suite_timeout * 60; };

my $opt_wait_all;
my $opt_user_args;
my $opt_repeat= 1;
my $opt_retry= 1;
my $opt_retry_failure= env_or_val(MTR_RETRY_FAILURE => 2);
my $opt_reorder= 1;
my $opt_force_restart= 0;

our $opt_user = "root";

our $opt_valgrind= 0;
my $opt_valgrind_mysqld= 0;
my $opt_valgrind_mysqltest= 0;
my @valgrind_args;
my $opt_strace= 0;
my $opt_strace_client;
my @strace_args;
my $opt_valgrind_path;
my $valgrind_reports= 0;
my $opt_callgrind;
my %mysqld_logs;
my $opt_debug_sync_timeout= 300; # Default timeout for WAIT_FOR actions.
my $warn_seconds = 60;

sub testcase_timeout ($) {
  my ($tinfo)= @_;
  if (exists $tinfo->{'case-timeout'}) {
    # Return test specific timeout if *longer* that the general timeout
    my $test_to= $tinfo->{'case-timeout'};
    $test_to*= 10 if $opt_valgrind;
    return $test_to * 60 if $test_to > $opt_testcase_timeout;
  }
  return $opt_testcase_timeout * 60;
}

sub check_timeout ($) { return testcase_timeout($_[0]); }

our $opt_warnings= 1;

our %mysqld_variables;
our @optional_plugins;

my $source_dist=  -d "../sql";

my $opt_max_save_core= env_or_val(MTR_MAX_SAVE_CORE => 5);
my $opt_max_save_datadir= env_or_val(MTR_MAX_SAVE_DATADIR => 20);
my $opt_max_test_fail= env_or_val(MTR_MAX_TEST_FAIL => 10);
my $opt_core_on_failure= 0;

my $opt_parallel= $ENV{MTR_PARALLEL} || 1;
my $opt_port_group_size = $ENV{MTR_PORT_GROUP_SIZE} || 20;

# lock file to stop tests
my $opt_stop_file= $ENV{MTR_STOP_FILE};
# print messages when test suite is stopped (for buildbot)
my $opt_stop_keep_alive= $ENV{MTR_STOP_KEEP_ALIVE};

select(STDOUT);
$| = 1; # Automatically flush STDOUT

main();


sub main {
  # Default, verbosity on
  report_option('verbose', 0);

  # This is needed for test log evaluation in "gen-build-status-page"
  # in all cases where the calling tool does not log the commands
  # directly before it executes them, like "make test-force-pl" in RPM builds.
  mtr_report("Logging: $0 ", join(" ", @ARGV));

  command_line_setup();

  # --help will not reach here, so now it's safe to assume we have binaries
  My::SafeProcess::find_bin();

  if ( $opt_gcov ) {
    gcov_prepare($basedir . "/" . $opt_gcov_src_dir);
  }

  
  print "vardir: $opt_vardir\n";
  initialize_servers();
  init_timers();

  mtr_report("Checking supported features...");

  executable_setup();

  # --debug[-common] implies we run debug server
  $opt_debug_server= 1 if $opt_debug || $opt_debug_common;

  if (using_extern())
  {
    # Connect to the running mysqld and find out what it supports
    collect_mysqld_features_from_running_server();
  }
  else
  {
    # Run the mysqld to find out what features are available
    collect_mysqld_features();
  }
  check_ssl_support();
  check_debug_support();

  if (!$opt_suites) {
    $opt_suites= join ',', collect_default_suites(@DEFAULT_SUITES);
  }
  mtr_report("Using suites: $opt_suites") unless @opt_cases;

  mtr_report("Collecting tests...");
  my $tests= collect_test_cases($opt_reorder, $opt_suites, \@opt_cases, \@opt_skip_test_list);
  mark_time_used('collect');

  mysql_install_db(default_mysqld(), "$opt_vardir/install.db") unless using_extern();

  if ($opt_dry_run)
  {
    for (@$tests) {
      print $_->fullname(), "\n";
    }
    exit 0;
  }

  #######################################################################
  my $num_tests= @$tests;
  if ( $opt_parallel eq "auto" ) {
    # Try to find a suitable value for number of workers
    my $sys_info= My::SysInfo->new();

    $opt_parallel= $sys_info->num_cpus();
    for my $limit (2000, 1500, 1000, 500){
      $opt_parallel-- if ($sys_info->min_bogomips() < $limit);
    }
    my $max_par= $ENV{MTR_MAX_PARALLEL} || 8;
    $opt_parallel= $max_par if ($opt_parallel > $max_par);
    $opt_parallel= $num_tests if ($opt_parallel > $num_tests);
    $opt_parallel= 1 if (IS_WINDOWS and $sys_info->isvm());
    $opt_parallel= 1 if ($opt_parallel < 1);
    mtr_report("Using parallel: $opt_parallel");
  }
  $ENV{MTR_PARALLEL} = $opt_parallel;

  if ($opt_parallel > 1 && ($opt_start_exit || $opt_stress)) {
    mtr_warning("Parallel cannot be used with --start-and-exit or --stress\n" .
               "Setting parallel to 1");
    $opt_parallel= 1;
  }

  # Create server socket on any free port
  my $server = new IO::Socket::INET
    (
     LocalAddr => 'localhost',
     Proto => 'tcp',
     Listen => $opt_parallel,
    );
  mtr_error("Could not create testcase server port: $!") unless $server;
  my $server_port = $server->sockport();

  if ($opt_resfile) {
    resfile_init("$opt_vardir/mtr-results.txt");
    print_global_resfile();
  }

  # Create child processes
  my %children;
  for my $child_num (1..$opt_parallel){
    my $child_pid= My::SafeProcess::Base::_safe_fork();
    if ($child_pid == 0){
      $server= undef; # Close the server port in child
      $tests= {}; # Don't need the tests list in child

      # Use subdir of var and tmp unless only one worker
      if ($opt_parallel > 1) {
	set_vardir("$opt_vardir/$child_num");
	$opt_tmpdir= "$opt_tmpdir/$child_num";
      }

      init_timers();
      run_worker($server_port, $child_num);
      exit(1);
    }

    $children{$child_pid}= 1;
  }
  #######################################################################

  mtr_report();
  mtr_print_thick_line();
  mtr_print_header($opt_parallel > 1);

  mark_time_used('init');

  my ($prefix, $fail, $completed, $extra_warnings)=
    run_test_server($server, $tests, $opt_parallel);

  exit(0) if $opt_start_exit;

  # Send Ctrl-C to any children still running
  kill("INT", keys(%children));

  if (!IS_WINDOWS) { 
    # Wait for children to exit
    foreach my $pid (keys %children)
    {
      my $ret_pid= waitpid($pid, 0);
      if ($ret_pid != $pid){
        mtr_report("Unknown process $ret_pid exited");
      }
      else {
        delete $children{$ret_pid};
      }
    }
  }

  if ( not @$completed ) {
    mtr_error("Test suite aborted");
  }

  if ( @$completed != $num_tests){

    # Not all tests completed, failure
    mtr_report();
    mtr_report("Only ", int(@$completed), " of $num_tests completed.");
  }

  if ($opt_valgrind) {
    # Create minimalistic "test" for the reporting
    my $tinfo = My::Test->new
      (
       name           => 'valgrind_report',
      );
    # Set dummy worker id to align report with normal tests
    $tinfo->{worker} = 0 if $opt_parallel > 1;
    if ($valgrind_reports) {
      $tinfo->{result}= 'MTR_RES_FAILED';
      $tinfo->{comment}= "Valgrind reported failures at shutdown, see above";
      $tinfo->{failures}= 1;
    } else {
      $tinfo->{result}= 'MTR_RES_PASSED';
    }
    mtr_report_test($tinfo);
    push @$completed, $tinfo;
    ++$num_tests
  }

  mtr_print_line();

  if ( $opt_gcov ) {
    gcov_collect($basedir . "/" . $opt_gcov_src_dir, $opt_gcov_exe,
		 $opt_gcov_msg, $opt_gcov_err);
  }

  print_total_times($opt_parallel) if $opt_report_times;

  mtr_report_stats($prefix, $fail, $completed, $extra_warnings);

  if ( @$completed != $num_tests)
  {
    mtr_error("Not all tests completed (only ". scalar(@$completed) .
              " of $num_tests)");
  }

  remove_vardir_subs() if $opt_clean_vardir;

  exit(0);
}


sub run_test_server ($$$) {
  my ($server, $tests, $childs) = @_;

  my $num_saved_cores= 0;  # Number of core files saved in vardir/log/ so far.
  my $num_saved_datadir= 0;  # Number of datadirs saved in vardir/log/ so far.
  my $num_failed_test= 0; # Number of tests failed so far
  my $test_failure= 0;    # Set true if test suite failed
  my $extra_warnings= []; # Warnings found during server shutdowns

  my $completed= [];
  my %running;
  my $result;
  my $exe_mysqld= find_mysqld($bindir) || ""; # Used as hint to CoreDump

  my $suite_timeout= start_timer(suite_timeout());

  my $s= IO::Select->new();
  $s->add($server);
  while (1) {
    if ($opt_stop_file)
    {
      if (mtr_wait_lock_file($opt_stop_file, $opt_stop_keep_alive))
      {
        # We were waiting so restart timer process
        my $suite_timeout= start_timer(suite_timeout());
      }
    }

    mark_time_used('admin');
    my @ready = $s->can_read(1); # Wake up once every second
    mark_time_idle();
    foreach my $sock (@ready) {
      if ($sock == $server) {
	# New client connected
	my $child= $sock->accept();
	mtr_verbose("Client connected");
	$s->add($child);
	print $child "HELLO\n";
      }
      else {
	my $line= <$sock>;
	if (!defined $line) {
	  # Client disconnected
	  mtr_verbose("Child closed socket");
	  $s->remove($sock);
	  if (--$childs == 0){
	    return ("Completed", $test_failure, $completed, $extra_warnings);
	  }
	  next;
	}
	chomp($line);

	if ($line eq 'TESTRESULT'){
	  $result= My::Test::read_test($sock);

	  # Report test status
	  mtr_report_test($result);

	  if ( $result->is_failed() ) {

	    # Save the workers "savedir" in var/log
	    my $worker_savedir= $result->{savedir};
	    my $worker_savename= basename($worker_savedir);
	    my $savedir= "$opt_vardir/log/$worker_savename";

	    if ($opt_max_save_datadir > 0 &&
		$num_saved_datadir >= $opt_max_save_datadir)
	    {
	      mtr_report(" - skipping '$worker_savedir/'");
	      rmtree($worker_savedir);
	    }
	    else {
	      mtr_report(" - saving '$worker_savedir/' to '$savedir/'");
	      rename($worker_savedir, $savedir);
	      # Move any core files from e.g. mysqltest
	      foreach my $coref (glob("core*"), glob("*.dmp"))
	      {
		mtr_report(" - found '$coref', moving it to '$savedir'");
                move($coref, $savedir);
              }
	      if ($opt_max_save_core > 0) {
		# Limit number of core files saved
		find({ no_chdir => 1,
		       wanted => sub {
			 my $core_file= $File::Find::name;
			 my $core_name= basename($core_file);

			 # Name beginning with core, not ending in .gz
			 if (($core_name =~ /^core/ and $core_name !~ /\.gz$/)
			     or (IS_WINDOWS and $core_name =~ /\.dmp$/)){
                                                       # Ending with .dmp
			   mtr_report(" - found '$core_name'",
				      "($num_saved_cores/$opt_max_save_core)");

			   My::CoreDump->show($core_file, $exe_mysqld, $opt_parallel);

			   if ($num_saved_cores >= $opt_max_save_core) {
			     mtr_report(" - deleting it, already saved",
					"$opt_max_save_core");
			     unlink("$core_file");
			   } else {
			     mtr_compress_file($core_file) unless @opt_cases;
			   }
			   ++$num_saved_cores;
			 }
		       }
		     },
		     $savedir);
	      }
	    }
	    resfile_print_test();
	    $num_saved_datadir++;
	    $num_failed_test++ unless ($result->{retries} ||
                                       $result->{exp_fail});

            $test_failure= 1;
	    if ( !$opt_force ) {
	      # Test has failed, force is off
	      push(@$completed, $result);
	      if ($result->{'dont_kill_server'})
              {
	        print $sock "BYE\n";
	        next;
              }
	      return ("Failure", 1, $completed, $extra_warnings);
	    }
	    elsif ($opt_max_test_fail > 0 and
		   $num_failed_test >= $opt_max_test_fail) {
	      push(@$completed, $result);
	      mtr_report("Too many tests($num_failed_test) failed!",
			 "Terminating...");
	      return ("Too many failed", 1, $completed, $extra_warnings);
	    }
	  }

	  resfile_print_test();
	  # Retry test run after test failure
	  my $retries= $result->{retries} || 2;
	  my $test_has_failed= $result->{failures} || 0;
	  if ($test_has_failed and $retries <= $opt_retry){
	    # Test should be run one more time unless it has failed
	    # too many times already
	    my $tname= $result->{name};
	    my $failures= $result->{failures};
	    if ($opt_retry > 1 and $failures >= $opt_retry_failure){
	      mtr_report("\nTest $tname has failed $failures times,",
			 "no more retries!\n");
	    }
	    else {
	      mtr_report("\nRetrying test $tname, ".
			 "attempt($retries/$opt_retry)...\n");
              #saving the log file as filename.failed in case of retry
              if ( $result->is_failed() ) {
                my $worker_logdir= $result->{savedir};
                my $log_file_name=dirname($worker_logdir)."/".$result->{shortname}.".log";
                rename $log_file_name,$log_file_name.".failed";
              }
	      delete($result->{result});
	      $result->{retries}= $retries+1;
	      $result->write_test($sock, 'TESTCASE');
	      next;
	    }
	  }

	  # Repeat test $opt_repeat number of times
	  my $repeat= $result->{repeat} || 1;
	  # Don't repeat if test was skipped
	  if ($repeat < $opt_repeat && $result->{'result'} ne 'MTR_RES_SKIPPED')
	  {
	    $result->{retries}= 0;
	    $result->{rep_failures}++ if $result->{failures};
	    $result->{failures}= 0;
	    delete($result->{result});
	    $result->{repeat}= $repeat+1;
	    $result->write_test($sock, 'TESTCASE');
	    next;
	  }

	  # Remove from list of running
	  mtr_error("'", $result->{name},"' is not known to be running")
	    unless delete $running{$result->key()};

	  # Save result in completed list
	  push(@$completed, $result);

	}
	elsif ($line eq 'START'){
	  ; # Send first test
	}
	elsif ($line eq 'WARNINGS'){
          my $fake_test= My::Test::read_test($sock);
          my $test_list= join (" ", @{$fake_test->{testnames}});
          push @$extra_warnings, $test_list;
          my $report= $fake_test->{'warnings'};
          mtr_report("***Warnings generated in error logs during shutdown ".
                     "after running tests: $test_list\n\n$report");
          $test_failure= 1;
          if ( !$opt_force ) {
            # Test failure due to warnings, force is off
            return ("Warnings in log", 1, $completed, $extra_warnings);
          }
        }
	elsif ($line =~ /^SPENT/) {
	  add_total_times($line);
	}
	elsif ($line eq 'VALGREP' && $opt_valgrind) {
	  $valgrind_reports= 1;
	}
	else {
	  mtr_error("Unknown response: '$line' from client");
	}

	# Find next test to schedule
	# - Try to use same configuration as worker used last time

	my $next;
	my $second_best;
	for(my $i= 0; $i <= @$tests; $i++)
	{
	  my $t= $tests->[$i];

	  last unless defined $t;

	  if (run_testcase_check_skip_test($t)){
	    # Move the test to completed list
	    #mtr_report("skip - Moving test $i to completed");
	    push(@$completed, splice(@$tests, $i, 1));

	    # Since the test at pos $i was taken away, next
	    # test will also be at $i -> redo
	    redo;
	  }

	  # From secondary choices, we prefer to pick a 'long-running' test if
          # possible; this helps avoid getting stuck with a few of those at the
          # end of high --parallel runs, with most workers being idle.
	  if (!defined $second_best ||
              ($t->{'long_test'} && !($tests->[$second_best]{'long_test'}))){
	    #mtr_report("Setting second_best to $i");
	    $second_best= $i;
	  }

	  # Smart allocation of next test within this thread.

	  if ($opt_reorder and $opt_parallel > 1 and defined $result)
	  {
	    my $wid= $result->{worker};
	    # Reserved for other thread, try next
	    next if (defined $t->{reserved} and $t->{reserved} != $wid);
	    if (! defined $t->{reserved})
	    {
	      my $criteria= $t->{criteria};
	      # Reserve similar tests for this worker, but not too many
	      my $maxres= (@$tests - $i) / $opt_parallel + 1;
	      for (my $j= $i+1; $j <= $i + $maxres; $j++)
	      {
		my $tt= $tests->[$j];
		last unless defined $tt;
		last if $tt->{criteria} ne $criteria;
		$tt->{reserved}= $wid;
	      }
	    }
	  }

	  # At this point we have found next suitable test
	  $next= splice(@$tests, $i, 1);
	  last;
	}

	# Use second best choice if no other test has been found
	if (!$next and defined $second_best){
	  #mtr_report("Take second best choice $second_best");
	  mtr_error("Internal error, second best too large($second_best)")
	    if $second_best >  $#$tests;
	  $next= splice(@$tests, $second_best, 1);
	  delete $next->{reserved};
	}

        xterm_stat(scalar(@$tests));

	if ($next) {
	  # We don't need this any more
	  delete $next->{criteria};
	  $next->write_test($sock, 'TESTCASE');
	  $running{$next->key()}= $next;
	}
	else {
	  # No more test, tell child to exit
	  #mtr_report("Saying BYE to child");
	  print $sock "BYE\n";
	}
      }
    }

    # ----------------------------------------------------
    # Check if test suite timer expired
    # ----------------------------------------------------
    if ( has_expired($suite_timeout) )
    {
      mtr_report("Test suite timeout! Terminating...");
      return ("Timeout", 1, $completed, $extra_warnings);
    }
  }
}


sub run_worker ($) {
  my ($server_port, $thread_num)= @_;

  $SIG{INT}= sub { exit(1); };
  $SIG{HUP}= sub { exit(1); };

  # Connect to server
  my $server = new IO::Socket::INET
    (
     PeerAddr => 'localhost',
     PeerPort => $server_port,
     Proto    => 'tcp'
    );
  mtr_error("Could not connect to server at port $server_port: $!")
    unless $server;

  # --------------------------------------------------------------------------
  # Set worker name
  # --------------------------------------------------------------------------
  report_option('name',"worker[$thread_num]");

  # --------------------------------------------------------------------------
  # Set different ports per thread
  # --------------------------------------------------------------------------
  set_build_thread_ports($thread_num);

  # --------------------------------------------------------------------------
  # Turn off verbosity in workers, unless explicitly specified
  # --------------------------------------------------------------------------
  report_option('verbose', undef) if ($opt_verbose == 0);

  environment_setup();

  # Read hello from server which it will send when shared
  # resources have been setup
  my $hello= <$server>;

  setup_vardir();
  check_running_as_root();

  if ( using_extern() ) {
    create_config_file_for_extern(%opts_extern);
  }

  # Ask server for first test
  print $server "START\n";

  mark_time_used('init');

  while (my $line= <$server>){
    chomp($line);
    if ($line eq 'TESTCASE'){
      my $test= My::Test::read_test($server);

      # Clear comment and logfile, to avoid
      # reusing them from previous test
      delete($test->{'comment'});
      delete($test->{'logfile'});

      # A sanity check. Should this happen often we need to look at it.
      if (defined $test->{reserved} && $test->{reserved} != $thread_num) {
	my $tres= $test->{reserved};
	mtr_warning("Test reserved for w$tres picked up by w$thread_num");
      }
      $test->{worker} = $thread_num if $opt_parallel > 1;

      run_testcase($test, $server);
      #$test->{result}= 'MTR_RES_PASSED';
      # Send it back, now with results set
      $test->write_test($server, 'TESTRESULT');
      mark_time_used('restart');
    }
    elsif ($line eq 'BYE'){
      mtr_report("Server said BYE");
      # We need to gracefully shut down the servers to see any
      # Valgrind memory leak errors etc. since last server restart.
      if ($opt_warnings) {
        stop_servers(reverse all_servers());
        if(check_warnings_post_shutdown($server)) {
          # Warnings appeared in log file(s) during final server shutdown.
          exit(1);
        }
      }
      else {
        stop_all_servers($opt_shutdown_timeout);
      }
      mark_time_used('restart');
      my $valgrind_reports= 0;
      if ($opt_valgrind_mysqld) {
        $valgrind_reports= valgrind_exit_reports();
	print $server "VALGREP\n" if $valgrind_reports;
      }
      if ( $opt_gprof ) {
	gprof_collect (find_mysqld($bindir), keys %gprof_dirs);
      }
      mark_time_used('admin');
      print_times_used($server, $thread_num);
      exit($valgrind_reports);
    }
    else {
      mtr_error("Could not understand server, '$line'");
    }
  }

  stop_all_servers();

  exit(1);
}


sub ignore_option {
  my ($opt, $value)= @_;
  mtr_report("Ignoring option '$opt'");
}



# Setup any paths that are $opt_vardir related
sub set_vardir {
  ($opt_vardir)= @_;

  $path_vardir_trace= $opt_vardir;
  # Chop off any "c:", DBUG likes a unix path ex: c:/src/... => /src/...
  $path_vardir_trace=~ s/^\w://;

  # Location of my.cnf that all clients use
  $path_config_file= "$opt_vardir/my.cnf";

  $path_testlog=         "$opt_vardir/log/mysqltest.log";
  $path_current_testlog= "$opt_vardir/log/current_test";

}


sub print_global_resfile {
  resfile_global("start_time", isotime $^T);
  resfile_global("user_id", $<);
  resfile_global("embedded-server", $opt_embedded_server ? 1 : 0);
  resfile_global("ps-protocol", $opt_ps_protocol ? 1 : 0);
  resfile_global("sp-protocol", $opt_sp_protocol ? 1 : 0);
  resfile_global("view-protocol", $opt_view_protocol ? 1 : 0);
  resfile_global("cursor-protocol", $opt_cursor_protocol ? 1 : 0);
  resfile_global("ssl", $opt_ssl ? 1 : 0);
  resfile_global("compress", $opt_compress ? 1 : 0);
  resfile_global("parallel", $opt_parallel);
  resfile_global("check-testcases", $opt_check_testcases ? 1 : 0);
  resfile_global("mysqld", \@opt_extra_mysqld_opt);
  resfile_global("debug", $opt_debug ? 1 : 0);
  resfile_global("gcov", $opt_gcov ? 1 : 0);
  resfile_global("gprof", $opt_gprof ? 1 : 0);
  resfile_global("valgrind", $opt_valgrind ? 1 : 0);
  resfile_global("callgrind", $opt_callgrind ? 1 : 0);
  resfile_global("mem", $opt_mem);
  resfile_global("tmpdir", $opt_tmpdir);
  resfile_global("vardir", $opt_vardir);
  resfile_global("fast", $opt_fast ? 1 : 0);
  resfile_global("force-restart", $opt_force_restart ? 1 : 0);
  resfile_global("reorder", $opt_reorder ? 1 : 0);
  resfile_global("sleep", $opt_sleep);
  resfile_global("repeat", $opt_repeat);
  resfile_global("user", $opt_user);
  resfile_global("testcase-timeout", $opt_testcase_timeout);
  resfile_global("suite-timeout", $opt_suite_timeout);
  resfile_global("shutdown-timeout", $opt_shutdown_timeout ? 1 : 0);
  resfile_global("warnings", $opt_warnings ? 1 : 0);
  resfile_global("max-connections", $opt_max_connections);
  resfile_global("product", "MySQL");
  # Somewhat hacky code to convert numeric version back to dot notation
  my $v1= int($mysql_version_id / 10000);
  my $v2= int(($mysql_version_id % 10000)/100);
  my $v3= $mysql_version_id % 100;
  resfile_global("version", "$v1.$v2.$v3");
}



sub command_line_setup {
  my $opt_comment;
  my $opt_usage;
  my $opt_list_options;

  # Read the command line options
  # Note: Keep list in sync with usage at end of this file
  Getopt::Long::Configure("pass_through");
  my %options=(
             # Control what engine/variation to run
             'embedded-server'          => \$opt_embedded_server,
             'ps-protocol'              => \$opt_ps_protocol,
             'sp-protocol'              => \$opt_sp_protocol,
             'view-protocol'            => \$opt_view_protocol,
             'cursor-protocol'          => \$opt_cursor_protocol,
             'non-blocking-api'         => \$opt_non_blocking_api,
             'ssl|with-openssl'         => \$opt_ssl,
             'skip-ssl'                 => \$opt_skip_ssl,
             'compress'                 => \$opt_compress,
             'vs-config=s'              => \$opt_vs_config,

	     # Max number of parallel threads to use
	     'parallel=s'               => \$opt_parallel,

             # Config file to use as template for all tests
	     'defaults-file=s'          => \&collect_option,
	     # Extra config file to append to all generated configs
	     'defaults-extra-file=s'    => \&collect_option,

             # Control what test suites or cases to run
             'force+'                   => \$opt_force,
             'suite|suites=s'           => \$opt_suites,
             'skip-rpl'                 => \&collect_option,
             'skip-test=s'              => \&collect_option,
             'do-test=s'                => \&collect_option,
             'start-from=s'             => \&collect_option,
             'big-test+'                => \$opt_big_test,
	     'combination=s'            => \@opt_combinations,
             'experimental=s'           => \@opt_experimentals,
	     # skip-im is deprecated and silently ignored
	     'skip-im'                  => \&ignore_option,
             'staging-run'              => \$opt_staging_run,

             # Specify ports
	     'build-thread|mtr-build-thread=i' => \$opt_build_thread,
	     'port-base|mtr-port-base=i'       => \$opt_port_base,
	     'port-group-size=s'        => \$opt_port_group_size,

             # Test case authoring
             'record'                   => \$opt_record,
             'check-testcases!'         => \$opt_check_testcases,
             'mark-progress'            => \$opt_mark_progress,

             # Extra options used when starting mysqld
             'mysqld=s'                 => \@opt_extra_mysqld_opt,
             'mysqld-env=s'             => \@opt_mysqld_envs,

             # Run test on running server
             'extern=s'                  => \%opts_extern, # Append to hash

             # Debugging
             'debug'                    => \$opt_debug,
             'debug-common'             => \$opt_debug_common,
             'debug-server'             => \$opt_debug_server,
             'gdb'                      => \$opt_gdb,
             'client-gdb'               => \$opt_client_gdb,
             'manual-gdb'               => \$opt_manual_gdb,
             'manual-lldb'              => \$opt_manual_lldb,
	     'boot-gdb'                 => \$opt_boot_gdb,
             'manual-debug'             => \$opt_manual_debug,
             'ddd'                      => \$opt_ddd,
             'client-ddd'               => \$opt_client_ddd,
             'manual-ddd'               => \$opt_manual_ddd,
	     'boot-ddd'                 => \$opt_boot_ddd,
             'dbx'                      => \$opt_dbx,
	     'client-dbx'               => \$opt_client_dbx,
	     'manual-dbx'               => \$opt_manual_dbx,
	     'debugger=s'               => \$opt_debugger,
	     'boot-dbx'                 => \$opt_boot_dbx,
	     'client-debugger=s'        => \$opt_client_debugger,
             'strace'			=> \$opt_strace,
             'strace-client'            => \$opt_strace_client,
             'strace-option=s'          => \@strace_args,
             'max-save-core=i'          => \$opt_max_save_core,
             'max-save-datadir=i'       => \$opt_max_save_datadir,
             'max-test-fail=i'          => \$opt_max_test_fail,
             'core-on-failure'          => \$opt_core_on_failure,

             # Coverage, profiling etc
             'gcov'                     => \$opt_gcov,
             'gcov-src-dir=s'           => \$opt_gcov_src_dir,
             'gprof'                    => \$opt_gprof,
             'valgrind|valgrind-all'    => \$opt_valgrind,
             'valgrind-mysqltest'       => \$opt_valgrind_mysqltest,
             'valgrind-mysqld'          => \$opt_valgrind_mysqld,
             'valgrind-options=s'       => sub {
	       my ($opt, $value)= @_;
	       # Deprecated option unless it's what we know pushbuild uses
	       if ($value eq "--gen-suppressions=all --show-reachable=yes") {
		 push(@valgrind_args, $_) for (split(' ', $value));
		 return;
	       }
	       die("--valgrind-options=s is deprecated. Use ",
		   "--valgrind-option=s, to be specified several",
		   " times if necessary");
	     },
             'valgrind-option=s'        => \@valgrind_args,
             'valgrind-path=s'          => \$opt_valgrind_path,
	     'callgrind'                => \$opt_callgrind,
	     'debug-sync-timeout=i'     => \$opt_debug_sync_timeout,

	     # Directories
             'tmpdir=s'                 => \$opt_tmpdir,
             'vardir=s'                 => \$opt_vardir,
             'mem:s'                    => \$opt_mem,
	     'clean-vardir'             => \$opt_clean_vardir,
             'client-bindir=s'          => \$path_client_bindir,
             'client-libdir=s'          => \$path_client_libdir,

             # Misc
             'comment=s'                => \$opt_comment,
             'fast'                     => \$opt_fast,
	     'force-restart'            => \$opt_force_restart,
             'reorder!'                 => \$opt_reorder,
             'enable-disabled'          => \&collect_option,
             'verbose+'                 => \$opt_verbose,
             'verbose-restart'          => \&report_option,
             'sleep=i'                  => \$opt_sleep,
             'start-dirty'              => \$opt_start_dirty,
             'start-and-exit'           => \$opt_start_exit,
             'start'                    => \$opt_start,
	     'user-args'                => \$opt_user_args,
             'wait-all'                 => \$opt_wait_all,
	     'print-testcases'          => \&collect_option,
	     'repeat=i'                 => \$opt_repeat,
	     'retry=i'                  => \$opt_retry,
	     'retry-failure=i'          => \$opt_retry_failure,
             'timer!'                   => \&report_option,
             'user=s'                   => \$opt_user,
             'testcase-timeout=i'       => \$opt_testcase_timeout,
             'suite-timeout=i'          => \$opt_suite_timeout,
             'shutdown-timeout=i'       => \$opt_shutdown_timeout,
             'warnings!'                => \$opt_warnings,
	     'timestamp'                => \&report_option,
	     'timediff'                 => \&report_option,
             'stop-file=s'              => \$opt_stop_file,
             'stop-keep-alive=i'        => \$opt_stop_keep_alive,
	     'max-connections=i'        => \$opt_max_connections,
	     'report-times'             => \$opt_report_times,
	     'result-file'              => \$opt_resfile,
	     'stress=s'                 => \$opt_stress,
             'dry-run'                  => \$opt_dry_run,

             'help|h'                   => \$opt_usage,
	     # list-options is internal, not listed in help
	     'list-options'             => \$opt_list_options,
             'skip-test-list=s'         => \@opt_skip_test_list
           );

  GetOptions(%options) or usage("Can't read options");
  usage("") if $opt_usage;
  list_options(\%options) if $opt_list_options;

  # --------------------------------------------------------------------------
  # Setup verbosity
  # --------------------------------------------------------------------------
  if ($opt_verbose != 0){
    report_option('verbose', $opt_verbose);
  }

  # Find the absolute path to the test directory
  $glob_mysql_test_dir= cwd();
  if ($glob_mysql_test_dir =~ / /)
  {
    die("Working directory \"$glob_mysql_test_dir\" contains space\n".
	"Bailing out, cannot function properly with space in path");
  }
  if (IS_CYGWIN)
  {
    # Use mixed path format i.e c:/path/to/
    $glob_mysql_test_dir= mixed_path($glob_mysql_test_dir);
  }

  # In most cases, the base directory we find everything relative to,
  # is the parent directory of the "mysql-test" directory. For source
  # distributions, TAR binary distributions and some other packages.
  $basedir= dirname($glob_mysql_test_dir);

  # In the RPM case, binaries and libraries are installed in the
  # default system locations, instead of having our own private base
  # directory. And we install "/usr/share/mysql-test". Moving up one
  # more directory relative to "mysql-test" gives us a usable base
  # directory for RPM installs.
  if ( ! $source_dist and ! -d "$basedir/bin" )
  {
    $basedir= dirname($basedir);
  }
  # For .deb, it's like RPM, but installed in /usr/share/mysql/mysql-test.
  # So move up one more directory level yet.
  if ( ! $source_dist and ! -d "$basedir/bin" )
  {
    $basedir= dirname($basedir);
  }

  # Respect MTR_BINDIR variable, which is typically set in to the 
  # build directory in out-of-source builds.
  $bindir=$ENV{MTR_BINDIR}||$basedir;
  
  fix_vs_config_dir();

  # Respect MTR_BINDIR variable, which is typically set in to the 
  # build directory in out-of-source builds.
  $bindir=$ENV{MTR_BINDIR}||$basedir;
  
  # Look for the client binaries directory
  if ($path_client_bindir)
  {
    # --client-bindir=path set on command line, check that the path exists
    $path_client_bindir= mtr_path_exists($path_client_bindir);
  }
  else
  {
    $path_client_bindir= mtr_path_exists("$bindir/client_release",
					 "$bindir/client_debug",
					 "$bindir/client$opt_vs_config",
					 "$bindir/client",
					 "$bindir/bin");
  }

  # Look for language files and charsetsdir, use same share
  $path_language=   mtr_path_exists("$bindir/share/mariadb",
                                    "$bindir/share/mysql",
                                    "$bindir/sql/share",
                                    "$bindir/share");
  my $path_share= $path_language;
  $path_charsetsdir =   mtr_path_exists("$basedir/share/mariadb/charsets",
                                    "$basedir/share/mysql/charsets",
                                    "$basedir/sql/share/charsets",
                                    "$basedir/share/charsets");
  if ( $opt_comment )
  {
    mtr_report();
    mtr_print_thick_line('#');
    mtr_report("# $opt_comment");
    mtr_print_thick_line('#');
  }

  if ( @opt_experimentals )
  {
    # $^O on Windows considered not generic enough
    my $plat= (IS_WINDOWS) ? 'windows' : $^O;

    # read the list of experimental test cases from the files specified on
    # the command line
    $experimental_test_cases = [];
    foreach my $exp_file (@opt_experimentals)
    {
      open(FILE, "<", $exp_file)
	or mtr_error("Can't read experimental file: $exp_file");
      mtr_report("Using experimental file: $exp_file");
      while(<FILE>) {
	chomp;
	# remove comments (# foo) at the beginning of the line, or after a 
	# blank at the end of the line
	s/(\s+|^)#.*$//;
	# If @ platform specifier given, use this entry only if it contains
	# @<platform> or @!<xxx> where xxx != platform
	if (/\@.*/)
	{
	  next if (/\@!$plat/);
	  next unless (/\@$plat/ or /\@!/);
	  # Then remove @ and everything after it
	  s/\@.*$//;
	}
	# remove whitespace
	s/^\s+//;
	s/\s+$//;
	# if nothing left, don't need to remember this line
	if ( $_ eq "" ) {
	  next;
	}
	# remember what is left as the name of another test case that should be
	# treated as experimental
	print " - $_\n";
	push @$experimental_test_cases, $_;
      }
      close FILE;
    }
  }

  foreach my $arg ( @ARGV )
  {
    if ( $arg =~ /^--skip-/ )
    {
      push(@opt_extra_mysqld_opt, $arg);
    }
    elsif ( $arg =~ /^--$/ )
    {
      # It is an effect of setting 'pass_through' in option processing
      # that the lone '--' separating options from arguments survives,
      # simply ignore it.
    }
    elsif ( $arg =~ /^-/ )
    {
      usage("Invalid option \"$arg\"");
    }
    else
    {
      push(@opt_cases, $arg);
    }
  }

  if ( @opt_cases )
  {
    # Run big tests if explicitely specified on command line
    $opt_big_test= 1;
  }

  # --------------------------------------------------------------------------
  # Find out type of logging that are being used
  # --------------------------------------------------------------------------
  foreach my $arg ( @opt_extra_mysqld_opt )
  {
    if ( $arg =~ /binlog[-_]format=(\S+)/ )
    {
      # Save this for collect phase
      collect_option('binlog-format', $1);
      mtr_report("Using binlog format '$1'");
    }
  }


  # --------------------------------------------------------------------------
  # Find out default storage engine being used(if any)
  # --------------------------------------------------------------------------
  foreach my $arg ( @opt_extra_mysqld_opt )
  {
    if ( $arg =~ /default-storage-engine=(\S+)/ )
    {
      # Save this for collect phase
      collect_option('default-storage-engine', $1);
      mtr_report("Using default engine '$1'")
    }
  }

  if (IS_WINDOWS and defined $opt_mem) {
    mtr_report("--mem not supported on Windows, ignored");
    $opt_mem= undef;
  }

  if ($opt_port_base ne "auto")
  {
    if (my $rem= $opt_port_base % 10)
    {
      mtr_warning ("Port base $opt_port_base rounded down to multiple of 10");
      $opt_port_base-= $rem;
    }
    $opt_build_thread= $opt_port_base / 10 - 1000;
  }

  # --------------------------------------------------------------------------
  # Check if we should speed up tests by trying to run on tmpfs
  # --------------------------------------------------------------------------
  if ( defined $opt_mem)
  {
    mtr_error("Can't use --mem and --vardir at the same time ")
      if $opt_vardir;
    mtr_error("Can't use --mem and --tmpdir at the same time ")
      if $opt_tmpdir;

    # Search through list of locations that are known
    # to be "fast disks" to find a suitable location
    my @tmpfs_locations= ("/run/shm", "/dev/shm", "/tmp");

    # Use $ENV{'MTR_MEM'} as first location to look (if defined)
    unshift(@tmpfs_locations, $ENV{'MTR_MEM'}) if defined $ENV{'MTR_MEM'};

    # however if the opt_mem was given a value, use this first
    unshift(@tmpfs_locations, $opt_mem) if $opt_mem ne '';

    foreach my $fs (@tmpfs_locations)
    {
      if ( -d $fs && ! -l $fs )
      {
	my $template= "var_${opt_build_thread}_XXXX";
	$opt_mem= tempdir( $template, DIR => $fs, CLEANUP => 0);
	last;
      }
    }
  }

  # --------------------------------------------------------------------------
  # Set the "var/" directory, the base for everything else
  # --------------------------------------------------------------------------
  my $vardir_location= (defined $ENV{MTR_BINDIR} 
                          ? "$ENV{MTR_BINDIR}/mysql-test" 
                          : $glob_mysql_test_dir);
  $vardir_location= realpath $vardir_location unless IS_WINDOWS;
  $default_vardir= "$vardir_location/var";

  if ( ! $opt_vardir )
  {
    $opt_vardir= $default_vardir;
  }

  # We make the path absolute, as the server will do a chdir() before usage
  unless ( $opt_vardir =~ m,^/, or
           (IS_WINDOWS and $opt_vardir =~ m,^[a-z]:[/\\],i) )
  {
    # Make absolute path, relative test dir
    $opt_vardir= "$glob_mysql_test_dir/$opt_vardir";
  }

  set_vardir($opt_vardir);

  # --------------------------------------------------------------------------
  # Set the "tmp" directory
  # --------------------------------------------------------------------------
  if ( ! $opt_tmpdir )
  {
    $opt_tmpdir=       "$opt_vardir/tmp" unless $opt_tmpdir;

    if (check_socket_path_length("$opt_tmpdir/mysql_testsocket.sock"))
    {
      mtr_report("Too long tmpdir path '$opt_tmpdir'",
		 " creating a shorter one...");

      # Create temporary directory in standard location for temporary files
      $opt_tmpdir= tempdir( TMPDIR => 1, CLEANUP => 0 );
      mtr_report(" - using tmpdir: '$opt_tmpdir'\n");

      # Remember pid that created dir so it's removed by correct process
      $opt_tmpdir_pid= $$;
    }
  }
  $opt_tmpdir =~ s,/+$,,;       # Remove ending slash if any

  # --------------------------------------------------------------------------
  # fast option
  # --------------------------------------------------------------------------
  if ($opt_fast){
    $opt_shutdown_timeout= 0; # Kill processes instead of nice shutdown
  }

  # --------------------------------------------------------------------------
  # Check parallel value
  # --------------------------------------------------------------------------
  if ($opt_parallel ne "auto" && $opt_parallel < 1)
  {
    mtr_error("0 or negative parallel value makes no sense, use 'auto' or positive number");
  }

  # --------------------------------------------------------------------------
  # Record flag
  # --------------------------------------------------------------------------
  if ( $opt_record and ! @opt_cases )
  {
    mtr_error("Will not run in record mode without a specific test case");
  }

  if ( $opt_record ) {
    # Use only one worker with --record
    $opt_parallel= 1;
  }

  # --------------------------------------------------------------------------
  # Embedded server flag
  # --------------------------------------------------------------------------
  if ( $opt_embedded_server )
  {
    $opt_skip_ssl= 1;              # Turn off use of SSL

    # Turn off use of bin log
    push(@opt_extra_mysqld_opt, "--skip-log-bin");

    if ( using_extern() )
    {
      mtr_error("Can't use --extern with --embedded-server");
    }


    if ($opt_gdb)
    {
      $opt_client_gdb= $opt_gdb;
      $opt_gdb= undef;
    }

    if ($opt_ddd)
    {
      $opt_client_ddd= $opt_ddd;
      $opt_ddd= undef;
    }

    if ($opt_dbx) {
      mtr_warning("Silently converting --dbx to --client-dbx in embedded mode");
      $opt_client_dbx= $opt_dbx;
      $opt_dbx= undef;
    }

    if ($opt_debugger)
    {
      $opt_client_debugger= $opt_debugger;
      $opt_debugger= undef;
    }

    if ( $opt_gdb || $opt_ddd || $opt_manual_gdb || $opt_manual_lldb || 
         $opt_manual_ddd || $opt_manual_debug || $opt_debugger || $opt_dbx || 
         $opt_manual_dbx)
    {
      mtr_error("You need to use the client debug options for the",
		"embedded server. Ex: --client-gdb");
    }
  }

  # --------------------------------------------------------------------------
  # Big test and staging_run flags
  # --------------------------------------------------------------------------
   if ( $opt_big_test )
   {
     $ENV{'BIG_TEST'}= 1;
   }
  $ENV{'STAGING_RUN'}= $opt_staging_run;

  # --------------------------------------------------------------------------
  # Gcov flag
  # --------------------------------------------------------------------------
  if ( ($opt_gcov or $opt_gprof) and ! $source_dist )
  {
    mtr_error("Coverage test needs the source - please use source dist");
  }

  # --------------------------------------------------------------------------
  # Check debug related options
  # --------------------------------------------------------------------------
  if ( $opt_gdb || $opt_client_gdb || $opt_ddd || $opt_client_ddd || 
       $opt_manual_gdb || $opt_manual_lldb || $opt_manual_ddd || 
       $opt_manual_debug || $opt_dbx || $opt_client_dbx || $opt_manual_dbx || 
       $opt_debugger || $opt_client_debugger )
  {
    if ( using_extern() )
    {
      mtr_error("Can't use --extern when using debugger");
    }
    # Indicate that we are using debugger
    $glob_debugger= 1;
    $opt_retry= 1;
    $opt_retry_failure= 1;
    # Set one week timeout (check-testcase timeout will be 1/10th)
    $opt_testcase_timeout= 7 * 24 * 60;
    $opt_suite_timeout= 7 * 24 * 60;
    # One day to shutdown
    $opt_shutdown_timeout= 24 * 60;
    # One day for PID file creation (this is given in seconds not minutes)
    $opt_start_timeout= 24 * 60 * 60;
  }

  # --------------------------------------------------------------------------
  # Modified behavior with --start options
  # --------------------------------------------------------------------------
  if ($opt_start or $opt_start_dirty or $opt_start_exit) {
    collect_option ('quick-collect', 1);
    $start_only= 1;
  }
  if ($opt_debug)
  {
    $opt_testcase_timeout= 7 * 24 * 60;
    $opt_suite_timeout= 7 * 24 * 60;
    $opt_retry= 1;
    $opt_retry_failure= 1;
  }

  # --------------------------------------------------------------------------
  # Check use of user-args
  # --------------------------------------------------------------------------

  if ($opt_user_args) {
    mtr_error("--user-args only valid with --start options")
      unless $start_only;
    mtr_error("--user-args cannot be combined with named suites or tests")
      if $opt_suites || @opt_cases;
  }

  # --------------------------------------------------------------------------
  # Check use of wait-all
  # --------------------------------------------------------------------------

  if ($opt_wait_all && ! $start_only)
  {
    mtr_error("--wait-all can only be used with --start options");
  }

  # --------------------------------------------------------------------------
  # Gather stress-test options and modify behavior
  # --------------------------------------------------------------------------

  if ($opt_stress)
  {
    $opt_stress=~ s/,/ /g;
    $opt_user_args= 1;
    mtr_error("--stress cannot be combined with named ordinary suites or tests")
      if $opt_suites || @opt_cases;
    $opt_suites="stress";
    @opt_cases= ("wrapper");
    $ENV{MST_OPTIONS}= $opt_stress;
  }

  # --------------------------------------------------------------------------
  # Check timeout arguments
  # --------------------------------------------------------------------------

  mtr_error("Invalid value '$opt_testcase_timeout' supplied ".
	    "for option --testcase-timeout")
    if ($opt_testcase_timeout <= 0);
  mtr_error("Invalid value '$opt_suite_timeout' supplied ".
	    "for option --testsuite-timeout")
    if ($opt_suite_timeout <= 0);

  # --------------------------------------------------------------------------
  # Check valgrind arguments
  # --------------------------------------------------------------------------
  if ( $opt_valgrind or $opt_valgrind_path or @valgrind_args)
  {
    mtr_report("Turning on valgrind for all executables");
    $opt_valgrind= 1;
    $opt_valgrind_mysqld= 1;
    $opt_valgrind_mysqltest= 1;
  }
  elsif ( $opt_valgrind_mysqld )
  {
    mtr_report("Turning on valgrind for mysqld(s) only");
    $opt_valgrind= 1;
  }
  elsif ( $opt_valgrind_mysqltest )
  {
    mtr_report("Turning on valgrind for mysqltest and mysql_client_test only");
    $opt_valgrind= 1;
  }

  if ($opt_valgrind)
  {
    # Increase the timeouts when running with valgrind
    $opt_testcase_timeout*= 10;
    $opt_suite_timeout*= 6;
    $opt_start_timeout*= 10;
    $warn_seconds*= 10;
  }

  if ( $opt_callgrind )
  {
    mtr_report("Turning on valgrind with callgrind for mysqld(s)");
    $opt_valgrind= 1;
    $opt_valgrind_mysqld= 1;

    # Set special valgrind options unless options passed on command line
    push(@valgrind_args, "--trace-children=yes")
      unless @valgrind_args;
    unshift(@valgrind_args, "--tool=callgrind");
  }

  # default to --tool=memcheck
  if ($opt_valgrind && ! grep(/^--tool=/i, @valgrind_args))
  {
    # Set valgrind_option unless already defined
    push(@valgrind_args, ("--show-reachable=yes", "--leak-check=yes",
                          "--num-callers=16"))
      unless @valgrind_args;
    unshift(@valgrind_args, "--tool=memcheck");
  }

  if ( $opt_valgrind )
  {
    # Make valgrind run in quiet mode so it only print errors
    push(@valgrind_args, "--quiet" );

    push(@valgrind_args, "--suppressions=${glob_mysql_test_dir}/valgrind.supp")
      if -f "$glob_mysql_test_dir/valgrind.supp";

    mtr_report("Running valgrind with options \"",
	       join(" ", @valgrind_args), "\"");
  }

  if (@strace_args)
  {
    $opt_strace=1;
  }

  # InnoDB does not bother to do individual de-allocations at exit. Instead it
  # relies on a custom allocator to track every allocation, and frees all at
  # once during exit.
  # In XtraDB, an option use-sys-malloc is introduced (and on by default) to
  # disable this (for performance). But this exposes Valgrind to all the
  # missing de-allocations, so we need to disable it to at least get
  # meaningful leak checking for the rest of the server.
  if ($opt_valgrind_mysqld)
  {
    push(@opt_extra_mysqld_opt, "--loose-skip-innodb-use-sys-malloc");
  }

  if ($opt_debug_common)
  {
    $opt_debug= 1;
    $debug_d= "d,query,info,error,enter,exit";
  }
}


#
# To make it easier for different devs to work on the same host,
# an environment variable can be used to control all ports. A small
# number is to be used, 0 - 16 or similar.
#
# Note the MASTER_MYPORT has to be set the same in all 4.x and 5.x
# versions of this script, else a 4.0 test run might conflict with a
# 5.1 test run, even if different MTR_BUILD_THREAD is used. This means
# all port numbers might not be used in this version of the script.
#
# Also note the limitation of ports we are allowed to hand out. This
# differs between operating systems and configuration, see
# http://www.ncftp.com/ncftpd/doc/misc/ephemeral_ports.html
# But a fairly safe range seems to be 5001 - 32767
#
sub set_build_thread_ports($) {
  my $thread= shift || 0;

  if ( lc($opt_build_thread) eq 'auto' ) {
    my $found_free = 0;
    $build_thread = 300;	# Start attempts from here
    my $build_thread_upper = $build_thread + ($opt_parallel > 1500
                                              ? 3000
                                              : 2 * $opt_parallel) + 300;
    while (! $found_free)
    {
      $build_thread= mtr_get_unique_id($build_thread, $build_thread_upper);
      if ( !defined $build_thread ) {
        mtr_error("Could not get a unique build thread id");
      }
      $found_free= check_ports_free($build_thread);
      # If not free, release and try from next number
      if (! $found_free) {
        mtr_release_unique_id();
        $build_thread++;
      }
    }
  }
  else
  {
    $build_thread = $opt_build_thread + $thread - 1;
    if (! check_ports_free($build_thread)) {
      # Some port was not free(which one has already been printed)
      mtr_error("Some port(s) was not free")
    }
  }
  $ENV{MTR_BUILD_THREAD}= $build_thread;

  # Calculate baseport
  $baseport= $build_thread * $opt_port_group_size + 10000;
  if ( $baseport < 5001 or $baseport + $opt_port_group_size >= 32767 )
  {
    mtr_error("MTR_BUILD_THREAD number results in a port",
              "outside 5001 - 32767",
              "($baseport - $baseport + $opt_port_group_size)");
  }

  mtr_report("Using MTR_BUILD_THREAD $build_thread,",
	     "with reserved ports $baseport..".($baseport+($opt_port_group_size-1)));

}


sub collect_mysqld_features {
  #
  # Execute "mysqld --no-defaults --help --verbose" to get a
  # list of all features and settings
  #
  # --no-defaults and --skip-grant-tables are to avoid loading
  # system-wide configs and plugins
  #
  # --datadir must exist, mysqld will chdir into it
  #
  my $args;
  mtr_init_args(\$args);
  mtr_add_arg($args, "--no-defaults");
  mtr_add_arg($args, "--datadir=.");
  mtr_add_arg($args, "--basedir=%s", $basedir);
  mtr_add_arg($args, "--lc-messages-dir=%s", $path_language);
  mtr_add_arg($args, "--skip-grant-tables");
  mtr_add_arg($args, "--log-warnings=0");
  mtr_add_arg($args, "--verbose");
  mtr_add_arg($args, "--help");

  my $exe_mysqld= find_mysqld($bindir);
  my $cmd= join(" ", $exe_mysqld, @$args);

  mtr_verbose("cmd: $cmd");

  my $list= `$cmd`;

  # to simplify the parsing, we'll merge all nicely formatted --help texts
  $list =~ s/\n {22}(\S)/ $1/g;

  my @list= split '\n', $list;
  mtr_error("Could not find version of MariaDB")
     unless shift(@list) =~ /^\Q$exe_mysqld\E\s+Ver\s(\d+)\.(\d+)\.(\d+)(\S*)/;
  $mysql_version_id= $1*10000 + $2*100 + $3;
  $mysql_version_extra= $4;
  mtr_report("MariaDB Version $1.$2.$3$4");

  for (@list)
  {
    # first part of the help - command-line options.
    if (/Copyright/ .. /^-{30,}/) {
      # here we want to detect all not mandatory plugins
      # they are listed in the --help output as
      #  --archive[=name]    Enable or disable ARCHIVE plugin. Possible values are ON, OFF, FORCE (don't start if the plugin fails to load).
      push @optional_plugins, $1
        if /^  --([-a-z0-9]+)\[=name\] +Enable or disable \w+ plugin. One of: ON, OFF, FORCE/;
      next;
    }

    last if /^$/; # then goes a list of variables, it ends with an empty line

    # Put a variable into hash
    /^([\S]+)[ \t]+(.*?)\r?$/ or die "Could not parse mysqld --help: $_\n";
    $mysqld_variables{$1}= $2;
  }
  mtr_error("Could not find variabes list") unless %mysqld_variables;
}



sub collect_mysqld_features_from_running_server ()
{
  my $mysql= mtr_exe_exists("$path_client_bindir/mysql");

  my $args;
  mtr_init_args(\$args);

  mtr_add_arg($args, "--no-defaults");
  mtr_add_arg($args, "--user=%s", $opt_user);

  while (my ($option, $value)= each( %opts_extern )) {
    mtr_add_arg($args, "--$option=$value");
  }

  mtr_add_arg($args, "--silent"); # Tab separated output
  mtr_add_arg($args, "-e '%s'", "use mysql; SHOW VARIABLES");
  my $cmd= "$mysql " . join(' ', @$args);
  mtr_verbose("cmd: $cmd");

  my $list = `$cmd` or
    mtr_error("Could not connect to extern server using command: '$cmd'");
  foreach my $line (split('\n', $list ))
  {
    # Put variables into hash
    if ( $line =~ /^([\S]+)[ \t]+(.*?)\r?$/ )
    {
      my $name= $1;
      my $value=$2;
      $name =~ s/_/-/g;
      # print "$name=\"$value\"\n";
      $mysqld_variables{$name}= $value;
    }
  }

  # Parse version
  my $version_str= $mysqld_variables{'version'};
  if ( $version_str =~ /^([0-9]*)\.([0-9]*)\.([0-9]*)([^\s]*)/ )
  {
    #print "Major: $1 Minor: $2 Build: $3\n";
    $mysql_version_id= $1*10000 + $2*100 + $3;
    #print "mysql_version_id: $mysql_version_id\n";
    mtr_report("MySQL Version $1.$2.$3");
    $mysql_version_extra= $4;
  }
  mtr_error("Could not find version of MySQL") unless $mysql_version_id;
}

sub find_mysqld {

  my ($mysqld_basedir)= $ENV{MTR_BINDIR}|| @_;

  my @mysqld_names= ("mysqld", "mysqld-max-nt", "mysqld-max",
		     "mysqld-nt");

  if ( $opt_debug_server ){
    # Put mysqld-debug first in the list of binaries to look for
    mtr_verbose("Adding mysqld-debug first in list of binaries to look for");
    unshift(@mysqld_names, "mysqld-debug");
  }

  return my_find_bin($bindir,
		     ["sql", "libexec", "sbin", "bin"],
		     [@mysqld_names]);
}


sub executable_setup () {

  $exe_patch='patch' if `patch -v`;

  #
  # Check if libtool is available in this distribution/clone
  # we need it when valgrinding or debugging non installed binary
  # Otherwise valgrind will valgrind the libtool wrapper or bash
  # and gdb will not find the real executable to debug
  #
  if ( -x "../libtool")
  {
    $exe_libtool= "../libtool";
    if ($opt_valgrind or $glob_debugger or $opt_strace)
    {
      mtr_report("Using \"$exe_libtool\" when running valgrind, strace or debugger");
    }
  }

  # Look for the client binaries
  $exe_mysqladmin=     mtr_exe_exists("$path_client_bindir/mysqladmin");
  $exe_mysql=          mtr_exe_exists("$path_client_bindir/mysql");
  $exe_mysql_plugin=   mtr_exe_exists("$path_client_bindir/mysql_plugin");

  $exe_mysql_embedded= mtr_exe_maybe_exists("$basedir/libmysqld/examples/mysql_embedded");

  # Look for mysqltest executable
  if ( $opt_embedded_server )
  {
    $exe_mysqltest=
      mtr_exe_exists("$bindir/libmysqld/examples$opt_vs_config/mysqltest_embedded",
                     "$path_client_bindir/mysqltest_embedded");
  }
  else
  {
    if ( defined $ENV{'MYSQL_TEST'} )
    {
      $exe_mysqltest=$ENV{'MYSQL_TEST'};
      print "===========================================================\n";
      print "WARNING:The mysqltest binary is fetched from $exe_mysqltest\n";
      print "===========================================================\n";
    }
    else
    {
      $exe_mysqltest= mtr_exe_exists("$path_client_bindir/mysqltest");
    }
  }

}


sub client_debug_arg($$) {
  my ($args, $client_name)= @_;

  # Workaround for Bug #50627: drop any debug opt
  return if $client_name =~ /^mysqlbinlog/;

  if ( $opt_debug ) {
    mtr_add_arg($args,
		"--loose-debug=$debug_d:t:A,%s/log/%s.trace",
		$path_vardir_trace, $client_name)
  }
}


sub client_arguments ($;$) {
 my $client_name= shift;
  my $group_suffix= shift;
  my $client_exe= mtr_exe_exists("$path_client_bindir/$client_name");

  my $args;
  mtr_init_args(\$args);
  mtr_add_arg($args, "--defaults-file=%s", $path_config_file);
  if (defined($group_suffix)) {
    mtr_add_arg($args, "--defaults-group-suffix=%s", $group_suffix);
    client_debug_arg($args, "$client_name-$group_suffix");
  }
  else
  {
    client_debug_arg($args, $client_name);
  }
  return mtr_args2str($client_exe, @$args);
}


sub mysqlbinlog_arguments () {
  my $exe= mtr_exe_exists("$path_client_bindir/mysqlbinlog");

  my $args;
  mtr_init_args(\$args);
  mtr_add_arg($args, "--defaults-file=%s", $path_config_file);
  mtr_add_arg($args, "--local-load=%s", $opt_tmpdir);
  client_debug_arg($args, "mysqlbinlog");
  return mtr_args2str($exe, @$args);
}


sub mysqlslap_arguments () {
  my $exe= mtr_exe_maybe_exists("$path_client_bindir/mysqlslap");
  if ( $exe eq "" ) {
    # mysqlap was not found

    if (defined $mysql_version_id and $mysql_version_id >= 50100 ) {
      mtr_error("Could not find the mysqlslap binary");
    }
    return ""; # Don't care about mysqlslap
  }

  my $args;
  mtr_init_args(\$args);
  mtr_add_arg($args, "--defaults-file=%s", $path_config_file);
  client_debug_arg($args, "mysqlslap");
  return mtr_args2str($exe, @$args);
}


sub mysqldump_arguments ($) {
  my($group_suffix) = @_;
  my $exe= mtr_exe_exists("$path_client_bindir/mysqldump");

  my $args;
  mtr_init_args(\$args);
  mtr_add_arg($args, "--defaults-file=%s", $path_config_file);
  mtr_add_arg($args, "--defaults-group-suffix=%s", $group_suffix);
  client_debug_arg($args, "mysqldump-$group_suffix");
  return mtr_args2str($exe, @$args);
}


sub mysql_client_test_arguments(){
  my $exe;
  # mysql_client_test executable may _not_ exist
  if ( $opt_embedded_server ) {
    $exe= mtr_exe_maybe_exists(
            "$bindir/libmysqld/examples$opt_vs_config/mysql_client_test_embedded",
		"$bindir/bin/mysql_client_test_embedded");
  } else {
    $exe= mtr_exe_maybe_exists("$bindir/tests$opt_vs_config/mysql_client_test",
			       "$bindir/bin/mysql_client_test");
  }

  my $args;
  mtr_init_args(\$args);
  if ( $opt_valgrind_mysqltest ) {
    valgrind_arguments($args, \$exe);
  }
  mtr_add_arg($args, "--defaults-file=%s", $path_config_file);
  mtr_add_arg($args, "--testcase");
  mtr_add_arg($args, "--vardir=$opt_vardir");
  client_debug_arg($args,"mysql_client_test");
  my $ret=mtr_args2str($exe, @$args);
  return $ret;
}

sub tool_arguments ($$) {
  my($sedir, $tool_name) = @_;
  my $exe= my_find_bin($bindir,
		       [$sedir, "bin"],
		       $tool_name);

  my $args;
  mtr_init_args(\$args);
  client_debug_arg($args, $tool_name);
  return mtr_args2str($exe, @$args);
}

# This is not used to actually start a mysqld server, just to allow test
# scripts to run the mysqld binary to test invalid server startup options.
sub mysqld_client_arguments () {
  my $default_mysqld= default_mysqld();
  my $exe = find_mysqld($bindir);
  my $args;
  mtr_init_args(\$args);
  mtr_add_arg($args, "--no-defaults");
  mtr_add_arg($args, "--basedir=%s", $basedir);
  mtr_add_arg($args, "--character-sets-dir=%s", $default_mysqld->value("character-sets-dir"));
  mtr_add_arg($args, "--language=%s", $default_mysqld->value("language"));
  return mtr_args2str($exe, @$args);
}


sub have_maria_support () {
  my $maria_var= $mysqld_variables{'aria-recover'};
  return defined $maria_var;
}

#
# Set environment to be used by childs of this process for
# things that are constant during the whole lifetime of mysql-test-run
#

sub find_plugin($$)
{
  my ($plugin, $location)  = @_;
  my $plugin_filename;

  if (IS_WINDOWS)
  {
     $plugin_filename = $plugin.".dll"; 
  }
  else 
  {
     $plugin_filename = $plugin.".so";
  }

  my $lib_plugin=
    mtr_file_exists(vs_config_dirs($location,$plugin_filename),
                    "$basedir/lib/plugin/".$plugin_filename,
                    "$basedir/lib64/plugin/".$plugin_filename,
                    "$basedir/$location/.libs/".$plugin_filename,
                    "$basedir/lib/mysql/plugin/".$plugin_filename,
                    "$basedir/lib64/mysql/plugin/".$plugin_filename,
                    );
  return $lib_plugin;
}

sub environment_setup {

  umask(022);

  my @ld_library_paths;

  if ($path_client_libdir)
  {
    # Use the --client-libdir passed on commandline
    push(@ld_library_paths, "$path_client_libdir");
  }
  else
  {
    # Setup LD_LIBRARY_PATH so the libraries from this distro/clone
    # are used in favor of the system installed ones
    if ( $source_dist )
    {
      push(@ld_library_paths, "$basedir/libmysql/.libs/",
	   "$basedir/libmysql_r/.libs/",
	   "$basedir/zlib/.libs/");
      if ($^O eq "darwin")
      {
        # it is MAC OS and we have to add dynamic libraries paths
        push @ld_library_paths, grep {<$_/*.dylib>} 
          (<$bindir/storage/*/.libs/>,<$bindir/plugin/*/.libs/>,
          <$bindir/plugin/*/*/.libs/>,<$bindir/storage/*/*/.libs>);
      }
    }
    else
    {
      push(@ld_library_paths, "$basedir/lib", "$basedir/lib/mysql");
    }
  }

  # --------------------------------------------------------------------------
  # Valgrind need to be run with debug libraries otherwise it's almost
  # impossible to add correct supressions, that means if "/usr/lib/debug"
  # is available, it should be added to
  # LD_LIBRARY_PATH
  #
  # But pthread is broken in libc6-dbg on Debian <= 3.1 (see Debian
  # bug 399035, http://bugs.debian.org/cgi-bin/bugreport.cgi?bug=399035),
  # so don't change LD_LIBRARY_PATH on that platform.
  # --------------------------------------------------------------------------
  my $debug_libraries_path= "/usr/lib/debug";
  my $deb_version;
  if (  $opt_valgrind and -d $debug_libraries_path and
        (! -e '/etc/debian_version' or
	 ($deb_version=
	    mtr_grab_file('/etc/debian_version')) !~ /^[0-9]+\.[0-9]$/ or
         $deb_version > 3.1 ) )
  {
    push(@ld_library_paths, $debug_libraries_path);
  }

  $ENV{'LD_LIBRARY_PATH'}= join(":", @ld_library_paths,
				$ENV{'LD_LIBRARY_PATH'} ?
				split(':', $ENV{'LD_LIBRARY_PATH'}) : ());
  mtr_debug("LD_LIBRARY_PATH: $ENV{'LD_LIBRARY_PATH'}");

  $ENV{'DYLD_LIBRARY_PATH'}= join(":", @ld_library_paths,
				  $ENV{'DYLD_LIBRARY_PATH'} ?
				  split(':', $ENV{'DYLD_LIBRARY_PATH'}) : ());
  mtr_debug("DYLD_LIBRARY_PATH: $ENV{'DYLD_LIBRARY_PATH'}");

  # The environment variable used for shared libs on AIX
  $ENV{'SHLIB_PATH'}= join(":", @ld_library_paths,
                           $ENV{'SHLIB_PATH'} ?
                           split(':', $ENV{'SHLIB_PATH'}) : ());
  mtr_debug("SHLIB_PATH: $ENV{'SHLIB_PATH'}");

  # The environment variable used for shared libs on hp-ux
  $ENV{'LIBPATH'}= join(":", @ld_library_paths,
                        $ENV{'LIBPATH'} ?
                        split(':', $ENV{'LIBPATH'}) : ());
  mtr_debug("LIBPATH: $ENV{'LIBPATH'}");

  $ENV{'UMASK'}=              "0660"; # The octal *string*
  $ENV{'UMASK_DIR'}=          "0770"; # The octal *string*

  #
  # MySQL tests can produce output in various character sets
  # (especially, ctype_xxx.test). To avoid confusing Perl
  # with output which is incompatible with the current locale
  # settings, we reset the current values of LC_ALL and LC_CTYPE to "C".
  # For details, please see
  # Bug#27636 tests fails if LC_* variables set to *_*.UTF-8
  #
  $ENV{'LC_ALL'}=             "C";
  $ENV{'LC_CTYPE'}=           "C";

  $ENV{'LC_COLLATE'}=         "C";
  $ENV{'USE_RUNNING_SERVER'}= using_extern();
  $ENV{'MYSQL_TEST_DIR'}=     $glob_mysql_test_dir;
  $ENV{'DEFAULT_MASTER_PORT'}= $mysqld_variables{'port'};
  $ENV{'MYSQL_TMP_DIR'}=      $opt_tmpdir;
  $ENV{'MYSQLTEST_VARDIR'}=   $opt_vardir;
  $ENV{'MYSQL_BINDIR'}=       $bindir;
  $ENV{'MYSQL_SHAREDIR'}=     $path_language;
  $ENV{'MYSQL_CHARSETSDIR'}=  $path_charsetsdir;
  
  if (IS_WINDOWS)
  {
    $ENV{'SECURE_LOAD_PATH'}= $glob_mysql_test_dir."\\std_data";
  }
  else
  {
    $ENV{'SECURE_LOAD_PATH'}= $glob_mysql_test_dir."/std_data";
  }

  #
  # Some stupid^H^H^H^H^H^Hignorant network providers set up "wildcard DNS"
  # servers that return some given web server address for any lookup of a
  # non-existent host name. This confuses test cases that want to test the
  # behaviour when connecting to a non-existing host, so we need to be able
  # to disable those tests when DNS is broken.
  #
  $ENV{HAVE_BROKEN_DNS}= defined(gethostbyname('invalid_hostname'));

  # ----------------------------------------------------
  # mysql clients
  # ----------------------------------------------------
  $ENV{'MYSQL_CHECK'}=              client_arguments("mysqlcheck");
  $ENV{'MYSQL_DUMP'}=               mysqldump_arguments(".1");
  $ENV{'MYSQL_DUMP_SLAVE'}=         mysqldump_arguments(".2");
  $ENV{'MYSQL_SLAP'}=               mysqlslap_arguments();
  $ENV{'MYSQL_IMPORT'}=             client_arguments("mysqlimport");
  $ENV{'MYSQL_SHOW'}=               client_arguments("mysqlshow");
  $ENV{'MYSQL_BINLOG'}=             mysqlbinlog_arguments();
  $ENV{'MYSQL'}=                    client_arguments("mysql");
  $ENV{'MYSQL_SLAVE'}=              client_arguments("mysql", ".2");
  $ENV{'MYSQL_UPGRADE'}=            client_arguments("mysql_upgrade");
  $ENV{'MYSQLADMIN'}=               client_arguments("mysqladmin");
  $ENV{'MYSQL_CLIENT_TEST'}=        mysql_client_test_arguments();
  $ENV{'EXE_MYSQL'}=                $exe_mysql;
  $ENV{'MYSQL_PLUGIN'}=             $exe_mysql_plugin;
  $ENV{'MYSQL_EMBEDDED'}=           $exe_mysql_embedded;

  my $exe_mysqld= find_mysqld($basedir);
  $ENV{'MYSQLD'}= $exe_mysqld;
  my $extra_opts= join (" ", @opt_extra_mysqld_opt);
  $ENV{'MYSQLD_CMD'}= "$exe_mysqld --defaults-group-suffix=.1 ".
    "--defaults-file=$path_config_file $extra_opts";

  # ----------------------------------------------------
  # bug25714 executable may _not_ exist in
  # some versions, test using it should be skipped
  # ----------------------------------------------------
  my $exe_bug25714=
      mtr_exe_maybe_exists("$bindir/tests$opt_vs_config/bug25714");
  $ENV{'MYSQL_BUG25714'}=  native_path($exe_bug25714);

  # ----------------------------------------------------
  # mysql_fix_privilege_tables.sql
  # ----------------------------------------------------
  my $file_mysql_fix_privilege_tables=
    mtr_file_exists("$bindir/scripts/mysql_fix_privilege_tables.sql",
		    "$bindir/share/mysql_fix_privilege_tables.sql",
		    "$bindir/share/mariadb/mysql_fix_privilege_tables.sql",
		    "$bindir/share/mysql/mysql_fix_privilege_tables.sql");
  $ENV{'MYSQL_FIX_PRIVILEGE_TABLES'}=  $file_mysql_fix_privilege_tables;

  # ----------------------------------------------------
  # my_print_defaults
  # ----------------------------------------------------
  my $exe_my_print_defaults=
    mtr_exe_exists("$bindir/extra$opt_vs_config/my_print_defaults",
		   "$path_client_bindir/my_print_defaults");
  $ENV{'MYSQL_MY_PRINT_DEFAULTS'}= native_path($exe_my_print_defaults);

  # ----------------------------------------------------
  # myisam tools
  # ----------------------------------------------------
  $ENV{'MYISAMLOG'}= tool_arguments("storage/myisam", "myisamlog", );
  $ENV{'MYISAMCHK'}= tool_arguments("storage/myisam", "myisamchk");
  $ENV{'MYISAMPACK'}= tool_arguments("storage/myisam", "myisampack");
  $ENV{'MYISAM_FTDUMP'}= tool_arguments("storage/myisam", "myisam_ftdump");

  # ----------------------------------------------------
  # aria tools
  # ----------------------------------------------------
  if (have_maria_support())
  {
    $ENV{'MARIA_CHK'}= tool_arguments("storage/maria", "aria_chk");
    $ENV{'MARIA_PACK'}= tool_arguments("storage/maria", "aria_pack");
  }

  # ----------------------------------------------------
  # mysqlhotcopy
  # ----------------------------------------------------
  my $mysqlhotcopy=
    mtr_pl_maybe_exists("$bindir/scripts/mysqlhotcopy") ||
    mtr_pl_maybe_exists("$path_client_bindir/mysqlhotcopy");
  if ($mysqlhotcopy)
  {
    $ENV{'MYSQLHOTCOPY'}= $mysqlhotcopy;
  }

  # ----------------------------------------------------
  # perror
  # ----------------------------------------------------
  my $exe_perror= mtr_exe_exists("$bindir/extra$opt_vs_config/perror",
				 "$path_client_bindir/perror");
  $ENV{'MY_PERROR'}= native_path($exe_perror);

  # ----------------------------------------------------
  # mysql_tzinfo_to_sql
  # ----------------------------------------------------
  my $exe_mysql_tzinfo_to_sql= mtr_exe_exists("$basedir/sql$opt_vs_config/mysql_tzinfo_to_sql",
                                 "$path_client_bindir/mysql_tzinfo_to_sql",
                                 "$bindir/sql$opt_vs_config/mysql_tzinfo_to_sql");
  $ENV{'MYSQL_TZINFO_TO_SQL'}= native_path($exe_mysql_tzinfo_to_sql);

  # ----------------------------------------------------
  # replace
  # ----------------------------------------------------
  my $exe_replace= mtr_exe_exists(vs_config_dirs('extra', 'replace'),
                                 "$basedir/extra/replace",
                                 "$bindir/extra$opt_vs_config/replace",
                                 "$path_client_bindir/replace");
  $ENV{'REPLACE'}= native_path($exe_replace);

  # ----------------------------------------------------
  # innochecksum
  # ----------------------------------------------------
  my $exe_innochecksum=
    mtr_exe_maybe_exists("$bindir/extra$opt_vs_config/innochecksum",
		         "$path_client_bindir/innochecksum");
  if ($exe_innochecksum)
  {
    $ENV{'INNOCHECKSUM'}= native_path($exe_innochecksum);
  }

  # Create an environment variable to make it possible
  # to detect that valgrind is being used from test cases
  $ENV{'VALGRIND_TEST'}= $opt_valgrind;

  # Add dir of this perl to aid mysqltest in finding perl
  my $perldir= dirname($^X);
  my $pathsep= ":";
  $pathsep= ";" if IS_WINDOWS && ! IS_CYGWIN;
  $ENV{'PATH'}= "$ENV{'PATH'}".$pathsep.$perldir;
}


sub remove_vardir_subs() {
  foreach my $sdir ( glob("$opt_vardir/*") ) {
    mtr_verbose("Removing subdir $sdir");
    rmtree($sdir);
  }
}

#
# Remove var and any directories in var/ created by previous
# tests
#
sub remove_stale_vardir () {

  mtr_report("Removing old var directory...");

  # Safety!
  mtr_error("No, don't remove the vardir when running with --extern")
    if using_extern();

  mtr_verbose("opt_vardir: $opt_vardir");
  if ( $opt_vardir eq $default_vardir )
  {
    #
    # Running with "var" in mysql-test dir
    #
    if ( -l $opt_vardir)
    {
      # var is a symlink

      if ( $opt_mem )
      {
	# Remove the directory which the link points at
	mtr_verbose("Removing " . readlink($opt_vardir));
	rmtree(readlink($opt_vardir));

	# Remove the "var" symlink
	mtr_verbose("unlink($opt_vardir)");
	unlink($opt_vardir);
      }
      else
      {
	# Some users creates a soft link in mysql-test/var to another area
	# - allow it, but remove all files in it

	mtr_report(" - WARNING: Using the 'mysql-test/var' symlink");

	# Make sure the directory where it points exist
        if (! -d readlink($opt_vardir))
        {
          mtr_report("The destination for symlink $opt_vardir does not exist; Removing it and creating a new var directory");
          unlink($opt_vardir);
        }
	remove_vardir_subs();
      }
    }
    else
    {
      # Remove the entire "var" dir
      mtr_verbose("Removing $opt_vardir/");
      rmtree("$opt_vardir/");
    }

    if ( $opt_mem )
    {
      # A symlink from var/ to $opt_mem will be set up
      # remove the $opt_mem dir to assure the symlink
      # won't point at an old directory
      mtr_verbose("Removing $opt_mem");
      rmtree($opt_mem);
    }

  }
  else
  {
    #
    # Running with "var" in some other place
    #

    # Don't remove the var/ dir in mysql-test dir as it may be in
    # use by another mysql-test-run run with --vardir
    # mtr_verbose("Removing $default_vardir");
    # rmtree($default_vardir);

    # Remove the "var" dir
    mtr_verbose("Removing $opt_vardir/");
    rmtree("$opt_vardir/");
  }
  # Remove the "tmp" dir
  mtr_verbose("Removing $opt_tmpdir/");
  rmtree("$opt_tmpdir/");
}

sub set_plugin_var($) {
  local $_ = $_[0];
  s/\.\w+$//;
  $ENV{"\U${_}_SO"} = $_[0];
}

#
# Create var and the directories needed in var
#
sub setup_vardir() {
  mtr_report("Creating var directory '$opt_vardir'...");

  if ( $opt_vardir eq $default_vardir )
  {
    #
    # Running with "var" in mysql-test dir
    #
    if ( -l $opt_vardir )
    {
      #  it's a symlink

      # Make sure the directory where it points exist
      if (! -d readlink($opt_vardir))
      {
        mtr_report("The destination for symlink $opt_vardir does not exist; Removing it and creating a new var directory");
        unlink($opt_vardir);
      }
    }
    elsif ( $opt_mem )
    {
      # Runinng with "var" as a link to some "memory" location, normally tmpfs
      mtr_verbose("Creating $opt_mem");
      mkpath($opt_mem);

      mtr_report(" - symlinking 'var' to '$opt_mem'");
      symlink($opt_mem, $opt_vardir);
    }
  }

  if ( ! -d $opt_vardir )
  {
    mtr_verbose("Creating $opt_vardir");
    mkpath($opt_vardir);
  }

  # Ensure a proper error message if vardir couldn't be created
  unless ( -d $opt_vardir and -w $opt_vardir )
  {
    mtr_error("Writable 'var' directory is needed, use the " .
	      "'--vardir=<path>' option");
  }

  mkpath("$opt_vardir/log");
  mkpath("$opt_vardir/run");

  # Create var/tmp and tmp - they might be different
  mkpath("$opt_vardir/tmp");
  mkpath($opt_tmpdir) if ($opt_tmpdir ne "$opt_vardir/tmp");

  # On some operating systems, there is a limit to the length of a
  # UNIX domain socket's path far below PATH_MAX.
  # Don't allow that to happen
  if (check_socket_path_length("$opt_tmpdir/testsocket.sock")){
    mtr_error("Socket path '$opt_tmpdir' too long, it would be ",
	      "truncated and thus not possible to use for connection to ",
	      "MySQL Server. Set a shorter with --tmpdir=<path> option");
  }

  # copy all files from std_data into var/std_data
  # and make them world readable
  copytree("$glob_mysql_test_dir/std_data", "$opt_vardir/std_data", "0022");

  # create a plugin dir and copy or symlink plugins into it
  if ($source_dist)
  {
    $plugindir="$opt_vardir/plugins";
    mkpath($plugindir);
    if (IS_WINDOWS)
    {
      if (!$opt_embedded_server)
      {
        for (<$bindir/storage/*$opt_vs_config/*.dll>,
             <$bindir/plugin/*$opt_vs_config/*.dll>,
             <$bindir/sql$opt_vs_config/*.dll>)
        {
          my $pname=basename($_);
          copy rel2abs($_), "$plugindir/$pname";
          set_plugin_var($pname);
        }
      }
    }
    else
    {
      my $opt_use_copy= 1;
      if (symlink "$opt_vardir/run", "$plugindir/symlink_test")
      {
        $opt_use_copy= 0;
        unlink "$plugindir/symlink_test";
      }

      for (<../storage/*/.libs/*.so>,
           <../plugin/*/.libs/*.so>,
           <../plugin/*/*/.libs/*.so>,
           <../sql/.libs/*.so>,
           <$bindir/storage/*/*.so>,
           <$bindir/plugin/*/*.so>,
           <$bindir/sql/*.so>)
      {
        my $pname=basename($_);
        if ($opt_use_copy)
        {
          copy rel2abs($_), "$plugindir/$pname";
        }
        else
        {
          symlink rel2abs($_), "$plugindir/$pname";
        }
        set_plugin_var($pname);
      }
    }
  }
  else
  {
    $plugindir= $mysqld_variables{'plugin-dir'} || '.';
    # hm, what paths work for debs and for rpms ?
    for (<$bindir/lib64/mysql/plugin/*.so>,
         <$bindir/lib/mysql/plugin/*.so>,
         <$bindir/lib/plugin/*.so>,             # bintar
         <$bindir/lib/plugin/*.dll>)
    {
      my $pname=basename($_);
      set_plugin_var($pname);
    }
  }

  # Remove old log files
  foreach my $name (glob("r/*.progress r/*.log r/*.warnings"))
  {
    unlink($name);
  }
}


#
# Check if running as root
# i.e a file can be read regardless what mode we set it to
#
sub  check_running_as_root () {
  my $test_file= "$opt_vardir/test_running_as_root.txt";
  mtr_tofile($test_file, "MySQL");
  chmod(oct("0000"), $test_file);

  my $result="";
  if (open(FILE,"<",$test_file))
  {
    $result= join('', <FILE>);
    close FILE;
  }

  # Some filesystems( for example CIFS) allows reading a file
  # although mode was set to 0000, but in that case a stat on
  # the file will not return 0000
  my $file_mode= (stat($test_file))[2] & 07777;

  mtr_verbose("result: $result, file_mode: $file_mode");
  if ($result eq "MySQL" && $file_mode == 0)
  {
    mtr_warning("running this script as _root_ will cause some " .
                "tests to be skipped");
    $ENV{'MYSQL_TEST_ROOT'}= "1";
  }

  chmod(oct("0755"), $test_file);
  unlink($test_file);
}


sub check_ssl_support {
  if ($opt_skip_ssl)
  {
    mtr_report(" - skipping SSL");
    $opt_ssl_supported= 0;
    $opt_ssl= 0;
    return;
  }

  if ( ! $mysqld_variables{'ssl'} )
  {
    if ( $opt_ssl)
    {
      mtr_error("Couldn't find support for SSL");
      return;
    }
    mtr_report(" - skipping SSL, mysqld not compiled with SSL");
    $opt_ssl_supported= 0;
    $opt_ssl= 0;
    return;
  }
  mtr_report(" - SSL connections supported");
  $opt_ssl_supported= 1;
}

sub check_debug_support {
  if (defined $mysqld_variables{'debug-dbug'})
  {
    mtr_report(" - binaries are debug compiled");
  }
  elsif ($opt_debug_server)
  {
    mtr_error("Can't use --debug[-server], binary does not support it");
  }
}


#
# Helper function to find the correct value for the opt_vs_config
# if it was not set explicitly.
#
# the configuration with the most recent build dir in sql/ is selected.
#
# note: looking for all BuildLog.htm files everywhere in the tree with the
# help of File::Find would be possibly more precise, but it is also
# many times slower. Thus we are only looking at the server, client
# executables, and plugins - that is, something that can affect the test suite
#
sub fix_vs_config_dir () {
  return $opt_vs_config="" unless IS_WINDOWS;
  return $opt_vs_config="/$opt_vs_config" if $opt_vs_config;

  my $modified = 1e30;
  $opt_vs_config="";


  for (<$bindir/sql/*/mysqld.exe>) { #/
    if (-M $_ < $modified)
    {
      $modified = -M _;
      $opt_vs_config = basename(dirname($_));
    }
  }

  mtr_report("VS config: $opt_vs_config");
  $opt_vs_config="/$opt_vs_config" if $opt_vs_config;
}


#
# Helper function to handle configuration-based subdirectories which Visual
# Studio uses for storing binaries.  If opt_vs_config is set, this returns
# a path based on that setting; if not, it returns paths for the default
# /release/ and /debug/ subdirectories.
#
# $exe can be undefined, if the directory itself will be used
#
sub vs_config_dirs ($$) {
  my ($path_part, $exe) = @_;

  $exe = "" if not defined $exe;

  # Don't look in these dirs when not on windows
  return () unless IS_WINDOWS;

  if ($opt_vs_config)
  {
    return ("$basedir/$path_part/$opt_vs_config/$exe");
  }

  return ("$basedir/$path_part/release/$exe",
          "$basedir/$path_part/relwithdebinfo/$exe",
          "$basedir/$path_part/debug/$exe");
}

sub mysql_server_start($) {
  my ($mysqld, $tinfo) = @_;

  if ( $mysqld->{proc} )
  {
    # Already started

    # Write start of testcase to log file
    mark_log($mysqld->value('#log-error'), $tinfo);

    return;
  }

  my $datadir= $mysqld->value('datadir');
  if (not $opt_start_dirty)
  {

    my @options= ('log-bin', 'relay-log');
    foreach my $option_name ( @options )  {
      next unless $mysqld->option($option_name);

      my $file_name= $mysqld->value($option_name);
      next unless
        defined $file_name and
          -e $file_name;

      mtr_debug(" -removing '$file_name'");
      unlink($file_name) or die ("unable to remove file '$file_name'");
    }

    if (-d $datadir ) {
      mtr_verbose(" - removing '$datadir'");
      rmtree($datadir);
    }
  }

  my $mysqld_basedir= $mysqld->value('basedir');
  if ( $basedir eq $mysqld_basedir )
  {
    if (! $opt_start_dirty)	# If dirty, keep possibly grown system db
    {
      # Copy datadir from installed system db
      for my $path ( "$opt_vardir", "$opt_vardir/..") {
        my $install_db= "$path/install.db";
        copytree($install_db, $datadir)
          if -d $install_db;
      }
      mtr_error("Failed to copy system db to '$datadir'")
        unless -d $datadir;
    }
  }
  else
  {
    mysql_install_db($mysqld); # For versional testing

    mtr_error("Failed to install system db to '$datadir'")
      unless -d $datadir;

  }

  # Create the servers tmpdir
  my $tmpdir= $mysqld->value('tmpdir');
  mkpath($tmpdir) unless -d $tmpdir;

  # Write start of testcase to log file
  mark_log($mysqld->value('#log-error'), $tinfo);

  # Run <tname>-master.sh
  if ($mysqld->option('#!run-master-sh') and
      defined $tinfo->{master_sh} and 
      run_system('/bin/sh ' . $tinfo->{master_sh}) )
  {
    $tinfo->{'comment'}= "Failed to execute '$tinfo->{master_sh}'";
    return 1;
  }

  # Run <tname>-slave.sh
  if ($mysqld->option('#!run-slave-sh') and
      defined $tinfo->{slave_sh} and
      run_system('/bin/sh ' . $tinfo->{slave_sh}))
  {
    $tinfo->{'comment'}= "Failed to execute '$tinfo->{slave_sh}'";
    return 1;
  }

  if (!$opt_embedded_server)
  {
    my $extra_opts= get_extra_opts($mysqld, $tinfo);
    mysqld_start($mysqld,$extra_opts);

    # Save this test case information, so next can examine it
    $mysqld->{'started_tinfo'}= $tinfo;
  }
}

sub mysql_server_wait {
  my ($mysqld) = @_;

  return not sleep_until_file_created($mysqld->value('pid-file'),
                                      $opt_start_timeout,
                                      $mysqld->{'proc'},
                                      $warn_seconds);
}

sub create_config_file_for_extern {
  my %opts=
    (
     socket     => '/tmp/mysqld.sock',
     port       => 3306,
     user       => $opt_user,
     password   => '',
     @_
    );

  mtr_report("Creating my.cnf file for extern server...");
  my $F= IO::File->new($path_config_file, "w")
    or mtr_error("Can't write to $path_config_file: $!");

  print $F "[client]\n";
  while (my ($option, $value)= each( %opts )) {
    print $F "$option= $value\n";
    mtr_report(" $option= $value");
  }

  print $F <<EOF

# binlog reads from [client] and [mysqlbinlog]
[mysqlbinlog]
character-sets-dir= $path_charsetsdir
local-load= $opt_tmpdir

EOF
;

  $F= undef; # Close file
}


#
# Kill processes left from previous runs, normally
# there should be none so make sure to warn
# if there is one
#
sub kill_leftovers ($) {
  my $rundir= shift;
  return unless ( -d $rundir );

  mtr_report("Checking leftover processes...");

  # Scan the "run" directory for process id's to kill
  opendir(RUNDIR, $rundir)
    or mtr_error("kill_leftovers, can't open dir \"$rundir\": $!");
  while ( my $elem= readdir(RUNDIR) )
  {
    # Only read pid from files that end with .pid
    if ( $elem =~ /.*[.]pid$/ )
    {
      my $pidfile= "$rundir/$elem";
      next unless -f $pidfile;
      my $pid= mtr_fromfile($pidfile);
      unlink($pidfile);
      unless ($pid=~ /^(\d+)/){
	# The pid was not a valid number
	mtr_warning("Got invalid pid '$pid' from '$elem'");
	next;
      }
      mtr_report(" - found old pid $pid in '$elem', killing it...");

      my $ret= kill("KILL", $pid);
      if ($ret == 0) {
	mtr_report("   process did not exist!");
	next;
      }

      my $check_counter= 100;
      while ($ret > 0 and $check_counter--) {
	mtr_milli_sleep(100);
	$ret= kill(0, $pid);
      }
      mtr_report($check_counter ? "   ok!" : "   failed!");
    }
    else
    {
      mtr_warning("Found non pid file '$elem' in '$rundir'")
	if -f "$rundir/$elem";
    }
  }
  closedir(RUNDIR);
}

#
# Check that all the ports that are going to
# be used are free
#
sub check_ports_free ($)
{
  my $bthread= shift;
  my $portbase = $bthread * $opt_port_group_size + 10000;
  for ($portbase..$portbase+($opt_port_group_size-1)){
    if (mtr_ping_port($_)){
      mtr_report(" - 'localhost:$_' was not free");
      return 0; # One port was not free
    }
  }

  return 1; # All ports free
}


sub initialize_servers {

  if ( using_extern() )
  {
    # Running against an already started server, if the specified
    # vardir does not already exist it should be created
    if ( ! -d $opt_vardir )
    {
      setup_vardir();
    }
    else
    {
      mtr_verbose("No need to create '$opt_vardir' it already exists");
    }
  }
  else
  {
    # Kill leftovers from previous run
    # using any pidfiles found in var/run
    kill_leftovers("$opt_vardir/run");

    if ( ! $opt_start_dirty )
    {
      remove_stale_vardir();
      setup_vardir();
    }
  }
}


#
# Remove all newline characters expect after semicolon
#
sub sql_to_bootstrap {
  my ($sql) = @_;
  my @lines= split(/\n/, $sql);
  my $result= "\n";
  my $delimiter= ';';

  foreach my $line (@lines) {

    # Change current delimiter if line starts with "delimiter"
    if ( $line =~ /^delimiter (.*)/ ) {
      my $new= $1;
      # Remove old delimiter from end of new
      $new=~ s/\Q$delimiter\E$//;
      $delimiter = $new;
      mtr_debug("changed delimiter to $delimiter");
      # No need to add the delimiter to result
      next;
    }

    # Add newline if line ends with $delimiter
    # and convert the current delimiter to semicolon
    if ( $line =~ /\Q$delimiter\E$/ ){
      $line =~ s/\Q$delimiter\E$/;/;
      $result.= "$line\n";
      mtr_debug("Added default delimiter");
      next;
    }

    # Remove comments starting with --
    if ( $line =~ /^\s*--/ ) {
      mtr_debug("Discarded $line");
      next;
    }

    # Replace @HOSTNAME with localhost
    $line=~ s/\'\@HOSTNAME\@\'/localhost/;

    # Default, just add the line without newline
    # but with a space as separator
    $result.= "$line ";

  }
  return $result;
}


sub default_mysqld {
  # Generate new config file from template
  environment_setup();
  my $config= My::ConfigFactory->new_config
    ( {
       basedir         => $basedir,
       testdir         => $glob_mysql_test_dir,
       template_path   => "include/default_my.cnf",
       vardir          => $opt_vardir,
       tmpdir          => $opt_tmpdir,
       baseport        => 0,
       user            => $opt_user,
       password        => '',
      }
    );

  my $mysqld= $config->group('mysqld.1')
    or mtr_error("Couldn't find mysqld.1 in default config");
  return $mysqld;
}


sub mysql_install_db {
  my ($mysqld, $datadir)= @_;

  my $install_datadir= $datadir || $mysqld->value('datadir');
  my $install_basedir= $mysqld->value('basedir');
  my $install_lang= $mysqld->value('lc-messages-dir');
  my $install_chsdir= $mysqld->value('character-sets-dir');

  mtr_report("Installing system database...");

  my $args;
  mtr_init_args(\$args);
  mtr_add_arg($args, "--no-defaults");
  mtr_add_arg($args, "--bootstrap");
  mtr_add_arg($args, "--basedir=%s", $install_basedir);
  mtr_add_arg($args, "--datadir=%s", $install_datadir);
  mtr_add_arg($args, "--default-storage-engine=myisam");
  mtr_add_arg($args, "--skip-plugin-$_") for @optional_plugins;
  # starting from 10.0 bootstrap scripts require InnoDB
  mtr_add_arg($args, "--loose-innodb");
  mtr_add_arg($args, "--loose-innodb-log-file-size=5M");
  mtr_add_arg($args, "--disable-sync-frm");
  mtr_add_arg($args, "--tmpdir=%s", "$opt_vardir/tmp/");
  mtr_add_arg($args, "--core-file");

  if ( $opt_debug )
  {
    mtr_add_arg($args, "--debug-dbug=$debug_d:t:i:A,%s/log/bootstrap.trace",
		$path_vardir_trace);
  }

  mtr_add_arg($args, "--lc-messages-dir=%s", $install_lang);
  mtr_add_arg($args, "--character-sets-dir=%s", $install_chsdir);

  # InnoDB arguments that affect file location and sizes may
  # need to be given to the bootstrap process as well as the
  # server process.
  foreach my $extra_opt ( @opt_extra_mysqld_opt ) {
    if ($extra_opt =~ /--innodb/) {
      mtr_add_arg($args, $extra_opt);
    }
  }

  # If DISABLE_GRANT_OPTIONS is defined when the server is compiled (e.g.,
  # configure --disable-grant-options), mysqld will not recognize the
  # --bootstrap or --skip-grant-tables options.  The user can set
  # MYSQLD_BOOTSTRAP to the full path to a mysqld which does accept
  # --bootstrap, to accommodate this.
  my $exe_mysqld_bootstrap =
    $ENV{'MYSQLD_BOOTSTRAP'} || find_mysqld($install_basedir);

  # ----------------------------------------------------------------------
  # export MYSQLD_BOOTSTRAP_CMD variable containing <path>/mysqld <args>
  # ----------------------------------------------------------------------
  $ENV{'MYSQLD_BOOTSTRAP_CMD'}= "$exe_mysqld_bootstrap " . join(" ", @$args);



  # ----------------------------------------------------------------------
  # Create the bootstrap.sql file
  # ----------------------------------------------------------------------
  my $bootstrap_sql_file= "$opt_vardir/tmp/bootstrap.sql";

  if ($opt_boot_gdb) {
    gdb_arguments(\$args, \$exe_mysqld_bootstrap, $mysqld->name(),
		  $bootstrap_sql_file);
  }
  if ($opt_boot_dbx) {
    dbx_arguments(\$args, \$exe_mysqld_bootstrap, $mysqld->name(),
		  $bootstrap_sql_file);
  }
  if ($opt_boot_ddd) {
    ddd_arguments(\$args, \$exe_mysqld_bootstrap, $mysqld->name(),
		  $bootstrap_sql_file);
  }

  my $path_sql= my_find_file($install_basedir,
			     ["mysql", "sql/share", "share/mariadb",
			      "share/mysql", "share", "scripts"],
			     "mysql_system_tables.sql",
			     NOT_REQUIRED);

  if (-f $path_sql )
  {
    my $sql_dir= dirname($path_sql);
    # Use the mysql database for system tables
    mtr_tofile($bootstrap_sql_file, "use mysql;\n");

    # Add the offical mysql system tables
    # for a production system
    mtr_appendfile_to_file("$sql_dir/mysql_system_tables.sql",
			   $bootstrap_sql_file);

    # Add the performance tables
    # for a production system
    mtr_appendfile_to_file("$sql_dir/mysql_performance_tables.sql",
                          $bootstrap_sql_file);

    # Add the mysql system tables initial data
    # for a production system
    mtr_appendfile_to_file("$sql_dir/mysql_system_tables_data.sql",
			   $bootstrap_sql_file);

    # Add test data for timezone - this is just a subset, on a real
    # system these tables will be populated either by mysql_tzinfo_to_sql
    # or by downloading the timezone table package from our website
    mtr_appendfile_to_file("$sql_dir/mysql_test_data_timezone.sql",
			   $bootstrap_sql_file);

    # Fill help tables, just an empty file when running from bk repo
    # but will be replaced by a real fill_help_tables.sql when
    # building the source dist
    mtr_appendfile_to_file("$sql_dir/fill_help_tables.sql",
			   $bootstrap_sql_file);

    # mysql.gtid_slave_pos was created in InnoDB, but many tests
    # run without InnoDB. Alter it to MyISAM now
    mtr_tofile($bootstrap_sql_file, "ALTER TABLE gtid_slave_pos ENGINE=MyISAM;\n");
  }
  else
  {
    # Install db from init_db.sql that exist in early 5.1 and 5.0
    # versions of MySQL
    my $init_file= "$install_basedir/mysql-test/lib/init_db.sql";
    mtr_report(" - from '$init_file'");
    my $text= mtr_grab_file($init_file) or
      mtr_error("Can't open '$init_file': $!");

    mtr_tofile($bootstrap_sql_file,
	       sql_to_bootstrap($text));
  }

  # Remove anonymous users
  mtr_tofile($bootstrap_sql_file,
	     "DELETE FROM mysql.user where user= '';\n");

  # Create mtr database
  mtr_tofile($bootstrap_sql_file,
	     "CREATE DATABASE mtr CHARSET=latin1;\n");

  # Add help tables and data for warning detection and supression
  mtr_tofile($bootstrap_sql_file,
             sql_to_bootstrap(mtr_grab_file("include/mtr_warnings.sql")));

  # Add procedures for checking server is restored after testcase
  mtr_tofile($bootstrap_sql_file,
             sql_to_bootstrap(mtr_grab_file("include/mtr_check.sql")));

  # Log bootstrap command
  my $path_bootstrap_log= "$opt_vardir/log/bootstrap.log";
  mtr_tofile($path_bootstrap_log,
	     "$exe_mysqld_bootstrap " . join(" ", @$args) . "\n");

  # Create directories mysql and test
  mkpath("$install_datadir/mysql");
  mkpath("$install_datadir/test");

  if ( My::SafeProcess->run
       (
	name          => "bootstrap",
	path          => $exe_mysqld_bootstrap,
	args          => \$args,
	input         => $bootstrap_sql_file,
	output        => $path_bootstrap_log,
	error         => $path_bootstrap_log,
	append        => 1,
	verbose       => $opt_verbose,
       ) != 0)
  {
    my $data= mtr_grab_file($path_bootstrap_log);
    mtr_error("Error executing mysqld --bootstrap\n" .
              "Could not install system database from $bootstrap_sql_file\n" .
	      "The $path_bootstrap_log file contains:\n$data\n");
  }
}


sub run_testcase_check_skip_test($)
{
  my ($tinfo)= @_;

  # ----------------------------------------------------------------------
  # Skip some tests silently
  # ----------------------------------------------------------------------

  my $start_from= $mtr_cases::start_from;
  if ( $start_from )
  {
    if ($tinfo->{'name'} eq $start_from ||
        $tinfo->{'shortname'} eq $start_from)
    {
      ## Found parting test. Run this test and all tests after this one
      $mtr_cases::start_from= "";
    }
    else
    {
      $tinfo->{'result'}= 'MTR_RES_SKIPPED';
      return 1;
    }
  }

  # ----------------------------------------------------------------------
  # If marked to skip, just print out and return.
  # Note that a test case not marked as 'skip' can still be
  # skipped later, because of the test case itself in cooperation
  # with the mysqltest program tells us so.
  # ----------------------------------------------------------------------

  if ( $tinfo->{'skip'} )
  {
    mtr_report_test_skipped($tinfo) unless $start_only;
    return 1;
  }

  return 0;
}


sub run_query {
  my ($tinfo, $mysqld, $query)= @_;

  my $args;
  mtr_init_args(\$args);
  mtr_add_arg($args, "--defaults-file=%s", $path_config_file);
  mtr_add_arg($args, "--defaults-group-suffix=%s", $mysqld->after('mysqld'));

  mtr_add_arg($args, "-e %s", $query);

  my $res= My::SafeProcess->run
    (
     name          => "run_query -> ".$mysqld->name(),
     path          => $exe_mysql,
     args          => \$args,
     output        => '/dev/null',
     error         => '/dev/null'
    );

  return $res
}


sub do_before_run_mysqltest($)
{
  my $tinfo= shift;
  my $resfile= $tinfo->{result_file};
  return unless defined $resfile;

  # Remove old files produced by mysqltest
  die "unsupported result file name $resfile, stoping" unless
         $resfile =~ /^(.*?)((?:,\w+)*)\.(rdiff|result|result~)$/;
  my ($base_file, $suites, $ext)= ($1, $2, $3);
  # if the result file is a diff, make a proper result file
  if ($ext eq 'rdiff') {
    my $base_result = $tinfo->{base_result};
    my $resdir= dirname($resfile);
    # we'll use a separate extension for generated result files
    # to be able to distinguish them from manually created
    # version-controlled results, and to ignore them in git.
    my $dest = "$base_file$suites.result~";
    my @cmd = ($exe_patch, qw/--binary -r - -f -s -o/,
               $dest, $base_result, $resfile);
    if (-w $resdir) {
      # don't rebuild a file if it's up to date
      unless (-e $dest and -M $dest < -M $resfile
                       and -M $dest < -M $base_result) {
        run_system(@cmd);
      }
    } else {
      $cmd[-3] = $dest = $opt_tmpdir . '/' . basename($dest);
      run_system(@cmd);
    }
    $tinfo->{result_file} = $dest;
  }

  unlink("$base_file.reject");
  unlink("$base_file.progress");
  unlink("$base_file.log");
  unlink("$base_file.warnings");
}


#
# Check all server for sideffects
#
# RETURN VALUE
#  0 ok
#  1 Check failed
#  >1 Fatal errro

sub check_testcase($$)
{
  my ($tinfo, $mode)= @_;
  my $tname= $tinfo->{name};

  # Start the mysqltest processes in parallel to save time
  # also makes it possible to wait for any process to exit during the check
  my %started;
  foreach my $mysqld ( mysqlds() )
  {
    # Skip if server has been restarted with additional options
    if ( defined $mysqld->{'proc'} && ! exists $mysqld->{'restart_opts'} )
    {
      my $proc= start_check_testcase($tinfo, $mode, $mysqld);
      $started{$proc->pid()}= $proc;
    }
  }

  # Return immediately if no check proceess was started
  return 0 unless ( keys %started );

  my $timeout= start_timer(check_timeout($tinfo));

  while (1){
    my $result;
    my $proc= My::SafeProcess->wait_any_timeout($timeout);
    mtr_report("Got $proc");

    if ( delete $started{$proc->pid()} ) {

      my $err_file= $proc->user_data();
      my $base_file= mtr_match_extension($err_file, "err"); # Trim extension

      # One check testcase process returned
      my $res= $proc->exit_status();

      if ( $res == 0){
	# Check completed without problem

	# Remove the .err file the check generated
	unlink($err_file);

	# Remove the .result file the check generated
	if ( $mode eq 'after' ){
	  unlink("$base_file.result");
	}

	if ( keys(%started) == 0){
	  # All checks completed
	  mark_time_used('check');
	  return 0;
	}
	# Wait for next process to exit
	next;
      }
      else
      {
	if ( $mode eq "after" and $res == 1 )
	{
	  # Test failed, grab the report mysqltest has created
	  my $report= mtr_grab_file($err_file);
	  $tinfo->{check}.=
	    "\nMTR's internal check of the test case '$tname' failed.
This means that the test case does not preserve the state that existed
before the test case was executed.  Most likely the test case did not
do a proper clean-up. It could also be caused by the previous test run
by this thread, if the server wasn't restarted.
This is the diff of the states of the servers before and after the
test case was executed:\n";
	  $tinfo->{check}.= $report;

	  # Check failed, mark the test case with that info
	  $tinfo->{'check_testcase_failed'}= 1;
	  $result= 1;
	}
	elsif ( $res )
	{
	  my $report= mtr_grab_file($err_file);
	  $tinfo->{comment}.=
	    "Could not execute 'check-testcase' $mode ".
	      "testcase '$tname' (res: $res):\n";
	  $tinfo->{comment}.= $report;

	  $result= 2;
	}
        else
        {
          # Remove the .result file the check generated
          unlink("$base_file.result");
        }
	# Remove the .err file the check generated
	unlink($err_file);

      }
    }
    elsif ( $proc->{timeout} ) {
      $tinfo->{comment}.= "Timeout for 'check-testcase' expired after "
	.check_timeout($tinfo)." seconds";
      $result= 4;
    }
    else {
      # Unknown process returned, most likley a crash, abort everything
      $tinfo->{comment}=
	"The server $proc crashed while running ".
	"'check testcase $mode test'".
	get_log_from_proc($proc, $tinfo->{name});
      $result= 3;
    }

    # Kill any check processes still running
    map($_->kill(), values(%started));

    mtr_warning("Check-testcase failed, this could also be caused by the" .
		" previous test run by this worker thread")
      if $result > 1 && $mode eq "before";
    mark_time_used('check');

    return $result;
  }

  mtr_error("INTERNAL_ERROR: check_testcase");
}


# Start run mysqltest on one server
#
# RETURN VALUE
#  0 OK
#  1 Check failed
#
sub start_run_one ($$) {
  my ($mysqld, $run)= @_;

  my $name= "$run-".$mysqld->name();

  my $args;
  mtr_init_args(\$args);

  mtr_add_arg($args, "--defaults-file=%s", $path_config_file);
  mtr_add_arg($args, "--defaults-group-suffix=%s", $mysqld->after('mysqld'));

  mtr_add_arg($args, "--silent");
  mtr_add_arg($args, "--test-file=%s", "include/$run.test");

  my $errfile= "$opt_vardir/tmp/$name.err";
  my $proc= My::SafeProcess->new
    (
     name          => $name,
     path          => $exe_mysqltest,
     error         => $errfile,
     output        => $errfile,
     args          => \$args,
     user_data     => $errfile,
     verbose       => $opt_verbose,
    );
  mtr_verbose("Started $proc");
  return $proc;
}


#
# Run script on all servers, collect results
#
# RETURN VALUE
#  0 ok
#  1 Failure

sub run_on_all($$)
{
  my ($tinfo, $run)= @_;

  # Start the mysqltest processes in parallel to save time
  # also makes it possible to wait for any process to exit during the check
  # and to have a timeout process
  my %started;
  foreach my $mysqld ( mysqlds() )
  {
    if ( defined $mysqld->{'proc'} )
    {
      my $proc= start_run_one($mysqld, $run);
      $started{$proc->pid()}= $proc;
    }
  }

  # Return immediately if no check proceess was started
  return 0 unless ( keys %started );

  my $timeout= start_timer(check_timeout($tinfo));

  while (1){
    my $result;
    my $proc= My::SafeProcess->wait_any_timeout($timeout);
    mtr_report("Got $proc");

    if ( delete $started{$proc->pid()} ) {

      # One mysqltest process returned
      my $err_file= $proc->user_data();
      my $res= $proc->exit_status();

      # Append the report from .err file
      $tinfo->{comment}.= " == $err_file ==\n";
      $tinfo->{comment}.= mtr_grab_file($err_file);
      $tinfo->{comment}.= "\n";

      # Remove the .err file
      unlink($err_file);

      if ( keys(%started) == 0){
	# All completed
	return 0;
      }

      # Wait for next process to exit
      next;
    }
    elsif ($proc->{timeout}) {
      $tinfo->{comment}.= "Timeout for '$run' expired after "
	.check_timeout($tinfo)." seconds";
    }
    else {
      # Unknown process returned, most likley a crash, abort everything
      $tinfo->{comment}.=
	"The server $proc crashed while running '$run'".
	get_log_from_proc($proc, $tinfo->{name});
    }

    # Kill any check processes still running
    map($_->kill(), values(%started));

    return 1;
  }
  mtr_error("INTERNAL_ERROR: run_on_all");
}


sub mark_log {
  my ($log, $tinfo)= @_;
  my $log_msg= "CURRENT_TEST: $tinfo->{name}\n";
  pre_write_errorlog($log, $tinfo->{name});
  mtr_tofile($log, $log_msg);
}


sub find_testcase_skipped_reason($)
{
  my ($tinfo)= @_;

  # Set default message
  $tinfo->{'comment'}= "Detected by testcase(no log file)";

  # Open the test log file
  my $F= IO::File->new($path_current_testlog)
    or return;
  my $reason;

  while ( my $line= <$F> )
  {
    # Look for "reason: <reason for skipping test>"
    if ( $line =~ /reason: (.*)/ )
    {
      $reason= $1;
    }
  }

  if ( ! $reason )
  {
    mtr_warning("Could not find reason for skipping test in $path_current_testlog");
    $reason= "Detected by testcase(reason unknown) ";
  }
  $tinfo->{'comment'}= $reason;
}


sub find_analyze_request
{
  # Open the test log file
  my $F= IO::File->new($path_current_testlog)
    or return;
  my $analyze;

  while ( my $line= <$F> )
  {
    # Look for "reason: <reason for skipping test>"
    if ( $line =~ /analyze: (.*)/ )
    {
      $analyze= $1;
    }
  }

  return $analyze;
}


# Return timezone value of tinfo or default value
sub timezone {
  my ($tinfo)= @_;
  local $_ = $tinfo->{timezone};
  return 'DEFAULT' unless defined $_;
  no warnings 'uninitialized';
  s/\$\{(\w+)\}/$ENV{$1}/ge;
  s/\$(\w+)/$ENV{$1}/ge;
  $_;
}

sub mycnf_create {
  my ($config) = @_;
  my $res;

  foreach my $group ($config->option_groups()) {
    $res .= "[$group->{name}]\n";

    foreach my $option ($group->options()) {
      $res .= $option->name();
      my $value= $option->value();
      if (defined $value) {
	$res .= "=$value";
      }
      $res .= "\n";
    }
    $res .= "\n";
  }
  $res;
}

sub config_files($) {
  my ($tinfo) = @_;
  (
    'my.cnf' => \&mycnf_create,
    $tinfo->{suite}->config_files()
  );
}

sub _like   { return $config ? $config->like($_[0]) : (); }
sub mysqlds { return _like('mysqld\.'); }

sub fix_servers($) {
  my ($tinfo) = @_;
  return () unless $config;
  my %servers = (
    qr/mysqld\./ => {
      SORT => 300,
      START => \&mysql_server_start,
      WAIT => \&mysql_server_wait,
    },
    $tinfo->{suite}->servers()
  );
  for ($config->groups()) {
    while (my ($re,$prop) = each %servers) {
      @$_{keys %$prop} = values %$prop if $_->{name} =~ /^$re/;
    }
  }
}

sub all_servers {
  return unless $config;
  ( sort { $a->{SORT} <=> $b->{SORT} }
       grep { defined $_->{SORT} } $config->groups() );
}

# Storage for changed environment variables
our %old_env;

sub resfile_report_test ($) {
  my $tinfo=  shift;

  resfile_new_test();

  resfile_test_info("name", $tinfo->{name});
  resfile_test_info("variation", $tinfo->{combination})
    if $tinfo->{combination};
  resfile_test_info("start_time", isotime time);
}


#
# Run a single test case
#
# RETURN VALUE
#  0 OK
#  > 0 failure
#

sub run_testcase ($$) {
  my ($tinfo, $server_socket)= @_;
  my $print_freq=20;

  mtr_verbose("Running test:", $tinfo->{name});
  $ENV{'MTR_TEST_NAME'} = $tinfo->{name};
  resfile_report_test($tinfo) if $opt_resfile;

  # Allow only alpanumerics pluss _ - + . in combination names,
  # or anything beginning with -- (the latter comes from --combination)
  my $combination= $tinfo->{combination};
  if ($combination && $combination !~ /^\w[-\w\.\+]*$/
                   && $combination !~ /^--/)
  {
    mtr_error("Combination '$combination' contains illegal characters");
  }
  # -------------------------------------------------------
  # Init variables that can change between each test case
  # -------------------------------------------------------
  my $timezone= timezone($tinfo);
  if ($timezone ne 'DEFAULT') {
    $ENV{'TZ'}= $timezone;
  } else {
    delete($ENV{'TZ'});
  }
  $ENV{MTR_SUITE_DIR} = $tinfo->{suite}->{dir};
  mtr_verbose("Setting timezone: $timezone");

  if ( ! using_extern() )
  {
    my @restart= servers_need_restart($tinfo);
    if ( @restart != 0) {
      # Remember that we restarted for this test case (count restarts)
      $tinfo->{'restarted'}= 1;
      stop_servers(reverse @restart);
      if ($opt_warnings) {
        check_warnings_post_shutdown($server_socket);
      }
    }

    if ( started(all_servers()) == 0 )
    {

      # Remove old datadirs
      clean_datadir() unless $opt_start_dirty;

      # Restore old ENV
      while (my ($option, $value)= each( %old_env )) {
	if (defined $value){
	  mtr_verbose("Restoring $option to $value");
	  $ENV{$option}= $value;

	} else {
	  mtr_verbose("Removing $option");
	  delete($ENV{$option});
	}
      }
      %old_env= ();

      mtr_verbose("Generating my.cnf from '$tinfo->{template_path}'");

      # Generate new config file from template
      $config= My::ConfigFactory->new_config
	( {
           testname        => $tinfo->{name},
	   basedir         => $basedir,
	   testdir         => $glob_mysql_test_dir,
	   template_path   => $tinfo->{template_path},
	   extra_template_path => $tinfo->{extra_template_path},
	   vardir          => $opt_vardir,
	   tmpdir          => $opt_tmpdir,
	   baseport        => $baseport,
	   user            => $opt_user,
	   password        => '',
	   ssl             => $opt_ssl_supported,
	   embedded        => $opt_embedded_server,
	  }
	);

      fix_servers($tinfo);

      # Write config files:
      my %config_files = config_files($tinfo);
      while (my ($file, $generate) = each %config_files) {
        next unless $generate;
        my ($path) = "$opt_vardir/$file";
        open (F, '>', $path) or die "Could not open '$path': $!";
        print F &$generate($config);
        close F;
      }

      # Remember current config so a restart can occur when a test need
      # to use a different one
      $current_config_name= $tinfo->{template_path};

      #
      # Set variables in the ENV section
      #
      foreach my $option ($config->options_in_group("ENV"))
      {
        my ($name, $val)= ($option->name(), $option->value());

	# Save old value to restore it before next time
	$old_env{$name}= $ENV{$name};

        unless (defined $val) {
          mtr_warning("Uninitialized value for ", $name,
            ", group [ENV], file ", $current_config_name);
        } else {
          mtr_verbose($name, "=", $val);
          $ENV{$name}= $val;
        }
      }
    }

    # Write start of testcase to log
    mark_log($path_current_testlog, $tinfo);

    # Make sure the safe_process also exits from now on
    if ($opt_start_exit) {
      My::SafeProcess->start_exit();
    }

    if (start_servers($tinfo))
    {
      report_failure_and_restart($tinfo);
      return 1;
    }
  }
  mark_time_used('restart');

  # --------------------------------------------------------------------
  # If --start or --start-dirty given, stop here to let user manually
  # run tests
  # If --wait-all is also given, do the same, but don't die if one
  # server exits
  # ----------------------------------------------------------------------

  if ( $start_only )
  {
    mtr_print("\nStarted", started(all_servers()));
    mtr_print("Using config for test", $tinfo->{name});
    mtr_print("Port and socket path for server(s):");
    foreach my $mysqld ( mysqlds() )
    {
      mtr_print ($mysqld->name() . "  " . $mysqld->value('port') .
	      "  " . $mysqld->value('socket'));
    }
    if ( $opt_start_exit )
    {
      mtr_print("Server(s) started, not waiting for them to finish");
      if (IS_WINDOWS)
      {
	POSIX::_exit(0);	# exit hangs here in ActiveState Perl
      }
      else
      {
	exit(0);
      }
    }
    mtr_print("Waiting for server(s) to exit...");
    if ( $opt_wait_all ) {
      My::SafeProcess->wait_all();
      mtr_print( "All servers exited" );
      exit(1);
    }
    else {
      my $proc= My::SafeProcess->wait_any();
      if ( grep($proc eq $_, started(all_servers())) )
      {
        mtr_print("Server $proc died");
        exit(1);
      }
      mtr_print("Unknown process $proc died");
      exit(1);
    }
  }

  my $test_timeout= start_timer(testcase_timeout($tinfo));

  do_before_run_mysqltest($tinfo);

  mark_time_used('admin');

  if ( $opt_check_testcases and check_testcase($tinfo, "before") ){
    # Failed to record state of server or server crashed
    report_failure_and_restart($tinfo);

    return 1;
  }

  my $test= $tinfo->{suite}->start_test($tinfo);
  # Set only when we have to keep waiting after expectedly died server
  my $keep_waiting_proc = 0;
  my $print_timeout= start_timer($print_freq * 60);

  while (1)
  {
    my $proc;
    if ($keep_waiting_proc)
    {
      # Any other process exited?
      $proc = My::SafeProcess->check_any();
      if ($proc)
      {
	mtr_verbose ("Found exited process $proc");
      }
      else
      {
	$proc = $keep_waiting_proc;
	# Also check if timer has expired, if so cancel waiting
	if ( has_expired($test_timeout) )
	{
	  $keep_waiting_proc = 0;
	}
      }
    }
    if (! $keep_waiting_proc)
    {
      if($test_timeout > $print_timeout)
      {
         $proc= My::SafeProcess->wait_any_timeout($print_timeout);
         if ( $proc->{timeout} )
         {
            #print out that the test is still on
            mtr_print("Test still running: $tinfo->{name}");
            #reset the timer
            $print_timeout= start_timer($print_freq * 60);
            next;
         }
      }
      else
      {
         $proc= My::SafeProcess->wait_any_timeout($test_timeout);
      }
    }

    # Will be restored if we need to keep waiting
    $keep_waiting_proc = 0;

    unless ( defined $proc )
    {
      mtr_error("wait_any failed");
    }
    mtr_verbose("Got $proc");

    mark_time_used('test');
    # ----------------------------------------------------
    # Was it the test program that exited
    # ----------------------------------------------------
    if ($proc eq $test)
    {
      my $res= $test->exit_status();

      if ($res == 0 and $opt_warnings and check_warnings($tinfo) )
      {
	# Test case suceeded, but it has produced unexpected
	# warnings, continue in $res == 1
	$res= 1;
	resfile_output($tinfo->{'warnings'}) if $opt_resfile;
      }

      if ( $res == 0 )
      {
	my $check_res;
	if ( $opt_check_testcases and
	     $check_res= check_testcase($tinfo, "after"))
	{
	  if ($check_res == 1) {
	    # Test case had sideeffects, not fatal error, just continue
            if ($opt_warnings) {
              # Checking error logs for warnings, so need to stop server
              # gracefully so that memory leaks etc. can be properly detected.
              stop_servers(reverse all_servers());
              check_warnings_post_shutdown($server_socket);
              # Even if we got warnings here, we should not fail this
              # particular test, as the warnings may be caused by an earlier
              # test.
            } else {
              # Not checking warnings, so can do a hard shutdown.
	      stop_all_servers($opt_shutdown_timeout);
            }
	    mtr_report("Resuming tests...\n");
	    resfile_output($tinfo->{'check'}) if $opt_resfile;
	  }
	  else {
	    # Test case check failed fatally, probably a server crashed
	    report_failure_and_restart($tinfo);
	    return 1;
	  }
	}
	mtr_report_test_passed($tinfo);
      }
      elsif ( $res == 62 )
      {
	# Testcase itself tell us to skip this one
	$tinfo->{skip_detected_by_test}= 1;
	# Try to get reason from test log file
	find_testcase_skipped_reason($tinfo);
	mtr_report_test_skipped($tinfo);
	# Restart if skipped due to missing perl, it may have had side effects
	if ( $tinfo->{'comment'} =~ /^perl not found/ )
	{
	  stop_all_servers($opt_shutdown_timeout);
	}
      }
      elsif ( $res == 65 )
      {
	# Testprogram killed by signal
	$tinfo->{comment}=
	  "testprogram crashed(returned code $res)";
	report_failure_and_restart($tinfo);
      }
      elsif ( $res == 1 )
      {
	# Check if the test tool requests that
	# an analyze script should be run
	my $analyze= find_analyze_request();
	if ($analyze){
	  run_on_all($tinfo, "analyze-$analyze");
	}

	# Wait a bit and see if a server died, if so report that instead
	mtr_milli_sleep(100);
	my $srvproc= My::SafeProcess::check_any();
	if ($srvproc && grep($srvproc eq $_, started(all_servers()))) {
	  $proc= $srvproc;
	  goto SRVDIED;
	}

	# Test case failure reported by mysqltest
	report_failure_and_restart($tinfo);
      }
      else
      {
	# mysqltest failed, probably crashed
	$tinfo->{comment}=
	  "mysqltest failed with unexpected return code $res\n";
	report_failure_and_restart($tinfo);
      }

      # Save info from this testcase run to mysqltest.log
      if( -f $path_current_testlog)
      {
	if ($opt_resfile && $res && $res != 62) {
	  resfile_output_file($path_current_testlog);
	}
	mtr_appendfile_to_file($path_current_testlog, $path_testlog);
	unlink($path_current_testlog);
      }

      return ($res == 62) ? 0 : $res;

    }

    # ----------------------------------------------------
    # Check if it was an expected crash
    # ----------------------------------------------------
    my $check_crash = check_expected_crash_and_restart($proc);
    if ($check_crash)
    {
      # Keep waiting if it returned 2, if 1 don't wait or stop waiting.
      $keep_waiting_proc = 0 if $check_crash == 1;
      $keep_waiting_proc = $proc if $check_crash == 2;
      next;
    }

  SRVDIED:
    # ----------------------------------------------------
    # Stop the test case timer
    # ----------------------------------------------------
    $test_timeout= 0;

    # ----------------------------------------------------
    # Check if it was a server that died
    # ----------------------------------------------------
    if ( grep($proc eq $_, started(all_servers())) )
    {
      # Server failed, probably crashed
      $tinfo->{comment}=
	"Server $proc failed during test run" .
	get_log_from_proc($proc, $tinfo->{name});

      # ----------------------------------------------------
      # It's not mysqltest that has exited, kill it
      # ----------------------------------------------------
      $test->kill();

      report_failure_and_restart($tinfo);
      return 1;
    }

    # Try to dump core for mysqltest and all servers
    foreach my $proc ($test, started(all_servers()))
    {
      mtr_print("Trying to dump core for $proc");
      if ($proc->dump_core())
      {
	$proc->wait_one(20);
      }
    }

    # ----------------------------------------------------
    # It's not mysqltest that has exited, kill it
    # ----------------------------------------------------
    $test->kill();

    # ----------------------------------------------------
    # Check if testcase timer expired
    # ----------------------------------------------------
    if ( $proc->{timeout} )
    {
      my $log_file_name= $opt_vardir."/log/".$tinfo->{shortname}.".log";
      $tinfo->{comment}=
        "Test case timeout after ".testcase_timeout($tinfo).
	  " seconds\n\n";
      # Add 20 last executed commands from test case log file
      if  (-e $log_file_name)
      {
        $tinfo->{comment}.=
	   "== $log_file_name == \n".
	     mtr_lastlinesfromfile($log_file_name, 20)."\n";
      }
      $tinfo->{'timeout'}= testcase_timeout($tinfo); # Mark as timeout
      run_on_all($tinfo, 'analyze-timeout');

      report_failure_and_restart($tinfo);
      return 1;
    }

    mtr_error("Unhandled process $proc exited");
  }
  mtr_error("Should never come here");
}


# Keep track of last position in mysqld error log where we scanned for
# warnings, so we can attribute any warnings found to the correct test
# suite or server restart.
our $last_warning_position= { };

# Called just before a mysqld server is started or a testcase is run,
# to keep track of which tests have been run since last restart, and
# of when the error log is reset.
#
# Second argument $test_name is test name, or undef for server restart.
sub pre_write_errorlog {
  my ($error_log, $test_name)= @_;

  if (! -e $error_log) {
    # If the error log is moved away, reset the warning parse position.
    delete $last_warning_position->{$error_log};
  }

  if (defined($test_name)) {
    $last_warning_position->{$error_log}{test_names}= []
      unless exists($last_warning_position->{$error_log}{test_names});
    push @{$last_warning_position->{$error_log}{test_names}}, $test_name;
  } else {
    # Server restart, so clear the list of tests run since last restart.
    # (except the last one (if any), which is the test about to be run).
    if (defined($last_warning_position->{$error_log}{test_names}) &&
        @{$last_warning_position->{$error_log}{test_names}}) {
      $last_warning_position->{$error_log}{test_names}=
        [$last_warning_position->{$error_log}{test_names}[-1]];
    } else {
      $last_warning_position->{$error_log}{test_names}= [];
    }
  }
}

# Extract server log from after the last occurrence of named test
# Return as an array of lines
#

sub extract_server_log ($$) {
  my ($error_log, $tname) = @_;
  
  return unless $error_log;

  # Open the servers .err log file and read all lines
  # belonging to current test into @lines
  my $Ferr = IO::File->new($error_log)
    or mtr_error("Could not open file '$error_log' for reading: $!");

  my @lines;
  my $found_test= 0;		# Set once we've found the log of this test
  while ( my $line = <$Ferr> )
  {
    if ($found_test)
    {
      # If test wasn't last after all, discard what we found, test again.
      if ( $line =~ /^CURRENT_TEST:/)
      {
	@lines= ();
	$found_test= $line =~ /^CURRENT_TEST: $tname/;
      }
      else
      {
	push(@lines, $line);
	if (scalar(@lines) > 1000000) {
	  $Ferr = undef;
	  mtr_warning("Too much log from test, bailing out from extracting");
	  return ();
	}
      }
    }
    else
    {
      # Search for beginning of test, until found
      $found_test= 1 if ($line =~ /^CURRENT_TEST: $tname/);
    }
  }
  $Ferr = undef; # Close error log file

  return @lines;
}

# Get log from server identified from its $proc object, from named test
# Return as a single string
#

sub get_log_from_proc ($$) {
  my ($proc, $name)= @_;
  my $srv_log= "";

  foreach my $mysqld (all_servers()) {
    if ($mysqld->{proc} eq $proc) {
      my @srv_lines= extract_server_log($mysqld->if_exist('#log-error'), $name);
      $srv_log= "\nServer log from this test:\n" .
	"----------SERVER LOG START-----------\n". join ("", @srv_lines) .
	"----------SERVER LOG END-------------\n";
      last;
    }
  }
  return $srv_log;
}

#
# Perform a rough examination of the servers
# error log and write all lines that look
# suspicious into $error_log.warnings
#

sub extract_warning_lines ($$) {
  my ($error_log, $append) = @_;

  # Open the servers .err log file and read all lines
  # belonging to current tets into @lines
  my $Ferr = IO::File->new($error_log)
    or return [];
  my $last_pos= $last_warning_position->{$error_log}{seek_pos};
  $Ferr->seek($last_pos, 0) if defined($last_pos);
  # If the seek fails, we will parse the whole error log, at least we will not
  # miss any warnings.

  my @lines= <$Ferr>;
  $last_warning_position->{$error_log}{seek_pos}= $Ferr->tell();
  $Ferr = undef; # Close error log file

  # mysql_client_test.test sends a COM_DEBUG packet to the server
  # to provoke a safemalloc leak report, ignore any warnings
  # between "Begin/end safemalloc memory dump"
  if ( grep(/Begin safemalloc memory dump:/, @lines) > 0)
  {
    my $discard_lines= 1;
    foreach my $line ( @lines )
    {
      if ($line =~ /Begin safemalloc memory dump:/){
	$discard_lines = 1;
      } elsif ($line =~ /End safemalloc memory dump./){
	$discard_lines = 0;
      }

      if ($discard_lines){
	$line = "ignored";
      }
    }
  }

  # Write all suspicious lines to $error_log.warnings file
  my $warning_log = "$error_log.warnings";
  my $Fwarn = IO::File->new($warning_log, $append ? "a+" : "w")
    or die("Could not open file '$warning_log' for writing: $!");
  if (!$append)
  {
    print $Fwarn "Suspicious lines from $error_log\n";
  }

  my @patterns =
    (
     qr/^Warning|mysqld: Warning|\[Warning\]/,
     qr/^Error:|\[ERROR\]/,
     qr/^==\d+==\s+\S/, # valgrind errors
     qr/InnoDB: Warning|InnoDB: Error/,
     qr/^safe_mutex:|allocated at line/,
     qr/missing DBUG_RETURN/,
     qr/Attempting backtrace/,
     qr/Assertion .* failed/,
    );
  # These are taken from the include/mtr_warnings.sql global suppression
  # list. They occur delayed, so they can be parsed during shutdown rather
  # than during the per-test check.
  #
  # ToDo: having the warning suppressions inside the mysqld we are trying to
  # check is in any case horrible. We should change it to all be done here
  # within the Perl code, which is both simpler, easier, faster, and more
  # robust. We could still have individual test cases put in suppressions by
  # parsing statically or by writing dynamically to a CSV table read by the
  # Perl code.
  my @antipatterns =
    (
     @global_suppressions,
     qr/error .*connecting to master/,
     qr/InnoDB: Error: in ALTER TABLE `test`.`t[12]`/,
     qr/InnoDB: Error: table `test`.`t[12]` .*does not exist in the InnoDB internal/,
     qr/InnoDB: Warning: Setting innodb_use_sys_malloc/,
     qr/InnoDB: Warning: a long semaphore wait:/,
<<<<<<< HEAD
     qr/InnoDB: Disabling redo log encryption/,
     qr/InnoDB: Redo log crypto: Can't initialize to key version -1u/,
     qr/InnoDB: Dumping buffer pool.*/,
     qr/InnoDB: Buffer pool.*/,
     qr/InnoDB: Warning: Writer thread is waiting this semaphore/,
=======
     qr/InnoDB: Warning: Writer thread is waiting this semaphore:/,
>>>>>>> 13493078
     qr/Slave: Unknown table 't1' .* 1051/,
     qr/Slave SQL:.*(Internal MariaDB error code: [[:digit:]]+|Query:.*)/,
     qr/slave SQL thread aborted/,
     qr/unknown option '--loose[-_]/,
     qr/unknown variable 'loose[-_]/,
     #qr/Invalid .*old.* table or database name/,
     qr/Now setting lower_case_table_names to [02]/,
     qr/Setting lower_case_table_names=2/,
     qr/You have forced lower_case_table_names to 0/,
     qr/deprecated/,
     qr/Slave SQL thread retried transaction/,
     qr/Slave \(additional info\)/,
     qr/Incorrect information in file/,
     qr/Incorrect key file for table .*crashed.*/,
     qr/Slave I\/O: Get master SERVER_ID failed with error:.*/,
     qr/Slave I\/O: Get master clock failed with error:.*/,
     qr/Slave I\/O: Get master COLLATION_SERVER failed with error:.*/,
     qr/Slave I\/O: Get master TIME_ZONE failed with error:.*/,
     qr/Slave I\/O: Get master \@\@GLOBAL.gtid_domain_id failed with error:.*/,
     qr/Slave I\/O: Setting \@slave_connect_state failed with error:.*/,
     qr/Slave I\/O: Setting \@slave_gtid_strict_mode failed with error:.*/,
     qr/Slave I\/O: Setting \@slave_gtid_ignore_duplicates failed with error:.*/,
     qr/Slave I\/O: Setting \@slave_until_gtid failed with error:.*/,
     qr/Slave I\/O: Get master GTID position failed with error:.*/,
     qr/Slave I\/O: error reconnecting to master '.*' - retry-time: [1-3]  retries/,
     qr/Slave I\/0: Master command COM_BINLOG_DUMP failed/,
     qr/Error reading packet/,
     qr/Lost connection to MySQL server at 'reading initial communication packet'/,
     qr/Failed on request_dump/,
     qr/Slave: Can't drop database.* database doesn't exist/,
     qr/Slave: Operation DROP USER failed for 'create_rout_db'/,
     qr|Checking table:   '\..mtr.test_suppressions'|,
     qr|Table \./test/bug53592 has a primary key in InnoDB data dictionary, but not in MySQL|,
     qr|Table '\..mtr.test_suppressions' is marked as crashed and should be repaired|,
     qr|Can't open shared library|,
     qr|Couldn't load plugin named .*EXAMPLE.*|,
     qr|InnoDB: Error: table 'test/bug39438'|,
     qr| entry '.*' ignored in --skip-name-resolve mode|,
     qr|mysqld got signal 6|,
     qr|Error while setting value 'pool-of-threads' to 'thread_handling'|,
     qr|Access denied for user|,
     qr|Aborted connection|,
     qr|table.*is full|,
     qr|Linux Native AIO|, # warning that aio does not work on /dev/shm
     qr|Error: io_setup\(\) failed|,
     qr|Warning: io_setup\(\) failed|,
     qr|Warning: io_setup\(\) attempt|,
     qr|setrlimit could not change the size of core files to 'infinity';|,
     qr|feedback plugin: failed to retrieve the MAC address|,
     qr|Plugin 'FEEDBACK' init function returned error|,
     qr|Plugin 'FEEDBACK' registration as a INFORMATION SCHEMA failed|,
     qr|'log-bin-use-v1-row-events' is MySQL 5.6 compatible option|,
     qr|InnoDB: Setting thread \d+ nice to \d+ failed, current nice \d+, errno 13|, # setpriority() fails under valgrind
     qr|Failed to setup SSL|,
     qr|SSL error: Failed to set ciphers to use|,
     qr/Plugin 'InnoDB' will be forced to shutdown/,
     qr|Could not increase number of max_open_files to more than|,
     qr/InnoDB: Error table encrypted but encryption service not available.*/,
     qr/InnoDB: Could not find a valid tablespace file for*/,
     qr/InnoDB: Tablespace open failed for*/,
     qr/InnoDB: Failed to find tablespace for table*/,
     qr/InnoDB: Space */,
     qr|InnoDB: You may have to recover from a backup|,
     qr|InnoDB: It is also possible that your operatingsystem has corrupted its own file cache|,
     qr|InnoDB: and rebooting your computer removes the error|,
     qr|InnoDB: If the corrupt page is an index page you can also try to|,
     qr|nnoDB: fix the corruption by dumping, dropping, and reimporting|,
     qr|InnoDB: the corrupt table. You can use CHECK|,
     qr|InnoDB: TABLE to scan your table for corruption|,
     qr/InnoDB: See also */

    );

  my $matched_lines= [];
  LINE: foreach my $line ( @lines )
  {
    PAT: foreach my $pat ( @patterns )
    {
      if ( $line =~ /$pat/ )
      {
        foreach my $apat (@antipatterns)
        {
          next LINE if $line =~ $apat;
        }
	print $Fwarn $line;
        push @$matched_lines, $line;
	last PAT;
      }
    }
  }
  $Fwarn = undef; # Close file

  if (scalar(@$matched_lines) > 0 &&
      defined($last_warning_position->{$error_log}{test_names})) {
    return ($last_warning_position->{$error_log}{test_names}, $matched_lines);
  } else {
    return ([], $matched_lines);
  }
}


# Run include/check-warnings.test
#
# RETURN VALUE
#  0 OK
#  1 Check failed
#
sub start_check_warnings ($$) {
  my $tinfo=    shift;
  my $mysqld=   shift;

  my $name= "warnings-".$mysqld->name();

  my $log_error= $mysqld->value('#log-error');
  # To be communicated to the test
  $ENV{MTR_LOG_ERROR}= $log_error;
  extract_warning_lines($log_error, 0);

  my $args;
  mtr_init_args(\$args);

  mtr_add_arg($args, "--defaults-file=%s", $path_config_file);
  mtr_add_arg($args, "--defaults-group-suffix=%s", $mysqld->after('mysqld'));
  mtr_add_arg($args, "--test-file=%s", "include/check-warnings.test");

  if ( $opt_embedded_server )
  {

    # Get the args needed for the embedded server
    # and append them to args prefixed
    # with --sever-arg=

    my $mysqld=  $config->group('embedded')
      or mtr_error("Could not get [embedded] section");

    my $mysqld_args;
    mtr_init_args(\$mysqld_args);
    my $extra_opts= get_extra_opts($mysqld, $tinfo);
    mysqld_arguments($mysqld_args, $mysqld, $extra_opts);
    mtr_add_arg($args, "--server-arg=%s", $_) for @$mysqld_args;
  }

  my $errfile= "$opt_vardir/tmp/$name.err";
  my $proc= My::SafeProcess->new
    (
     name          => $name,
     path          => $exe_mysqltest,
     error         => $errfile,
     output        => $errfile,
     args          => \$args,
     user_data     => [$errfile, $mysqld],
     verbose       => $opt_verbose,
    );
  mtr_verbose("Started $proc");
  return $proc;
}


#
# Loop through our list of processes and check the error log
# for unexpected errors and warnings
#
sub check_warnings ($) {
  my ($tinfo)= @_;
  my $res= 0;

  my $tname= $tinfo->{name};

  # Clear previous warnings
  delete($tinfo->{warnings});

  # Start the mysqltest processes in parallel to save time
  # also makes it possible to wait for any process to exit during the check
  my %started;
  foreach my $mysqld ( mysqlds() )
  {
    if ( defined $mysqld->{'proc'} )
    {
      my $proc= start_check_warnings($tinfo, $mysqld);
      $started{$proc->pid()}= $proc;
    }
  }

  # Return immediately if no check proceess was started
  return 0 unless ( keys %started );

  my $timeout= start_timer(check_timeout($tinfo));

  while (1){
    my $result= 0;
    my $proc= My::SafeProcess->wait_any_timeout($timeout);
    mtr_report("Got $proc");

    if ( delete $started{$proc->pid()} ) {
      # One check warning process returned
      my $res= $proc->exit_status();
      my ($err_file, $mysqld)= @{$proc->user_data()};

      if ( $res == 0 or $res == 62 ){

	if ( $res == 0 ) {
	  # Check completed with problem
	  my $report= mtr_grab_file($err_file);
	  # Log to var/log/warnings file
	  mtr_tofile("$opt_vardir/log/warnings",
		     $tname."\n".$report);

	  $tinfo->{'warnings'}.= $report;
	  $result= 1;
	}

	if ( $res == 62 ) {
	  # Test case was ok and called "skip"
	  # Remove the .err file the check generated
	  unlink($err_file);
	}

	if ( keys(%started) == 0){
	  # All checks completed
	  mark_time_used('ch-warn');
	  return $result;
	}
	# Wait for next process to exit
	next;
      }
      else
      {
	my $report= mtr_grab_file($err_file);
	$tinfo->{comment}.=
	  "Could not execute 'check-warnings' for ".
	    "testcase '$tname' (res: $res) server: '".
              $mysqld->name() .":\n";
	$tinfo->{comment}.= $report;

	$result= 2;
      }
    }
    elsif ( $proc->{timeout} ) {
      $tinfo->{comment}.= "Timeout for 'check warnings' expired after "
	.check_timeout($tinfo)." seconds";
      $result= 4;
    }
    else {
      # Unknown process returned, most likley a crash, abort everything
      $tinfo->{comment}=
	"The server $proc crashed while running 'check warnings'".
	get_log_from_proc($proc, $tinfo->{name});
      $result= 3;
    }

    # Kill any check processes still running
    map($_->kill(), values(%started));

    mark_time_used('ch-warn');
    return $result;
  }

  mtr_error("INTERNAL_ERROR: check_warnings");
}

# Check for warnings generated during shutdown of a mysqld server.
# If any, report them to master server, and return true; else just return
# false.

sub check_warnings_post_shutdown {
  my ($server_socket)= @_;
  my $testname_hash= { };
  my $report= '';
  foreach my $mysqld ( mysqlds())
  {
    my ($testlist, $match_lines)=
        extract_warning_lines($mysqld->value('#log-error'), 1);
    $testname_hash->{$_}= 1 for @$testlist;
    $report.= join('', @$match_lines);
  }
  my @warning_tests= keys(%$testname_hash);
  if (@warning_tests) {
    my $fake_test= My::Test->new(testnames => \@warning_tests);
    $fake_test->{'warnings'}= $report;
    $fake_test->write_test($server_socket, 'WARNINGS');
  }
}

#
# Loop through our list of processes and look for and entry
# with the provided pid, if found check for the file indicating
# expected crash and restart it.
#
sub check_expected_crash_and_restart {
  my ($proc)= @_;

  foreach my $mysqld ( mysqlds() )
  {
    next unless ( $mysqld->{proc} and $mysqld->{proc} eq $proc );

    # Check if crash expected by looking at the .expect file
    # in var/tmp
    my $expect_file= "$opt_vardir/tmp/".$mysqld->name().".expect";
    if ( -f $expect_file )
    {
      mtr_verbose("Crash was expected, file '$expect_file' exists");

      for (my $waits = 0;  $waits < 50;  mtr_milli_sleep(100), $waits++)
      {
	# Race condition seen on Windows: try again until file not empty
	next if -z $expect_file;
	# If last line in expect file starts with "wait"
	# sleep a little and try again, thus allowing the
	# test script to control when the server should start
	# up again. Keep trying for up to 5s at a time.
	my $last_line= mtr_lastlinesfromfile($expect_file, 1);
	if ($last_line =~ /^wait/ )
	{
	  mtr_verbose("Test says wait before restart") if $waits == 0;
	  next;
	}

	# Ignore any partial or unknown command
	next unless $last_line =~ /^restart/;
	# If last line begins "restart:", the rest of the line is read as
        # extra command line options to add to the restarted mysqld.
        # Anything other than 'wait' or 'restart:' (with a colon) will
        # result in a restart with original mysqld options.
	if ($last_line =~ /restart:(.+)/) {
	  my @rest_opt= split(' ', $1);
	  $mysqld->{'restart_opts'}= \@rest_opt;
	} else {
	  delete $mysqld->{'restart_opts'};
	}
	unlink($expect_file);

	# Start server with same settings as last time
	mysqld_start($mysqld, $mysqld->{'started_opts'});

	return 1;
      }
      # Loop ran through: we should keep waiting after a re-check
      return 2;
    }
  }

  # Not an expected crash
  return 0;
}


# Remove all files and subdirectories of a directory
sub clean_dir {
  my ($dir)= @_;
  mtr_verbose("clean_dir: $dir");
  finddepth(
	  { no_chdir => 1,
	    wanted => sub {
	      if (-d $_){
		# A dir
		if ($_ eq $dir){
		  # The dir to clean
		  return;
		} else {
		  mtr_verbose("rmdir: '$_'");
		  rmdir($_) or mtr_warning("rmdir($_) failed: $!");
		}
	      } else {
		# Hopefully a file
		mtr_verbose("unlink: '$_'");
		unlink($_) or mtr_warning("unlink($_) failed: $!");
	      }
	    }
	  },
	    $dir);
}


sub clean_datadir {
  mtr_verbose("Cleaning datadirs...");

  if (started(all_servers()) != 0){
    mtr_error("Trying to clean datadir before all servers stopped");
  }

  for (all_servers())
  {
    my $dir= "$opt_vardir/".$_->{name};
    mtr_verbose(" - removing '$dir'");
    rmtree($dir);
  }

  # Remove all files in tmp and var/tmp
  clean_dir("$opt_vardir/tmp");
  if ($opt_tmpdir ne "$opt_vardir/tmp"){
    clean_dir($opt_tmpdir);
  }
}


#
# Save datadir before it's removed
#
sub save_datadir_after_failure($$) {
  my ($dir, $savedir)= @_;

  mtr_report(" - saving '$dir'");
  my $dir_name= basename($dir);
  rename("$dir", "$savedir/$dir_name");
}


sub after_failure ($) {
  my ($tinfo)= @_;

  mtr_report("Saving datadirs...");

  my $save_dir= "$opt_vardir/log/";
  $save_dir.= $tinfo->{name};
  # Add combination name if any
  $save_dir.= '-' . join(',', sort @{$tinfo->{combinations}})
    if defined $tinfo->{combinations};

  # Save savedir  path for server
  $tinfo->{savedir}= $save_dir;

  mkpath($save_dir) if ! -d $save_dir;

  #
  # Create a log of files in vardir (good for buildbot)
  #
  if (!IS_WINDOWS)
  {
    my $Flog= IO::File->new("$opt_vardir/log/files.log", "w");
    if ($Flog)
    {
      print $Flog scalar(`/bin/ls -Rl $opt_vardir/*`);
      close($Flog);
    }
  }

  # Save the used config files
  my %config_files = config_files($tinfo);
  while (my ($file, $generate) = each %config_files) {
    copy("$opt_vardir/$file", $save_dir);
  }

  # Copy the tmp dir
  copytree("$opt_vardir/tmp/", "$save_dir/tmp/");

  foreach (all_servers()) {
    my $dir= "$opt_vardir/".$_->{name};
    save_datadir_after_failure($dir, $save_dir);
  }
}


sub report_failure_and_restart ($) {
  my $tinfo= shift;

  if ($opt_valgrind_mysqld && ($tinfo->{'warnings'} || $tinfo->{'timeout'}) &&
      $opt_core_on_failure == 0)
  {
    # In these cases we may want valgrind report from normal termination
    $tinfo->{'dont_kill_server'}= 1;
  }
  # Shutdown properly if not to be killed (for valgrind)
  stop_all_servers($tinfo->{'dont_kill_server'} ? $opt_shutdown_timeout : 0);

  $tinfo->{'result'}= 'MTR_RES_FAILED';

  my $test_failures= $tinfo->{'failures'} || 0;
  $tinfo->{'failures'}=  $test_failures + 1;


  if ( $tinfo->{comment} )
  {
    # The test failure has been detected by mysql-test-run.pl
    # when starting the servers or due to other error, the reason for
    # failing the test is saved in "comment"
    ;
  }

  if ( !defined $tinfo->{logfile} )
  {
    my $logfile= $path_current_testlog;
    if ( defined $logfile )
    {
      if ( -f $logfile )
      {
	# Test failure was detected by test tool and its report
	# about what failed has been saved to file. Save the report
	# in tinfo
	$tinfo->{logfile}= mtr_fromfile($logfile);
	# If no newlines in the test log:
	# (it will contain the CURRENT_TEST written by mtr, so is not empty)
	if ($tinfo->{logfile} !~ /\n/)
	{
	  # Show how far it got before suddenly failing
	  $tinfo->{comment}.= "mysqltest failed but provided no output\n";
	  my $log_file_name= $opt_vardir."/log/".$tinfo->{shortname}.".log";
	  if (-e $log_file_name) {
	    $tinfo->{comment}.=
	      "The result from queries just before the failure was:".
	      "\n< snip >\n".
	      mtr_lastlinesfromfile($log_file_name, 20)."\n";
	  }
	}
      }
      else
      {
	# The test tool report didn't exist, display an
	# error message
	$tinfo->{logfile}= "Could not open test tool report '$logfile'";
      }
    }
  }

  after_failure($tinfo);

  mtr_report_test($tinfo);

}


sub run_system(@) {
  mtr_verbose("Running '$_[0]'");
  my $ret= system(@_) >> 8;
  return $ret;
}


sub mysqld_stop {
  my $mysqld= shift or die "usage: mysqld_stop(<mysqld>)";

  my $args;
  mtr_init_args(\$args);

  mtr_add_arg($args, "--no-defaults");
  mtr_add_arg($args, "--character-sets-dir=%s", $mysqld->value('character-sets-dir'));
  mtr_add_arg($args, "--user=%s", $opt_user);
  mtr_add_arg($args, "--password=");
  mtr_add_arg($args, "--port=%d", $mysqld->value('port'));
  mtr_add_arg($args, "--host=%s", $mysqld->value('#host'));
  mtr_add_arg($args, "--connect_timeout=20");
  mtr_add_arg($args, "--protocol=tcp");

  mtr_add_arg($args, "shutdown");

  My::SafeProcess->run
    (
     name          => "mysqladmin shutdown ".$mysqld->name(),
     path          => $exe_mysqladmin,
     args          => \$args,
     error         => "$opt_vardir/log/mysqladmin.err",

    );
}


sub mysqld_arguments ($$$) {
  my $args=              shift;
  my $mysqld=            shift;
  my $extra_opts=        shift;

  my @defaults = grep(/^--defaults-file=/, @$extra_opts);
  if (@defaults > 0) {
    mtr_add_arg($args, pop(@defaults))
  }
  else {
    mtr_add_arg($args, "--defaults-file=%s",  $path_config_file);
  }

  # When mysqld is run by a root user(euid is 0), it will fail
  # to start unless we specify what user to run as, see BUG#30630
  my $euid= $>;
  if (!IS_WINDOWS and $euid == 0 and
      (grep(/^--user/, @$extra_opts)) == 0) {
    mtr_add_arg($args, "--user=root");
  }

  if (!using_extern() and !$opt_user_args)
  {
    # Turn on logging to file
    mtr_add_arg($args, "%s--log-output=file");
  }

  # Check if "extra_opt" contains --log-bin
  my $skip_binlog= not grep /^--(loose-)?log-bin/, @$extra_opts;

  # Indicate to mysqld it will be debugged in debugger
  if ( $glob_debugger )
  {
    mtr_add_arg($args, "--gdb");
  }

  my $found_skip_core= 0;
  foreach my $arg ( @$extra_opts )
  {
    # Skip --defaults-file option since it's handled above.
    next if $arg =~ /^--defaults-file/;

    # Allow --skip-core-file to be set in <testname>-[master|slave].opt file
    if ($arg eq "--skip-core-file")
    {
      $found_skip_core= 1;
    }
    elsif ($skip_binlog and mtr_match_prefix($arg, "--binlog-format"))
    {
      ; # Dont add --binlog-format when running without binlog
    }
    elsif ($arg eq "--loose-skip-log-bin" and
           $mysqld->option("log-slave-updates"))
    {
      ; # Dont add --skip-log-bin when mysqld have --log-slave-updates in config
    }
    else
    {
      mtr_add_arg($args, "%s", $arg);
    }
  }
  $opt_skip_core = $found_skip_core;
  if ( !$found_skip_core && !$opt_user_args )
  {
    mtr_add_arg($args, "%s", "--core-file");
  }

  # Enable the debug sync facility, set default wait timeout.
  # Facility stays disabled if timeout value is zero.
  mtr_add_arg($args, "--loose-debug-sync-timeout=%s",
              $opt_debug_sync_timeout) unless $opt_user_args;

  return $args;
}



sub mysqld_start ($$) {
  my $mysqld=            shift;
  my $extra_opts=        shift;

  mtr_verbose(My::Options::toStr("mysqld_start", @$extra_opts));

  my $exe= find_mysqld($mysqld->value('basedir'));
  my $wait_for_pid_file= 1;

  mtr_error("Internal error: mysqld should never be started for embedded")
    if $opt_embedded_server;

  my $args;
  mtr_init_args(\$args);

  if ( $opt_valgrind_mysqld )
  {
    valgrind_arguments($args, \$exe);
  }
  if ( $opt_strace)
  {
    strace_arguments($args, \$exe, $mysqld->name());
  }

  mtr_add_arg($args, "--defaults-group-suffix=%s", $mysqld->after('mysqld'));

  # Add any additional options from an in-test restart
  my @all_opts= @$extra_opts;
  if (exists $mysqld->{'restart_opts'}) {
    push (@all_opts, @{$mysqld->{'restart_opts'}});
    mtr_verbose(My::Options::toStr("mysqld_start restart",
				   @{$mysqld->{'restart_opts'}}));
  }
  mysqld_arguments($args,$mysqld,\@all_opts);

  if ( $opt_debug )
  {
    mtr_add_arg($args, "--debug-dbug=$debug_d:t:i:A,%s/log/%s.trace",
		$path_vardir_trace, $mysqld->name());
  }

  if (IS_WINDOWS)
  {
    # Trick the server to send output to stderr, with --console
    if (!(grep(/^--log-error/, @$args))) {
      mtr_add_arg($args, "--console");
    }
  }

  if ( $opt_gdb || $opt_manual_gdb )
  {
    gdb_arguments(\$args, \$exe, $mysqld->name());
  }
  elsif ( $opt_manual_lldb )
  {
    lldb_arguments(\$args, \$exe, $mysqld->name());
  }
  elsif ( $opt_ddd || $opt_manual_ddd )
  {
    ddd_arguments(\$args, \$exe, $mysqld->name());
  }
  elsif ( $opt_dbx || $opt_manual_dbx ) {
    dbx_arguments(\$args, \$exe, $mysqld->name());
  }
  elsif ( $opt_debugger )
  {
    debugger_arguments(\$args, \$exe, $mysqld->name());
  }
  elsif ( $opt_manual_debug )
  {
     print "\nStart " .$mysqld->name()." in your debugger\n" .
           "dir: $glob_mysql_test_dir\n" .
           "exe: $exe\n" .
	   "args:  " . join(" ", @$args)  . "\n\n" .
	   "Waiting ....\n";

     # Indicate the exe should not be started
    $exe= undef;
  }
  else
  {
    # Default to not wait until pid file has been created
    $wait_for_pid_file= 0;
  }

  # Remove the old pidfile if any
  unlink($mysqld->value('pid-file'));

  my $output= $mysqld->value('#log-error');

  if ( $opt_valgrind and $opt_debug )
  {
    # When both --valgrind and --debug is selected, send
    # all output to the trace file, making it possible to
    # see the exact location where valgrind complains

    # Write a message about this to the normal log file
    my $trace_name= "$opt_vardir/log/".$mysqld->name().".trace";
    mtr_tofile($output,
               "NOTE: When running with --valgrind --debug the output from ",
	       "mysqld (where the valgrind messages shows up) is stored ",
	       "together with the trace file to make it ",
	       "easier to find the exact position of valgrind errors.",
	       "See trace file $trace_name.\n");
    $output= $trace_name;

  }
  # Remember this log file for valgrind error report search
  $mysqld_logs{$output}= 1 if $opt_valgrind;
  # Remember data dir for gmon.out files if using gprof
  $gprof_dirs{$mysqld->value('datadir')}= 1 if $opt_gprof;

  if ( defined $exe )
  {
    pre_write_errorlog($output);
    $mysqld->{'proc'}= My::SafeProcess->new
      (
       name          => $mysqld->name(),
       path          => $exe,
       args          => \$args,
       output        => $output,
       error         => $output,
       append        => 1,
       verbose       => $opt_verbose,
       nocore        => $opt_skip_core,
       host          => undef,
       shutdown      => sub { mysqld_stop($mysqld) },
       envs          => \@opt_mysqld_envs,
      );
    mtr_verbose("Started $mysqld->{proc}");
  }

  if ( $wait_for_pid_file &&
       !sleep_until_file_created($mysqld->value('pid-file'),
				 $opt_start_timeout,
				 $mysqld->{'proc'},
                                 $warn_seconds))
  {
    my $mname= $mysqld->name();
    mtr_error("Failed to start mysqld $mname with command $exe");
  }

  # Remember options used when starting
  $mysqld->{'started_opts'}= $extra_opts;

  return;
}


sub stop_all_servers () {
  my $shutdown_timeout = $_[0] or 0;

  mtr_verbose("Stopping all servers...");

  # Kill all started servers
  My::SafeProcess::shutdown($shutdown_timeout,
			    started(all_servers()));

  # Remove pidfiles
  foreach my $server ( all_servers() )
  {
    my $pid_file= $server->if_exist('pid-file');
    unlink($pid_file) if defined $pid_file;
  }

  # Mark servers as stopped
  map($_->{proc}= undef, all_servers());

}


# Find out if server should be restarted for this test
sub server_need_restart {
  my ($tinfo, $server)= @_;

  if ( using_extern() )
  {
    mtr_verbose_restart($server, "no restart for --extern server");
    return 0;
  }

  if ( $opt_force_restart ) {
    mtr_verbose_restart($server, "forced restart turned on");
    return 1;
  }

  if ( $tinfo->{template_path} ne $current_config_name)
  {
    mtr_verbose_restart($server, "using different config file");
    return 1;
  }

  if ( $tinfo->{'master_sh'}  || $tinfo->{'slave_sh'} )
  {
    mtr_verbose_restart($server, "sh script to run");
    return 1;
  }

  if ( ! started($server) )
  {
    mtr_verbose_restart($server, "not started");
    return 1;
  }

  my $started_tinfo= $server->{'started_tinfo'};
  if ( defined $started_tinfo )
  {

    # Check if timezone of  test that server was started
    # with differs from timezone of next test
    if ( timezone($started_tinfo) ne timezone($tinfo) )
    {
      mtr_verbose_restart($server, "different timezone");
      return 1;
    }
  }

  if ($server->name() =~ /^mysqld\./)
  {

    # Check that running process was started with same options
    # as the current test requires
    my $extra_opts= get_extra_opts($server, $tinfo);
    my $started_opts= $server->{'started_opts'};

    # Also, always restart if server had been restarted with additional
    # options within test.
    if (!My::Options::same($started_opts, $extra_opts) ||
        exists $server->{'restart_opts'})
    {
      my $use_dynamic_option_switch= 0;
      if (!$use_dynamic_option_switch)
      {
	mtr_verbose_restart($server, "running with different options '" .
			    join(" ", @{$extra_opts}) . "' != '" .
			    join(" ", @{$started_opts}) . "'" );
	return 1;
      }

      mtr_verbose(My::Options::toStr("started_opts", @$started_opts));
      mtr_verbose(My::Options::toStr("extra_opts", @$extra_opts));

      # Get diff and check if dynamic switch is possible
      my @diff_opts= My::Options::diff($started_opts, $extra_opts);
      mtr_verbose(My::Options::toStr("diff_opts", @diff_opts));

      my $query= My::Options::toSQL(@diff_opts);
      mtr_verbose("Attempting dynamic switch '$query'");
      if (run_query($tinfo, $server, $query)){
	mtr_verbose("Restart: running with different options '" .
		    join(" ", @{$extra_opts}) . "' != '" .
		    join(" ", @{$started_opts}) . "'" );
	return 1;
      }

      # Remember the dynamically set options
      $server->{'started_opts'}= $extra_opts;
    }
  }

  # Default, no restart
  return 0;
}


sub servers_need_restart($) {
  my ($tinfo)= @_;
  return grep { server_need_restart($tinfo, $_); } all_servers();
}



############################################

############################################

#
# Filter a list of servers and return the SafeProcess
# for only those that are started or stopped
#
sub started { return grep(defined $_, map($_->{proc}, @_));  }
sub stopped { return grep(!defined $_, map($_->{proc}, @_)); }


sub get_extra_opts {
  # No extra options if --user-args
  return \@opt_extra_mysqld_opt if $opt_user_args;

  my ($mysqld, $tinfo)= @_;

  my $opts=
    $mysqld->option("#!use-slave-opt") ?
      $tinfo->{slave_opt} : $tinfo->{master_opt};

  # Expand environment variables
  foreach my $opt ( @$opts )
  {
    no warnings 'uninitialized';
    $opt =~ s/\$\{(\w+)\}/$ENV{$1}/ge;
    $opt =~ s/\$(\w+)/$ENV{$1}/ge;
  }
  return $opts;
}


sub stop_servers($$) {
  my (@servers)= @_;

  mtr_report("Stopping ", started(@servers));

  My::SafeProcess::shutdown($opt_shutdown_timeout,
                             started(@servers));

  foreach my $server (@servers)
  {
    # Mark server as stopped
    $server->{proc}= undef;

    # Forget history
    delete $server->{'started_tinfo'};
    delete $server->{'started_opts'};
    delete $server->{'started_cnf'};
  }
}


#
# start_servers
#
# Start servers not already started
#
# RETURN
#  0 OK
#  1 Start failed
#
sub start_servers($) {
  my ($tinfo)= @_;

  for (all_servers()) {
    $_->{START}->($_, $tinfo) if $_->{START};
  }

  for (all_servers()) {
    next unless $_->{WAIT} and started($_);
    if ($_->{WAIT}->($_)) {
      $tinfo->{comment}= "Failed to start ".$_->name() . "\n";
      return 1;
    }
  }
  return 0;
}


#
# Run include/check-testcase.test
# Before a testcase, run in record mode and save result file to var/tmp
# After testcase, run and compare with the recorded file, they should be equal!
#
# RETURN VALUE
#  The newly started process
#
sub start_check_testcase ($$$) {
  my $tinfo=    shift;
  my $mode=     shift;
  my $mysqld=   shift;

  my $name= "check-".$mysqld->name();
  # Replace dots in name with underscore to avoid that mysqltest
  # misinterpret's what the filename extension is :(
  $name=~ s/\./_/g;

  my $args;
  mtr_init_args(\$args);

  mtr_add_arg($args, "--defaults-file=%s", $path_config_file);
  mtr_add_arg($args, "--defaults-group-suffix=%s", $mysqld->after('mysqld'));
  mtr_add_arg($args, "--result-file=%s", "$opt_vardir/tmp/$name.result");
  mtr_add_arg($args, "--test-file=%s", "include/check-testcase.test");
  mtr_add_arg($args, "--verbose");

  if ( $mode eq "before" )
  {
    mtr_add_arg($args, "--record");
  }
  my $errfile= "$opt_vardir/tmp/$name.err";
  my $proc= My::SafeProcess->new
    (
     name          => $name,
     path          => $exe_mysqltest,
     error         => $errfile,
     output        => $errfile,
     args          => \$args,
     user_data     => $errfile,
     verbose       => $opt_verbose,
    );

  mtr_report("Started $proc");
  return $proc;
}


sub run_mysqltest ($) {
  my $proc= start_mysqltest(@_);
  $proc->wait();
}


sub start_mysqltest ($) {
  my ($tinfo)= @_;
  my $exe= $exe_mysqltest;
  my $args;

  mark_time_used('admin');

  mtr_init_args(\$args);

  mtr_add_arg($args, "--defaults-file=%s", $path_config_file);
  mtr_add_arg($args, "--silent");
  mtr_add_arg($args, "--tmpdir=%s", $opt_tmpdir);
  mtr_add_arg($args, "--character-sets-dir=%s", $path_charsetsdir);
  mtr_add_arg($args, "--logdir=%s/log", $opt_vardir);

  # Log line number and time  for each line in .test file
  mtr_add_arg($args, "--mark-progress")
    if $opt_mark_progress;

  mtr_add_arg($args, "--database=test");

  if ( $opt_ps_protocol )
  {
    mtr_add_arg($args, "--ps-protocol");
  }

  if ( $opt_sp_protocol )
  {
    mtr_add_arg($args, "--sp-protocol");
  }

  if ( $opt_view_protocol )
  {
    mtr_add_arg($args, "--view-protocol");
  }

  if ( $opt_cursor_protocol )
  {
    mtr_add_arg($args, "--cursor-protocol");
  }

  if ( $opt_non_blocking_api )
  {
    mtr_add_arg($args, "--non-blocking-api");
  }

  if ( $opt_strace_client )
  {
    $exe=  $opt_strace_client || "strace";
    mtr_add_arg($args, "-o");
    mtr_add_arg($args, "%s/log/mysqltest.strace", $opt_vardir);
    mtr_add_arg($args, "$exe_mysqltest");
  }

  mtr_add_arg($args, "--timer-file=%s/log/timer", $opt_vardir);

  if ( $opt_compress )
  {
    mtr_add_arg($args, "--compress");
  }

  if ( $opt_sleep )
  {
    mtr_add_arg($args, "--sleep=%d", $opt_sleep);
  }

  if ( $opt_valgrind )
  {
    # We are running server under valgrind, which causes some replication
    # test to be much slower, notable rpl_mdev6020.  Increase timeout.
    mtr_add_arg($args, "--wait-for-pos-timeout=1500");
  }

  if ( $opt_ssl )
  {
    # Turn on SSL for _all_ test cases if option --ssl was used
    mtr_add_arg($args, "--ssl");
  }

  if ( $opt_max_connections ) {
    mtr_add_arg($args, "--max-connections=%d", $opt_max_connections);
  }

  if ( $opt_embedded_server )
  {

    # Get the args needed for the embedded server
    # and append them to args prefixed
    # with --sever-arg=

    my $mysqld=  $config->group('embedded')
      or mtr_error("Could not get [embedded] section");

    my $mysqld_args;
    mtr_init_args(\$mysqld_args);
    my $extra_opts= get_extra_opts($mysqld, $tinfo);
    mysqld_arguments($mysqld_args, $mysqld, $extra_opts);
    mtr_add_arg($args, "--server-arg=%s", $_) for @$mysqld_args;

    if (IS_WINDOWS)
    {
      # Trick the server to send output to stderr, with --console
      if (!(grep(/^--server-arg=--log-error/, @$args))) {
        mtr_add_arg($args, "--server-arg=--console");
      }
    }
  }

  # ----------------------------------------------------------------------
  # export MYSQL_TEST variable containing <path>/mysqltest <args>
  # ----------------------------------------------------------------------
  $ENV{'MYSQL_TEST'}= mtr_args2str($exe_mysqltest, @$args);

  # ----------------------------------------------------------------------
  # Add arguments that should not go into the MYSQL_TEST env var
  # ----------------------------------------------------------------------
  if ( $opt_valgrind_mysqltest )
  {
    # Prefix the Valgrind options to the argument list.
    # We do this here, since we do not want to Valgrind the nested invocations
    # of mysqltest; that would mess up the stderr output causing test failure.
    my @args_saved = @$args;
    mtr_init_args(\$args);
    valgrind_arguments($args, \$exe);
    mtr_add_arg($args, "%s", $_) for @args_saved;
  }

  if ($opt_force > 1)
  {
    mtr_add_arg($args, "--continue-on-error");
  }

  my $suite = $tinfo->{suite};
  if ($suite->{parent}) {
    mtr_add_arg($args, "--overlay-dir=%s/", $suite->{dir});
    mtr_add_arg($args, "--suite-dir=%s/", $suite->{parent}->{dir});
  } else {
    mtr_add_arg($args, "--suite-dir=%s/", $suite->{dir});
  }

  mtr_add_arg($args, "--test-file=%s", $tinfo->{'path'});

  # Number of lines of resut to include in failure report
  mtr_add_arg($args, "--tail-lines=20");

  if ( defined $tinfo->{'result_file'} ) {
    mtr_add_arg($args, "--result-file=%s", $tinfo->{'result_file'});
  }

  client_debug_arg($args, "mysqltest");

  if ( $opt_record )
  {
    mtr_add_arg($args, "--record");

    # When recording to a non existing result file
    # the name of that file is in "record_file"
    if ( defined $tinfo->{'record_file'} ) {
      mtr_add_arg($args, "--result-file=%s", $tinfo->{record_file});
    }
  }

  if ( $opt_client_gdb )
  {
    gdb_arguments(\$args, \$exe, "client");
  }
  elsif ( $opt_client_ddd )
  {
    ddd_arguments(\$args, \$exe, "client");
  }
  if ( $opt_client_dbx ) {
    dbx_arguments(\$args, \$exe, "client");
  }
  elsif ( $opt_client_debugger )
  {
    debugger_arguments(\$args, \$exe, "client");
  }

  my $proc= My::SafeProcess->new
    (
     name          => "mysqltest",
     path          => $exe,
     args          => \$args,
     append        => 1,
     error         => $path_current_testlog,
     verbose       => $opt_verbose,
    );
  mtr_verbose("Started $proc");
  return $proc;
}

#
# Modify the exe and args so that program is run in gdb in xterm
#
sub gdb_arguments {
  my $args= shift;
  my $exe=  shift;
  my $type= shift;
  my $input= shift;

  my $gdb_init_file= "$opt_vardir/tmp/gdbinit.$type";

  # Remove the old gdbinit file
  unlink($gdb_init_file);

  # Put $args into a single string
  my $str= join(" ", @$$args);
  $input = $input ? "< $input" : "";

  # write init file for mysqld or client
  mtr_tofile($gdb_init_file, "set args $str $input\n");

  if ( $opt_manual_gdb )
  {
     print "\nTo start gdb for $type, type in another window:\n";
     print "gdb -cd $glob_mysql_test_dir -x $gdb_init_file $$exe\n";

     # Indicate the exe should not be started
     $$exe= undef;
     return;
  }

  $$args= [];
  mtr_add_arg($$args, "-title");
  mtr_add_arg($$args, "$type");
  mtr_add_arg($$args, "-e");

  if ( $exe_libtool )
  {
    mtr_add_arg($$args, $exe_libtool);
    mtr_add_arg($$args, "--mode=execute");
  }

  mtr_add_arg($$args, "gdb");
  mtr_add_arg($$args, "-x");
  mtr_add_arg($$args, "$gdb_init_file");
  mtr_add_arg($$args, "$$exe");

  $$exe= "xterm";
}

#
# Modify the exe and args so that program is run in lldb
#
sub lldb_arguments {
  my $args= shift;
  my $exe= shift;
  my $type= shift;
  my $input= shift;

  my $lldb_init_file= "$opt_vardir/tmp/lldbinit.$type";
  unlink($lldb_init_file);

  # Put $args into a single string
  my $str= join(" ", @$$args);
  $input = $input ? "< $input" : "";

  # write init file for mysqld or client
  mtr_tofile($lldb_init_file, "set args $str $input\n");

    print "\nTo start lldb for $type, type in another window:\n";
    print "cd $glob_mysql_test_dir && lldb -s $lldb_init_file $$exe\n";

    # Indicate the exe should not be started
    $$exe= undef;
    return;
}

#
# Modify the exe and args so that program is run in ddd
#
sub ddd_arguments {
  my $args= shift;
  my $exe=  shift;
  my $type= shift;
  my $input= shift;

  my $gdb_init_file= "$opt_vardir/tmp/gdbinit.$type";

  # Remove the old gdbinit file
  unlink($gdb_init_file);

  # Put $args into a single string
  my $str= join(" ", @$$args);
  $input = $input ? "< $input" : "";

  # write init file for mysqld or client
  mtr_tofile($gdb_init_file, "file $$exe\nset args $str $input\n");

  if ( $opt_manual_ddd )
  {
     print "\nTo start ddd for $type, type in another window:\n";
     print "ddd -cd $glob_mysql_test_dir -x $gdb_init_file $$exe\n";

     # Indicate the exe should not be started
     $$exe= undef;
     return;
  }

  my $save_exe= $$exe;
  $$args= [];
  if ( $exe_libtool )
  {
    $$exe= $exe_libtool;
    mtr_add_arg($$args, "--mode=execute");
    mtr_add_arg($$args, "ddd");
  }
  else
  {
    $$exe= "ddd";
  }
  mtr_add_arg($$args, "--command=$gdb_init_file");
  mtr_add_arg($$args, "$save_exe");
}


#
# Modify the exe and args so that program is run in dbx in xterm
#
sub dbx_arguments {
  my $args= shift;
  my $exe=  shift;
  my $type= shift;
  my $input= shift;

  # Put $args into a single string
  my $str= join " ", @$$args;
  my $runline= $input ? "run $str < $input" : "run $str";

  if ( $opt_manual_dbx ) {
    print "\nTo start dbx for $type, type in another window:\n";
    print "cd $glob_mysql_test_dir; dbx -c \"stop in main; " .
          "$runline\" $$exe\n";

    # Indicate the exe should not be started
    $$exe= undef;
    return;
  }

  $$args= [];
  mtr_add_arg($$args, "-title");
  mtr_add_arg($$args, "$type");
  mtr_add_arg($$args, "-e");

  if ( $exe_libtool ) {
    mtr_add_arg($$args, $exe_libtool);
    mtr_add_arg($$args, "--mode=execute");
  }

  mtr_add_arg($$args, "dbx");
  mtr_add_arg($$args, "-c");
  mtr_add_arg($$args, "stop in main; $runline");
  mtr_add_arg($$args, "$$exe");

  $$exe= "xterm";
}


#
# Modify the exe and args so that program is run in the selected debugger
#
sub debugger_arguments {
  my $args= shift;
  my $exe=  shift;
  my $debugger= $opt_debugger || $opt_client_debugger;

  if ( $debugger =~ /vcexpress|vc|devenv/ )
  {
    # vc[express] /debugexe exe arg1 .. argn

    # Add name of the exe and /debugexe before args
    unshift(@$$args, "$$exe");
    unshift(@$$args, "/debugexe");

    # Set exe to debuggername
    $$exe= $debugger;

  }
  elsif ( $debugger =~ /windbg/ )
  {
    # windbg exe arg1 .. argn

    # Add name of the exe before args
    unshift(@$$args, "$$exe");

    # Set exe to debuggername
    $$exe= $debugger;

  }
  else
  {
    mtr_error("Unknown argument \"$debugger\" passed to --debugger");
  }
}

#
# Modify the exe and args so that program is run in valgrind
#
sub valgrind_arguments {
  my $args= shift;
  my $exe=  shift;

  # Ensure the jemalloc works with mysqld
  if ($$exe =~ /mysqld/)
  {
    my %somalloc=(
      'system jemalloc' => 'libjemalloc*',
      'bundled jemalloc' => 'NONE'
    );
    my ($syn) = $somalloc{$mysqld_variables{'version-malloc-library'}};
    mtr_add_arg($args, '--soname-synonyms=somalloc=%s', $syn) if $syn;
  }

  # Add valgrind options, can be overriden by user
  mtr_add_arg($args, '%s', $_) for (@valgrind_args);

  mtr_add_arg($args, $$exe);

  $$exe= $opt_valgrind_path || "valgrind";

  if ($exe_libtool)
  {
    # Add "libtool --mode-execute" before the test to execute
    # if running in valgrind(to avoid valgrinding bash)
    unshift(@$args, "--mode=execute", $$exe);
    $$exe= $exe_libtool;
  }
}

#
# Modify the exe and args so that program is run in strace
#
sub strace_arguments {
  my $args= shift;
  my $exe=  shift;
  my $mysqld_name= shift;

  mtr_add_arg($args, "-f");
  mtr_add_arg($args, "-o%s/var/log/%s.strace", $glob_mysql_test_dir, $mysqld_name);

  # Add strace options, can be overriden by user
  mtr_add_arg($args, '%s', $_) for (@strace_args);

  mtr_add_arg($args, $$exe);

  $$exe= "strace";

  if ($exe_libtool)
  {
    # Add "libtool --mode-execute" before the test to execute
    # if running in valgrind(to avoid valgrinding bash)
    unshift(@$args, "--mode=execute", $$exe);
    $$exe= $exe_libtool;
  }
}

#
# Search server logs for valgrind reports printed at mysqld termination
#
sub valgrind_exit_reports() {
  my $found_err= 0;

  foreach my $log_file (keys %mysqld_logs)
  {
    my @culprits= ();
    my $valgrind_rep= "";
    my $found_report= 0;
    my $err_in_report= 0;

    my $LOGF = IO::File->new($log_file)
      or mtr_error("Could not open file '$log_file' for reading: $!");

    while ( my $line = <$LOGF> )
    {
      if ($line =~ /^CURRENT_TEST: (.+)$/)
      {
        my $testname= $1;
        # If we have a report, report it if needed and start new list of tests
        if ($found_report)
        {
          if ($err_in_report)
          {
            mtr_print ("Valgrind report from $log_file after tests:\n",
                        @culprits);
            mtr_print_line();
            print ("$valgrind_rep\n");
            $found_err= 1;
            $err_in_report= 0;
          }
          # Make ready to collect new report
          @culprits= ();
          $found_report= 0;
          $valgrind_rep= "";
        }
        push (@culprits, $testname);
        next;
      }
      # This line marks the start of a valgrind report
      $found_report= 1 if $line =~ /^==\d+== .* SUMMARY:/;

      if ($found_report) {
        $line=~ s/^==\d+== //;
        $valgrind_rep .= $line;
        $err_in_report= 1 if $line =~ /ERROR SUMMARY: [1-9]/;
        $err_in_report= 1 if $line =~ /definitely lost: [1-9]/;
        $err_in_report= 1 if $line =~ /possibly lost: [1-9]/;
      }
    }

    $LOGF= undef;

    if ($err_in_report) {
      mtr_print ("Valgrind report from $log_file after tests:\n", @culprits);
      mtr_print_line();
      print ("$valgrind_rep\n");
      $found_err= 1;
    }
  }

  return $found_err;
}

#
# Usage
#
sub usage ($) {
  my ($message)= @_;

  if ( $message )
  {
    print STDERR "$message\n";
    print STDERR "For full list of options, use $0 --help\n";
    exit;      
  }

  local $"= ','; # for @DEFAULT_SUITES below

  print <<HERE;

$0 [ OPTIONS ] [ TESTCASE ]

Where test case can be specified as:

testcase[.test]         Runs the test case named 'testcase' from all suits
path-to-testcase
[suite.]testcase[,combination]

Examples:

alias
main.alias              'main' is the name of the suite for the 't' directory.
rpl.rpl_invoked_features,mix,xtradb_plugin
suite/rpl/t/rpl.rpl_invoked_features

Options to control what engine/variation to run:

  embedded-server       Use the embedded server, i.e. no mysqld daemons
  ps-protocol           Use the binary protocol between client and server
  cursor-protocol       Use the cursor protocol between client and server
                        (implies --ps-protocol)
  view-protocol         Create a view to execute all non updating queries
  sp-protocol           Create a stored procedure to execute all queries
  non-blocking-api      Use the non-blocking client API
  compress              Use the compressed protocol between client and server
  ssl                   Use ssl protocol between client and server
  skip-ssl              Don't start server with support for ssl connections
  vs-config             Visual Studio configuration used to create executables
                        (default: MTR_VS_CONFIG environment variable)
  parallel=#            How many parallel test should be run
  defaults-file=<config template> Use fixed config template for all
                        tests
  defaults-extra-file=<config template> Extra config template to add to
                        all generated configs
  combination=<opt>     Use at least twice to run tests with specified
                        options to mysqld
  dry-run               Don't run any tests, print the list of tests
                        that were selected for execution

Options to control directories to use
  tmpdir=DIR            The directory where temporary files are stored
                        (default: ./var/tmp).
  vardir=DIR            The directory where files generated from the test run
                        is stored (default: ./var). Specifying a ramdisk or
                        tmpfs will speed up tests.
  mem[=DIR]             Run testsuite in "memory" using tmpfs or ramdisk
                        Attempts to use DIR first if specified else
                        uses a builtin list of standard locations
                        for tmpfs (/run/shm, /dev/shm, /tmp)
                        The option can also be set using environment
                        variable MTR_MEM=[DIR]
  clean-vardir          Clean vardir if tests were successful and if
                        running in "memory". Otherwise this option is ignored
  client-bindir=PATH    Path to the directory where client binaries are located
  client-libdir=PATH    Path to the directory where client libraries are located


Options to control what test suites or cases to run

  force                 Continue after a failure. When specified once, a
                        failure in a test file will abort this test file, and
                        the execution will continue from the next test file.
                        When specified twice, execution will continue executing
                        the failed test file from the next command.
  do-test=PREFIX or REGEX
                        Run test cases which name are prefixed with PREFIX
                        or fulfills REGEX
  skip-test=PREFIX or REGEX
                        Skip test cases which name are prefixed with PREFIX
                        or fulfills REGEX
  start-from=PREFIX     Run test cases starting test prefixed with PREFIX where
                        prefix may be suite.testname or just testname
  suite[s]=NAME1,..,NAMEN
                        Collect tests in suites from the comma separated
                        list of suite names.
                        The default is: "@DEFAULT_SUITES"
  skip-rpl              Skip the replication test cases.
  big-test              Also run tests marked as "big". Repeat this option
                        twice to run only "big" tests.
  staging-run           Run a limited number of tests (no slow tests). Used
                        for running staging trees with valgrind.
  enable-disabled       Run also tests marked as disabled
  print-testcases       Don't run the tests but print details about all the
                        selected tests, in the order they would be run.
  skip-test-list=FILE   Skip the tests listed in FILE. Each line in the file
                        is an entry and should be formatted as: 
                        <TESTNAME> : <COMMENT>
  force-restart         Always restart servers between tests. This makes it
                        easier to see from which test warnings may come from.

Options that specify ports

  mtr-port-base=#       Base for port numbers, ports from this number to
  port-base=#           number+9 are reserved. Should be divisible by 10;
                        if not it will be rounded down. May be set with
                        environment variable MTR_PORT_BASE. If this value is
                        set and is not "auto", it overrides build-thread.
  mtr-build-thread=#    Specify unique number to calculate port number(s) from.
  build-thread=#        Can be set in environment variable MTR_BUILD_THREAD.
                        Set  MTR_BUILD_THREAD="auto" to automatically aquire
                        a build thread id that is unique to current host
  port-group-size=N     Reserve groups of TCP ports of size N for each MTR thread


Options for test case authoring

  record TESTNAME       (Re)genereate the result file for TESTNAME
  check-testcases       Check testcases for sideeffects
  mark-progress         Log line number and elapsed time to <testname>.progress

Options that pass on options (these may be repeated)

  mysqld=ARGS           Specify additional arguments to "mysqld"
  mysqld-env=VAR=VAL    Specify additional environment settings for "mysqld"

Options to run test on running server

  extern option=value   Run only the tests against an already started server
                        the options to use for connection to the extern server
                        must be specified using name-value pair notation
                        For example:
                         ./$0 --extern socket=/tmp/mysqld.sock

Options for debugging the product

  boot-dbx              Start bootstrap server in dbx
  boot-ddd              Start bootstrap server in ddd
  boot-gdb              Start bootstrap server in gdb
  client-dbx            Start mysqltest client in dbx
  client-ddd            Start mysqltest client in ddd
  client-debugger=NAME  Start mysqltest in the selected debugger
  client-gdb            Start mysqltest client in gdb
  dbx                   Start the mysqld(s) in dbx
  ddd                   Start the mysqld(s) in ddd
  debug                 Dump trace output for all servers and client programs
  debug-common          Same as debug, but sets 'd' debug flags to
                        "query,info,error,enter,exit"
  debug-server          Use debug version of server, but without turning on
                        tracing
  debugger=NAME         Start mysqld in the selected debugger
  gdb                   Start the mysqld(s) in gdb
  manual-debug          Let user manually start mysqld in debugger, before
                        running test(s)
  manual-gdb            Let user manually start mysqld in gdb, before running
                        test(s)
  manual-ddd            Let user manually start mysqld in ddd, before running
                        test(s)
  manual-dbx            Let user manually start mysqld in dbx, before running
                        test(s)
  manual-lldb           Let user manually start mysqld in lldb, before running 
                        test(s)
  max-save-core         Limit the number of core files saved (to avoid filling
                        up disks for heavily crashing server). Defaults to
                        $opt_max_save_core, set to 0 for no limit. Set
                        it's default with MTR_MAX_SAVE_CORE
  max-save-datadir      Limit the number of datadir saved (to avoid filling
                        up disks for heavily crashing server). Defaults to
                        $opt_max_save_datadir, set to 0 for no limit. Set
                        it's default with MTR_MAX_SAVE_DATADIR
  max-test-fail         Limit the number of test failures before aborting
                        the current test run. Defaults to
                        $opt_max_test_fail, set to 0 for no limit. Set
                        it's default with MTR_MAX_TEST_FAIL
  core-in-failure	Generate a core even if run server is run with valgrind

Options for valgrind

  valgrind              Run the "mysqltest" and "mysqld" executables using
                        valgrind with default options
  valgrind-all          Synonym for --valgrind
  valgrind-mysqltest    Run the "mysqltest" and "mysql_client_test" executable
                        with valgrind
  valgrind-mysqld       Run the "mysqld" executable with valgrind
  valgrind-options=ARGS Deprecated, use --valgrind-option
  valgrind-option=ARGS  Option to give valgrind, replaces default option(s),
                        can be specified more then once
  valgrind-path=<EXE>   Path to the valgrind executable
  callgrind             Instruct valgrind to use callgrind

Options for strace

  strace                Run the "mysqld" executables using strace. Default
                        options are -f -o var/log/'mysqld-name'.strace
  strace-option=ARGS    Option to give strace, replaces default option(s),
  strace-client=[path]  Create strace output for mysqltest client, optionally
                        specifying name and path to the trace program to use.
                        Example: $0 --strace-client=ktrace

Misc options
  user=USER             User for connecting to mysqld(default: $opt_user)
  comment=STR           Write STR to the output
  timer                 Show test case execution time.
  verbose               More verbose output(use multiple times for even more)
  verbose-restart       Write when and why servers are restarted
  start                 Only initialize and start the servers, using the
                        startup settings for the first specified test case
                        Example:
                         $0 --start alias &
  start-and-exit        Same as --start, but mysql-test-run terminates and
                        leaves just the server running
  start-dirty           Only start the servers (without initialization) for
                        the first specified test case
  user-args             In combination with start* and no test name, drops
                        arguments to mysqld except those specified with
                        --mysqld (if any)
  wait-all              If --start or --start-dirty option is used, wait for all
                        servers to exit before finishing the process
  fast                  Run as fast as possible, don't wait for servers
                        to shutdown etc.
  parallel=N            Run tests in N parallel threads (default 1)
                        Use parallel=auto for auto-setting of N
  repeat=N              Run each test N number of times
  retry=N               Retry tests that fail up to N times (default $opt_retry).
                        Retries are also limited by the maximum number of
                        failures before stopping, set with the --retry-failure
                        option
  retry-failure=N       When using the --retry option to retry failed tests,
                        stop when N failures have occurred (default $opt_retry_failure)
  reorder               Reorder tests to get fewer server restarts
  help                  Get this help text

  testcase-timeout=MINUTES Max test case run time (default $opt_testcase_timeout)
  suite-timeout=MINUTES Max test suite run time (default $opt_suite_timeout)
  shutdown-timeout=SECONDS Max number of seconds to wait for server shutdown
                        before killing servers (default $opt_shutdown_timeout)
  warnings              Scan the log files for warnings. Use --nowarnings
                        to turn off.

  stop-file=file        (also MTR_STOP_FILE environment variable) if this
                        file detected mysql test will not start new tests
                        until the file will be removed.
  stop-keep-alive=sec   (also MTR_STOP_KEEP_ALIVE environment variable)
                        works with stop-file, print messages every sec
                        seconds when mysql test is waiting to removing
                        the file (for buildbot)

  sleep=SECONDS         Passed to mysqltest, will be used as fixed sleep time
  debug-sync-timeout=NUM Set default timeout for WAIT_FOR debug sync
                        actions. Disable facility with NUM=0.
  gcov                  Collect coverage information after the test.
                        The result is a gcov file per source and header file.
  gcov-src-dir=subdir   Collect coverage only within the given subdirectory.
                        For example, if you're only developing the SQL layer, 
                        it makes sense to use --gcov-src-dir=sql
  gprof                 Collect profiling information using gprof.
  experimental=<file>   Refer to list of tests considered experimental;
                        failures will be marked exp-fail instead of fail.
  timestamp             Print timestamp before each test report line
  timediff              With --timestamp, also print time passed since
                        *previous* test started
  max-connections=N     Max number of open connection to server in mysqltest
  report-times          Report how much time has been spent on different
                        phases of test execution.
  stress=ARGS           Run stress test, providing options to
                        mysql-stress-test.pl. Options are separated by comma.

Some options that control enabling a feature for normal test runs,
can be turned off by prepending 'no' to the option, e.g. --notimer.
This applies to reorder, timer, check-testcases and warnings.

HERE
  exit(1);

}

sub list_options ($) {
  my $hash= shift;

  for (keys %$hash) {
    s/([:=].*|[+!])$//;
    s/\|/\n--/g;
    print "--$_\n";
  }

  exit(1);
}

sub time_format($) {
  sprintf '%d:%02d:%02d', $_[0]/3600, ($_[0]/60)%60, $_[0]%60;
}

our $num_tests;

sub xterm_stat {
  if (-t STDOUT and defined $ENV{TERM} and $ENV{TERM} =~ /xterm/) {
    my ($left) = @_;

    # 2.5 -> best by test
    $num_tests = $left + 2.5 unless $num_tests;

    my $done = $num_tests - $left;
    my $spent = time - $^T;

    printf "\e];mtr: spent %s on %d tests. %s (%d tests) left\a",
           time_format($spent), $done,
           time_format($spent/$done * $left), $left;
  }
}<|MERGE_RESOLUTION|>--- conflicted
+++ resolved
@@ -4377,15 +4377,9 @@
      qr/InnoDB: Error: table `test`.`t[12]` .*does not exist in the InnoDB internal/,
      qr/InnoDB: Warning: Setting innodb_use_sys_malloc/,
      qr/InnoDB: Warning: a long semaphore wait:/,
-<<<<<<< HEAD
-     qr/InnoDB: Disabling redo log encryption/,
-     qr/InnoDB: Redo log crypto: Can't initialize to key version -1u/,
      qr/InnoDB: Dumping buffer pool.*/,
      qr/InnoDB: Buffer pool.*/,
-     qr/InnoDB: Warning: Writer thread is waiting this semaphore/,
-=======
      qr/InnoDB: Warning: Writer thread is waiting this semaphore:/,
->>>>>>> 13493078
      qr/Slave: Unknown table 't1' .* 1051/,
      qr/Slave SQL:.*(Internal MariaDB error code: [[:digit:]]+|Query:.*)/,
      qr/slave SQL thread aborted/,
