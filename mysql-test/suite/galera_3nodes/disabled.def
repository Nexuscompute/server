##############################################################################
#
#  List the test cases that are to be disabled temporarily.
#
#  Separate the test case name and the comment with ':'.
#
#    <testcasename> : MDEV-<xxxx> <comment>
#
#  Do not use any TAB characters for whitespace.
#
##############################################################################

GAL-501 : MDEV-24645 galera_3nodes.GAL-501 MTR failed: failed to open gcomm backend connection: 110
GCF-354 : MDEV-25614 Galera test failure on GCF-354
galera_2_cluster : MDEV-22195 temporarily disabled due to issues to be fixed with MDEV-22195
galera_gtid_2_cluster : MDEV-23775 Galera test failure on galera_3nodes.galera_gtid_2_cluster
galera_ist_gcache_rollover : MDEV-23578 WSREP: exception caused by message: {v=0,t=1,ut=255,o=4,s=0,sr=0,as=1,f=6,src=50524cfe,srcvid=view_id(REG,50524cfe,4),insvid=view_id(UNKNOWN,00000000,0),ru=00000000,r=[-1,-1],fs=75,nl=(}
<<<<<<< HEAD
galera_load_data_ist :  MDEV-24639 galera_3nodes.galera_load_data_ist MTR failed with SIGABRT: query 'reap' failed: 2013: Lost connection to server during query
galera_load_data_ist :  MDEV-24639 galera_3nodes.galera_load_data_ist MTR failed with SIGABRT: query 'reap' failed: 2013: Lost connection to server during query
=======
galera_load_data_ist :  MDEV-24639 galera_3nodes.galera_load_data_ist MTR failed with SIGABRT: query 'reap' failed: 2013: Lost connection to MySQL server during query
galera_load_data_ist :  MDEV-24639 galera_3nodes.galera_load_data_ist MTR failed with SIGABRT: query 'reap' failed: 2013: Lost connection to MySQL server during query
galera_parallel_apply_3nodes : MDEV-29368 DEBUG_SYNC timeout
>>>>>>> 977c385d
galera_pc_bootstrap : MDEV-24097 MTR sporadaically fails: Failed to start mysqld or mysql_shutdown failed
galera_safe_to_bootstrap : MDEV-24097 galera_3nodes.galera_safe_to_bootstrap MTR sporadaically fails: Failed to start mysqld or mysql_shutdown failed
galera_slave_options_do : MDEV-8798
galera_slave_options_ignore : MDEV-8798
galera_vote_rejoin_mysqldump : MDEV-24481: galera_3nodes.galera_vote_rejoin_mysqldump MTR failed: mysql_shutdown failed
galera_ipv6_mysqldump : MDEV-26499: galera_3nodes.galera_ipv6_mysqldump MTR failed: mysql_shutdown failed
galera_wsrep_schema : MDEV-26503 : galera_3nodes.galera_wsrep_schema MTR failed: mysql_shutdown failed
galera_ipv6_mariabackup : MDEV-24097 MTR sporadaically fails: Failed to start mysqld or mysql_shutdown failed
galera_ipv6_mariabackup_section : MDEV-24097 MTR sporadaically fails: Failed to start mysqld or mysql_shutdown failed
galera_ipv6_rsync : MDEV-24097 MTR sporadaically fails: Failed to start mysqld or mysql_shutdown failed
galera_ipv6_rsync_section : MDEV-24097 MTR sporadaically fails: Failed to start mysqld or mysql_shutdown failed
galera_ssl_reload : MDEV-24097 MTR sporadaically fails: Failed to start mysqld or mysql_shutdown failed
galera_toi_vote : MDEV-24097 MTR sporadaically fails: Failed to start mysqld or mysql_shutdown failed
galera_wsrep_schema_init : MDEV-24097 MTR sporadaically fails: Failed to start mysqld or mysql_shutdown failed<|MERGE_RESOLUTION|>--- conflicted
+++ resolved
@@ -15,14 +15,9 @@
 galera_2_cluster : MDEV-22195 temporarily disabled due to issues to be fixed with MDEV-22195
 galera_gtid_2_cluster : MDEV-23775 Galera test failure on galera_3nodes.galera_gtid_2_cluster
 galera_ist_gcache_rollover : MDEV-23578 WSREP: exception caused by message: {v=0,t=1,ut=255,o=4,s=0,sr=0,as=1,f=6,src=50524cfe,srcvid=view_id(REG,50524cfe,4),insvid=view_id(UNKNOWN,00000000,0),ru=00000000,r=[-1,-1],fs=75,nl=(}
-<<<<<<< HEAD
 galera_load_data_ist :  MDEV-24639 galera_3nodes.galera_load_data_ist MTR failed with SIGABRT: query 'reap' failed: 2013: Lost connection to server during query
 galera_load_data_ist :  MDEV-24639 galera_3nodes.galera_load_data_ist MTR failed with SIGABRT: query 'reap' failed: 2013: Lost connection to server during query
-=======
-galera_load_data_ist :  MDEV-24639 galera_3nodes.galera_load_data_ist MTR failed with SIGABRT: query 'reap' failed: 2013: Lost connection to MySQL server during query
-galera_load_data_ist :  MDEV-24639 galera_3nodes.galera_load_data_ist MTR failed with SIGABRT: query 'reap' failed: 2013: Lost connection to MySQL server during query
 galera_parallel_apply_3nodes : MDEV-29368 DEBUG_SYNC timeout
->>>>>>> 977c385d
 galera_pc_bootstrap : MDEV-24097 MTR sporadaically fails: Failed to start mysqld or mysql_shutdown failed
 galera_safe_to_bootstrap : MDEV-24097 galera_3nodes.galera_safe_to_bootstrap MTR sporadaically fails: Failed to start mysqld or mysql_shutdown failed
 galera_slave_options_do : MDEV-8798
