##############################################################################
#
#  List the test cases that are to be disabled temporarily.
#
#  Separate the test case name and the comment with ':'.
#
#    <testcasename> : MDEV-<xxxx> <comment>
#
#  Do not use any TAB characters for whitespace.
#
##############################################################################

GAL-501 : MDEV-24645 galera_3nodes.GAL-501 MTR failed: failed to open gcomm backend connection: 110
GCF-354 : MDEV-25614 Galera test failure on GCF-354
galera_gtid_2_cluster : MDEV-23775 Galera test failure on galera_3nodes.galera_gtid_2_cluster
galera_ist_gcache_rollover : MDEV-23578 WSREP: exception caused by message: {v=0,t=1,ut=255,o=4,s=0,sr=0,as=1,f=6,src=50524cfe,srcvid=view_id(REG,50524cfe,4),insvid=view_id(UNKNOWN,00000000,0),ru=00000000,r=[-1,-1],fs=75,nl=(}
<<<<<<< HEAD
galera_load_data_ist :  MDEV-24639 galera_3nodes.galera_load_data_ist MTR failed with SIGABRT: query 'reap' failed: 2013: Lost connection to server during query
galera_load_data_ist :  MDEV-24639 galera_3nodes.galera_load_data_ist MTR failed with SIGABRT: query 'reap' failed: 2013: Lost connection to server during query
=======
galera_load_data_ist :  MDEV-24639 galera_3nodes.galera_load_data_ist MTR failed with SIGABRT: query 'reap' failed: 2013: Lost connection to MySQL server during query
galera_load_data_ist :  MDEV-24639 galera_3nodes.galera_load_data_ist MTR failed with SIGABRT: query 'reap' failed: 2013: Lost connection to MySQL server during query
galera_pc_bootstrap : MDEV-24097 MTR sporadaically fails: Failed to start mysqld or mysql_shutdown failed
>>>>>>> 4c3ad244
galera_safe_to_bootstrap : MDEV-24097 galera_3nodes.galera_safe_to_bootstrap MTR sporadaically fails: Failed to start mysqld or mysql_shutdown failed
galera_slave_options_do : MDEV-8798
galera_slave_options_ignore : MDEV-8798
galera_vote_rejoin_mysqldump : MDEV-24481: galera_3nodes.galera_vote_rejoin_mysqldump MTR failed: mysql_shutdown failed
<<<<<<< HEAD
galera_ipv6_mysqldump : MDEV-26499: galera_3nodes.galera_ipv6_mysqldump MTR failed: mysql_shutdown failed
galera_wsrep_schema : MDEV-26503 : galera_3nodes.galera_wsrep_schema MTR failed: mysql_shutdown failed
=======
galera_ipv6_mariabackup : MDEV-24097 MTR sporadaically fails: Failed to start mysqld or mysql_shutdown failed
galera_ipv6_mariabackup_section : MDEV-24097 MTR sporadaically fails: Failed to start mysqld or mysql_shutdown failed
galera_ipv6_rsync : MDEV-24097 MTR sporadaically fails: Failed to start mysqld or mysql_shutdown failed
galera_ipv6_rsync_section : MDEV-24097 MTR sporadaically fails: Failed to start mysqld or mysql_shutdown failed
galera_ssl_reload : MDEV-24097 MTR sporadaically fails: Failed to start mysqld or mysql_shutdown failed
galera_toi_vote : MDEV-24097 MTR sporadaically fails: Failed to start mysqld or mysql_shutdown failed
galera_wsrep_schema_init : MDEV-24097 MTR sporadaically fails: Failed to start mysqld or mysql_shutdown failed
>>>>>>> 4c3ad244
<|MERGE_RESOLUTION|>--- conflicted
+++ resolved
@@ -14,27 +14,19 @@
 GCF-354 : MDEV-25614 Galera test failure on GCF-354
 galera_gtid_2_cluster : MDEV-23775 Galera test failure on galera_3nodes.galera_gtid_2_cluster
 galera_ist_gcache_rollover : MDEV-23578 WSREP: exception caused by message: {v=0,t=1,ut=255,o=4,s=0,sr=0,as=1,f=6,src=50524cfe,srcvid=view_id(REG,50524cfe,4),insvid=view_id(UNKNOWN,00000000,0),ru=00000000,r=[-1,-1],fs=75,nl=(}
-<<<<<<< HEAD
 galera_load_data_ist :  MDEV-24639 galera_3nodes.galera_load_data_ist MTR failed with SIGABRT: query 'reap' failed: 2013: Lost connection to server during query
 galera_load_data_ist :  MDEV-24639 galera_3nodes.galera_load_data_ist MTR failed with SIGABRT: query 'reap' failed: 2013: Lost connection to server during query
-=======
-galera_load_data_ist :  MDEV-24639 galera_3nodes.galera_load_data_ist MTR failed with SIGABRT: query 'reap' failed: 2013: Lost connection to MySQL server during query
-galera_load_data_ist :  MDEV-24639 galera_3nodes.galera_load_data_ist MTR failed with SIGABRT: query 'reap' failed: 2013: Lost connection to MySQL server during query
 galera_pc_bootstrap : MDEV-24097 MTR sporadaically fails: Failed to start mysqld or mysql_shutdown failed
->>>>>>> 4c3ad244
 galera_safe_to_bootstrap : MDEV-24097 galera_3nodes.galera_safe_to_bootstrap MTR sporadaically fails: Failed to start mysqld or mysql_shutdown failed
 galera_slave_options_do : MDEV-8798
 galera_slave_options_ignore : MDEV-8798
 galera_vote_rejoin_mysqldump : MDEV-24481: galera_3nodes.galera_vote_rejoin_mysqldump MTR failed: mysql_shutdown failed
-<<<<<<< HEAD
 galera_ipv6_mysqldump : MDEV-26499: galera_3nodes.galera_ipv6_mysqldump MTR failed: mysql_shutdown failed
 galera_wsrep_schema : MDEV-26503 : galera_3nodes.galera_wsrep_schema MTR failed: mysql_shutdown failed
-=======
 galera_ipv6_mariabackup : MDEV-24097 MTR sporadaically fails: Failed to start mysqld or mysql_shutdown failed
 galera_ipv6_mariabackup_section : MDEV-24097 MTR sporadaically fails: Failed to start mysqld or mysql_shutdown failed
 galera_ipv6_rsync : MDEV-24097 MTR sporadaically fails: Failed to start mysqld or mysql_shutdown failed
 galera_ipv6_rsync_section : MDEV-24097 MTR sporadaically fails: Failed to start mysqld or mysql_shutdown failed
 galera_ssl_reload : MDEV-24097 MTR sporadaically fails: Failed to start mysqld or mysql_shutdown failed
 galera_toi_vote : MDEV-24097 MTR sporadaically fails: Failed to start mysqld or mysql_shutdown failed
-galera_wsrep_schema_init : MDEV-24097 MTR sporadaically fails: Failed to start mysqld or mysql_shutdown failed
->>>>>>> 4c3ad244
+galera_wsrep_schema_init : MDEV-24097 MTR sporadaically fails: Failed to start mysqld or mysql_shutdown failed