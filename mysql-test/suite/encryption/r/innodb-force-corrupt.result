call mtr.add_suppression("InnoDB: Table `test`\\.`t[13]` (has an unreadable root page|is corrupted)");
<<<<<<< HEAD
call mtr.add_suppression("InnoDB: Encrypted page \\[page id: space=\\d+, page number=[36]\\] in file .*test.t[123]\\.ibd looks corrupted; key_version=");
=======
call mtr.add_suppression("InnoDB: Encrypted page \\[page id: space=\\d+, page number=[36]\\] in file .*test.t[123]\\.ibd looks corrupted; key_version=3221342974");
call mtr.add_suppression("InnoDB: Table `test`\\.`t[13]` is corrupted");
>>>>>>> d5a2bc6a
SET GLOBAL innodb_file_per_table = ON;
set global innodb_compression_algorithm = 1;
# Create and populate tables to be corrupted
CREATE TABLE t1 (a INT AUTO_INCREMENT PRIMARY KEY, b TEXT,c char(200)) ENGINE=InnoDB encrypted=yes;
CREATE TABLE t2 (a INT AUTO_INCREMENT PRIMARY KEY, b TEXT,c char(200)) ENGINE=InnoDB row_format=compressed encrypted=yes;
CREATE TABLE t3 (a INT AUTO_INCREMENT PRIMARY KEY, b TEXT, c char(200)) ENGINE=InnoDB page_compressed=yes encrypted=yes;
BEGIN;
INSERT INTO t1 (b,c) VALUES ('corrupt me','secret');
INSERT INTO t1 (b,c) VALUES ('corrupt me','moresecretmoresecret');
INSERT INTO t2 select * from t1;
INSERT INTO t3 select * from t1;
COMMIT;
# Backup tables before corrupting
# Corrupt tables
# restart
SELECT * FROM t1;
ERROR 42S02: Table 'test.t1' doesn't exist in engine
SELECT * FROM t2;
ERROR HY000: Got error 192 'Table encrypted but decryption failed. This could be because correct encryption management plugin is not loaded, used encryption key is not available or encryption method does not match.' from InnoDB
SELECT * FROM t3;
ERROR 42S02: Table 'test.t3' doesn't exist in engine
# Restore the original tables
# restart
DROP TABLE t1,t2,t3;<|MERGE_RESOLUTION|>--- conflicted
+++ resolved
@@ -1,10 +1,6 @@
 call mtr.add_suppression("InnoDB: Table `test`\\.`t[13]` (has an unreadable root page|is corrupted)");
-<<<<<<< HEAD
 call mtr.add_suppression("InnoDB: Encrypted page \\[page id: space=\\d+, page number=[36]\\] in file .*test.t[123]\\.ibd looks corrupted; key_version=");
-=======
-call mtr.add_suppression("InnoDB: Encrypted page \\[page id: space=\\d+, page number=[36]\\] in file .*test.t[123]\\.ibd looks corrupted; key_version=3221342974");
 call mtr.add_suppression("InnoDB: Table `test`\\.`t[13]` is corrupted");
->>>>>>> d5a2bc6a
 SET GLOBAL innodb_file_per_table = ON;
 set global innodb_compression_algorithm = 1;
 # Create and populate tables to be corrupted
