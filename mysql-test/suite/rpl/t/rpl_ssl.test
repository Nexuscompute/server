--- conflicted
+++ resolved
@@ -1,113 +1 @@
-<<<<<<< HEAD
-source include/have_ssl_communication.inc;
-source include/master-slave.inc;
-
-# create a user for replication that requires ssl encryption
-connection master;
-create user replssl@localhost;
-grant replication slave on *.* to replssl@localhost require ssl;
-create table t1 (t int auto_increment, KEY(t));
-
-sync_slave_with_master;
-
-# Set slave to use SSL for connection to master
-stop slave;
---replace_result $MYSQL_TEST_DIR MYSQL_TEST_DIR
-eval change master to
-  master_user='replssl',
-  master_password='',
-  master_ssl=1,
-  master_ssl_ca ='$MYSQL_TEST_DIR/std_data/cacert.pem',
-  master_ssl_cert='$MYSQL_TEST_DIR/std_data/client-cert.pem',
-  master_ssl_key='$MYSQL_TEST_DIR/std_data/client-key.pem';
-start slave;
-
-# Switch to master and insert one record, then sync it to slave
-connection master;
-insert into t1 values(1);
-sync_slave_with_master;
-
-# The record should now be on slave
-select * from t1;
-
-# The slave is synced and waiting/reading from master
-# SHOW SLAVE STATUS will show "Waiting for master to send event"
-let $status_items= Master_SSL_Allowed, Master_SSL_CA_Path, Master_SSL_CA_File, Master_SSL_Cert, Master_SSL_Key;
-source include/show_slave_status.inc;
-source include/check_slave_is_running.inc;
-
-# Stop the slave, as reported in bug#21871 it would hang
-STOP SLAVE;
-
-select * from t1;
-
-# Do the same thing a number of times
-disable_query_log;
-disable_result_log;
-# 2007-11-27 mats Bug #32756  	Starting and stopping the slave in a loop can lose rows
-# After discussions with Engineering, I'm disabling this part of the test to avoid it causing
-# red trees.
-disable_parsing;
-let $i= 100;
-while ($i)
-{
-  start slave;
-  connection master;
-  insert into t1 values (NULL);
-  select * from t1; # Some variance
-  connection slave;
-  select * from t1; # Some variance
-  stop slave;
-  dec $i;
-}
-enable_parsing;
-START SLAVE;
-enable_query_log;
-enable_result_log;
-connection master;
-# INSERT one more record to make sure
-# the sync has something to do
-insert into t1 values (NULL);
-let $master_count= `select count(*) from t1`;
-
-sync_slave_with_master;
---source include/wait_for_slave_to_start.inc
-source include/show_slave_status.inc;
-source include/check_slave_is_running.inc;
-
-let $slave_count= `select count(*) from t1`;
-
-if ($slave_count != $master_count)
-{
-  echo master and slave differed in number of rows;
-  echo master: $master_count;
-  echo slave: $slave_count;
-
-  connection master;
-  select count(*) t1;
-  select * from t1;
-  connection slave;
-  select count(*) t1;
-  select * from t1;
-  query_vertical show slave status;
-}
-
-connection master;
-drop user replssl@localhost;
-drop table t1;
-sync_slave_with_master;
-
---source include/stop_slave.inc
-CHANGE MASTER TO
- master_user = 'root',
- master_ssl = 0,
- master_ssl_ca = '',
- master_ssl_cert = '',
- master_ssl_key = '';
-
---echo End of 5.0 tests
---let $rpl_only_running_threads= 1
---source include/rpl_end.inc
-=======
---source extra/rpl_tests/rpl_ssl.inc
->>>>>>> c13b5011
+--source extra/rpl_tests/rpl_ssl.inc