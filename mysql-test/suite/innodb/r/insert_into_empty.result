SET foreign_key_checks=0, unique_checks=0;
#
# MDEV-24715 Assertion !node->table->skip_alter_undo
#
CREATE TABLE t (a INT UNIQUE) ENGINE=InnoDB
REPLACE SELECT 1 AS a, 2 AS b UNION SELECT 1 AS a, 3 AS c;
SELECT * FROM t;
a	b
1	3
DROP TABLE t;
CREATE TEMPORARY TABLE t (a INT UNIQUE) ENGINE=InnoDB
REPLACE SELECT 1 AS a, 2 AS b UNION SELECT 1 AS a, 3 AS c;
SELECT * FROM t;
a	b
1	3
DROP TEMPORARY TABLE t;
#
# MDEV-24720 AHI removal during bulk index rollback
#
SET @save_ahi = @@global.innodb_adaptive_hash_index;
SET GLOBAL innodb_adaptive_hash_index = 1;
CREATE TABLE t1(f1 INT NOT NULL)ENGINE=InnoDB;
BEGIN;
INSERT INTO t1 SELECT * FROM seq_1_to_65536;
ROLLBACK;
CHECK TABLE t1;
Table	Op	Msg_type	Msg_text
test.t1	check	status	OK
#
# MDEV-24832 Root page AHI Removal fails fails during
#		bulk index rollback
#
BEGIN;
INSERT INTO t1 SELECT * FROM seq_1_to_500;
ROLLBACK;
DROP TABLE t1;
SET GLOBAL innodb_adaptive_hash_index = @save_ahi;
#
# MDEV-24951 Assertion m.first->second.valid(trx->undo_no) failed
# in trx_undo_report_row_operation
#
CREATE TEMPORARY TABLE t (c INT) ENGINE=InnoDB;
CREATE TEMPORARY TABLE t2 (c INT) ENGINE=InnoDB;
SET tx_read_only=1;
BEGIN;
INSERT INTO t2 VALUES(0);
INSERT INTO t VALUES(0);
ROLLBACK;
BEGIN;
INSERT INTO t2 VALUES(0);
INSERT INTO t VALUES(0);
COMMIT;
INSERT INTO t VALUES(0);
DROP TEMPORARY TABLE t,t2;
ERROR 25006: Cannot execute statement in a READ ONLY transaction
SET tx_read_only=0;
DROP TEMPORARY TABLE t,t2;
#
# MDEV-24818 Optimize multiple INSERT into empty table
#
CREATE TABLE t1(f1 INT PRIMARY KEY) ENGINE=InnoDB;
BEGIN;
INSERT INTO t1 VALUES (5),(6),(7);
INSERT INTO t1 VALUES (4),(5),(6);
ERROR 23000: Duplicate entry '5' for key 'PRIMARY'
COMMIT;
SELECT * FROM t1;
f1
BEGIN;
INSERT INTO t1 VALUES (5),(6),(7);
SAVEPOINT a;
INSERT INTO t1 VALUES (4),(5),(6);
ERROR 23000: Duplicate entry '5' for key 'PRIMARY'
ROLLBACK TO SAVEPOINT a;
COMMIT;
SELECT * FROM t1;
f1
5
6
7
DROP TABLE t1;
SET foreign_key_checks=1;
CREATE TABLE t1(f1 INT PRIMARY KEY) ENGINE=InnoDB;
BEGIN;
INSERT INTO t1 VALUES (5),(6),(7);
INSERT INTO t1 VALUES (4),(5),(6);
ERROR 23000: Duplicate entry '5' for key 'PRIMARY'
COMMIT;
SELECT * FROM t1;
f1
5
6
7
BEGIN;
INSERT INTO t1 VALUES (5),(6),(7);
ERROR 23000: Duplicate entry '5' for key 'PRIMARY'
SAVEPOINT a;
INSERT INTO t1 VALUES (4),(5),(6);
ERROR 23000: Duplicate entry '5' for key 'PRIMARY'
ROLLBACK TO SAVEPOINT a;
COMMIT;
SELECT * FROM t1;
f1
5
6
7
DROP TABLE t1;
SET foreign_key_checks=0;
#
# MDEV-25315 Crash in SHOW ENGINE INNODB STATUS
#
CREATE TABLE t1 (a INT PRIMARY KEY) ENGINE=InnoDB;
CREATE TABLE t2 (a INT PRIMARY KEY) ENGINE=InnoDB;
INSERT INTO t1 VALUES(1);
BEGIN;
INSERT INTO t1 VALUES(1);
ERROR 23000: Duplicate entry '1' for key 'PRIMARY'
INSERT INTO t2 VALUES(0);
INSERT INTO t1 VALUES(2), (2);
ERROR 23000: Duplicate entry '2' for key 'PRIMARY'
SHOW ENGINE InnoDB STATUS;
COMMIT;
DROP TABLE t1,t2;
#
# MDEV-25297 Assertion: trx->roll_limit <= trx->undo_no
# in ROLLBACK TO SAVEPOINT
#
CREATE TABLE t1 (c INT PRIMARY KEY) ENGINE=InnoDB;
CREATE TABLE t2 (c INT PRIMARY KEY) ENGINE=InnoDB;
BEGIN;
INSERT INTO t1 VALUES(0);
SAVEPOINT x;
INSERT INTO t2 VALUES(0);
INSERT INTO t1 VALUES(0);
ERROR 23000: Duplicate entry '0' for key 'PRIMARY'
ROLLBACK TO SAVEPOINT x;
ERROR HY000: Got error 153 "No savepoint with that name" during ROLLBACK
COMMIT;
SELECT * FROM t1;
c
SELECT * FROM t2;
c
DROP TABLE t1,t2;
#
# MDEV-25487 Assertion failed in lock_rec_move
#
CREATE TABLE t1 (a INT KEY) ENGINE=InnoDB;
SET @save_limit = @@GLOBAL.innodb_limit_optimistic_insert_debug;
SET GLOBAL innodb_limit_optimistic_insert_debug = 2;
BEGIN;
SELECT * FROM t1 LOCK IN SHARE MODE;
a
INSERT INTO t1 VALUES (0),(1),(2);
INSERT INTO t1 VALUES (0,1);
ERROR 21S01: Column count doesn't match value count at row 1
INSERT INTO t1 VALUES (2);
ERROR 23000: Duplicate entry '2' for key 'PRIMARY'
COMMIT;
SET GLOBAL innodb_limit_optimistic_insert_debug = @save_limit;
SELECT * FROM t1;
a
0
1
2
DROP TABLE t1;
#
# MDEV-25534 Assertion lock_table_has...LOCK_IX
#
CREATE TABLE t1 (a INT PRIMARY KEY) ENGINE=InnoDB;
SET autocommit=0;
LOCK TABLE t1 WRITE;
INSERT INTO t1 VALUES (1);
COMMIT;
CREATE TEMPORARY TABLE t0 (a INT PRIMARY KEY) ENGINE=InnoDB;
INSERT INTO t0 VALUES (1);
INSERT INTO t1 VALUES (2);
COMMIT;
SET autocommit=1;
DROP TABLE t1;
DROP TEMPORARY TABLE t0;
#
# MDEV-25496 Assertion 'trx->bulk_insert' failed
# in trx_undo_report_row_operation on INSERT
#
CREATE TABLE t (i INT) ENGINE=InnoDB PARTITION BY HASH (i) PARTITIONS 2;
INSERT INTO t VALUES (0);
INSERT INTO t VALUES (1),(0),(1);
DROP TABLE t;
#
# MDEV-28327 InnoDB persistent statistics fail to update
#		after bulk insert
#
CREATE TABLE t1 (a INT PRIMARY KEY)ENGINE=InnoDB
STATS_PERSISTENT=1 STATS_AUTO_RECALC=1;
INSERT INTO t1 SELECT * FROM seq_1_to_4096;
# Wait till statistics update after bulk insert operation
SELECT n_rows>=4000 FROM mysql.innodb_table_stats WHERE TABLE_NAME="t1";
n_rows>=4000
1
DROP TABLE t1;
#
# MDEV-27214 Import with disabled keys corrupts meta-data like rows, indexes, ...
#
CREATE TABLE `t1` (
`id` int(11) NOT NULL,
`a` int(11) DEFAULT NULL,
PRIMARY KEY (`id`)
) ENGINE=InnoDB DEFAULT CHARSET=latin1
STATS_PERSISTENT=1 STATS_AUTO_RECALC=1;
INSERT INTO `t1` VALUES (1,2),(2,3),(3,4);
# Wait till statistics update after bulk insert operation
SELECT TABLE_ROWS, AVG_ROW_LENGTH>0 FROM INFORMATION_SCHEMA.TABLES
WHERE TABLE_NAME='t1' AND TABLE_SCHEMA='test';
TABLE_ROWS	AVG_ROW_LENGTH>0
3	1
DROP TABLE t1;
<<<<<<< HEAD
# End of 10.6 tests
#
# MDEV-26947 UNIQUE column checks fail in InnoDB resulting
#	in table corruption
#
CREATE TABLE t (c1 INT KEY,c2 INT UNIQUE) ENGINE=InnoDB;
BEGIN;
INSERT INTO t VALUES (1,0),(2,0);
ERROR HY000: Got error 1 "Operation not permitted" during COMMIT
CHECK TABLE t;
Table	Op	Msg_type	Msg_text
test.t	check	status	OK
COMMIT;
DROP TABLE t;
CREATE TABLE t (i INT UNIQUE)ENGINE=InnoDB;
INSERT INTO t VALUES (0),(0);
ERROR HY000: Got error 1 "Operation not permitted" during COMMIT
CHECK TABLE t;
Table	Op	Msg_type	Msg_text
test.t	check	status	OK
DROP TABLE t;
CREATE TABLE t (c INT PRIMARY KEY,c2 CHAR(1) UNIQUE)ENGINE=InnoDB;
BEGIN;
INSERT INTO t VALUES(1, ''),(2, '');
ERROR HY000: Got error 1 "Operation not permitted" during COMMIT
SELECT * FROM t;
c	c2
DELETE FROM t;
COMMIT;
DROP TABLE t;
#
#  MDEV-26956 LeakSanitizer/Valgrind errors in
#     trx_mod_table_time_t::start_bulk_insert
#	upon adding system versioning
#
CREATE TABLE t1(id INT, s DATE, e DATE, PERIOD FOR p(s,e),
PRIMARY KEY(id, p WITHOUT OVERLAPS)) ENGINE=InnoDB;
ALTER TABLE t1 ADD COLUMN row_start BIGINT UNSIGNED AS ROW START,
ADD COLUMN row_end BIGINT UNSIGNED AS ROW END,
ADD PERIOD FOR SYSTEM_TIME(row_start,row_end), WITH SYSTEM VERSIONING;
DROP TABLE t1;
#
#  MDEV-27316  Assertion `!(index)->is_spatial()' failed.
#
CREATE TABLE t (c POINT NOT NULL, SPATIAL INDEX(c)) ENGINE=InnoDB;
INSERT INTO t VALUES (POINT(1, 1));
SELECT COUNT(*) FROM t WHERE MBRWithin(t.c, POINT(1,1));
COUNT(*)
1
DROP TABLE t;
#
#  MDEV-27318	Assertion data_size < srv_sort_buf_size failed in row_merge_bulk_buf_add
#
CREATE TABLE t1(f1 MEDIUMTEXT)ENGINE=InnoDB;
INSERT INTO t1 VALUES(REPEAT(1, 8459264));
SELECT length(f1) FROM t1;
length(f1)
8459264
DROP TABLE t1;
#
#  MDEV-27858  Assertion `page_dir_get_n_heap(new_page) == 2U' failed in PageBulk::init
#
CREATE TABLE t1 (c INT) ENGINE=InnoDB;
CREATE TABLE t2 (c INT) ENGINE=InnoDB;
INSERT INTO t2 VALUES (1);
LOCK TABLES t1 WRITE,t2 WRITE;
INSERT INTO t1 VALUES (1);
INSERT INTO t2 VALUES (1);
DROP TABLE t2, t1;
#
#  MDEV-28138  MariaDB Assertion Failed in mtr_buf_t::has_space
#
CREATE TABLE t1(
f1 SERIAL,
f2 LINESTRING NOT NULL DEFAULT LineFromText('LINESTRING(1 1,2 2,3 3)'),
SPATIAL INDEX(f2))ENGINE=InnoDB;
INSERT INTO t1(f1) VALUES(0), (1), (2);
ERROR 23000: Duplicate entry '1' for key 'f1'
DROP TABLE t1;
#
#  MDEV-28237  Assertion `0' failed in row_upd_sec_index_entry on DELETE
#
CREATE TABLE t1 (c0 YEAR UNIQUE) ENGINE=InnoDB;
INSERT INTO t1 VALUES (0),(0),(0),(0),(0),(0),(0);
ERROR HY000: Got error 1 "Operation not permitted" during COMMIT
DELETE FROM t1;
DROP TABLE t1;
#
#  MDEV-28037 Assertion `trx->bulk_insert' failed in innodb_prepare_commit_versioned
#
CREATE TABLE t1 (c INT) ENGINE=InnoDB;
CREATE TABLE t2 (c INT) ENGINE=InnoDB;
CREATE TRIGGER tr AFTER INSERT ON t1 FOR EACH ROW UPDATE t2 SET c=1;
INSERT INTO t1 VALUES (0);
SELECT * FROM t1;
c
0
SELECT * FROM t2;
c
DROP TABLE t2, t1;
#
#  MDEV-28242  Assertion `!check_foreigns' failed in
#                trx_t::check_bulk_buffer
#
CREATE TABLE t1 (c INT)ENGINE=InnoDB;
BEGIN;
INSERT INTO t1 VALUES(1), (1);
SET SESSION foreign_key_checks=TRUE;
SHOW CREATE TABLE t1;
Table	Create Table
t1	CREATE TABLE `t1` (
  `c` int(11) DEFAULT NULL
) ENGINE=InnoDB DEFAULT CHARSET=latin1 COLLATE=latin1_swedish_ci
CREATE TABLE t2(d INT)ENGINE=InnoDB;
DROP TABLE t2, t1;
#
#  MDEV-28400 Leak in trx_mod_time_t::start_bulk_insert
#
SET SESSION foreign_key_checks=0;
CREATE TABLE t1 (a INT) ENGINE=InnoDB PARTITION BY HASH(a) PARTITIONS 2;
INSERT INTO t1 VALUES (1),(2);
ALTER TABLE t1 REBUILD PARTITION p0;
DROP TABLE t1;
#
#  MDEV-29570  InnoDB fails to clean bulk buffer when server
#			does rollback operation
#
CREATE TABLE t1 (pk INT PRIMARY KEY) ENGINE=InnoDB
PARTITION BY RANGE (pk) (
PARTITION pn VALUES LESS THAN (20));
INSERT INTO t1 VALUES (1),(21);
ERROR HY000: Table has no partition for value 21
DROP TABLE t1;
#
#  MDEV-29761  Bulk insert fails to rollback
#	during insert..select
#
CREATE TABLE t1 (f1 INT)ENGINE=InnoDB;
CREATE TABLE t2 (f1 INT, UNIQUE INDEX(f1)) ENGINE=InnoDB;
CREATE TRIGGER tr AFTER INSERT ON t1 FOR EACH ROW INSERT INTO t2 VALUES(1);
BEGIN;
INSERT t1 SELECT 1 FROM seq_1_to_2;
COMMIT;
SELECT * FROM t1;
f1
SELECT * FROM t2;
f1
CHECK TABLE t1;
Table	Op	Msg_type	Msg_text
test.t1	check	status	OK
CHECK TABLE t2;
Table	Op	Msg_type	Msg_text
test.t2	check	status	OK
DROP TABLE t1, t2;
#
#   MDEV-29801  Inconsistent ER_TOO_BIG_ROWSIZE during bulk
#			insert operation
#
call mtr.add_suppression("InnoDB: Cannot add field `(c0[36]|c11)` in table");
SET @format= @@innodb_default_row_format;
CREATE TABLE t1 (pk int primary key, c01 text, c02 text, c03 text,
c04 text, c05 text, c06 text, c07 text, c08 text,
c09 text, c10 text, c11 text, c12 text) ENGINE=InnoDB;
SET GLOBAL INNODB_DEFAULT_ROW_FORMAT= COMPACT;
ALTER TABLE t1 FORCE;
Warnings:
Warning	139	Row size too large (> 8126). Changing some columns to TEXT or BLOB or using ROW_FORMAT=DYNAMIC or ROW_FORMAT=COMPRESSED may help. In current row format, BLOB prefix of 768 bytes is stored inline.
INSERT IGNORE INTO t1 VALUES
(1, REPEAT('x',4805), REPEAT('t',2211), REPEAT('u',974), REPEAT('e',871), REPEAT('z',224), REPEAT('j',978), REPEAT('n',190), REPEAT('t',888), REPEAT('x',32768), REPEAT('e',968), REPEAT('b',913), REPEAT('x',12107)),
(2, REPEAT('x',4805), REPEAT('t',2211), REPEAT('u',974), REPEAT('e',871), REPEAT('z',224), REPEAT('j',978), REPEAT('n',190), REPEAT('t',888), REPEAT('x',32768), REPEAT('e',968), REPEAT('b',913), REPEAT('x',12107));
CHECK TABLE t1;
Table	Op	Msg_type	Msg_text
test.t1	check	status	OK
DROP TABLE t1;
SET GLOBAL INNODB_DEFAULT_ROW_FORMAT= @format;
#
#   MDEV-30321 blob data corrupted by row_merge_write_blob_to_tmp_file()
#
CREATE TABLE t1 (
`id` int(11) NOT NULL,
`data` LONGBLOB NOT NULL,
PRIMARY KEY (`id`)
) ENGINE=InnoDB;
INSERT INTO t1 VALUES 
(1, REPEAT('X', @@innodb_sort_buffer_size)),
(2, REPEAT('X', @@innodb_sort_buffer_size));
SELECT COUNT(*) AS nb_corrupted_rows FROM t1 WHERE data != REPEAT('X', @@innodb_sort_buffer_size);
nb_corrupted_rows
0
DROP TABLE t1;
# End of 10.7 tests
#
#  MDEV-30426  Assertion !rec_offs_nth_extern(offsets2, n)
#	during bulk insert
#
CREATE TABLE t1(f1 TEXT NOT NULL, f2 TEXT NOT NULL,
f3 TEXT NOT NULL, f4 TEXT NOT NULL,
f5 TEXT NOT NULL, f6 TEXT NOT NULL,
PRIMARY KEY(f6(10)))ENGINE=InnoDB;
BEGIN;
INSERT INTO t1 VALUES
(repeat('a', 200), repeat('b', 200), repeat('c', 200),
repeat('d', 200), repeat('e', 200), repeat('f', 200)),
(repeat('b', 20000), repeat('c', 16000), repeat('d', 12000),
repeat('e', 12000), repeat('f', 12000), repeat('f', 12000));
ERROR HY000: Got error 1 "Operation not permitted" during COMMIT
COMMIT;
DROP TABLE t1;
# End of 10.8 tests
=======
#
# MDEV-29975 InnoDB fails to release savepoint during bulk insert
#
CREATE TABLE t (c INT KEY) ENGINE=InnoDB;
begin;
INSERT INTO t VALUES (0,0);
ERROR 21S01: Column count doesn't match value count at row 1
SAVEPOINT a;
INSERT INTO t VALUES (0),(0);
ERROR 23000: Duplicate entry '0' for key 'PRIMARY'
SAVEPOINT a;
commit;
SELECT * FROM t;
c
DROP TABLE t;
# End of 10.6 tests
>>>>>>> e8e0559e
<|MERGE_RESOLUTION|>--- conflicted
+++ resolved
@@ -214,7 +214,21 @@
 TABLE_ROWS	AVG_ROW_LENGTH>0
 3	1
 DROP TABLE t1;
-<<<<<<< HEAD
+#
+# MDEV-29975 InnoDB fails to release savepoint during bulk insert
+#
+CREATE TABLE t (c INT KEY) ENGINE=InnoDB;
+begin;
+INSERT INTO t VALUES (0,0);
+ERROR 21S01: Column count doesn't match value count at row 1
+SAVEPOINT a;
+INSERT INTO t VALUES (0),(0);
+ERROR HY000: Got error 1 "Operation not permitted" during COMMIT
+SAVEPOINT a;
+commit;
+SELECT * FROM t;
+c
+DROP TABLE t;
 # End of 10.6 tests
 #
 # MDEV-26947 UNIQUE column checks fail in InnoDB resulting
@@ -423,22 +437,4 @@
 ERROR HY000: Got error 1 "Operation not permitted" during COMMIT
 COMMIT;
 DROP TABLE t1;
-# End of 10.8 tests
-=======
-#
-# MDEV-29975 InnoDB fails to release savepoint during bulk insert
-#
-CREATE TABLE t (c INT KEY) ENGINE=InnoDB;
-begin;
-INSERT INTO t VALUES (0,0);
-ERROR 21S01: Column count doesn't match value count at row 1
-SAVEPOINT a;
-INSERT INTO t VALUES (0),(0);
-ERROR 23000: Duplicate entry '0' for key 'PRIMARY'
-SAVEPOINT a;
-commit;
-SELECT * FROM t;
-c
-DROP TABLE t;
-# End of 10.6 tests
->>>>>>> e8e0559e
+# End of 10.8 tests