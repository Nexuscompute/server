--- conflicted
+++ resolved
@@ -4,14 +4,12 @@
 
 CREATE TABLE t0 (pk INT PRIMARY KEY) ENGINE=InnoDB;
 CREATE TABLE t1 (pk INT PRIMARY KEY, b INT) ENGINE=InnoDB;
-<<<<<<< HEAD
 # MDEV-515 takes X-lock on the table for the first insert.
 # So concurrent insert won't happen on the table
 INSERT INTO t0 VALUES(100);
-=======
+
 INSERT INTO t1 VALUES(100, 100);
 
->>>>>>> 09205a1c
 --connect (con1,localhost,root,,test)
 BEGIN;
 INSERT INTO t0 SET pk=1;
