CREATE TABLE t1(a int) ENGINE=EXAMPLE;
ERROR 42000: Unknown storage engine 'EXAMPLE'
INSTALL PLUGIN example SONAME 'ha_example';
INSTALL PLUGIN EXAMPLE SONAME 'ha_example';
ERROR HY000: Plugin 'EXAMPLE' already installed
UNINSTALL PLUGIN example;
INSTALL SONAME 'ha_example';
select * from information_schema.plugins where plugin_library like 'ha_example%';
PLUGIN_NAME	EXAMPLE
PLUGIN_VERSION	0.1
PLUGIN_STATUS	ACTIVE
PLUGIN_TYPE	STORAGE ENGINE
PLUGIN_TYPE_VERSION	#
PLUGIN_LIBRARY	ha_example.so
PLUGIN_LIBRARY_VERSION	1.14
PLUGIN_AUTHOR	Brian Aker, MySQL AB
PLUGIN_DESCRIPTION	Example storage engine
PLUGIN_LICENSE	GPL
LOAD_OPTION	ON
PLUGIN_MATURITY	Experimental
PLUGIN_AUTH_VERSION	0.1
PLUGIN_NAME	UNUSABLE
PLUGIN_VERSION	3.14
PLUGIN_STATUS	ACTIVE
PLUGIN_TYPE	DAEMON
PLUGIN_TYPE_VERSION	#
PLUGIN_LIBRARY	ha_example.so
PLUGIN_LIBRARY_VERSION	1.14
PLUGIN_AUTHOR	Sergei Golubchik
PLUGIN_DESCRIPTION	Unusable Daemon
PLUGIN_LICENSE	GPL
LOAD_OPTION	ON
PLUGIN_MATURITY	Experimental
PLUGIN_AUTH_VERSION	3.14.15.926
CREATE TABLE t1 (a int) ENGINE=EXAMPLE;
CREATE TABLE t2 (a int) ENGINE=EXAMPLE;
FLUSH TABLES;
SELECT * FROM t1;
a
set global example_ulong_var=500;
set global example_enum_var= e1;
set session example_int_var= -1;
show status like 'example%';
Variable_name	Value
Example_func_example	enum_var is 0, ulong_var is 500, int_var is -1, double_var is 8.500000, really
show variables like 'example%';
Variable_name	Value
example_double_thdvar	8.500000
example_double_var	8.500000
example_enum_var	e1
example_int_var	-1
example_ulong_var	500
example_varopt_default	5
select @@session.example_int_var;
@@session.example_int_var
-1
UNINSTALL SONAME 'ha_example';
Warnings:
Warning	1620	Plugin is busy and will be uninstalled on shutdown
select * from information_schema.plugins where plugin_library like 'ha_example%';
PLUGIN_NAME	EXAMPLE
PLUGIN_VERSION	0.1
PLUGIN_STATUS	DELETED
PLUGIN_TYPE	STORAGE ENGINE
PLUGIN_TYPE_VERSION	#
PLUGIN_LIBRARY	ha_example.so
PLUGIN_LIBRARY_VERSION	1.14
PLUGIN_AUTHOR	Brian Aker, MySQL AB
PLUGIN_DESCRIPTION	Example storage engine
PLUGIN_LICENSE	GPL
LOAD_OPTION	ON
PLUGIN_MATURITY	Experimental
PLUGIN_AUTH_VERSION	0.1
DROP TABLE t1;
select * from information_schema.plugins where plugin_library like 'ha_example%';
SELECT * FROM t2;
ERROR 42000: Unknown storage engine 'EXAMPLE'
DROP TABLE t2;
UNINSTALL PLUGIN EXAMPLE;
ERROR 42000: PLUGIN EXAMPLE does not exist
UNINSTALL PLUGIN non_exist;
ERROR 42000: PLUGIN non_exist does not exist
UNINSTALL SONAME 'non_exist';
ERROR 42000: SONAME non_exist.so does not exist
#
# Bug#32034: check_func_enum() does not check correct values but set it
#            to impossible int val
#
INSTALL PLUGIN example SONAME 'ha_example';
SET GLOBAL example_enum_var= e1;
SET GLOBAL example_enum_var= e2;
SET GLOBAL example_enum_var= impossible;
ERROR 42000: Variable 'example_enum_var' can't be set to the value of 'impossible'
UNINSTALL PLUGIN example;
INSTALL PLUGIN example SONAME 'ha_example';
select @@session.sql_mode into @old_sql_mode;
set session sql_mode='';
set global example_ulong_var=500;
select @@global.example_ulong_var;
@@global.example_ulong_var
500
set global example_ulong_var=1111;
Warnings:
Warning	1292	Truncated incorrect example_ulong_var value: '1111'
select @@global.example_ulong_var;
@@global.example_ulong_var
1000
set session sql_mode='STRICT_ALL_TABLES';
set global example_ulong_var=500;
select @@global.example_ulong_var;
@@global.example_ulong_var
500
set global example_ulong_var=1111;
ERROR 42000: Variable 'example_ulong_var' can't be set to the value of '1111'
select @@global.example_ulong_var;
@@global.example_ulong_var
500
set session sql_mode=@old_sql_mode;
set session old=bla;
ERROR 42000: Variable 'old' can't be set to the value of 'bla'
#legal values
CREATE TABLE t1 ( a int complex='c,f,f,f' ) ENGINE=example ULL=10000 STR='dskj' one_or_two='one' YESNO=0;
show create table t1;
Table	Create Table
t1	CREATE TABLE `t1` (
  `a` int(11) DEFAULT NULL `complex`='c,f,f,f'
) ENGINE=EXAMPLE DEFAULT CHARSET=latin1 `ULL`=10000 `STR`='dskj' `one_or_two`='one' `YESNO`=0
drop table t1;
SET @OLD_SQL_MODE=@@SQL_MODE;
SET SQL_MODE='IGNORE_BAD_TABLE_OPTIONS';
#illegal value fixed
CREATE TABLE t1 (a int, b int) ENGINE=example ULL=10000000000000000000 one_or_two='ttt' YESNO=SSS;
Warnings:
Warning	1912	Incorrect value '10000000000000000000' for option 'ULL'
Warning	1912	Incorrect value 'ttt' for option 'one_or_two'
Warning	1912	Incorrect value 'SSS' for option 'YESNO'
show create table t1;
Table	Create Table
t1	CREATE TABLE `t1` (
  `a` int(11) DEFAULT NULL,
  `b` int(11) DEFAULT NULL
) ENGINE=EXAMPLE DEFAULT CHARSET=latin1 `ULL`=10000000000000000000 `one_or_two`='ttt' `YESNO`=SSS
#alter table
alter table t1 ULL=10000000;
Warnings:
Note	1105	EXAMPLE DEBUG: ULL 4294967290 -> 10000000
show create table t1;
Table	Create Table
t1	CREATE TABLE `t1` (
  `a` int(11) DEFAULT NULL,
  `b` int(11) DEFAULT NULL
) ENGINE=EXAMPLE DEFAULT CHARSET=latin1 `one_or_two`='ttt' `YESNO`=SSS `ULL`=10000000
alter table t1 change a a int complex='c,c,c';
Warnings:
Note	1105	EXAMPLE DEBUG: Field `a` COMPLEX '(null)' -> 'c,c,c'
show create table t1;
Table	Create Table
t1	CREATE TABLE `t1` (
  `a` int(11) DEFAULT NULL `complex`='c,c,c',
  `b` int(11) DEFAULT NULL
) ENGINE=EXAMPLE DEFAULT CHARSET=latin1 `one_or_two`='ttt' `YESNO`=SSS `ULL`=10000000
alter table t1 one_or_two=two;
show create table t1;
Table	Create Table
t1	CREATE TABLE `t1` (
  `a` int(11) DEFAULT NULL `complex`='c,c,c',
  `b` int(11) DEFAULT NULL
) ENGINE=EXAMPLE DEFAULT CHARSET=latin1 `YESNO`=SSS `ULL`=10000000 `one_or_two`=two
drop table t1;
#illegal value error
SET SQL_MODE='';
CREATE TABLE t1 (a int) ENGINE=example ULL=10000000000000000000 one_or_two='ttt' YESNO=SSS;
ERROR HY000: Incorrect value '10000000000000000000' for option 'ULL'
CREATE TABLE t1 (a int) ENGINE=example ULL=10.00;
ERROR 42000: Only integers allowed as number here near '10.00' at line 1
CREATE TABLE t1 (a int) ENGINE=example ULL=1e2;
ERROR 42000: Only integers allowed as number here near '1e2' at line 1
CREATE TABLE t1 (a int) ENGINE=example ULL=0x1234;
SHOW CREATE TABLE t1;
Table	Create Table
t1	CREATE TABLE `t1` (
  `a` int(11) DEFAULT NULL
) ENGINE=EXAMPLE DEFAULT CHARSET=latin1 `ULL`=4660
SET example_varopt_default=33;
select create_options from information_schema.tables where table_schema='test' and table_name='t1';
create_options
`ULL`=4660
ALTER TABLE t1 ULL=DEFAULT;
Warnings:
Note	1105	EXAMPLE DEBUG: ULL 4660 -> 4294967295
SHOW CREATE TABLE t1;
Table	Create Table
t1	CREATE TABLE `t1` (
  `a` int(11) DEFAULT NULL
) ENGINE=EXAMPLE DEFAULT CHARSET=latin1
DROP TABLE t1;
create table t1 (a int) engine=example;
show create table t1;
Table	Create Table
t1	CREATE TABLE `t1` (
  `a` int(11) DEFAULT NULL
) ENGINE=EXAMPLE DEFAULT CHARSET=latin1 `VAROPT`=33
drop table t1;
create table t1 (a int) engine=example varopt=15;
show create table t1;
Table	Create Table
t1	CREATE TABLE `t1` (
  `a` int(11) DEFAULT NULL
) ENGINE=EXAMPLE DEFAULT CHARSET=latin1 `varopt`=15
alter table t1 varopt=default;
show create table t1;
Table	Create Table
t1	CREATE TABLE `t1` (
  `a` int(11) DEFAULT NULL
) ENGINE=EXAMPLE DEFAULT CHARSET=latin1 `VAROPT`=33
drop table t1;
SET @@SQL_MODE=@OLD_SQL_MODE;
select 1;
1
1
UNINSTALL PLUGIN example;
#
# Bug #16194302  SUPPORT FOR FLOATING-POINT SYSTEM
#                VARIABLES USING THE PLUGIN INTERFACE.
#
INSTALL PLUGIN example SONAME 'ha_example';
SET GLOBAL example_double_var = -0.1;
Warnings:
Warning	1292	Truncated incorrect example_double_var value: '-0.1'
SELECT @@GLOBAL.example_double_var;
@@GLOBAL.example_double_var
0.500000
SET GLOBAL example_double_var = 0.000001;
Warnings:
Warning	1292	Truncated incorrect example_double_var value: '0.000001'
SELECT @@GLOBAL.example_double_var;
@@GLOBAL.example_double_var
0.500000
SET GLOBAL example_double_var = 0.4;
Warnings:
Warning	1292	Truncated incorrect example_double_var value: '0.4'
SELECT @@GLOBAL.example_double_var;
@@GLOBAL.example_double_var
0.500000
SET GLOBAL example_double_var = 123.456789;
SELECT @@GLOBAL.example_double_var;
@@GLOBAL.example_double_var
123.456789
SET GLOBAL example_double_var = 500;
SELECT @@GLOBAL.example_double_var;
@@GLOBAL.example_double_var
500.000000
SET GLOBAL example_double_var = 999.999999;
SELECT @@GLOBAL.example_double_var;
@@GLOBAL.example_double_var
999.999999
SET GLOBAL example_double_var = 1000.51;
Warnings:
Warning	1292	Truncated incorrect example_double_var value: '1000.51'
SELECT @@GLOBAL.example_double_var;
@@GLOBAL.example_double_var
1000.500000
SET SESSION example_double_thdvar = -0.1;
Warnings:
Warning	1292	Truncated incorrect example_double_thdvar value: '-0.1'
SELECT @@SESSION.example_double_thdvar;
@@SESSION.example_double_thdvar
0.500000
SET SESSION example_double_thdvar = 0.000001;
Warnings:
Warning	1292	Truncated incorrect example_double_thdvar value: '0.000001'
SELECT @@SESSION.example_double_thdvar;
@@SESSION.example_double_thdvar
0.500000
SET SESSION example_double_thdvar = 0.4;
Warnings:
Warning	1292	Truncated incorrect example_double_thdvar value: '0.4'
SELECT @@SESSION.example_double_thdvar;
@@SESSION.example_double_thdvar
0.500000
SET SESSION example_double_thdvar = 123.456789;
SELECT @@SESSION.example_double_thdvar;
@@SESSION.example_double_thdvar
123.456789
SET SESSION example_double_thdvar = 500;
SELECT @@SESSION.example_double_thdvar;
@@SESSION.example_double_thdvar
500.000000
SET SESSION example_double_thdvar = 999.999999;
SELECT @@SESSION.example_double_thdvar;
@@SESSION.example_double_thdvar
999.999999
SET SESSION example_double_thdvar = 1000.51;
Warnings:
Warning	1292	Truncated incorrect example_double_thdvar value: '1000.51'
SELECT @@SESSION.example_double_thdvar;
@@SESSION.example_double_thdvar
1000.500000
UNINSTALL PLUGIN example;
UNINSTALL PLUGIN MyISAM;
ERROR HY000: Built-in plugins cannot be deleted
select plugin_name from information_schema.plugins where plugin_library like 'ha_example%';
plugin_name
install soname 'ha_example';
select plugin_name from information_schema.plugins where plugin_library like 'ha_example%';
plugin_name
EXAMPLE
UNUSABLE
uninstall plugin example;
select plugin_name from information_schema.plugins where plugin_library like 'ha_example%';
plugin_name
UNUSABLE
install soname 'ha_example';
select plugin_name from information_schema.plugins where plugin_library like 'ha_example%';
plugin_name
EXAMPLE
UNUSABLE
uninstall soname 'ha_example';
select plugin_name from information_schema.plugins where plugin_library like 'ha_example%';
plugin_name
set names utf8;
select convert('admin𝌆' using utf8);
convert('admin𝌆' using utf8)
admin????
Warnings:
Warning	1300	Invalid utf8 character string: '\xF0\x9D\x8C\x86'
install plugin foo soname 'admin𝌆';
ERROR HY000: No paths allowed for shared library
# End of 5.5 test
#
# MDEV-5309 - RENAME TABLE does not check for existence of the table's
#             engine
#
INSTALL PLUGIN example SONAME 'ha_example';
CREATE TABLE t1(a INT) ENGINE=EXAMPLE;
SELECT * FROM t1;
a
FLUSH TABLES;
UNINSTALL PLUGIN example;
RENAME TABLE t1 TO t2;
ERROR 42S02: Table 'test.t1' doesn't exist
DROP TABLE t1;
<<<<<<< HEAD
#
# MDEV-16294: INSTALL PLUGIN IF NOT EXISTS / UNINSTALL PLUGIN IF EXISTS
#
# INSTALL IF NOT EXISTS PLUGIN name SONAME library /
# UNINSTALL IF EXISTS PLUGIN|SONAME name
#
select PLUGIN_NAME,PLUGIN_STATUS,PLUGIN_TYPE from information_schema.plugins where plugin_library like 'ha_example%';
PLUGIN_NAME	PLUGIN_STATUS	PLUGIN_TYPE
INSTALL PLUGIN IF NOT EXISTS example SONAME 'ha_example';
select PLUGIN_NAME,PLUGIN_STATUS,PLUGIN_TYPE from information_schema.plugins where plugin_library like 'ha_example%';
PLUGIN_NAME	PLUGIN_STATUS	PLUGIN_TYPE
EXAMPLE	ACTIVE	STORAGE ENGINE
INSTALL PLUGIN example SONAME 'ha_example';
ERROR HY000: Plugin 'example' already installed
INSTALL PLUGIN IF NOT EXISTS example SONAME 'ha_example';
Warnings:
Note	1968	Plugin 'example' already installed
SHOW WARNINGS;
Level	Code	Message
Note	1968	Plugin 'example' already installed
UNINSTALL PLUGIN IF EXISTS example;
select PLUGIN_NAME,PLUGIN_STATUS,PLUGIN_TYPE from information_schema.plugins where plugin_library like 'ha_example%';
PLUGIN_NAME	PLUGIN_STATUS	PLUGIN_TYPE
UNINSTALL PLUGIN IF EXISTS example;
Warnings:
Note	1305	PLUGIN example does not exist
SHOW WARNINGS;
Level	Code	Message
Note	1305	PLUGIN example does not exist
UNINSTALL PLUGIN example;
ERROR 42000: PLUGIN example does not exist
INSTALL SONAME 'ha_example';
select PLUGIN_NAME,PLUGIN_STATUS,PLUGIN_TYPE from information_schema.plugins where plugin_library like 'ha_example%';
PLUGIN_NAME	PLUGIN_STATUS	PLUGIN_TYPE
EXAMPLE	ACTIVE	STORAGE ENGINE
UNUSABLE	ACTIVE	DAEMON
UNINSTALL SONAME IF EXISTS 'ha_example';
UNINSTALL SONAME IF EXISTS 'ha_example';
Warnings:
Note	1305	SONAME ha_example.so does not exist
SHOW WARNINGS;
Level	Code	Message
Note	1305	SONAME ha_example.so does not exist
select PLUGIN_NAME,PLUGIN_STATUS,PLUGIN_TYPE from information_schema.plugins where plugin_library like 'ha_example%';
PLUGIN_NAME	PLUGIN_STATUS	PLUGIN_TYPE
UNINSTALL SONAME 'ha_example';
ERROR 42000: SONAME ha_example.so does not exist
#
# Make sure temporary tables maintain plugin references properly
#
INSTALL PLUGIN example SONAME 'ha_example';
CREATE TEMPORARY TABLE t1(a INT) ENGINE=example;
UNINSTALL PLUGIN example;
Warnings:
Warning	1620	Plugin is busy and will be uninstalled on shutdown
INSTALL PLUGIN example SONAME 'ha_example';
ERROR HY000: Plugin 'example' already installed
DROP TABLE t1;
INSTALL PLUGIN example SONAME 'ha_example';
CREATE TEMPORARY TABLE t1(a INT) ENGINE=example;
DROP TABLE t1;
UNINSTALL PLUGIN example;
=======
# End of 10.1 test
>>>>>>> 4b5a14d0
<|MERGE_RESOLUTION|>--- conflicted
+++ resolved
@@ -340,7 +340,7 @@
 RENAME TABLE t1 TO t2;
 ERROR 42S02: Table 'test.t1' doesn't exist
 DROP TABLE t1;
-<<<<<<< HEAD
+# End of 10.1 test
 #
 # MDEV-16294: INSTALL PLUGIN IF NOT EXISTS / UNINSTALL PLUGIN IF EXISTS
 #
@@ -402,7 +402,4 @@
 INSTALL PLUGIN example SONAME 'ha_example';
 CREATE TEMPORARY TABLE t1(a INT) ENGINE=example;
 DROP TABLE t1;
-UNINSTALL PLUGIN example;
-=======
-# End of 10.1 test
->>>>>>> 4b5a14d0
+UNINSTALL PLUGIN example;