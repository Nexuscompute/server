--- conflicted
+++ resolved
@@ -53,18 +53,11 @@
   void *(*thd_alloc_func)(MYSQL_THD, size_t);
   void *(*thd_calloc_func)(MYSQL_THD, size_t);
   char *(*thd_strdup_func)(MYSQL_THD, const char *);
-<<<<<<< HEAD
-  char *(*thd_strmake_func)(MYSQL_THD, const char *, unsigned int);
-  void *(*thd_memdup_func)(MYSQL_THD, const void*, unsigned int);
+  char *(*thd_strmake_func)(MYSQL_THD, const char *, size_t);
+  void *(*thd_memdup_func)(MYSQL_THD, const void*, size_t);
   MYSQL_CONST_LEX_STRING *(*thd_make_lex_string_func)(MYSQL_THD,
                                         MYSQL_CONST_LEX_STRING *,
-                                        const char *, unsigned int, int);
-=======
-  char *(*thd_strmake_func)(MYSQL_THD, const char *, size_t);
-  void *(*thd_memdup_func)(MYSQL_THD, const void*, size_t);
-  MYSQL_LEX_STRING *(*thd_make_lex_string_func)(MYSQL_THD, MYSQL_LEX_STRING *,
                                         const char *, size_t, int);
->>>>>>> 387bdf07
 } *thd_alloc_service;
 
 #ifdef MYSQL_DYNAMIC_PLUGIN
@@ -130,16 +123,10 @@
 
   @see thd_alloc()
 */
-<<<<<<< HEAD
 MYSQL_CONST_LEX_STRING
 *thd_make_lex_string(MYSQL_THD thd, MYSQL_CONST_LEX_STRING *lex_str,
-                     const char *str, unsigned int size,
+                     const char *str, size_t size,
                      int allocate_lex_string);
-=======
-MYSQL_LEX_STRING *thd_make_lex_string(MYSQL_THD thd, MYSQL_LEX_STRING *lex_str,
-                                      const char *str, size_t size,
-                                      int allocate_lex_string);
->>>>>>> 387bdf07
 
 #endif
 
