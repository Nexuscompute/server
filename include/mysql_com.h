/* Copyright (c) 2000, 2011, Oracle and/or its affiliates.
   Copyright (c) 2010, 2013, Monty Program Ab

   This program is free software; you can redistribute it and/or modify
   it under the terms of the GNU General Public License as published by
   the Free Software Foundation; version 2 of the License.

   This program is distributed in the hope that it will be useful,
   but WITHOUT ANY WARRANTY; without even the implied warranty of
   MERCHANTABILITY or FITNESS FOR A PARTICULAR PURPOSE.  See the
   GNU General Public License for more details.

   You should have received a copy of the GNU General Public License
   along with this program; if not, write to the Free Software
   Foundation, Inc., 51 Franklin St, Fifth Floor, Boston, MA 02110-1301  USA */

/*
** Common definition between mysql server & client
*/

#ifndef _mysql_com_h
#define _mysql_com_h

#define HOSTNAME_LENGTH 60
#define SYSTEM_CHARSET_MBMAXLEN 3
#define NAME_CHAR_LEN	64              /* Field/table name length */
#define USERNAME_CHAR_LENGTH 128
#define NAME_LEN                (NAME_CHAR_LEN*SYSTEM_CHARSET_MBMAXLEN)
#define USERNAME_LENGTH         (USERNAME_CHAR_LENGTH*SYSTEM_CHARSET_MBMAXLEN)
#define DEFINER_CHAR_LENGTH     (USERNAME_CHAR_LENGTH + HOSTNAME_LENGTH + 1)
#define DEFINER_LENGTH          (USERNAME_LENGTH + HOSTNAME_LENGTH + 1)

#define MYSQL_AUTODETECT_CHARSET_NAME "auto"

#define MYSQL50_TABLE_NAME_PREFIX         "#mysql50#"
#define MYSQL50_TABLE_NAME_PREFIX_LENGTH  (sizeof(MYSQL50_TABLE_NAME_PREFIX)-1)
#define SAFE_NAME_LEN (NAME_LEN + MYSQL50_TABLE_NAME_PREFIX_LENGTH)

/*
  MDEV-4088

  MySQL (and MariaDB 5.x before the fix) was using the first character of the
  server version string (as sent in the first handshake protocol packet) to
  decide on the replication event formats. And for 10.x the first character
  is "1", which the slave thought comes from some ancient 1.x version
  (ignoring the fact that the first ever MySQL version was 3.x).

  To support replication to these old clients, we fake the version in the
  first handshake protocol packet to start from "5.5.5-" (for example,
  it might be "5.5.5-10.0.1-MariaDB-debug-log".

  On the client side we remove this fake version prefix to restore the
  correct server version. The version "5.5.5" did not support
  pluggable authentication, so any version starting from "5.5.5-" and
  claiming to support pluggable auth, must be using this fake prefix.
*/
/* this version must be the one that *does not* support pluggable auth */
#define RPL_VERSION_HACK "5.5.5-"

#define SERVER_VERSION_LENGTH 60
#define SQLSTATE_LENGTH 5
#define LIST_PROCESS_HOST_LEN 64

/*
  Maximum length of comments
*/
#define TABLE_COMMENT_INLINE_MAXLEN 180 /* pre 5.5: 60 characters */
#define TABLE_COMMENT_MAXLEN 2048
#define COLUMN_COMMENT_MAXLEN 1024
#define INDEX_COMMENT_MAXLEN 1024
#define TABLE_PARTITION_COMMENT_MAXLEN 1024

/*
  USER_HOST_BUFF_SIZE -- length of string buffer, that is enough to contain
  username and hostname parts of the user identifier with trailing zero in
  MySQL standard format:
  user_name_part@host_name_part\0
*/
#define USER_HOST_BUFF_SIZE HOSTNAME_LENGTH + USERNAME_LENGTH + 2

#define LOCAL_HOST	"localhost"
#define LOCAL_HOST_NAMEDPIPE "."


#if defined(__WIN__) && !defined( _CUSTOMCONFIG_)
#define MYSQL_NAMEDPIPE "MySQL"
#define MYSQL_SERVICENAME "MySQL"
#endif /* __WIN__ */

/*
  You should add new commands to the end of this list, otherwise old
  servers won't be able to handle them as 'unsupported'.
*/

enum enum_server_command
{
  COM_SLEEP, COM_QUIT, COM_INIT_DB, COM_QUERY, COM_FIELD_LIST,
  COM_CREATE_DB, COM_DROP_DB, COM_REFRESH, COM_SHUTDOWN, COM_STATISTICS,
  COM_PROCESS_INFO, COM_CONNECT, COM_PROCESS_KILL, COM_DEBUG, COM_PING,
  COM_TIME, COM_DELAYED_INSERT, COM_CHANGE_USER, COM_BINLOG_DUMP,
  COM_TABLE_DUMP, COM_CONNECT_OUT, COM_REGISTER_SLAVE,
  COM_STMT_PREPARE, COM_STMT_EXECUTE, COM_STMT_SEND_LONG_DATA, COM_STMT_CLOSE,
  COM_STMT_RESET, COM_SET_OPTION, COM_STMT_FETCH, COM_DAEMON,
  /* don't forget to update const char *command_name[] in sql_parse.cc */

  /* Must be last */
  COM_END
};

/* sql type stored in .frm files for virtual fields */
#define MYSQL_TYPE_VIRTUAL 245
/*
  Length of random string sent by server on handshake; this is also length of
  obfuscated password, recieved from client
*/
#define SCRAMBLE_LENGTH 20
#define SCRAMBLE_LENGTH_323 8
/* length of password stored in the db: new passwords are preceeded with '*' */
#define SCRAMBLED_PASSWORD_CHAR_LENGTH (SCRAMBLE_LENGTH*2+1)
#define SCRAMBLED_PASSWORD_CHAR_LENGTH_323 (SCRAMBLE_LENGTH_323*2)


#define NOT_NULL_FLAG	1		/* Field can't be NULL */
#define PRI_KEY_FLAG	2		/* Field is part of a primary key */
#define UNIQUE_KEY_FLAG 4		/* Field is part of a unique key */
#define MULTIPLE_KEY_FLAG 8		/* Field is part of a key */
#define BLOB_FLAG	16		/* Field is a blob */
#define UNSIGNED_FLAG	32		/* Field is unsigned */
#define ZEROFILL_FLAG	64		/* Field is zerofill */
#define BINARY_FLAG	128		/* Field is binary   */

/* The following are only sent to new clients */
#define ENUM_FLAG	256		/* field is an enum */
#define AUTO_INCREMENT_FLAG 512		/* field is a autoincrement field */
#define TIMESTAMP_FLAG	1024		/* Field is a timestamp */
#define SET_FLAG	2048		/* field is a set */
#define NO_DEFAULT_VALUE_FLAG 4096	/* Field doesn't have default value */
#define ON_UPDATE_NOW_FLAG 8192         /* Field is set to NOW on UPDATE */
#define NUM_FLAG	32768		/* Field is num (for clients) */
#define PART_KEY_FLAG	16384		/* Intern; Part of some key */
#define GROUP_FLAG	32768		/* Intern: Group field */
#define UNIQUE_FLAG	65536		/* Intern: Used by sql_yacc */
#define BINCMP_FLAG	131072		/* Intern: Used by sql_yacc */
#define GET_FIXED_FIELDS_FLAG (1 << 18) /* Used to get fields in item tree */
#define FIELD_IN_PART_FUNC_FLAG (1 << 19)/* Field part of partition func */

/**
  Intern: Field in TABLE object for new version of altered table,
          which participates in a newly added index.
*/
#define FIELD_IN_ADD_INDEX (1 << 20)
#define FIELD_IS_RENAMED (1<< 21)       /* Intern: Field is being renamed */
#define FIELD_FLAGS_STORAGE_MEDIA 22    /* Field storage media, bit 22-23 */
#define FIELD_FLAGS_STORAGE_MEDIA_MASK (3 << FIELD_FLAGS_STORAGE_MEDIA)
#define FIELD_FLAGS_COLUMN_FORMAT 24    /* Field column format, bit 24-25 */
#define FIELD_FLAGS_COLUMN_FORMAT_MASK (3 << FIELD_FLAGS_COLUMN_FORMAT)
#define FIELD_IS_DROPPED (1<< 26)       /* Intern: Field is being dropped */
#define HAS_EXPLICIT_VALUE (1 << 27)    /* An INSERT/UPDATE operation supplied
                                          an explicit default value */

#define REFRESH_GRANT           (1ULL << 0)  /* Refresh grant tables */
#define REFRESH_LOG             (1ULL << 1)  /* Start on new log file */
#define REFRESH_TABLES          (1ULL << 2)  /* close all tables */
#define REFRESH_HOSTS           (1ULL << 3)  /* Flush host cache */
#define REFRESH_STATUS          (1ULL << 4)  /* Flush status variables */
#define REFRESH_THREADS         (1ULL << 5)  /* Flush thread cache */
#define REFRESH_SLAVE           (1ULL << 6)  /* Reset master info and restart slave
                                             thread */
#define REFRESH_MASTER          (1ULL << 7)  /* Remove all bin logs in the index
                                             and truncate the index */

/* The following can't be set with mysql_refresh() */
#define REFRESH_ERROR_LOG       (1ULL << 8)  /* Rotate only the erorr log */
#define REFRESH_ENGINE_LOG      (1ULL << 9)  /* Flush all storage engine logs */
#define REFRESH_BINARY_LOG      (1ULL << 10) /* Flush the binary log */
#define REFRESH_RELAY_LOG       (1ULL << 11) /* Flush the relay log */
#define REFRESH_GENERAL_LOG     (1ULL << 12) /* Flush the general log */
#define REFRESH_SLOW_LOG        (1ULL << 13) /* Flush the slow query log */

#define REFRESH_READ_LOCK       (1ULL << 14) /* Lock tables for read */
#define REFRESH_CHECKPOINT      (1ULL << 15) /* With REFRESH_READ_LOCK: block checkpoints too */

<<<<<<< HEAD
#define REFRESH_QUERY_CACHE     (1ULL << 16) /* clear the query cache */
#define REFRESH_QUERY_CACHE_FREE (1ULL << 17) /* pack query cache */
#define REFRESH_DES_KEY_FILE    (1ULL << 18)
#define REFRESH_USER_RESOURCES  (1ULL << 19)

#define REFRESH_TABLE_STATS     (1ULL << 20) /* Refresh table stats hash table */
#define REFRESH_INDEX_STATS     (1ULL << 21) /* Refresh index stats hash table */
#define REFRESH_USER_STATS      (1ULL << 22) /* Refresh user stats hash table */
#define REFRESH_CLIENT_STATS    (1ULL << 23) /* Refresh client stats hash table */

#define REFRESH_FAST            (1ULL << 31) /* Intern flag */
=======
#define REFRESH_QUERY_CACHE     (1UL << 16) /* clear the query cache */
#define REFRESH_QUERY_CACHE_FREE (1UL << 17) /* pack query cache */
#define REFRESH_DES_KEY_FILE    (1UL << 18)
#define REFRESH_USER_RESOURCES  (1UL << 19)
#define REFRESH_FOR_EXPORT      (1UL << 20) /* FLUSH TABLES ... FOR EXPORT */

#define REFRESH_TABLE_STATS     (1UL << 27) /* Refresh table stats hash table */
#define REFRESH_INDEX_STATS     (1UL << 28) /* Refresh index stats hash table */
#define REFRESH_USER_STATS      (1UL << 29) /* Refresh user stats hash table */
#define REFRESH_CLIENT_STATS    (1UL << 30) /* Refresh client stats hash table */
#define REFRESH_FAST            (1UL << 31) /* Intern flag */
>>>>>>> c1d6a2d7

#define CLIENT_LONG_PASSWORD	1	/* new more secure passwords */
#define CLIENT_FOUND_ROWS	2	/* Found instead of affected rows */
#define CLIENT_LONG_FLAG	4	/* Get all column flags */
#define CLIENT_CONNECT_WITH_DB	8	/* One can specify db on connect */
#define CLIENT_NO_SCHEMA	16	/* Don't allow database.table.column */
#define CLIENT_COMPRESS		32	/* Can use compression protocol */
#define CLIENT_ODBC		64	/* Odbc client */
#define CLIENT_LOCAL_FILES	128	/* Can use LOAD DATA LOCAL */
#define CLIENT_IGNORE_SPACE	256	/* Ignore spaces before '(' */
#define CLIENT_PROTOCOL_41	512	/* New 4.1 protocol */
#define CLIENT_INTERACTIVE	1024	/* This is an interactive client */
#define CLIENT_SSL              2048	/* Switch to SSL after handshake */
#define CLIENT_IGNORE_SIGPIPE   4096    /* IGNORE sigpipes */
#define CLIENT_TRANSACTIONS	8192	/* Client knows about transactions */
#define CLIENT_RESERVED         16384   /* Old flag for 4.1 protocol  */
#define CLIENT_SECURE_CONNECTION 32768  /* New 4.1 authentication */
#define CLIENT_MULTI_STATEMENTS (1UL << 16) /* Enable/disable multi-stmt support */
#define CLIENT_MULTI_RESULTS    (1UL << 17) /* Enable/disable multi-results */
#define CLIENT_PS_MULTI_RESULTS (1UL << 18) /* Multi-results in PS-protocol */

#define CLIENT_PLUGIN_AUTH  (1UL << 19) /* Client supports plugin authentication */

#define CLIENT_PLUGIN_AUTH  (1UL << 19) /* Client supports plugin authentication */
#define CLIENT_CONNECT_ATTRS (1UL << 20) /* Client supports connection attributes */
/* Enable authentication response packet to be larger than 255 bytes. */
#define CLIENT_PLUGIN_AUTH_LENENC_CLIENT_DATA (1UL << 21)
/* Don't close the connection for a connection with expired password. */
#define CLIENT_CAN_HANDLE_EXPIRED_PASSWORDS (1UL << 22)

#define CLIENT_PROGRESS  (1UL << 29)   /* Client support progress indicator */
#define CLIENT_SSL_VERIFY_SERVER_CERT (1UL << 30)
/*
  It used to be that if mysql_real_connect() failed, it would delete any
  options set by the client, unless the CLIENT_REMEMBER_OPTIONS flag was
  given.
  That behaviour does not appear very useful, and it seems unlikely that
  any applications would actually depend on this. So from MariaDB 5.5 we
  always preserve any options set in case of failed connect, and this
  option is effectively always set.
*/
#define CLIENT_REMEMBER_OPTIONS (1UL << 31)

#ifdef HAVE_COMPRESS
#define CAN_CLIENT_COMPRESS CLIENT_COMPRESS
#else
#define CAN_CLIENT_COMPRESS 0
#endif

/* Gather all possible capabilites (flags) supported by the server */
#define CLIENT_ALL_FLAGS  (CLIENT_LONG_PASSWORD | \
                           CLIENT_FOUND_ROWS | \
                           CLIENT_LONG_FLAG | \
                           CLIENT_CONNECT_WITH_DB | \
                           CLIENT_NO_SCHEMA | \
                           CLIENT_COMPRESS | \
                           CLIENT_ODBC | \
                           CLIENT_LOCAL_FILES | \
                           CLIENT_IGNORE_SPACE | \
                           CLIENT_PROTOCOL_41 | \
                           CLIENT_INTERACTIVE | \
                           CLIENT_SSL | \
                           CLIENT_IGNORE_SIGPIPE | \
                           CLIENT_TRANSACTIONS | \
                           CLIENT_RESERVED | \
                           CLIENT_SECURE_CONNECTION | \
                           CLIENT_MULTI_STATEMENTS | \
                           CLIENT_MULTI_RESULTS | \
                           CLIENT_PS_MULTI_RESULTS | \
                           CLIENT_SSL_VERIFY_SERVER_CERT | \
                           CLIENT_REMEMBER_OPTIONS | \
                           CLIENT_PROGRESS | \
                           CLIENT_PLUGIN_AUTH)

/*
  To be added later:
  CLIENT_CONNECT_ATTRS, CLIENT_PLUGIN_AUTH_LENENC_CLIENT_DATA,
  CLIENT_CAN_HANDLE_EXPIRED_PASSWORDS
*/

/*
  Switch off the flags that are optional and depending on build flags
  If any of the optional flags is supported by the build it will be switched
  on before sending to the client during the connection handshake.
*/
#define CLIENT_BASIC_FLAGS (((CLIENT_ALL_FLAGS & ~CLIENT_SSL) \
                                               & ~CLIENT_COMPRESS) \
                                               & ~CLIENT_SSL_VERIFY_SERVER_CERT)

/**
  Is raised when a multi-statement transaction
  has been started, either explicitly, by means
  of BEGIN or COMMIT AND CHAIN, or
  implicitly, by the first transactional
  statement, when autocommit=off.
*/
#define SERVER_STATUS_IN_TRANS     1
#define SERVER_STATUS_AUTOCOMMIT   2	/* Server in auto_commit mode */
#define SERVER_MORE_RESULTS_EXISTS 8    /* Multi query - next query exists */
#define SERVER_QUERY_NO_GOOD_INDEX_USED 16
#define SERVER_QUERY_NO_INDEX_USED      32
/**
  The server was able to fulfill the clients request and opened a
  read-only non-scrollable cursor for a query. This flag comes
  in reply to COM_STMT_EXECUTE and COM_STMT_FETCH commands.
*/
#define SERVER_STATUS_CURSOR_EXISTS 64
/**
  This flag is sent when a read-only cursor is exhausted, in reply to
  COM_STMT_FETCH command.
*/
#define SERVER_STATUS_LAST_ROW_SENT 128
#define SERVER_STATUS_DB_DROPPED        256 /* A database was dropped */
#define SERVER_STATUS_NO_BACKSLASH_ESCAPES 512
/**
  Sent to the client if after a prepared statement reprepare
  we discovered that the new statement returns a different 
  number of result set columns.
*/
#define SERVER_STATUS_METADATA_CHANGED 1024
#define SERVER_QUERY_WAS_SLOW          2048

/**
  To mark ResultSet containing output parameter values.
*/
#define SERVER_PS_OUT_PARAMS            4096

/**
  Set at the same time as SERVER_STATUS_IN_TRANS if the started
  multi-statement transaction is a read-only transaction. Cleared
  when the transaction commits or aborts. Since this flag is sent
  to clients in OK and EOF packets, the flag indicates the
  transaction status at the end of command execution.
*/
#define SERVER_STATUS_IN_TRANS_READONLY 8192


/**
  Server status flags that must be cleared when starting
  execution of a new SQL statement.
  Flags from this set are only added to the
  current server status by the execution engine, but 
  never removed -- the execution engine expects them 
  to disappear automagically by the next command.
*/
#define SERVER_STATUS_CLEAR_SET (SERVER_QUERY_NO_GOOD_INDEX_USED| \
                                 SERVER_QUERY_NO_INDEX_USED|\
                                 SERVER_MORE_RESULTS_EXISTS|\
                                 SERVER_STATUS_METADATA_CHANGED |\
                                 SERVER_QUERY_WAS_SLOW |\
                                 SERVER_STATUS_DB_DROPPED |\
                                 SERVER_STATUS_CURSOR_EXISTS|\
                                 SERVER_STATUS_LAST_ROW_SENT)

#define MYSQL_ERRMSG_SIZE	512
#define NET_READ_TIMEOUT	30		/* Timeout on read */
#define NET_WRITE_TIMEOUT	60		/* Timeout on write */
#define NET_WAIT_TIMEOUT	8*60*60		/* Wait for new query */

#define ONLY_KILL_QUERY         1


struct st_vio;					/* Only C */
typedef struct st_vio Vio;

#define MAX_TINYINT_WIDTH       3       /* Max width for a TINY w.o. sign */
#define MAX_SMALLINT_WIDTH      5       /* Max width for a SHORT w.o. sign */
#define MAX_MEDIUMINT_WIDTH     8       /* Max width for a INT24 w.o. sign */
#define MAX_INT_WIDTH           10      /* Max width for a LONG w.o. sign */
#define MAX_BIGINT_WIDTH        20      /* Max width for a LONGLONG */
#define MAX_CHAR_WIDTH		255	/* Max length for a CHAR colum */
#define MAX_BLOB_WIDTH		16777216	/* Default width for blob */

typedef struct st_net {
#if !defined(CHECK_EMBEDDED_DIFFERENCES) || !defined(EMBEDDED_LIBRARY)
  Vio *vio;
  unsigned char *buff,*buff_end,*write_pos,*read_pos;
  my_socket fd;					/* For Perl DBI/dbd */
  /*
    The following variable is set if we are doing several queries in one
    command ( as in LOAD TABLE ... FROM MASTER ),
    and do not want to confuse the client with OK at the wrong time
  */
  unsigned long remain_in_buf,length, buf_length, where_b;
  unsigned long max_packet,max_packet_size;
  unsigned int pkt_nr,compress_pkt_nr;
  unsigned int write_timeout, read_timeout, retry_count;
  int fcntl;
  unsigned int *return_status;
  unsigned char reading_or_writing;
  char save_char;
  char net_skip_rest_factor;
  my_bool thread_specific_malloc;
  my_bool compress;
  my_bool unused3; /* Please remove with the next incompatible ABI change. */
  /*
    Pointer to query object in query cache, do not equal NULL (0) for
    queries in cache that have not stored its results yet
  */
#endif
  /*
    Unused, please remove with the next incompatible ABI change.
  */
  unsigned char *unused;
  unsigned int last_errno;
  unsigned char error; 
  my_bool unused4; /* Please remove with the next incompatible ABI change. */
  my_bool unused5; /* Please remove with the next incompatible ABI change. */
  /** Client library error message buffer. Actually belongs to struct MYSQL. */
  char last_error[MYSQL_ERRMSG_SIZE];
  /** Client library sqlstate buffer. Set along with the error message. */
  char sqlstate[SQLSTATE_LENGTH+1];
  void *extension;
} NET;


#define packet_error (~(unsigned long) 0)

enum enum_field_types { MYSQL_TYPE_DECIMAL, MYSQL_TYPE_TINY,
			MYSQL_TYPE_SHORT,  MYSQL_TYPE_LONG,
			MYSQL_TYPE_FLOAT,  MYSQL_TYPE_DOUBLE,
			MYSQL_TYPE_NULL,   MYSQL_TYPE_TIMESTAMP,
			MYSQL_TYPE_LONGLONG,MYSQL_TYPE_INT24,
			MYSQL_TYPE_DATE,   MYSQL_TYPE_TIME,
			MYSQL_TYPE_DATETIME, MYSQL_TYPE_YEAR,
			MYSQL_TYPE_NEWDATE, MYSQL_TYPE_VARCHAR,
			MYSQL_TYPE_BIT,
                        /*
                          mysql-5.6 compatibility temporal types.
                          They're only used internally for reading RBR
                          mysql-5.6 binary log events and mysql-5.6 frm files.
                          They're never sent to the client.
                        */
                        MYSQL_TYPE_TIMESTAMP2,
                        MYSQL_TYPE_DATETIME2,
                        MYSQL_TYPE_TIME2,
                        
                        MYSQL_TYPE_NEWDECIMAL=246,
			MYSQL_TYPE_ENUM=247,
			MYSQL_TYPE_SET=248,
			MYSQL_TYPE_TINY_BLOB=249,
			MYSQL_TYPE_MEDIUM_BLOB=250,
			MYSQL_TYPE_LONG_BLOB=251,
			MYSQL_TYPE_BLOB=252,
			MYSQL_TYPE_VAR_STRING=253,
			MYSQL_TYPE_STRING=254,
			MYSQL_TYPE_GEOMETRY=255

};

/* For backward compatibility */
#define CLIENT_MULTI_QUERIES    CLIENT_MULTI_STATEMENTS    
#define FIELD_TYPE_DECIMAL     MYSQL_TYPE_DECIMAL
#define FIELD_TYPE_NEWDECIMAL  MYSQL_TYPE_NEWDECIMAL
#define FIELD_TYPE_TINY        MYSQL_TYPE_TINY
#define FIELD_TYPE_SHORT       MYSQL_TYPE_SHORT
#define FIELD_TYPE_LONG        MYSQL_TYPE_LONG
#define FIELD_TYPE_FLOAT       MYSQL_TYPE_FLOAT
#define FIELD_TYPE_DOUBLE      MYSQL_TYPE_DOUBLE
#define FIELD_TYPE_NULL        MYSQL_TYPE_NULL
#define FIELD_TYPE_TIMESTAMP   MYSQL_TYPE_TIMESTAMP
#define FIELD_TYPE_LONGLONG    MYSQL_TYPE_LONGLONG
#define FIELD_TYPE_INT24       MYSQL_TYPE_INT24
#define FIELD_TYPE_DATE        MYSQL_TYPE_DATE
#define FIELD_TYPE_TIME        MYSQL_TYPE_TIME
#define FIELD_TYPE_DATETIME    MYSQL_TYPE_DATETIME
#define FIELD_TYPE_YEAR        MYSQL_TYPE_YEAR
#define FIELD_TYPE_NEWDATE     MYSQL_TYPE_NEWDATE
#define FIELD_TYPE_ENUM        MYSQL_TYPE_ENUM
#define FIELD_TYPE_SET         MYSQL_TYPE_SET
#define FIELD_TYPE_TINY_BLOB   MYSQL_TYPE_TINY_BLOB
#define FIELD_TYPE_MEDIUM_BLOB MYSQL_TYPE_MEDIUM_BLOB
#define FIELD_TYPE_LONG_BLOB   MYSQL_TYPE_LONG_BLOB
#define FIELD_TYPE_BLOB        MYSQL_TYPE_BLOB
#define FIELD_TYPE_VAR_STRING  MYSQL_TYPE_VAR_STRING
#define FIELD_TYPE_STRING      MYSQL_TYPE_STRING
#define FIELD_TYPE_CHAR        MYSQL_TYPE_TINY
#define FIELD_TYPE_INTERVAL    MYSQL_TYPE_ENUM
#define FIELD_TYPE_GEOMETRY    MYSQL_TYPE_GEOMETRY
#define FIELD_TYPE_BIT         MYSQL_TYPE_BIT


/* Shutdown/kill enums and constants */ 

/* Bits for THD::killable. */
#define MYSQL_SHUTDOWN_KILLABLE_CONNECT    (unsigned char)(1 << 0)
#define MYSQL_SHUTDOWN_KILLABLE_TRANS      (unsigned char)(1 << 1)
#define MYSQL_SHUTDOWN_KILLABLE_LOCK_TABLE (unsigned char)(1 << 2)
#define MYSQL_SHUTDOWN_KILLABLE_UPDATE     (unsigned char)(1 << 3)

enum mysql_enum_shutdown_level {
  /*
    We want levels to be in growing order of hardness (because we use number
    comparisons). Note that DEFAULT does not respect the growing property, but
    it's ok.
  */
  SHUTDOWN_DEFAULT = 0,
  /* wait for existing connections to finish */
  SHUTDOWN_WAIT_CONNECTIONS= MYSQL_SHUTDOWN_KILLABLE_CONNECT,
  /* wait for existing trans to finish */
  SHUTDOWN_WAIT_TRANSACTIONS= MYSQL_SHUTDOWN_KILLABLE_TRANS,
  /* wait for existing updates to finish (=> no partial MyISAM update) */
  SHUTDOWN_WAIT_UPDATES= MYSQL_SHUTDOWN_KILLABLE_UPDATE,
  /* flush InnoDB buffers and other storage engines' buffers*/
  SHUTDOWN_WAIT_ALL_BUFFERS= (MYSQL_SHUTDOWN_KILLABLE_UPDATE << 1),
  /* don't flush InnoDB buffers, flush other storage engines' buffers*/
  SHUTDOWN_WAIT_CRITICAL_BUFFERS= (MYSQL_SHUTDOWN_KILLABLE_UPDATE << 1) + 1
};

/* Compatibility */
#if !defined(MYSQL_SERVER) && defined(USE_OLD_FUNCTIONS)
#define KILL_QUERY SHUTDOWN_KILL_QUERY
#define KILL_CONNECTION SHUTDOWN_KILL_CONNECTION
#endif

enum enum_cursor_type
{
  CURSOR_TYPE_NO_CURSOR= 0,
  CURSOR_TYPE_READ_ONLY= 1,
  CURSOR_TYPE_FOR_UPDATE= 2,
  CURSOR_TYPE_SCROLLABLE= 4
};


/* options for mysql_set_option */
enum enum_mysql_set_option
{
  MYSQL_OPTION_MULTI_STATEMENTS_ON,
  MYSQL_OPTION_MULTI_STATEMENTS_OFF
};

#define net_new_transaction(net) ((net)->pkt_nr=0)

#ifdef __cplusplus
extern "C" {
#endif

my_bool	my_net_init(NET *net, Vio* vio, unsigned int my_flags);
void	my_net_local_init(NET *net);
void	net_end(NET *net);
void	net_clear(NET *net, my_bool clear_buffer);
my_bool net_realloc(NET *net, size_t length);
my_bool	net_flush(NET *net);
my_bool	my_net_write(NET *net,const unsigned char *packet, size_t len);
my_bool	net_write_command(NET *net,unsigned char command,
			  const unsigned char *header, size_t head_len,
			  const unsigned char *packet, size_t len);
int	net_real_write(NET *net,const unsigned char *packet, size_t len);
unsigned long my_net_read(NET *net);

#ifdef MY_GLOBAL_INCLUDED
void my_net_set_write_timeout(NET *net, uint timeout);
void my_net_set_read_timeout(NET *net, uint timeout);
#endif

struct sockaddr;
int my_connect(my_socket s, const struct sockaddr *name, unsigned int namelen,
	       unsigned int timeout);
struct my_rnd_struct;

#ifdef __cplusplus
}
#endif

  /* The following is for user defined functions */

enum Item_result
{
  STRING_RESULT=0, REAL_RESULT, INT_RESULT, ROW_RESULT, DECIMAL_RESULT,
  TIME_RESULT,IMPOSSIBLE_RESULT
};

typedef struct st_udf_args
{
  unsigned int arg_count;		/* Number of arguments */
  enum Item_result *arg_type;		/* Pointer to item_results */
  char **args;				/* Pointer to argument */
  unsigned long *lengths;		/* Length of string arguments */
  char *maybe_null;			/* Set to 1 for all maybe_null args */
  char **attributes;                    /* Pointer to attribute name */
  unsigned long *attribute_lengths;     /* Length of attribute arguments */
  void *extension;
} UDF_ARGS;

  /* This holds information about the result */

typedef struct st_udf_init
{
  my_bool maybe_null;          /* 1 if function can return NULL */
  unsigned int decimals;       /* for real functions */
  unsigned long max_length;    /* For string functions */
  char *ptr;                   /* free pointer for function data */
  my_bool const_item;          /* 1 if function always returns the same value */
  void *extension;
} UDF_INIT;
/* 
  TODO: add a notion for determinism of the UDF. 
  See Item_udf_func::update_used_tables ()
*/

  /* Constants when using compression */
#define NET_HEADER_SIZE 4		/* standard header size */
#define COMP_HEADER_SIZE 3		/* compression header extra size */

  /* Prototypes to password functions */

#ifdef __cplusplus
extern "C" {
#endif

/*
  These functions are used for authentication by client and server and
  implemented in sql/password.c
*/

void create_random_string(char *to, unsigned int length,
                          struct my_rnd_struct *rand_st);

void hash_password(unsigned long *to, const char *password, unsigned int password_len);
void make_scrambled_password_323(char *to, const char *password);
void scramble_323(char *to, const char *message, const char *password);
my_bool check_scramble_323(const unsigned char *reply, const char *message,
                           unsigned long *salt);
void get_salt_from_password_323(unsigned long *res, const char *password);
void make_password_from_salt_323(char *to, const unsigned long *salt);

void make_scrambled_password(char *to, const char *password);
void scramble(char *to, const char *message, const char *password);
my_bool check_scramble(const unsigned char *reply, const char *message,
                       const unsigned char *hash_stage2);
void get_salt_from_password(unsigned char *res, const char *password);
void make_password_from_salt(char *to, const unsigned char *hash_stage2);
char *octet2hex(char *to, const char *str, unsigned int len);

/* end of password.c */

char *get_tty_password(const char *opt_message);
void get_tty_password_buff(const char *opt_message, char *to, size_t length);
const char *mysql_errno_to_sqlstate(unsigned int mysql_errno);

/* Some other useful functions */

my_bool my_thread_init(void);
void my_thread_end(void);

#ifdef MY_GLOBAL_INCLUDED
ulong STDCALL net_field_length(uchar **packet);
my_ulonglong net_field_length_ll(uchar **packet);
uchar *net_store_length(uchar *pkg, ulonglong length);
#endif

#ifdef __cplusplus
}
#endif

#define NULL_LENGTH ((unsigned long) ~0) /* For net_store_length */
#define MYSQL_STMT_HEADER       4
#define MYSQL_LONG_DATA_HEADER  6

#define NOT_FIXED_DEC           31
#endif<|MERGE_RESOLUTION|>--- conflicted
+++ resolved
@@ -180,31 +180,18 @@
 #define REFRESH_READ_LOCK       (1ULL << 14) /* Lock tables for read */
 #define REFRESH_CHECKPOINT      (1ULL << 15) /* With REFRESH_READ_LOCK: block checkpoints too */
 
-<<<<<<< HEAD
 #define REFRESH_QUERY_CACHE     (1ULL << 16) /* clear the query cache */
 #define REFRESH_QUERY_CACHE_FREE (1ULL << 17) /* pack query cache */
 #define REFRESH_DES_KEY_FILE    (1ULL << 18)
 #define REFRESH_USER_RESOURCES  (1ULL << 19)
-
-#define REFRESH_TABLE_STATS     (1ULL << 20) /* Refresh table stats hash table */
-#define REFRESH_INDEX_STATS     (1ULL << 21) /* Refresh index stats hash table */
-#define REFRESH_USER_STATS      (1ULL << 22) /* Refresh user stats hash table */
-#define REFRESH_CLIENT_STATS    (1ULL << 23) /* Refresh client stats hash table */
+#define REFRESH_FOR_EXPORT      (1ULL << 20) /* FLUSH TABLES ... FOR EXPORT */
+
+#define REFRESH_TABLE_STATS     (1ULL << 27) /* Refresh table stats hash table */
+#define REFRESH_INDEX_STATS     (1ULL << 28) /* Refresh index stats hash table */
+#define REFRESH_USER_STATS      (1ULL << 29) /* Refresh user stats hash table */
+#define REFRESH_CLIENT_STATS    (1ULL << 30) /* Refresh client stats hash table */
 
 #define REFRESH_FAST            (1ULL << 31) /* Intern flag */
-=======
-#define REFRESH_QUERY_CACHE     (1UL << 16) /* clear the query cache */
-#define REFRESH_QUERY_CACHE_FREE (1UL << 17) /* pack query cache */
-#define REFRESH_DES_KEY_FILE    (1UL << 18)
-#define REFRESH_USER_RESOURCES  (1UL << 19)
-#define REFRESH_FOR_EXPORT      (1UL << 20) /* FLUSH TABLES ... FOR EXPORT */
-
-#define REFRESH_TABLE_STATS     (1UL << 27) /* Refresh table stats hash table */
-#define REFRESH_INDEX_STATS     (1UL << 28) /* Refresh index stats hash table */
-#define REFRESH_USER_STATS      (1UL << 29) /* Refresh user stats hash table */
-#define REFRESH_CLIENT_STATS    (1UL << 30) /* Refresh client stats hash table */
-#define REFRESH_FAST            (1UL << 31) /* Intern flag */
->>>>>>> c1d6a2d7
 
 #define CLIENT_LONG_PASSWORD	1	/* new more secure passwords */
 #define CLIENT_FOUND_ROWS	2	/* Found instead of affected rows */
