--- conflicted
+++ resolved
@@ -322,45 +322,26 @@
 #
 #  Build the debug version
 #
-<<<<<<< HEAD
 ##############################################################################
 
 (
 # We are in a subshell, so we can modify variables just for one run.
-CFLAGS=`echo $CFLAGS | sed -e 's/-O[0-9]* //' -e 's/-unroll2 //' -e 's/-ip //' -e 's/$/ -g/'`
-CXXFLAGS=`echo $CXXFLAGS | sed -e 's/-O[0-9]* //' -e 's/-unroll2 //' -e 's/-ip //' -e 's/$/ -g/'`
+CFLAGS=`echo   " $CFLAGS "   | \
+    sed -e 's/ -O[0-9]* / /' -e 's/ -unroll2 / /' -e 's/ -ip / /' \
+        -e 's/^ //' -e 's/ $//'`
+CXXFLAGS=`echo " $CXXFLAGS " | \
+    sed -e 's/ -O[0-9]* / /' -e 's/ -unroll2 / /' -e 's/ -ip / /' \
+        -e 's/^ //' -e 's/ $//'`
 
 # Add -g and --with-debug.
 cd mysql-debug-%{mysql_version} &&
-CFLAGS=\"$CFLAGS\" \
-CXXFLAGS=\"$CXXFLAGS\" \
+CFLAGS="$CFLAGS" \
+CXXFLAGS="$CXXFLAGS" \
 BuildMySQL "--enable-shared \
 		--with-debug \
 		--with-innodb \
 %if %{CLUSTER_BUILD}
 		--with-ndbcluster \
-=======
-for servertype in '--with-debug=full' ' '
-do
-  (
-  # We are in a subshell, so we can modify variables just for one run.
-  if test "$servertype" != ' '
-  then
-	CFLAGS=`echo   " $CFLAGS "   | \
-	    sed -e 's/ -O[0-9]* / /' -e 's/ -unroll2 / /' -e 's/ -ip / /' \
-	        -e 's/^ //' -e 's/ $//'`
-	CXXFLAGS=`echo " $CXXFLAGS " | \
-	    sed -e 's/ -O[0-9]* / /' -e 's/ -unroll2 / /' -e 's/ -ip / /' \
-	        -e 's/^ //' -e 's/ $//'`
-  fi
-
-  BuildMySQL "\
-%if %{STATIC_BUILD}
-		--disable-shared \
-		--with-mysqld-ldflags='-all-static' \
-		--with-client-ldflags='-all-static' \
-		$USE_OTHER_LIBC_DIR \
->>>>>>> c81061e4
 %else
 		--without-ndbcluster \
 %endif
@@ -387,8 +368,8 @@
 ##############################################################################
 
 (cd mysql-release-%{mysql_version} &&
-CFLAGS=\"$CFLAGS\" \
-CXXFLAGS=\"$CXXFLAGS\" \
+CFLAGS="$CFLAGS" \
+CXXFLAGS="$CXXFLAGS" \
 BuildMySQL "--enable-shared \
 		--with-innodb \
 %if %{CLUSTER_BUILD}
@@ -865,7 +846,8 @@
 %changelog
 * Fri Nov 07 2008 Joerg Bruehe <joerg@mysql.com>
 
-- Correct yesterday's fix, so that it also works for the last flag.
+- Correct yesterday's fix, so that it also works for the last flag,
+  and fix a wrong quoting: un-quoted quote marks must not be escaped.
 
 * Thu Nov 06 2008 Joerg Bruehe <joerg@mysql.com>
 
