/*
<<<<<<< HEAD
   Copyright (c) 2000, 2011, Oracle and/or its affiliates.
=======
   Copyright (c) 2000, 2012, Oracle and/or its affiliates. All rights reserved.
>>>>>>> 2f15c56f

   This program is free software; you can redistribute it and/or modify
   it under the terms of the GNU General Public License as published by
   the Free Software Foundation; version 2 of the License.

   This program is distributed in the hope that it will be useful,
   but WITHOUT ANY WARRANTY; without even the implied warranty of
   MERCHANTABILITY or FITNESS FOR A PARTICULAR PURPOSE.  See the
   GNU General Public License for more details.

   You should have received a copy of the GNU General Public License
   along with this program; if not, write to the Free Software
   Foundation, Inc., 51 Franklin St, Fifth Floor, Boston, MA 02110-1301  USA
*/

/*
**	   mysqlimport.c  - Imports all given files
**			    into a table(s).
**
**			   *************************
**			   *			   *
**			   * AUTHOR: Monty & Jani  *
**			   * DATE:   June 24, 1997 *
**			   *			   *
**			   *************************
*/
#define IMPORT_VERSION "3.7"

#include "client_priv.h"
#include "mysql_version.h"
#ifdef HAVE_LIBPTHREAD
#include <my_pthread.h>
#endif


/* Global Thread counter */
uint counter;
#ifdef HAVE_LIBPTHREAD
pthread_mutex_t counter_mutex;
pthread_cond_t count_threshhold;
#endif

static void db_error_with_table(MYSQL *mysql, char *table);
static void db_error(MYSQL *mysql);
static char *field_escape(char *to,const char *from,uint length);
static char *add_load_option(char *ptr,const char *object,
			     const char *statement);

static my_bool	verbose=0,lock_tables=0,ignore_errors=0,opt_delete=0,
		replace=0,silent=0,ignore=0,opt_compress=0,
                opt_low_priority= 0, tty_password= 0;
static my_bool debug_info_flag= 0, debug_check_flag= 0;
static uint opt_use_threads=0, opt_local_file=0, my_end_arg= 0;
static char	*opt_password=0, *current_user=0,
		*current_host=0, *current_db=0, *fields_terminated=0,
		*lines_terminated=0, *enclosed=0, *opt_enclosed=0,
		*escaped=0, *opt_columns=0, 
		*default_charset= (char*) MYSQL_DEFAULT_CHARSET_NAME;
static uint     opt_mysql_port= 0, opt_protocol= 0;
static char * opt_mysql_unix_port=0;
static longlong opt_ignore_lines= -1;
static CHARSET_INFO *charset_info= &my_charset_latin1;
#include <sslopt-vars.h>

#ifdef HAVE_SMEM
static char *shared_memory_base_name=0;
#endif

static struct my_option my_long_options[] =
{
#ifdef __NETWARE__
  {"autoclose", OPT_AUTO_CLOSE, "Automatically close the screen on exit for Netware.",
   0, 0, 0, GET_NO_ARG, NO_ARG, 0, 0, 0, 0, 0, 0},
#endif
  {"character-sets-dir", OPT_CHARSETS_DIR,
   "Directory for character set files.", (char**) &charsets_dir,
   (char**) &charsets_dir, 0, GET_STR, REQUIRED_ARG, 0, 0, 0, 0, 0, 0},
  {"default-character-set", OPT_DEFAULT_CHARSET,
   "Set the default character set.", &default_charset,
   &default_charset, 0, GET_STR, REQUIRED_ARG, 0, 0, 0, 0, 0, 0},
  {"columns", 'c',
   "Use only these columns to import the data to. Give the column names in a comma separated list. This is same as giving columns to LOAD DATA INFILE.",
   &opt_columns, &opt_columns, 0, GET_STR, REQUIRED_ARG, 0, 0, 0,
   0, 0, 0},
  {"compress", 'C', "Use compression in server/client protocol.",
   &opt_compress, &opt_compress, 0, GET_BOOL, NO_ARG, 0, 0, 0,
   0, 0, 0},
  {"debug",'#', "Output debug log. Often this is 'd:t:o,filename'.", 0, 0, 0,
   GET_STR, OPT_ARG, 0, 0, 0, 0, 0, 0},
  {"debug-check", OPT_DEBUG_CHECK, "Check memory and open file usage at exit.",
   &debug_check_flag, &debug_check_flag, 0,
   GET_BOOL, NO_ARG, 0, 0, 0, 0, 0, 0},
  {"debug-info", OPT_DEBUG_INFO, "Print some debug info at exit.",
   &debug_info_flag, &debug_info_flag,
   0, GET_BOOL, NO_ARG, 0, 0, 0, 0, 0, 0},
  {"delete", 'd', "First delete all rows from table.", &opt_delete,
   &opt_delete, 0, GET_BOOL, NO_ARG, 0, 0, 0, 0, 0, 0},
  {"fields-terminated-by", OPT_FTB,
   "Fields in the input file are terminated by the given string.", 
   &fields_terminated, &fields_terminated, 0, 
   GET_STR, REQUIRED_ARG, 0, 0, 0, 0, 0, 0},
  {"fields-enclosed-by", OPT_ENC,
   "Fields in the import file are enclosed by the given character.", 
   &enclosed, &enclosed, 0, 
   GET_STR, REQUIRED_ARG, 0, 0, 0, 0, 0, 0},
  {"fields-optionally-enclosed-by", OPT_O_ENC,
   "Fields in the input file are optionally enclosed by the given character.", 
   &opt_enclosed, &opt_enclosed, 0, 
   GET_STR, REQUIRED_ARG, 0, 0, 0, 0, 0, 0},
  {"fields-escaped-by", OPT_ESC, 
   "Fields in the input file are escaped by the given character.",
   &escaped, &escaped, 0, GET_STR, REQUIRED_ARG, 0, 0, 0, 0,
   0, 0},
  {"force", 'f', "Continue even if we get an SQL error.",
   &ignore_errors, &ignore_errors, 0, GET_BOOL, NO_ARG, 0, 0,
   0, 0, 0, 0},
  {"help", '?', "Displays this help and exits.", 0, 0, 0, GET_NO_ARG, NO_ARG,
   0, 0, 0, 0, 0, 0},
  {"host", 'h', "Connect to host.", &current_host,
   &current_host, 0, GET_STR, REQUIRED_ARG, 0, 0, 0, 0, 0, 0},
  {"ignore", 'i', "If duplicate unique key was found, keep old row.",
   &ignore, &ignore, 0, GET_BOOL, NO_ARG, 0, 0, 0, 0, 0, 0},
  {"ignore-lines", OPT_IGN_LINES, "Ignore first n lines of data infile.",
   &opt_ignore_lines, &opt_ignore_lines, 0, GET_LL,
   REQUIRED_ARG, 0, 0, 0, 0, 0, 0},
  {"lines-terminated-by", OPT_LTB, 
   "Lines in the input file are terminated by the given string.",
   &lines_terminated, &lines_terminated, 0, GET_STR,
   REQUIRED_ARG, 0, 0, 0, 0, 0, 0},
  {"local", 'L', "Read all files through the client.", &opt_local_file,
   &opt_local_file, 0, GET_BOOL, NO_ARG, 0, 0, 0, 0, 0, 0},
  {"lock-tables", 'l', "Lock all tables for write (this disables threads).",
    &lock_tables, &lock_tables, 0, GET_BOOL, NO_ARG, 
    0, 0, 0, 0, 0, 0},
  {"low-priority", OPT_LOW_PRIORITY,
   "Use LOW_PRIORITY when updating the table.", &opt_low_priority,
   &opt_low_priority, 0, GET_BOOL, NO_ARG, 0, 0, 0, 0, 0, 0},
  {"password", 'p',
   "Password to use when connecting to server. If password is not given it's asked from the tty.",
   0, 0, 0, GET_STR, OPT_ARG, 0, 0, 0, 0, 0, 0},
#ifdef __WIN__
  {"pipe", 'W', "Use named pipes to connect to server.", 0, 0, 0, GET_NO_ARG,
   NO_ARG, 0, 0, 0, 0, 0, 0},
#endif
  {"port", 'P', "Port number to use for connection or 0 for default to, in "
   "order of preference, my.cnf, $MYSQL_TCP_PORT, "
#if MYSQL_PORT_DEFAULT == 0
   "/etc/services, "
#endif
   "built-in default (" STRINGIFY_ARG(MYSQL_PORT) ").",
   &opt_mysql_port,
   &opt_mysql_port, 0, GET_UINT, REQUIRED_ARG, 0, 0, 0, 0, 0,
   0},
  {"protocol", OPT_MYSQL_PROTOCOL, "The protocol to use for connection (tcp, socket, pipe, memory).",
   0, 0, 0, GET_STR, REQUIRED_ARG, 0, 0, 0, 0, 0, 0},
  {"replace", 'r', "If duplicate unique key was found, replace old row.",
   &replace, &replace, 0, GET_BOOL, NO_ARG, 0, 0, 0, 0, 0, 0},
#ifdef HAVE_SMEM
  {"shared-memory-base-name", OPT_SHARED_MEMORY_BASE_NAME,
   "Base name of shared memory.", &shared_memory_base_name, &shared_memory_base_name,
   0, GET_STR_ALLOC, REQUIRED_ARG, 0, 0, 0, 0, 0, 0},
#endif
  {"silent", 's', "Be more silent.", &silent, &silent, 0,
   GET_BOOL, NO_ARG, 0, 0, 0, 0, 0, 0},
  {"socket", 'S', "The socket file to use for connection.",
   &opt_mysql_unix_port, &opt_mysql_unix_port, 0, GET_STR,
   REQUIRED_ARG, 0, 0, 0, 0, 0, 0},
#include <sslopt-longopts.h>
  {"use-threads", OPT_USE_THREADS,
   "Load files in parallel. The argument is the number "
   "of threads to use for loading data.",
   &opt_use_threads, &opt_use_threads, 0, 
   GET_UINT, REQUIRED_ARG, 0, 0, 0, 0, 0, 0},
#ifndef DONT_ALLOW_USER_CHANGE
  {"user", 'u', "User for login if not current user.", &current_user,
   &current_user, 0, GET_STR, REQUIRED_ARG, 0, 0, 0, 0, 0, 0},
#endif
  {"verbose", 'v', "Print info about the various stages.", &verbose,
   &verbose, 0, GET_BOOL, NO_ARG, 0, 0, 0, 0, 0, 0},
  {"version", 'V', "Output version information and exit.", 0, 0, 0, GET_NO_ARG,
   NO_ARG, 0, 0, 0, 0, 0, 0},
  { 0, 0, 0, 0, 0, 0, GET_NO_ARG, NO_ARG, 0, 0, 0, 0, 0, 0}
};


static const char *load_default_groups[]= { "mysqlimport","client",0 };

#include <help_start.h>

static void print_version(void)
{
  printf("%s  Ver %s Distrib %s, for %s (%s)\n" ,my_progname,
	  IMPORT_VERSION, MYSQL_SERVER_VERSION,SYSTEM_TYPE,MACHINE_TYPE);
  NETWARE_SET_SCREEN_MODE(1);
}


static void usage(void)
{
  puts("Copyright 2000-2008 MySQL AB, 2008 Sun Microsystems, Inc.");
  puts("Copyright 2008-2011 Oracle and Monty Program Ab.");
  print_version();
<<<<<<< HEAD
  printf("\n\
=======
  puts(ORACLE_WELCOME_COPYRIGHT_NOTICE("2000"));
  printf("\
>>>>>>> 2f15c56f
Loads tables from text files in various formats.  The base name of the\n\
text file must be the name of the table that should be used.\n\
If one uses sockets to connect to the MySQL server, the server will open and\n\
read the text file directly. In other cases the client will open the text\n\
file. The SQL command 'LOAD DATA INFILE' is used to import the rows.\n");

  printf("\nUsage: %s [OPTIONS] database textfile...",my_progname);
  print_defaults("my",load_default_groups);
  my_print_help(my_long_options);
  my_print_variables(my_long_options);
}

#include <help_end.h>

static my_bool
get_one_option(int optid, const struct my_option *opt __attribute__((unused)),
	       char *argument)
{
  switch(optid) {
#ifdef __NETWARE__
  case OPT_AUTO_CLOSE:
    setscreenmode(SCR_AUTOCLOSE_ON_EXIT);
    break;
#endif
  case 'p':
    if (argument == disabled_my_option)
      argument= (char*) "";			/* Don't require password */
    if (argument)
    {
      char *start=argument;
      my_free(opt_password,MYF(MY_ALLOW_ZERO_PTR));
      opt_password=my_strdup(argument,MYF(MY_FAE));
      while (*argument) *argument++= 'x';		/* Destroy argument */
      if (*start)
	start[1]=0;				/* Cut length of argument */
      tty_password= 0;
    }
    else
      tty_password= 1;
    break;
#ifdef __WIN__
  case 'W':
    opt_protocol = MYSQL_PROTOCOL_PIPE;
    opt_local_file=1;
    break;
#endif
  case OPT_MYSQL_PROTOCOL:
    opt_protocol= find_type_or_exit(argument, &sql_protocol_typelib,
                                    opt->name);
    break;
  case '#':
    DBUG_PUSH(argument ? argument : "d:t:o");
    debug_check_flag= 1;
    break;
#include <sslopt-case.h>
  case 'V': print_version(); exit(0);
  case 'I':
  case '?':
    usage();
    exit(0);
  }
  return 0;
}


static int get_options(int *argc, char ***argv)
{
  int ho_error;

  if ((ho_error=handle_options(argc, argv, my_long_options, get_one_option)))
    exit(ho_error);
  if (debug_info_flag)
    my_end_arg= MY_CHECK_ERROR | MY_GIVE_INFO;
  if (debug_check_flag)
    my_end_arg= MY_CHECK_ERROR;

  if (enclosed && opt_enclosed)
  {
    fprintf(stderr, "You can't use ..enclosed.. and ..optionally-enclosed.. at the same time.\n");
    return(1);
  }
  if (replace && ignore)
  {
    fprintf(stderr, "You can't use --ignore (-i) and --replace (-r) at the same time.\n");
    return(1);
  }
  if (strcmp(default_charset, charset_info->csname) &&
      !(charset_info= get_charset_by_csname(default_charset,
  					    MY_CS_PRIMARY, MYF(MY_WME))))
    exit(1);
  if (*argc < 2)
  {
    usage();
    return 1;
  }
  current_db= *((*argv)++);
  (*argc)--;
  if (tty_password)
    opt_password=get_tty_password(NullS);
  return(0);
}



static int write_to_table(char *filename, MYSQL *mysql)
{
  char tablename[FN_REFLEN], hard_path[FN_REFLEN],
       escaped_name[FN_REFLEN * 2 + 1],
       sql_statement[FN_REFLEN*16+256], *end, *pos;
  DBUG_ENTER("write_to_table");
  DBUG_PRINT("enter",("filename: %s",filename));

  fn_format(tablename, filename, "", "", 1 | 2); /* removes path & ext. */
  if (!opt_local_file)
    strmov(hard_path,filename);
  else
    my_load_path(hard_path, filename, NULL); /* filename includes the path */

  if (opt_delete)
  {
    if (verbose)
      fprintf(stdout, "Deleting the old data from table %s\n", tablename);
#ifdef HAVE_SNPRINTF
    snprintf(sql_statement, FN_REFLEN*16+256, "DELETE FROM %s", tablename);
#else
    sprintf(sql_statement, "DELETE FROM %s", tablename);
#endif
    if (mysql_query(mysql, sql_statement))
    {
      db_error_with_table(mysql, tablename);
      DBUG_RETURN(1);
    }
  }
  to_unix_path(hard_path);
  if (verbose)
  {
    if (opt_local_file)
      fprintf(stdout, "Loading data from LOCAL file: %s into %s\n",
	      hard_path, tablename);
    else
      fprintf(stdout, "Loading data from SERVER file: %s into %s\n",
	      hard_path, tablename);
  }
  mysql_real_escape_string(mysql, escaped_name, hard_path,
                           (unsigned long) strlen(hard_path));
  sprintf(sql_statement, "LOAD DATA %s %s INFILE '%s'",
	  opt_low_priority ? "LOW_PRIORITY" : "",
	  opt_local_file ? "LOCAL" : "", escaped_name);
  end= strend(sql_statement);
  if (replace)
    end= strmov(end, " REPLACE");
  if (ignore)
    end= strmov(end, " IGNORE");
  end= strmov(end, " INTO TABLE `");
  /* Turn any ` into `` in table name. */
  for (pos= tablename; *pos; pos++)
  {
    if (*pos == '`')
      *end++= '`';
    *end++= *pos;
  }
  end= strmov(end, "`");

  if (fields_terminated || enclosed || opt_enclosed || escaped)
      end= strmov(end, " FIELDS");
  end= add_load_option(end, fields_terminated, " TERMINATED BY");
  end= add_load_option(end, enclosed, " ENCLOSED BY");
  end= add_load_option(end, opt_enclosed,
		       " OPTIONALLY ENCLOSED BY");
  end= add_load_option(end, escaped, " ESCAPED BY");
  end= add_load_option(end, lines_terminated, " LINES TERMINATED BY");
  if (opt_ignore_lines >= 0)
    end= strmov(longlong10_to_str(opt_ignore_lines, 
				  strmov(end, " IGNORE "),10), " LINES");
  if (opt_columns)
    end= strmov(strmov(strmov(end, " ("), opt_columns), ")");
  *end= '\0';

  if (mysql_query(mysql, sql_statement))
  {
    db_error_with_table(mysql, tablename);
    DBUG_RETURN(1);
  }
  if (!silent)
  {
    if (mysql_info(mysql)) /* If NULL-pointer, print nothing */
    {
      fprintf(stdout, "%s.%s: %s\n", current_db, tablename,
	      mysql_info(mysql));
    }
  }
  DBUG_RETURN(0);
}



static void lock_table(MYSQL *mysql, int tablecount, char **raw_tablename)
{
  DYNAMIC_STRING query;
  int i;
  char tablename[FN_REFLEN];

  if (verbose)
    fprintf(stdout, "Locking tables for write\n");
  init_dynamic_string(&query, "LOCK TABLES ", 256, 1024);
  for (i=0 ; i < tablecount ; i++)
  {
    fn_format(tablename, raw_tablename[i], "", "", 1 | 2);
    dynstr_append(&query, tablename);
    dynstr_append(&query, " WRITE,");
  }
  if (mysql_real_query(mysql, query.str, query.length-1))
    db_error(mysql); /* We shall countinue here, if --force was given */
}




static MYSQL *db_connect(char *host, char *database,
                         char *user, char *passwd)
{
  MYSQL *mysql;
  if (verbose)
    fprintf(stdout, "Connecting to %s\n", host ? host : "localhost");
  if (!(mysql= mysql_init(NULL)))
    return 0;
  if (opt_compress)
    mysql_options(mysql,MYSQL_OPT_COMPRESS,NullS);
  if (opt_local_file)
    mysql_options(mysql,MYSQL_OPT_LOCAL_INFILE,
		  (char*) &opt_local_file);
#ifdef HAVE_OPENSSL
  if (opt_use_ssl)
    mysql_ssl_set(mysql, opt_ssl_key, opt_ssl_cert, opt_ssl_ca,
		  opt_ssl_capath, opt_ssl_cipher);
  mysql_options(mysql,MYSQL_OPT_SSL_VERIFY_SERVER_CERT,
                (char*)&opt_ssl_verify_server_cert);
#endif
  if (opt_protocol)
    mysql_options(mysql,MYSQL_OPT_PROTOCOL,(char*)&opt_protocol);
#ifdef HAVE_SMEM
  if (shared_memory_base_name)
    mysql_options(mysql,MYSQL_SHARED_MEMORY_BASE_NAME,shared_memory_base_name);
#endif
  if (!(mysql_real_connect(mysql,host,user,passwd,
                           database,opt_mysql_port,opt_mysql_unix_port,
                           0)))
  {
    ignore_errors=0;	  /* NO RETURN FROM db_error */
    db_error(mysql);
  }
  mysql->reconnect= 0;
  if (verbose)
    fprintf(stdout, "Selecting database %s\n", database);
  if (mysql_select_db(mysql, database))
  {
    ignore_errors=0;
    db_error(mysql);
  }
  return mysql;
}



static void db_disconnect(char *host, MYSQL *mysql)
{
  if (verbose)
    fprintf(stdout, "Disconnecting from %s\n", host ? host : "localhost");
  mysql_close(mysql);
}



static void safe_exit(int error, MYSQL *mysql)
{
  if (ignore_errors)
    return;
  if (mysql)
    mysql_close(mysql);
  exit(error);
}



static void db_error_with_table(MYSQL *mysql, char *table)
{
  my_printf_error(0,"Error: %d, %s, when using table: %s",
		  MYF(0), mysql_errno(mysql), mysql_error(mysql), table);
  safe_exit(1, mysql);
}



static void db_error(MYSQL *mysql)
{
  my_printf_error(0,"Error: %d %s", MYF(0), mysql_errno(mysql), mysql_error(mysql));
  safe_exit(1, mysql);
}


static char *add_load_option(char *ptr, const char *object,
			     const char *statement)
{
  if (object)
  {
    /* Don't escape hex constants */
    if (object[0] == '0' && (object[1] == 'x' || object[1] == 'X'))
      ptr= strxmov(ptr," ",statement," ",object,NullS);
    else
    {
      /* char constant; escape */
      ptr= strxmov(ptr," ",statement," '",NullS);
      ptr= field_escape(ptr,object,(uint) strlen(object));
      *ptr++= '\'';
    }
  }
  return ptr;
}

/*
** Allow the user to specify field terminator strings like:
** "'", "\", "\\" (escaped backslash), "\t" (tab), "\n" (newline)
** This is done by doubleing ' and add a end -\ if needed to avoid
** syntax errors from the SQL parser.
*/ 

static char *field_escape(char *to,const char *from,uint length)
{
  const char *end;
  uint end_backslashes=0; 

  for (end= from+length; from != end; from++)
  {
    *to++= *from;
    if (*from == '\\')
      end_backslashes^=1;    /* find odd number of backslashes */
    else 
    {
      if (*from == '\'' && !end_backslashes)
	*to++= *from;      /* We want a dublicate of "'" for MySQL */
      end_backslashes=0;
    }
  }
  /* Add missing backslashes if user has specified odd number of backs.*/
  if (end_backslashes)
    *to++= '\\';          
  return to;
}

int exitcode= 0;

#ifdef HAVE_LIBPTHREAD
pthread_handler_t worker_thread(void *arg)
{
  int error;
  char *raw_table_name= (char *)arg;
  MYSQL *mysql= 0;

  if (mysql_thread_init())
    goto error;
  
  if (!(mysql= db_connect(current_host,current_db,current_user,opt_password)))
  {
    goto error;
  }

  if (mysql_query(mysql, "/*!40101 set @@character_set_database=binary */;"))
  {
    db_error(mysql); /* We shall countinue here, if --force was given */
    goto error;
  }

  /*
    We are not currently catching the error here.
  */
  if((error= write_to_table(raw_table_name, mysql)))
    if (exitcode == 0)
      exitcode= error;

error:
  if (mysql)
    db_disconnect(current_host, mysql);

  pthread_mutex_lock(&counter_mutex);
  counter--;
  pthread_cond_signal(&count_threshhold);
  pthread_mutex_unlock(&counter_mutex);
  mysql_thread_end();

  return 0;
}
#endif


int main(int argc, char **argv)
{
  int error=0;
  char **argv_to_free;
  MY_INIT(argv[0]);

  load_defaults("my",load_default_groups,&argc,&argv);
  /* argv is changed in the program */
  argv_to_free= argv;
  if (get_options(&argc, &argv))
  {
    free_defaults(argv_to_free);
    return(1);
  }

#ifdef HAVE_LIBPTHREAD
  if (opt_use_threads && !lock_tables)
  {
    pthread_t mainthread;            /* Thread descriptor */
    pthread_attr_t attr;          /* Thread attributes */
    pthread_attr_init(&attr);
    pthread_attr_setdetachstate(&attr,
                                PTHREAD_CREATE_DETACHED);

    VOID(pthread_mutex_init(&counter_mutex, NULL));
    VOID(pthread_cond_init(&count_threshhold, NULL));

    for (counter= 0; *argv != NULL; argv++) /* Loop through tables */
    {
      pthread_mutex_lock(&counter_mutex);
      while (counter == opt_use_threads)
      {
        struct timespec abstime;

        set_timespec(abstime, 3);
        pthread_cond_timedwait(&count_threshhold, &counter_mutex, &abstime);
      }
      /* Before exiting the lock we set ourselves up for the next thread */
      counter++;
      pthread_mutex_unlock(&counter_mutex);
      /* now create the thread */
      if (pthread_create(&mainthread, &attr, worker_thread, 
                         (void *)*argv) != 0)
      {
        pthread_mutex_lock(&counter_mutex);
        counter--;
        pthread_mutex_unlock(&counter_mutex);
        fprintf(stderr,"%s: Could not create thread\n",
                my_progname);
      }
    }

    /*
      We loop until we know that all children have cleaned up.
    */
    pthread_mutex_lock(&counter_mutex);
    while (counter)
    {
      struct timespec abstime;

      set_timespec(abstime, 3);
      pthread_cond_timedwait(&count_threshhold, &counter_mutex, &abstime);
    }
    pthread_mutex_unlock(&counter_mutex);
    VOID(pthread_mutex_destroy(&counter_mutex));
    VOID(pthread_cond_destroy(&count_threshhold));
    pthread_attr_destroy(&attr);
  }
  else
#endif
  {
    MYSQL *mysql= 0;
    if (!(mysql= db_connect(current_host,current_db,current_user,opt_password)))
    {
      free_defaults(argv_to_free);
      return(1); /* purecov: deadcode */
    }

    if (mysql_query(mysql, "/*!40101 set @@character_set_database=binary */;"))
    {
      db_error(mysql); /* We shall countinue here, if --force was given */
      return(1);
    }

    if (lock_tables)
      lock_table(mysql, argc, argv);
    for (; *argv != NULL; argv++)
      if ((error= write_to_table(*argv, mysql)))
        if (exitcode == 0)
          exitcode= error;
    db_disconnect(current_host, mysql);
  }
  my_free(opt_password,MYF(MY_ALLOW_ZERO_PTR));
#ifdef HAVE_SMEM
  my_free(shared_memory_base_name,MYF(MY_ALLOW_ZERO_PTR));
#endif
  free_defaults(argv_to_free);
  my_end(my_end_arg);
  return(exitcode);
}<|MERGE_RESOLUTION|>--- conflicted
+++ resolved
@@ -1,9 +1,5 @@
 /*
-<<<<<<< HEAD
-   Copyright (c) 2000, 2011, Oracle and/or its affiliates.
-=======
-   Copyright (c) 2000, 2012, Oracle and/or its affiliates. All rights reserved.
->>>>>>> 2f15c56f
+   Copyright (c) 2000, 2012, Oracle and/or its affiliates.
 
    This program is free software; you can redistribute it and/or modify
    it under the terms of the GNU General Public License as published by
@@ -37,6 +33,8 @@
 #ifdef HAVE_LIBPTHREAD
 #include <my_pthread.h>
 #endif
+
+#include <welcome_copyright_notice.h>   /* ORACLE_WELCOME_COPYRIGHT_NOTICE */
 
 
 /* Global Thread counter */
@@ -206,12 +204,8 @@
   puts("Copyright 2000-2008 MySQL AB, 2008 Sun Microsystems, Inc.");
   puts("Copyright 2008-2011 Oracle and Monty Program Ab.");
   print_version();
-<<<<<<< HEAD
-  printf("\n\
-=======
   puts(ORACLE_WELCOME_COPYRIGHT_NOTICE("2000"));
   printf("\
->>>>>>> 2f15c56f
 Loads tables from text files in various formats.  The base name of the\n\
 text file must be the name of the table that should be used.\n\
 If one uses sockets to connect to the MySQL server, the server will open and\n\
