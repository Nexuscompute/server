--- conflicted
+++ resolved
@@ -169,16 +169,11 @@
     goto err;
   if (forced_default_file)
   {
-<<<<<<< HEAD
     if ((error= search_default_file_with_ext(&args, &alloc, "", "",
 					     forced_default_file, 
-					     &group)) < 0)
-=======
-    if ((error= search_default_file(&args, &alloc, "",
-				    forced_default_file, "", &group)))
+					     &group)))
     {
       fprintf(stderr, "Error reading '%s' file.\n", forced_default_file);
->>>>>>> 8a61200b
       goto err;
     }
   }
@@ -216,13 +211,9 @@
       else if (defaults_extra_file)
       {
 	if (search_default_file(&args, &alloc, NullS, defaults_extra_file,
-<<<<<<< HEAD
-				&group) < 0)
-=======
-				default_ext, &group))
+                                &group))
         {
           fprintf(stderr, "Error reading '%s' file.\n", defaults_extra_file);
->>>>>>> 8a61200b
 	  goto err;				/* Fatal error */
         }
       }
