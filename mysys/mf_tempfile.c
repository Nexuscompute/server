--- conflicted
+++ resolved
@@ -22,15 +22,7 @@
 #include <paths.h>
 #endif
 
-<<<<<<< HEAD
-#ifdef HAVE_TEMPNAM
-#if !defined(__NETWARE__)
-extern char **environ;
-#endif
-#endif
-=======
 
->>>>>>> ab1ac127
 
 /*
   @brief
