--- conflicted
+++ resolved
@@ -4889,13 +4889,8 @@
 		data_threads[i].count = &count;
 		data_threads[i].count_mutex = &count_mutex;
 		data_threads[i].corrupted_pages = &corrupted_pages;
-<<<<<<< HEAD
+		data_threads[i].datasinks= &backup_datasinks;
 		std::thread(data_copy_thread_func, data_threads + i).detach();
-=======
-		data_threads[i].datasinks= &backup_datasinks;
-		data_threads[i].id = os_thread_create(data_copy_thread_func,
-						      data_threads + i);
->>>>>>> 50f3b7d1
 	}
 
 	/* Wait for threads to exit */
@@ -5141,15 +5136,10 @@
 		std::string dest_name= filename_to_spacename(
 			node->name, strlen(node->name));
 		dest_name.append(".new");
-<<<<<<< HEAD
-
-		xtrabackup_copy_datafile(node, 0, dest_name.c_str(), wf_write_through,
-			corrupted_pages);
-=======
+
 		xtrabackup_copy_datafile(ds_data, ds_meta,
-		                         node, 0, dest_name.c_str(),
-		                         wf_write_through, *this);
->>>>>>> 50f3b7d1
+					 node, 0, dest_name.c_str(),
+					 wf_write_through, *this);
 	}
 }
 
