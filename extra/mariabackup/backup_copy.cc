/******************************************************
hot backup tool for InnoDB
(c) 2009-2015 Percona LLC and/or its affiliates
(c) 2017 MariaDB
Originally Created 3/3/2009 Yasufumi Kinoshita
Written by Alexey Kopytov, Aleksandr Kuzminsky, Stewart Smith, Vadim Tkachenko,
Yasufumi Kinoshita, Ignacio Nin and Baron Schwartz.

This program is free software; you can redistribute it and/or modify
it under the terms of the GNU General Public License as published by
the Free Software Foundation; version 2 of the License.

This program is distributed in the hope that it will be useful,
but WITHOUT ANY WARRANTY; without even the implied warranty of
MERCHANTABILITY or FITNESS FOR A PARTICULAR PURPOSE.  See the
GNU General Public License for more details.

You should have received a copy of the GNU General Public License
along with this program; if not, write to the Free Software
Foundation, Inc., 51 Franklin Street, Fifth Floor, Boston, MA  02110-1335  USA

*******************************************************

This file incorporates work covered by the following copyright and
permission notice:

Copyright (c) 2000, 2011, MySQL AB & Innobase Oy. All Rights Reserved.

This program is free software; you can redistribute it and/or modify it under
the terms of the GNU General Public License as published by the Free Software
Foundation; version 2 of the License.

This program is distributed in the hope that it will be useful, but WITHOUT
ANY WARRANTY; without even the implied warranty of MERCHANTABILITY or FITNESS
FOR A PARTICULAR PURPOSE. See the GNU General Public License for more details.

You should have received a copy of the GNU General Public License along with
this program; if not, write to the Free Software Foundation, Inc., 51 Franklin
Street, Fifth Floor, Boston, MA 02110-1335 USA

*******************************************************/

#include <my_global.h>
#include <os0file.h>
#include <my_dir.h>
#include <ut0mem.h>
#include <srv0start.h>
#include <fil0fil.h>
#include <trx0sys.h>
#include <set>
#include <string>
#include <mysqld.h>
#include <sstream>
#include "fil_cur.h"
#include "xtrabackup.h"
#include "common.h"
#include "backup_copy.h"
#include "backup_debug.h"
#include "backup_mysql.h"
#include <btr0btr.h>
#ifdef _WIN32
#include <direct.h> /* rmdir */
#endif

#ifdef _WIN32
#include <aclapi.h>
#endif


#define ROCKSDB_BACKUP_DIR "#rocksdb"

/* list of files to sync for --rsync mode */
static std::set<std::string> rsync_list;
/* locations of tablespaces read from .isl files */
static std::map<std::string, std::string> tablespace_locations;

/* Whether LOCK BINLOG FOR BACKUP has been issued during backup */
bool binlog_locked;

static void rocksdb_create_checkpoint();
static bool has_rocksdb_plugin();
static void rocksdb_backup_checkpoint(ds_ctxt *ds_data);
static void rocksdb_copy_back(ds_ctxt *ds_data);

static bool is_abs_path(const char *path)
{
#ifdef _WIN32
	return path[0] && path[1] == ':' && (path[2] == '/' || path[2] == '\\');
#else
	return path[0] == '/';
#endif
}

/************************************************************************
Struct represents file or directory. */
struct datadir_node_t {
	ulint		dbpath_len;
	char		*filepath;
	ulint		filepath_len;
	char		*filepath_rel;
	ulint		filepath_rel_len;
	bool		is_empty_dir;
	bool		is_file;
};

/************************************************************************
Holds the state needed to enumerate files in MySQL data directory. */
struct datadir_iter_t {
	char		*datadir_path;
	char		*dbpath;
	ulint		dbpath_len;
	char		*filepath;
	ulint		filepath_len;
	char		*filepath_rel;
	ulint		filepath_rel_len;
	pthread_mutex_t	mutex;
	os_file_dir_t	dir;
	os_file_dir_t	dbdir;
	os_file_stat_t	dbinfo;
	os_file_stat_t	fileinfo;
	dberr_t		err;
	bool		is_empty_dir;
	bool		is_file;
	bool		skip_first_level;
};


/************************************************************************
Represents the context of the thread processing MySQL data directory. */
struct datadir_thread_ctxt_t {
	datadir_iter_t		*it;
	uint			n_thread;
	uint			*count;
	pthread_mutex_t*	count_mutex;
	bool			ret;
};

static bool backup_files_from_datadir(ds_ctxt_t *ds_data,
                                      const char *dir_path,
                                      const char *prefix);

/************************************************************************
Retirn true if character if file separator */
bool
is_path_separator(char c)
{
	return(c == FN_LIBCHAR || c == FN_LIBCHAR2);
}


/************************************************************************
Fill the node struct. Memory for node need to be allocated and freed by
the caller. It is caller responsibility to initialize node with
datadir_node_init and cleanup the memory with datadir_node_free.
Node can not be shared between threads. */
static
void
datadir_node_fill(datadir_node_t *node, datadir_iter_t *it)
{
	if (node->filepath_len < it->filepath_len) {
		free(node->filepath);
		node->filepath = (char*)(malloc(it->filepath_len));
		node->filepath_len = it->filepath_len;
	}
	if (node->filepath_rel_len < it->filepath_rel_len) {
		free(node->filepath_rel);
		node->filepath_rel = (char*)(malloc(it->filepath_rel_len));
		node->filepath_rel_len = it->filepath_rel_len;
	}

	strcpy(node->filepath, it->filepath);
	strcpy(node->filepath_rel, it->filepath_rel);
	node->is_empty_dir = it->is_empty_dir;
	node->is_file = it->is_file;
}

static
void
datadir_node_free(datadir_node_t *node)
{
	free(node->filepath);
	free(node->filepath_rel);
	memset(node, 0, sizeof(datadir_node_t));
}

static
void
datadir_node_init(datadir_node_t *node)
{
	memset(node, 0, sizeof(datadir_node_t));
}


/************************************************************************
Create the MySQL data directory iterator. Memory needs to be released
with datadir_iter_free. Position should be advanced with
datadir_iter_next_file. Iterator can be shared between multiple
threads. It is guaranteed that each thread receives unique file from
data directory into its local node struct. */
static
datadir_iter_t *
datadir_iter_new(const char *path, bool skip_first_level = true)
{
	datadir_iter_t *it;

	it = static_cast<datadir_iter_t *>(malloc(sizeof(datadir_iter_t)));
	if (!it)
		goto error;
	memset(it, 0, sizeof(datadir_iter_t));

	pthread_mutex_init(&it->mutex, NULL);
	it->datadir_path = strdup(path);

	it->dir = os_file_opendir(it->datadir_path);

	if (it->dir == IF_WIN(INVALID_HANDLE_VALUE, nullptr)) {

		goto error;
	}

	it->err = DB_SUCCESS;

	it->dbpath_len = FN_REFLEN;
	it->dbpath = static_cast<char*>(malloc(it->dbpath_len));

	it->filepath_len = FN_REFLEN;
	it->filepath = static_cast<char*>(malloc(it->filepath_len));

	it->filepath_rel_len = FN_REFLEN;
	it->filepath_rel = static_cast<char*>(malloc(it->filepath_rel_len));

	it->skip_first_level = skip_first_level;

	return(it);

error:
	free(it);

	return(NULL);
}

static
bool
datadir_iter_next_database(datadir_iter_t *it)
{
	if (it->dbdir != NULL) {
		if (os_file_closedir_failed(it->dbdir)) {
			msg("Warning: could not"
			      " close database directory %s", it->dbpath);
			it->err = DB_ERROR;

		}
		it->dbdir = NULL;
	}

	while (os_file_readdir_next_file(it->datadir_path,
					  it->dir, &it->dbinfo) == 0) {
		ulint	len;

		if ((it->dbinfo.type == OS_FILE_TYPE_FILE
		     && it->skip_first_level)
		    || it->dbinfo.type == OS_FILE_TYPE_UNKNOWN) {

			continue;
		}

		/* We found a symlink or a directory; try opening it to see
		if a symlink is a directory */

		len = strlen(it->datadir_path)
			+ strlen (it->dbinfo.name) + 2;
		if (len > it->dbpath_len) {
			it->dbpath_len = len;
			free(it->dbpath);

			it->dbpath = static_cast<char*>(
				malloc(it->dbpath_len));
		}
		snprintf(it->dbpath, it->dbpath_len, "%s/%s",
			 it->datadir_path, it->dbinfo.name);

		if (it->dbinfo.type == OS_FILE_TYPE_FILE) {
			it->is_file = true;
			return(true);
		}

		if (check_if_skip_database_by_path(it->dbpath)) {
			msg("Skipping db: %s", it->dbpath);
			continue;
		}

		/* We want wrong directory permissions to be a fatal error for
		XtraBackup. */
		it->dbdir = os_file_opendir(it->dbpath);

		if (it->dir != IF_WIN(INVALID_HANDLE_VALUE, nullptr)) {
			it->is_file = false;
			return(true);
		}

	}

	return(false);
}

/************************************************************************
Concatenate n parts into single path */
static
void
make_path_n(int n, char **path, ulint *path_len, ...)
{
	ulint len_needed = n + 1;
	char *p;
	int i;
	va_list vl;

	ut_ad(n > 0);

	va_start(vl, path_len);
	for (i = 0; i < n; i++) {
		p = va_arg(vl, char*);
		len_needed += strlen(p);
	}
	va_end(vl);

	if (len_needed < *path_len) {
		free(*path);
		*path = static_cast<char*>(malloc(len_needed));
	}

	va_start(vl, path_len);
	p = va_arg(vl, char*);
	strcpy(*path, p);
	for (i = 1; i < n; i++) {
		size_t plen;
		p = va_arg(vl, char*);
		plen = strlen(*path);
		if (!is_path_separator((*path)[plen - 1])) {
			(*path)[plen] = FN_LIBCHAR;
			(*path)[plen + 1] = 0;
		}
		strcat(*path + plen, p);
	}
	va_end(vl);
}

static
bool
datadir_iter_next_file(datadir_iter_t *it)
{
	if (it->is_file && it->dbpath) {
		make_path_n(2, &it->filepath, &it->filepath_len,
				it->datadir_path, it->dbinfo.name);

		make_path_n(1, &it->filepath_rel, &it->filepath_rel_len,
				it->dbinfo.name);

		it->is_empty_dir = false;
		it->is_file = false;

		return(true);
	}

	if (!it->dbpath || !it->dbdir) {

		return(false);
	}

	while (os_file_readdir_next_file(it->dbpath, it->dbdir,
					  &it->fileinfo) == 0) {

		if (it->fileinfo.type == OS_FILE_TYPE_DIR) {

			continue;
		}

		/* We found a symlink or a file */
		make_path_n(3, &it->filepath, &it->filepath_len,
				it->datadir_path, it->dbinfo.name,
				it->fileinfo.name);

		make_path_n(2, &it->filepath_rel, &it->filepath_rel_len,
				it->dbinfo.name, it->fileinfo.name);

		it->is_empty_dir = false;

		return(true);
	}

	return(false);
}

static
bool
datadir_iter_next(datadir_iter_t *it, datadir_node_t *node)
{
	bool	ret = true;

	pthread_mutex_lock(&it->mutex);

	if (datadir_iter_next_file(it)) {

		datadir_node_fill(node, it);

		goto done;
	}

	while (datadir_iter_next_database(it)) {

		if (datadir_iter_next_file(it)) {

			datadir_node_fill(node, it);

			goto done;
		}

		make_path_n(2, &it->filepath, &it->filepath_len,
				it->datadir_path, it->dbinfo.name);

		make_path_n(1, &it->filepath_rel, &it->filepath_rel_len,
				it->dbinfo.name);

		it->is_empty_dir = true;

		datadir_node_fill(node, it);

		goto done;
	}

	/* nothing found */
	ret = false;

done:
	pthread_mutex_unlock(&it->mutex);

	return(ret);
}

/************************************************************************
Interface to read MySQL data file sequentially. One should open file
with datafile_open to get cursor and close the cursor with
datafile_close. Cursor can not be shared between multiple
threads. */
static
void
datadir_iter_free(datadir_iter_t *it)
{
	pthread_mutex_destroy(&it->mutex);

	if (it->dbdir) {

		os_file_closedir(it->dbdir);
	}

	if (it->dir) {

		os_file_closedir(it->dir);
	}

	free(it->dbpath);
	free(it->filepath);
	free(it->filepath_rel);
	free(it->datadir_path);
	free(it);
}


/************************************************************************
Holds the state needed to copy single data file. */
struct datafile_cur_t {
	pfs_os_file_t	file;
	char		rel_path[FN_REFLEN];
	char		abs_path[FN_REFLEN];
	MY_STAT		statinfo;
	uint		thread_n;
	byte*		buf;
	size_t		buf_size;
	size_t		buf_read;
	size_t		buf_offset;

	explicit datafile_cur_t(const char* filename = NULL) :
		file(), thread_n(0), buf(NULL), buf_size(0),
		buf_read(0), buf_offset(0)
	{
		memset(rel_path, 0, sizeof rel_path);
		if (filename) {
			strncpy(abs_path, filename, sizeof abs_path - 1);
			abs_path[(sizeof abs_path) - 1] = 0;
		} else {
			abs_path[0] = '\0';
		}
		rel_path[0] = '\0';
		memset(&statinfo, 0, sizeof statinfo);
	}
};

static
void
datafile_close(datafile_cur_t *cursor)
{
	if (cursor->file != OS_FILE_CLOSED) {
		os_file_close(cursor->file);
	}
	free(cursor->buf);
}

static
bool
datafile_open(const char *file, datafile_cur_t *cursor, uint thread_n)
{
	bool		success;

	new (cursor) datafile_cur_t(file);

	/* Get the relative path for the destination tablespace name, i.e. the
	one that can be appended to the backup root directory. Non-system
	tablespaces may have absolute paths for remote tablespaces in MySQL
	5.6+. We want to make "local" copies for the backup. */
	strncpy(cursor->rel_path,
		xb_get_relative_path(cursor->abs_path, FALSE),
		(sizeof cursor->rel_path) - 1);
	cursor->rel_path[(sizeof cursor->rel_path) - 1] = '\0';

	cursor->file = os_file_create_simple_no_error_handling(
		0, cursor->abs_path,
		OS_FILE_OPEN, OS_FILE_READ_ALLOW_DELETE, true, &success);
	if (!success) {
		/* The following call prints an error message */
		os_file_get_last_error(TRUE);

		msg(thread_n,"error: cannot open "
			"file %s", cursor->abs_path);

		return(false);
	}

	if (!my_stat(cursor->abs_path, &cursor->statinfo, 0)) {
		msg(thread_n, "error: cannot stat %s", cursor->abs_path);
		datafile_close(cursor);
		return(false);
	}

	posix_fadvise(cursor->file, 0, 0, POSIX_FADV_SEQUENTIAL);

	cursor->buf_size = 10 * 1024 * 1024;
	cursor->buf = static_cast<byte *>(malloc((ulint)cursor->buf_size));

	return(true);
}


static
xb_fil_cur_result_t
datafile_read(datafile_cur_t *cursor)
{
	ulint		to_read;

	xtrabackup_io_throttling();

	to_read = (ulint)MY_MIN(cursor->statinfo.st_size - cursor->buf_offset, 
		      cursor->buf_size);

	if (to_read == 0) {
		return(XB_FIL_CUR_EOF);
	}

	if (os_file_read(IORequestRead,
			 cursor->file, cursor->buf, cursor->buf_offset,
			 to_read, nullptr) != DB_SUCCESS) {
		return(XB_FIL_CUR_ERROR);
	}

	posix_fadvise(cursor->file, cursor->buf_offset, to_read,
		      POSIX_FADV_DONTNEED);

	cursor->buf_read = to_read;
	cursor->buf_offset += to_read;

	return(XB_FIL_CUR_SUCCESS);
}



/************************************************************************
Check to see if a file exists.
Takes name of the file to check.
@return true if file exists. */
static
bool
file_exists(const char *filename)
{
	MY_STAT stat_arg;

	if (!my_stat(filename, &stat_arg, MYF(0))) {

		return(false);
	}

	return(true);
}

/************************************************************************
Trim leading slashes from absolute path so it becomes relative */
static
const char *
trim_dotslash(const char *path)
{
	while (*path) {
		if (is_path_separator(*path)) {
			++path;
			continue;
		}
		if (*path == '.' && is_path_separator(path[1])) {
			path += 2;
			continue;
		}
		break;
	}

	return(path);
}



/************************************************************************
Check if string ends with given suffix.
@return true if string ends with given suffix. */
bool
ends_with(const char *str, const char *suffix)
{
	size_t suffix_len = strlen(suffix);
	size_t str_len = strlen(str);
	return(str_len >= suffix_len
	       && strcmp(str + str_len - suffix_len, suffix) == 0);
}

static bool starts_with(const char *str, const char *prefix)
{
	return strncmp(str, prefix, strlen(prefix)) == 0;
}

/************************************************************************
Create directories recursively.
@return 0 if directories created successfully. */
static
int
mkdirp(const char *pathname, int Flags, myf MyFlags)
{
	char *parent, *p;

	/* make a parent directory path */
	if (!(parent= strdup(pathname)))
          return(-1);

	for (p = parent + strlen(parent);
	    !is_path_separator(*p) && p != parent; p--) ;

	*p = 0;

	/* try to make parent directory */
	if (p != parent && mkdirp(parent, Flags, MyFlags) != 0) {
		free(parent);
		return(-1);
	}

	/* make this one if parent has been made */
	if (my_mkdir(pathname, Flags, MyFlags) == 0) {
		free(parent);
		return(0);
	}

	/* if it already exists that is fine */
	if (errno == EEXIST) {
		free(parent);
		return(0);
	}

	free(parent);
	return(-1);
}

/************************************************************************
Return true if first and second arguments are the same path. */
bool
equal_paths(const char *first, const char *second)
{
#ifdef HAVE_REALPATH
	char *real_first, *real_second;
	int result;

	real_first = realpath(first, 0);
	if (real_first == NULL) {
		return false;
	}

	real_second = realpath(second, 0);
	if (real_second == NULL) {
		free(real_first);
		return false;
	}

	result = strcmp(real_first, real_second);
	free(real_first);
	free(real_second);
	return result == 0;
#else
	return strcmp(first, second) == 0;
#endif
}

/************************************************************************
Check if directory exists. Optionally create directory if doesn't
exist.
@return true if directory exists and if it was created successfully. */
bool
directory_exists(const char *dir, bool create)
{
	os_file_dir_t os_dir;
	MY_STAT stat_arg;
	char errbuf[MYSYS_STRERROR_SIZE];

	if (my_stat(dir, &stat_arg, MYF(0)) == NULL) {

		if (!create) {
			return(false);
		}

		if (mkdirp(dir, 0777, MYF(0)) < 0) {
			my_strerror(errbuf, sizeof(errbuf), my_errno);
			msg("Can not create directory %s: %s", dir, errbuf);
			return(false);
		}
	}

	/* could be symlink */
	os_dir = os_file_opendir(dir);

	if (os_dir == IF_WIN(INVALID_HANDLE_VALUE, nullptr)) {
		my_strerror(errbuf, sizeof(errbuf), my_errno);
		msg("Can not open directory %s: %s", dir,
			errbuf);

		return(false);
	}

	os_file_closedir(os_dir);

	return(true);
}

/************************************************************************
Check that directory exists and it is empty. */
static
bool
directory_exists_and_empty(const char *dir, const char *comment)
{
	os_file_dir_t os_dir;
	dberr_t err;
	os_file_stat_t info;
	bool empty;

	if (!directory_exists(dir, true)) {
		return(false);
	}

	os_dir = os_file_opendir(dir);

	if (os_dir == IF_WIN(INVALID_HANDLE_VALUE, nullptr)) {
		msg("%s can not open directory %s", comment, dir);
		return(false);
	}

	empty = (fil_file_readdir_next_file(&err, dir, os_dir, &info) != 0);

	os_file_closedir(os_dir);

	if (!empty) {
		msg("%s directory %s is not empty!", comment, dir);
	}

	return(empty);
}


/************************************************************************
Check if file name ends with given set of suffixes.
@return true if it does. */
static
bool
filename_matches(const char *filename, const char **ext_list)
{
	const char **ext;

	for (ext = ext_list; *ext; ext++) {
		if (ends_with(filename, *ext)) {
			return(true);
		}
	}

	return(false);
}


/************************************************************************
Copy data file for backup. Also check if it is allowed to copy by
comparing its name to the list of known data file types and checking
if passes the rules for partial backup.
@return true if file backed up or skipped successfully. */
static
bool
datafile_copy_backup(ds_ctxt *ds_data, const char *filepath, uint thread_n)
{
	const char *ext_list[] = {"frm", "isl", "MYD", "MYI", "MAD", "MAI",
		"MRG", "TRG", "TRN", "ARM", "ARZ", "CSM", "CSV", "opt", "par",
		NULL};

	/* Get the name and the path for the tablespace. node->name always
	contains the path (which may be absolute for remote tablespaces in
	5.6+). space->name contains the tablespace name in the form
	"./database/table.ibd" (in 5.5-) or "database/table" (in 5.6+). For a
	multi-node shared tablespace, space->name contains the name of the first
	node, but that's irrelevant, since we only need node_name to match them
	against filters, and the shared tablespace is always copied regardless
	of the filters value. */

	if (check_if_skip_table(filepath)) {
		msg(thread_n,"Skipping %s.", filepath);
		return(true);
	}

	if (filename_matches(filepath, ext_list)) {
		return ds_data->copy_file(filepath, filepath, thread_n);
	}

	return(true);
}


/************************************************************************
Same as datafile_copy_backup, but put file name into the list for
rsync command. */
static
bool
datafile_rsync_backup(const char *filepath, bool save_to_list, FILE *f)
{
	const char *ext_list[] = {"frm", "isl", "MYD", "MYI", "MAD", "MAI",
		"MRG", "TRG", "TRN", "ARM", "ARZ", "CSM", "CSV", "opt", "par",
		NULL};

	/* Get the name and the path for the tablespace. node->name always
	contains the path (which may be absolute for remote tablespaces in
	5.6+). space->name contains the tablespace name in the form
	"./database/table.ibd" (in 5.5-) or "database/table" (in 5.6+). For a
	multi-node shared tablespace, space->name contains the name of the first
	node, but that's irrelevant, since we only need node_name to match them
	against filters, and the shared tablespace is always copied regardless
	of the filters value. */

	if (check_if_skip_table(filepath)) {
		return(true);
	}

	if (filename_matches(filepath, ext_list)) {
		fprintf(f, "%s\n", filepath);
		if (save_to_list) {
			rsync_list.insert(filepath);
		}
	}

	return(true);
}

bool ds_ctxt_t::backup_file_print_buf(const char *filename,
                                      const char *buf, int buf_len)
{
	ds_file_t	*dstfile	= NULL;
	MY_STAT		 stat;			/* unused for now */
	const char	*action;

	memset(&stat, 0, sizeof(stat));

	stat.st_size = buf_len;
	stat.st_mtime = my_time(0);

	dstfile = ds_open(this, filename, &stat);
	if (dstfile == NULL) {
		msg("error: Can't open the destination stream for %s",
			filename);
		goto error;
	}

	action = xb_get_copy_action("Writing");
	msg("%s %s", action, filename);

	if (buf_len == -1) {
		goto error;
	}

	if (ds_write(dstfile, buf, buf_len)) {
		goto error;
	}

	/* close */
	msg("        ...done");

	if (ds_close(dstfile)) {
		goto error_close;
	}

	return(true);

error:
	if (dstfile != NULL) {
		ds_close(dstfile);
	}

error_close:
	msg("Error: backup file failed.");
	return(false); /*ERROR*/

	return true;
};

bool
ds_ctxt_t::backup_file_vprintf(const char *filename,
                               const char *fmt, va_list ap)
{
	char		*buf		= 0;
	int		 buf_len;
	buf_len = vasprintf(&buf, fmt, ap);
	bool result = backup_file_print_buf(filename, buf, buf_len);
	free(buf);
	return result;
}

bool
ds_ctxt_t::backup_file_printf(const char *filename, const char *fmt, ...)
{
	bool result;
	va_list ap;

	va_start(ap, fmt);

	result = backup_file_vprintf(filename, fmt, ap);

	va_end(ap);

	return(result);
}

static
bool
run_data_threads(datadir_iter_t *it, void (*func)(datadir_thread_ctxt_t *ctxt), uint n)
{
	datadir_thread_ctxt_t	*data_threads;
	uint			i, count;
	pthread_mutex_t		count_mutex;
	bool			ret;

	data_threads = (datadir_thread_ctxt_t*)
		malloc(sizeof(datadir_thread_ctxt_t) * n);

	pthread_mutex_init(&count_mutex, NULL);
	count = n;

	for (i = 0; i < n; i++) {
		data_threads[i].it = it;
		data_threads[i].n_thread = i + 1;
		data_threads[i].count = &count;
		data_threads[i].count_mutex = &count_mutex;
		std::thread(func, data_threads + i).detach();
	}

	/* Wait for threads to exit */
	while (1) {
		std::this_thread::sleep_for(std::chrono::milliseconds(100));
		pthread_mutex_lock(&count_mutex);
		if (count == 0) {
			pthread_mutex_unlock(&count_mutex);
			break;
		}
		pthread_mutex_unlock(&count_mutex);
	}

	pthread_mutex_destroy(&count_mutex);

	ret = true;
	for (i = 0; i < n; i++) {
		ret = data_threads[i].ret && ret;
		if (!data_threads[i].ret) {
			msg("Error: thread %u failed.", i);
		}
	}

	free(data_threads);

	return(ret);
}


/************************************************************************
Copy file for backup/restore.
@return true in case of success. */
bool
ds_ctxt_t::copy_file(const char *src_file_path,
                     const char *dst_file_path,
                     uint thread_n)
{
	char			 dst_name[FN_REFLEN];
	ds_file_t		*dstfile = NULL;
	datafile_cur_t		 cursor;
	xb_fil_cur_result_t	 res;
	DBUG_ASSERT(datasink->remove);
	const char	*dst_path =
		(xtrabackup_copy_back || xtrabackup_move_back)?
		dst_file_path : trim_dotslash(dst_file_path);

	if (!datafile_open(src_file_path, &cursor, thread_n)) {
		goto error_close;
	}

	strncpy(dst_name, cursor.rel_path, sizeof(dst_name));

	dstfile = ds_open(this, dst_path, &cursor.statinfo);
	if (dstfile == NULL) {
		msg(thread_n,"error: "
			"cannot open the destination stream for %s", dst_name);
		goto error;
	}

	msg(thread_n, "%s %s to %s", xb_get_copy_action(), src_file_path, dstfile->path);

	/* The main copy loop */
	while ((res = datafile_read(&cursor)) == XB_FIL_CUR_SUCCESS) {

		if (ds_write(dstfile, cursor.buf, cursor.buf_read)) {
			goto error;
		}
		DBUG_EXECUTE_IF("copy_file_error", errno=ENOSPC;goto error;);
	}

	if (res == XB_FIL_CUR_ERROR) {
		goto error;
	}

	/* close */
	msg(thread_n,"        ...done");
	datafile_close(&cursor);
	if (ds_close(dstfile)) {
		goto error_close;
	}
	return(true);

error:
	datafile_close(&cursor);
	if (dstfile != NULL) {
		datasink->remove(dstfile->path);
		ds_close(dstfile);
	}

error_close:
	msg(thread_n,"Error: copy_file() failed.");
	return(false); /*ERROR*/
}


/************************************************************************
Try to move file by renaming it. If source and destination are on
different devices fall back to copy and unlink.
@return true in case of success. */
bool
ds_ctxt_t::move_file(const char *src_file_path,
                     const char *dst_file_path,
                     const char *dst_dir, uint thread_n)
{
	char errbuf[MYSYS_STRERROR_SIZE];
	char dst_file_path_abs[FN_REFLEN];
	char dst_dir_abs[FN_REFLEN];
	size_t dirname_length;

	snprintf(dst_file_path_abs, sizeof(dst_file_path_abs),
		 "%s/%s", dst_dir, dst_file_path);

	dirname_part(dst_dir_abs, dst_file_path_abs, &dirname_length);

	if (!directory_exists(dst_dir_abs, true)) {
		return(false);
	}

	if (file_exists(dst_file_path_abs)) {
		msg("Error: Move file %s to %s failed: Destination "
			"file exists", src_file_path, dst_file_path_abs);
		return(false);
	}

	msg(thread_n,"Moving %s to %s", src_file_path, dst_file_path_abs);

	if (my_rename(src_file_path, dst_file_path_abs, MYF(0)) != 0) {
		if (my_errno == EXDEV) {
			/* Fallback to copy/unlink */
			if(!copy_file(src_file_path,
					dst_file_path, thread_n))
					return false;
			msg(thread_n,"Removing %s", src_file_path);
			if (unlink(src_file_path) != 0) {
				my_strerror(errbuf, sizeof(errbuf), errno);
				msg("Warning: unlink %s failed: %s",
					src_file_path,
					errbuf);
			}
			return true;
		}
		my_strerror(errbuf, sizeof(errbuf), my_errno);
		msg("Can not move file %s to %s: %s",
			src_file_path, dst_file_path_abs,
			errbuf);
		return(false);
	}
	msg(thread_n,"        ...done");

	return(true);
}


/************************************************************************
Read link from .isl file if any and store it in the global map associated
with given tablespace. */
static
void
read_link_file(const char *ibd_filepath, const char *link_filepath)
{
	char *filepath= NULL;

	FILE *file = fopen(link_filepath, "r+b");
	if (file) {
		filepath = static_cast<char*>(malloc(OS_FILE_MAX_PATH));

		os_file_read_string(file, filepath, OS_FILE_MAX_PATH);
		fclose(file);

		if (size_t len = strlen(filepath)) {
			/* Trim whitespace from end of filepath */
			ulint lastch = len - 1;
			while (lastch > 4 && filepath[lastch] <= 0x20) {
				filepath[lastch--] = 0x00;
			}
		}

		tablespace_locations[ibd_filepath] = filepath;
	}
	free(filepath);
}


/************************************************************************
Return the location of given .ibd if it was previously read
from .isl file.
@return NULL or destination .ibd file path. */
static
const char *
tablespace_filepath(const char *ibd_filepath)
{
	std::map<std::string, std::string>::iterator it;

	it = tablespace_locations.find(ibd_filepath);

	if (it != tablespace_locations.end()) {
		return it->second.c_str();
	}

	return NULL;
}


/************************************************************************
Copy or move file depending on current mode.
@return true in case of success. */
static
bool
copy_or_move_file(ds_ctxt *datasink0, const char *src_file_path,
		  const char *dst_file_path,
		  const char *dst_dir,
		  uint thread_n,
		 bool copy = xtrabackup_copy_back)
{
	ds_ctxt_t *datasink = datasink0; /* copy to datadir by default */
	char filedir[FN_REFLEN];
	size_t filedir_len;
	bool ret;

	/* read the link from .isl file */
	if (ends_with(src_file_path, ".isl")) {
		char *ibd_filepath;

		ibd_filepath = strdup(src_file_path);
		strcpy(ibd_filepath + strlen(ibd_filepath) - 3, "ibd");

		read_link_file(ibd_filepath, src_file_path);

		free(ibd_filepath);
	}

	/* check if there is .isl file */
	if (ends_with(src_file_path, ".ibd")) {
		char *link_filepath;
		const char *filepath;

		link_filepath = strdup(src_file_path);
		strcpy(link_filepath + strlen(link_filepath) - 3, "isl");

		read_link_file(src_file_path, link_filepath);

		filepath = tablespace_filepath(src_file_path);

		if (filepath != NULL) {
			dirname_part(filedir, filepath, &filedir_len);

			dst_file_path = filepath + filedir_len;
			dst_dir = filedir;

			if (!directory_exists(dst_dir, true)) {
				ret = false;
				free(link_filepath);
				goto cleanup;
			}

			datasink = ds_create(dst_dir, DS_TYPE_LOCAL);
		}

		free(link_filepath);
	}

	ret = (copy ?
		datasink->copy_file(src_file_path, dst_file_path, thread_n) :
		datasink->move_file(src_file_path, dst_file_path,
			  dst_dir, thread_n));

cleanup:

	if (datasink != datasink0) {
		ds_destroy(datasink);
	}

	return(ret);
}




static
bool
backup_files(ds_ctxt *ds_data, const char *from, bool prep_mode)
{
	char rsync_tmpfile_name[FN_REFLEN];
	FILE *rsync_tmpfile = NULL;
	datadir_iter_t *it;
	datadir_node_t node;
	bool ret = true;

	if (prep_mode && !opt_rsync) {
		return(true);
	}

	if (opt_rsync) {
		snprintf(rsync_tmpfile_name, sizeof(rsync_tmpfile_name),
			"%s/%s%d", opt_mysql_tmpdir,
			"xtrabackup_rsyncfiles_pass",
			prep_mode ? 1 : 2);
		rsync_tmpfile = fopen(rsync_tmpfile_name, "w");
		if (rsync_tmpfile == NULL) {
			msg("Error: can't create file %s",
				rsync_tmpfile_name);
			return(false);
		}
	}

	msg("Starting %s non-InnoDB tables and files",
	       prep_mode ? "prep copy of" : "to backup");

	datadir_node_init(&node);
	it = datadir_iter_new(from);

	while (datadir_iter_next(it, &node)) {

		if (!node.is_empty_dir) {
			if (opt_rsync) {
				ret = datafile_rsync_backup(node.filepath,
					!prep_mode, rsync_tmpfile);
			} else {
				ret = datafile_copy_backup(ds_data, node.filepath, 1);
			}
			if (!ret) {
				msg("Failed to copy file %s", node.filepath);
				goto out;
			}
		} else if (!prep_mode) {
			/* backup fake file into empty directory */
			char path[FN_REFLEN];
			snprintf(path, sizeof(path),
				 "%s/db.opt", node.filepath);
			if (!(ret = ds_data->backup_file_printf(
					trim_dotslash(path), "%s", ""))) {
				msg("Failed to create file %s", path);
				goto out;
			}
		}
	}

	if (opt_rsync) {
		std::stringstream cmd;
		int err;

		if (buffer_pool_filename && file_exists(buffer_pool_filename)) {
			fprintf(rsync_tmpfile, "%s\n", buffer_pool_filename);
			rsync_list.insert(buffer_pool_filename);
		}
		if (file_exists("ib_lru_dump")) {
			fprintf(rsync_tmpfile, "%s\n", "ib_lru_dump");
			rsync_list.insert("ib_lru_dump");
		}

		fclose(rsync_tmpfile);
		rsync_tmpfile = NULL;

		cmd << "rsync -t . --files-from=" << rsync_tmpfile_name
		    << " " << xtrabackup_target_dir;

		msg("Starting rsync as: %s", cmd.str().c_str());
		if ((err = system(cmd.str().c_str()) && !prep_mode) != 0) {
			msg("Error: rsync failed with error code %d", err);
			ret = false;
			goto out;
		}
		msg("rsync finished successfully.");

		if (!prep_mode && !opt_no_lock) {
			char path[FN_REFLEN];
			char dst_path[FN_REFLEN];
			char *newline;

			/* Remove files that have been removed between first and
			second passes. Cannot use "rsync --delete" because it
			does not work with --files-from. */
			snprintf(rsync_tmpfile_name, sizeof(rsync_tmpfile_name),
				"%s/%s", opt_mysql_tmpdir,
				"xtrabackup_rsyncfiles_pass1");

			rsync_tmpfile = fopen(rsync_tmpfile_name, "r");
			if (rsync_tmpfile == NULL) {
				msg("Error: can't open file %s",
					rsync_tmpfile_name);
				ret = false;
				goto out;
			}

			while (fgets(path, sizeof(path), rsync_tmpfile)) {

				newline = strchr(path, '\n');
				if (newline) {
					*newline = 0;
				}
				if (rsync_list.count(path) < 1) {
					snprintf(dst_path, sizeof(dst_path),
						"%s/%s", xtrabackup_target_dir,
						path);
					msg("Removing %s", dst_path);
					unlink(dst_path);
				}
			}

			fclose(rsync_tmpfile);
			rsync_tmpfile = NULL;
		}
	}

	msg("Finished %s non-InnoDB tables and files",
	       prep_mode ? "a prep copy of" : "backing up");

out:
	datadir_iter_free(it);
	datadir_node_free(&node);

	if (rsync_tmpfile != NULL) {
		fclose(rsync_tmpfile);
	}

	return(ret);
}


lsn_t get_current_lsn(MYSQL *connection)
{
	static const char lsn_prefix[] = "\nLog sequence number ";
	lsn_t lsn = 0;
	if (MYSQL_RES *res = xb_mysql_query(connection,
					    "SHOW ENGINE INNODB STATUS",
					    true, false)) {
		if (MYSQL_ROW row = mysql_fetch_row(res)) {
			const char *p= strstr(row[2], lsn_prefix);
			DBUG_ASSERT(p);
			if (p) {
				p += sizeof lsn_prefix - 1;
				lsn = lsn_t(strtoll(p, NULL, 10));
			}
		}
		mysql_free_result(res);
	}
	return lsn;
}

lsn_t server_lsn_after_lock;
extern void backup_wait_for_lsn(lsn_t lsn);
/** Start --backup */
bool backup_start(ds_ctxt *ds_data, ds_ctxt *ds_meta,
                  CorruptedPages &corrupted_pages)
{
	if (!opt_no_lock) {
		if (opt_safe_slave_backup) {
			if (!wait_for_safe_slave(mysql_connection)) {
				return(false);
			}
		}

		if (!backup_files(ds_data, fil_path_to_mysql_datadir, true)) {
			return(false);
		}

		history_lock_time = time(NULL);

		if (!lock_tables(mysql_connection)) {
			return(false);
		}
		server_lsn_after_lock = get_current_lsn(mysql_connection);
	}

	if (!backup_files(ds_data, fil_path_to_mysql_datadir, false)) {
		return(false);
	}

        if (!backup_files_from_datadir(ds_data, fil_path_to_mysql_datadir,
	                               "aws-kms-key") ||
            !backup_files_from_datadir(ds_data,
                                       aria_log_dir_path,
                                       "aria_log")) {
		return false;
	}

	if (has_rocksdb_plugin()) {
		rocksdb_create_checkpoint();
	}

	msg("Waiting for log copy thread to read lsn %llu", (ulonglong)server_lsn_after_lock);
	backup_wait_for_lsn(server_lsn_after_lock);
	DBUG_EXECUTE_FOR_KEY("sleep_after_waiting_for_lsn", {},
		{
			ulong milliseconds = strtoul(dbug_val, NULL, 10);
			msg("sleep_after_waiting_for_lsn");
			my_sleep(milliseconds*1000UL);
		});

	corrupted_pages.backup_fix_ddl(ds_data, ds_meta);

	// There is no need to stop slave thread before coping non-Innodb data when
	// --no-lock option is used because --no-lock option requires that no DDL or
	// DML to non-transaction tables can occur.
	if (opt_no_lock) {
		if (opt_safe_slave_backup) {
			if (!wait_for_safe_slave(mysql_connection)) {
				return(false);
			}
		}
	}

	if (opt_slave_info) {
		lock_binlog_maybe(mysql_connection);

		if (!write_slave_info(ds_data, mysql_connection)) {
			return(false);
		}
	}

	/* The only reason why Galera/binlog info is written before
	wait_for_ibbackup_log_copy_finish() is that after that call the xtrabackup
	binary will start streamig a temporary copy of REDO log to stdout and
	thus, any streaming from innobackupex would interfere. The only way to
	avoid that is to have a single process, i.e. merge innobackupex and
	xtrabackup. */
	if (opt_galera_info) {
		if (!write_galera_info(ds_data, mysql_connection)) {
			return(false);
		}
	}

	if (opt_binlog_info == BINLOG_INFO_ON) {

		lock_binlog_maybe(mysql_connection);
		write_binlog_info(ds_data, mysql_connection);
	}

	if (have_flush_engine_logs && !opt_no_lock) {
		msg("Executing FLUSH NO_WRITE_TO_BINLOG ENGINE LOGS...");
		xb_mysql_query(mysql_connection,
			"FLUSH NO_WRITE_TO_BINLOG ENGINE LOGS", false);
	}

	return(true);
}

/** Release resources after backup_start() */
void backup_release()
{
	/* release all locks */
	if (!opt_no_lock) {
		unlock_all(mysql_connection);
		history_lock_time = 0;
	} else {
		history_lock_time = time(NULL) - history_lock_time;
	}

	if (opt_lock_ddl_per_table) {
		mdl_unlock_all();
	}

	if (opt_safe_slave_backup && sql_thread_started) {
		msg("Starting slave SQL thread");
		xb_mysql_query(mysql_connection,
				"START SLAVE SQL_THREAD", false);
	}
}

static const char *default_buffer_pool_file = "ib_buffer_pool";

/** Finish after backup_start() and backup_release() */
bool backup_finish(ds_ctxt *ds_data)
{
	/* Copy buffer pool dump or LRU dump */
	if (!opt_rsync && opt_galera_info) {
		if (buffer_pool_filename && file_exists(buffer_pool_filename)) {
			ds_data->copy_file(buffer_pool_filename, default_buffer_pool_file, 0);
		}
		if (file_exists("ib_lru_dump")) {
			ds_data->copy_file("ib_lru_dump", "ib_lru_dump", 0);
		}
	}

	if (has_rocksdb_plugin()) {
		rocksdb_backup_checkpoint(ds_data);
	}

	msg("Backup created in directory '%s'", xtrabackup_target_dir);
	if (mysql_binlog_position != NULL) {
		msg("MySQL binlog position: %s", mysql_binlog_position);
	}
	if (mysql_slave_position && opt_slave_info) {
		msg("MySQL slave binlog position: %s",
			mysql_slave_position);
	}

	if (!write_backup_config_file(ds_data)) {
		return(false);
	}

	if (!write_xtrabackup_info(ds_data, mysql_connection, XTRABACKUP_INFO,
				    opt_history != 0, true)) {
		return(false);
	}

	return(true);
}


/*
  Drop all empty database directories in the base backup
  that do not exists in the icremental backup.

  This effectively re-plays all DROP DATABASE statements happened
  in between base backup and incremental backup creation time.

  Note, only checking if base_dir/db/ is empty is not enough,
  because inc_dir/db/db.opt might have been dropped for some reasons,
  which may also result into empty base_dir/db/.

  Only the fact that at the same time:
  - base_dir/db/ exists
  - inc_dir/db/ does not exist
  means that DROP DATABASE happened.
*/
static void
ibx_incremental_drop_databases(const char *base_dir,
                               const char *inc_dir)
{
	datadir_node_t node;
	datadir_node_init(&node);
	datadir_iter_t *it = datadir_iter_new(base_dir);

	while (datadir_iter_next(it, &node)) {
		if (node.is_empty_dir) {
			char path[FN_REFLEN];
			snprintf(path, sizeof(path), "%s/%s",
				 inc_dir, node.filepath_rel);
			if (!directory_exists(path, false)) {
				msg("Removing %s", node.filepath);
				rmdir(node.filepath);
			}
		}

	}
	datadir_iter_free(it);
	datadir_node_free(&node);
}


static bool
ibx_copy_incremental_over_full()
{
	const char *ext_list[] = {"frm", "isl", "MYD", "MYI", "MAD", "MAI",
		"MRG", "TRG", "TRN", "ARM", "ARZ", "CSM", "CSV", "opt", "par",
		NULL};
	const char *sup_files[] = {"xtrabackup_binlog_info",
				   "xtrabackup_galera_info",
				   "xtrabackup_slave_info",
				   "xtrabackup_info",
				   "ib_lru_dump",
				   NULL};
	datadir_iter_t *it = NULL;
	datadir_node_t node;
	bool ret = true;
	char path[FN_REFLEN];
	int i;
	ds_ctxt *ds_data= NULL;

        DBUG_ASSERT(!opt_galera_info);
	datadir_node_init(&node);

	/* If we were applying an incremental change set, we need to make
	sure non-InnoDB files and xtrabackup_* metainfo files are copied
	to the full backup directory. */

	if (xtrabackup_incremental) {

		ds_data = ds_create(xtrabackup_target_dir, DS_TYPE_LOCAL);

		it = datadir_iter_new(xtrabackup_incremental_dir);

		while (datadir_iter_next(it, &node)) {

			/* copy only non-innodb files */

			if (node.is_empty_dir
			    || !filename_matches(node.filepath, ext_list)) {
				continue;
			}

			if (file_exists(node.filepath_rel)) {
				unlink(node.filepath_rel);
			}

			if (!(ret = ds_data->copy_file(node.filepath,
						       node.filepath_rel, 1))) {
				msg("Failed to copy file %s",
					node.filepath);
				goto cleanup;
			}
		}

		if (!(ret = backup_files_from_datadir(ds_data,
						      xtrabackup_incremental_dir,
						      "aws-kms-key")) ||
		    !(ret = backup_files_from_datadir(ds_data,
						      xtrabackup_incremental_dir,
						      "aria_log")))
			goto cleanup;

		/* copy supplementary files */

		for (i = 0; sup_files[i]; i++) {
			snprintf(path, sizeof(path), "%s/%s",
				xtrabackup_incremental_dir,
				sup_files[i]);

			if (file_exists(path))
			{
				if (file_exists(sup_files[i])) {
					unlink(sup_files[i]);
				}
				ds_data->copy_file(path, sup_files[i], 0);
			}
		}

		if (directory_exists(ROCKSDB_BACKUP_DIR, false)) {
			if (my_rmtree(ROCKSDB_BACKUP_DIR, MYF(0))) {
				die("Can't remove " ROCKSDB_BACKUP_DIR);
			}
		}
		snprintf(path, sizeof(path), "%s/" ROCKSDB_BACKUP_DIR, xtrabackup_incremental_dir);
		if (directory_exists(path, false)) {
			if (my_mkdir(ROCKSDB_BACKUP_DIR, 0777, MYF(0))) {
				die("my_mkdir failed for " ROCKSDB_BACKUP_DIR);
			}
			ds_data->copy_or_move_dir(path, ROCKSDB_BACKUP_DIR, true, true);
		}
		ibx_incremental_drop_databases(xtrabackup_target_dir,
					       xtrabackup_incremental_dir);
	}


cleanup:
	if (it != NULL) {
		datadir_iter_free(it);
	}

	if (ds_data != NULL) {
		ds_destroy(ds_data);
	}

	datadir_node_free(&node);

	return(ret);
}

bool
ibx_cleanup_full_backup()
{
	const char *ext_list[] = {"delta", "meta", "ibd", NULL};
	datadir_iter_t *it = NULL;
	datadir_node_t node;
	bool ret = true;

	datadir_node_init(&node);

	/* If we are applying an incremental change set, we need to make
	sure non-InnoDB files are cleaned up from full backup dir before
	we copy files from incremental dir. */

	it = datadir_iter_new(xtrabackup_target_dir);

	while (datadir_iter_next(it, &node)) {

		if (node.is_empty_dir) {
#ifdef _WIN32
			DeleteFile(node.filepath);
#else
			rmdir(node.filepath);
#endif
		}

		if (xtrabackup_incremental && !node.is_empty_dir
		    && !filename_matches(node.filepath, ext_list)) {
			unlink(node.filepath);
		}
	}

	datadir_iter_free(it);

	datadir_node_free(&node);

	return(ret);
}

bool
apply_log_finish()
{
	if (!ibx_cleanup_full_backup()
		|| !ibx_copy_incremental_over_full()) {
		return(false);
	}

	return(true);
}

class Copy_back_dst_dir
{
  std::string buf;

public:
  const char *make(const char *path)
  {
    if (!path || !path[0])
      return mysql_data_home;
    if (is_absolute_path(path))
      return path;
    return buf.assign(mysql_data_home).append(path).c_str();
  }
};


static inline bool
is_aria_log_dir_file(const datadir_node_t &node)
{
  return starts_with(node.filepath_rel, "aria_log");
}


bool
copy_back_aria_logs(const char *dstdir)
{
  std::unique_ptr<ds_ctxt_t, void (&)(ds_ctxt_t*)>
    ds_ctxt_aria_log_dir_path(ds_create(dstdir, DS_TYPE_LOCAL), ds_destroy);

  datadir_node_t node;
  datadir_node_init(&node);
  datadir_iter_t *it = datadir_iter_new(".", false);

  while (datadir_iter_next(it, &node))
  {
    if (!is_aria_log_dir_file(node))
      continue;
    if (!copy_or_move_file(ds_ctxt_aria_log_dir_path.get(),
                           node.filepath, node.filepath_rel,
                           dstdir, 1))
      return false;
  }
  datadir_node_free(&node);
  datadir_iter_free(it);
  return true;
}


bool
copy_back()
{
	bool ret = false;
	datadir_iter_t *it = NULL;
	datadir_node_t node;
	const char *dst_dir;

	memset(&node, 0, sizeof(node));

	if (!opt_force_non_empty_dirs) {
		if (!directory_exists_and_empty(mysql_data_home,
							"Original data")) {
			return(false);
		}
	} else {
		if (!directory_exists(mysql_data_home, true)) {
			return(false);
		}
	}

#ifdef _WIN32
	/* Initialize security descriptor for the new directories
	to be the same as for datadir */
	DWORD res = GetNamedSecurityInfoA(mysql_data_home,
		SE_FILE_OBJECT, DACL_SECURITY_INFORMATION,
		NULL, NULL, NULL, NULL,
		&my_dir_security_attributes.lpSecurityDescriptor);
	if (res != ERROR_SUCCESS) {
		msg("Unable to read security descriptor of %s",mysql_data_home);
	}
#endif

	if (srv_undo_dir && *srv_undo_dir
		&& !directory_exists(srv_undo_dir, true)) {
			return(false);
	}
	if (innobase_data_home_dir && *innobase_data_home_dir
		&& !directory_exists(innobase_data_home_dir, true)) {
			return(false);
	}
	if (srv_log_group_home_dir && *srv_log_group_home_dir
		&& !directory_exists(srv_log_group_home_dir, true)) {
			return(false);
	}

        Copy_back_dst_dir aria_log_dir_path_dst;
        const char *aria_log_dir_path_abs= aria_log_dir_path_dst.make(aria_log_dir_path);
	if (aria_log_dir_path && *aria_log_dir_path
		&& !directory_exists(aria_log_dir_path_abs, true)) {
			return false;
	}

	/* cd to backup directory */
	if (my_setwd(xtrabackup_target_dir, MYF(MY_WME)))
	{
		msg("Can't my_setwd %s", xtrabackup_target_dir);
		return(false);
	}

	if (!copy_back_aria_logs(aria_log_dir_path_abs))
		return false;

	/* parse data file path */

	if (!innobase_data_file_path) {
  		innobase_data_file_path = (char*) "ibdata1:10M:autoextend";
	}

	srv_sys_space.set_path(".");

	if (!srv_sys_space.parse_params(innobase_data_file_path, true)) {
		msg("syntax error in innodb_data_file_path");
		return(false);
	}

	srv_max_n_threads = 1000;

	/* copy undo tablespaces */

	Copy_back_dst_dir dst_dir_buf;

	dst_dir = dst_dir_buf.make(srv_undo_dir);

	ds_ctxt *ds_tmp = ds_create(dst_dir, DS_TYPE_LOCAL);

	for (uint i = 1; i <= TRX_SYS_MAX_UNDO_SPACES; i++) {
		char filename[20];
		sprintf(filename, "undo%03u", i);
		if (!file_exists(filename)) {
			break;
		}
		if (!(ret = copy_or_move_file(ds_tmp, filename, filename,
					      dst_dir, 1))) {
			goto cleanup;
		}
	}

	ds_destroy(ds_tmp);
	ds_tmp = NULL;

	/* copy redo logs */

	dst_dir = dst_dir_buf.make(srv_log_group_home_dir);

	/* --backup generates a single ib_logfile0, which we must copy. */

<<<<<<< HEAD
	ds_data = ds_create(dst_dir, DS_TYPE_LOCAL);
	if (!(ret = copy_or_move_file(LOG_FILE_NAME, LOG_FILE_NAME,
				      dst_dir, 1))) {
=======
	ds_tmp = ds_create(dst_dir, DS_TYPE_LOCAL);
	MY_STAT stat_arg;
	if (!my_stat(LOG_FILE_NAME, &stat_arg, MYF(0)) || !stat_arg.st_size) {
		/* After completed --prepare, redo log files are redundant.
		We must delete any redo logs at the destination, so that
		the database will not jump to a different log sequence number
		(LSN). */

		char filename[FN_REFLEN];
		snprintf(filename, sizeof filename, "%s/%s0", dst_dir,
			 LOG_FILE_NAME_PREFIX);
		unlink(filename);
		snprintf(filename, sizeof filename, "%s/%s101", dst_dir,
			 LOG_FILE_NAME_PREFIX);
		unlink(filename);
	} else if (!(ret = copy_or_move_file(ds_tmp, LOG_FILE_NAME, LOG_FILE_NAME,
					     dst_dir, 1))) {
>>>>>>> 5740638c
		goto cleanup;
	}
	ds_destroy(ds_tmp);

	/* copy innodb system tablespace(s) */

	dst_dir = dst_dir_buf.make(innobase_data_home_dir);

	ds_tmp = ds_create(dst_dir, DS_TYPE_LOCAL);

	for (Tablespace::const_iterator iter(srv_sys_space.begin()),
	     end(srv_sys_space.end());
	     iter != end;
	     ++iter) {
		const char *filepath = iter->filepath();
		if (!(ret = copy_or_move_file(ds_tmp, base_name(filepath),
					      filepath, dst_dir, 1))) {
			goto cleanup;
		}
	}

	ds_destroy(ds_tmp);

	/* copy the rest of tablespaces */
	ds_tmp = ds_create(mysql_data_home, DS_TYPE_LOCAL);

	it = datadir_iter_new(".", false);

	datadir_node_init(&node);

	while (datadir_iter_next(it, &node)) {
		const char *ext_list[] = {"backup-my.cnf",
			"xtrabackup_binary", "xtrabackup_binlog_info",
			"xtrabackup_checkpoints", ".qp", ".pmap", ".tmp",
			NULL};
		const char *filename;
		char c_tmp;
		int i_tmp;

		/* Skip aria log files */
		if (is_aria_log_dir_file(node))
			continue;

		if (strstr(node.filepath,"/" ROCKSDB_BACKUP_DIR "/")
#ifdef _WIN32
			|| strstr(node.filepath,"\\" ROCKSDB_BACKUP_DIR "\\")
#endif
		)
		{
			// copied at later step
			continue;
		}

		/* create empty directories */
		if (node.is_empty_dir) {
			char path[FN_REFLEN];

			snprintf(path, sizeof(path), "%s/%s",
				mysql_data_home, node.filepath_rel);

			msg("Creating directory %s", path);

			if (mkdirp(path, 0777, MYF(0)) < 0) {
				char errbuf[MYSYS_STRERROR_SIZE];
				my_strerror(errbuf, sizeof(errbuf), my_errno);
				msg("Can not create directory %s: %s",
					path, errbuf);
				ret = false;

				goto cleanup;

			}

			msg(" ...done.");

			continue;
		}

		filename = base_name(node.filepath);

		/* skip .qp files */
		if (filename_matches(filename, ext_list)) {
			continue;
		}

		/* skip undo tablespaces */
		if (sscanf(filename, "undo%d%c", &i_tmp, &c_tmp) == 1) {
			continue;
		}

		/* skip the redo log (it was already copied) */
		if (!strcmp(filename, LOG_FILE_NAME)) {
			continue;
		}

                /* skip buffer pool dump */
                if (!strcmp(filename, default_buffer_pool_file)) {
                        continue;
                }

		/* skip innodb data files */
		for (Tablespace::const_iterator iter(srv_sys_space.begin()),
		       end(srv_sys_space.end()); iter != end; ++iter) {
			if (!strcmp(base_name(iter->filepath()), filename)) {
				goto next_file;
			}
		}

		if (!(ret = copy_or_move_file(ds_tmp, node.filepath, node.filepath_rel,
					      mysql_data_home, 1))) {
			goto cleanup;
		}
	next_file:
		continue;
	}

	/* copy buffer pool dump */

        if (file_exists(default_buffer_pool_file) &&
            innobase_buffer_pool_filename) {
		copy_or_move_file(ds_tmp, default_buffer_pool_file,
				  innobase_buffer_pool_filename,
				  mysql_data_home, 0);
	}

	rocksdb_copy_back(ds_tmp);

cleanup:
	if (it != NULL) {
		datadir_iter_free(it);
	}

	datadir_node_free(&node);

	if (ds_tmp != NULL) {
		ds_destroy(ds_tmp);
	}

	ds_tmp = NULL;

	return(ret);
}

bool
decrypt_decompress_file(const char *filepath, uint thread_n)
{
	std::stringstream cmd, message;
	char *dest_filepath = strdup(filepath);
	bool needs_action = false;

	cmd << IF_WIN("type ","cat ") << filepath;

 	if (opt_decompress
 	    && ends_with(filepath, ".qp")) {
 		cmd << " | qpress -dio ";
 		dest_filepath[strlen(dest_filepath) - 3] = 0;
 		if (needs_action) {
 			message << " and ";
 		}
 		message << "decompressing";
 		needs_action = true;
 	}

 	cmd << " > " << dest_filepath;
 	message << " " << filepath;

 	free(dest_filepath);

 	if (needs_action) {

		msg(thread_n,"%s\n", message.str().c_str());

	 	if (system(cmd.str().c_str()) != 0) {
	 		return(false);
	 	}

		if (opt_remove_original) {
			msg(thread_n, "Removing %s", filepath);
			if (my_delete(filepath, MYF(MY_WME)) != 0) {
				return(false);
			}
		}
	 }

 	return(true);
}

static void decrypt_decompress_thread_func(datadir_thread_ctxt_t *ctxt)
{
	bool ret = true;
	datadir_node_t node;

	datadir_node_init(&node);

	while (datadir_iter_next(ctxt->it, &node)) {

		/* skip empty directories in backup */
		if (node.is_empty_dir) {
			continue;
		}

		if (!ends_with(node.filepath, ".qp")) {
			continue;
		}

		if (!(ret = decrypt_decompress_file(node.filepath,
							ctxt->n_thread))) {
			goto cleanup;
		}
	}

cleanup:

	datadir_node_free(&node);

	pthread_mutex_lock(ctxt->count_mutex);
	--(*ctxt->count);
	pthread_mutex_unlock(ctxt->count_mutex);

	ctxt->ret = ret;
}

bool
decrypt_decompress()
{
	bool ret;
	datadir_iter_t *it = NULL;

	srv_max_n_threads = 1000;

	/* cd to backup directory */
	if (my_setwd(xtrabackup_target_dir, MYF(MY_WME)))
	{
		msg("Can't my_setwd %s", xtrabackup_target_dir);
		return(false);
	}

	/* copy the rest of tablespaces */
	ds_ctxt *ds_tmp = ds_create(".", DS_TYPE_LOCAL);

	it = datadir_iter_new(".", false);

	ut_a(xtrabackup_parallel >= 0);

	ret = run_data_threads(it, decrypt_decompress_thread_func,
		xtrabackup_parallel ? xtrabackup_parallel : 1);

	if (it != NULL) {
		datadir_iter_free(it);
	}

	if (ds_tmp != NULL) {
		ds_destroy(ds_tmp);
	}

	ds_tmp = NULL;

	return(ret);
}

/*
  Copy some files from top level datadir.
  Do not copy the Innodb files (ibdata1, redo log files),
  as this is done in a separate step.
*/
static bool backup_files_from_datadir(ds_ctxt_t *ds_data,
                                      const char *dir_path,
                                      const char *prefix)
{
	os_file_dir_t dir = os_file_opendir(dir_path);
	if (dir == IF_WIN(INVALID_HANDLE_VALUE, nullptr)) return false;

	os_file_stat_t info;
	bool ret = true;
	while (os_file_readdir_next_file(dir_path, dir, &info) == 0) {

		if (info.type != OS_FILE_TYPE_FILE)
			continue;

		const char *pname = strrchr(info.name, '/');
#ifdef _WIN32
		if (const char *last = strrchr(info.name, '\\')) {
			if (!pname || last >pname) {
				pname = last;
			}
		}
#endif
		if (!pname)
			pname = info.name;

		if (!starts_with(pname, prefix))
			/* For ES exchange the above line with the following code:
			(!xtrabackup_prepare || !xtrabackup_incremental_dir ||
				!starts_with(pname, "aria_log")))
			*/
			continue;

		if (xtrabackup_prepare && xtrabackup_incremental_dir &&
			file_exists(info.name))
			unlink(info.name);

		std::string full_path(dir_path);
		full_path.append(1, '/').append(info.name);
		if (!(ret = ds_data->copy_file(full_path.c_str() , info.name, 1)))
			break;
	}
	os_file_closedir(dir);
	return ret;
}


static int rocksdb_remove_checkpoint_directory()
{
	xb_mysql_query(mysql_connection, "set global rocksdb_remove_mariabackup_checkpoint=ON", false);
	return 0;
}

static bool has_rocksdb_plugin()
{
	static bool first_time = true;
	static bool has_plugin= false;
	if (!first_time || !xb_backup_rocksdb)
		return has_plugin;

	const char *query = "SELECT COUNT(*) FROM information_schema.plugins WHERE plugin_name='rocksdb'";
	MYSQL_RES* result = xb_mysql_query(mysql_connection, query, true);
	MYSQL_ROW row = mysql_fetch_row(result);
	if (row)
		has_plugin = !strcmp(row[0], "1");
	mysql_free_result(result);
	first_time = false;
	return has_plugin;
}

static char *trim_trailing_dir_sep(char *path)
{
	size_t path_len = strlen(path);
	while (path_len)
	{
		char c = path[path_len - 1];
		if (c == '/' IF_WIN(|| c == '\\', ))
			path_len--;
		else
			break;
	}
	path[path_len] = 0;
	return path;
}

/*
Create a file hardlink.
@return true on success, false on error.
*/
bool
ds_ctxt_t::make_hardlink(const char *from_path, const char *to_path)
{
	DBUG_EXECUTE_IF("no_hardlinks", return false;);
	char to_path_full[FN_REFLEN];
	if (!is_abs_path(to_path))
	{
		fn_format(to_path_full, to_path, root, "", MYF(MY_RELATIVE_PATH));
	}
	else
	{
		strncpy(to_path_full, to_path, sizeof(to_path_full));
	}
#ifdef _WIN32
	return  CreateHardLink(to_path_full, from_path, NULL);
#else
	return !link(from_path, to_path_full);
#endif
}

/*
 Copies or moves a directory (non-recursively so far).
 Helper function used to backup rocksdb checkpoint, or copy-back the
 rocksdb files.

 Has optimization that allows to use hardlinks when possible
 (source and destination are directories on the same device)
*/
void
ds_ctxt_t::copy_or_move_dir(const char *from, const char *to,
                            bool do_copy, bool allow_hardlinks)
{
	datadir_node_t node;
	datadir_node_init(&node);
	datadir_iter_t *it = datadir_iter_new(from, false);

	while (datadir_iter_next(it, &node))
	{
		char to_path[FN_REFLEN];
		const char *from_path = node.filepath;
		snprintf(to_path, sizeof(to_path), "%s/%s", to, base_name(from_path));
		bool rc = false;
		if (do_copy && allow_hardlinks)
		{
			rc = make_hardlink(from_path, to_path);
			if (rc)
			{
				msg("Creating hardlink from %s to %s",from_path, to_path);
			}
			else
			{
				allow_hardlinks = false;
			}
		}

		if (!rc) 
		{
			rc = (do_copy ?
				copy_file(from_path, to_path, 1) :
				move_file(from_path, node.filepath_rel,
					to, 1));
		}
		if (!rc)
			die("copy or move file failed");
	}
	datadir_iter_free(it);
	datadir_node_free(&node);

}

/*
  Obtain user level lock , to protect the checkpoint directory of the server
  from being  user/overwritten by different backup processes, if backups are
  running in parallel.
  
  This lock will be acquired before rocksdb checkpoint is created,  held
  while all files from it are being copied to their final backup destination,
  and finally released after the checkpoint is removed.
*/
static void rocksdb_lock_checkpoint()
{
	msg("Obtaining rocksdb checkpoint lock.");
	MYSQL_RES *res =
		xb_mysql_query(mysql_connection, "SELECT GET_LOCK('mariabackup_rocksdb_checkpoint',3600)", true, true);

	MYSQL_ROW r = mysql_fetch_row(res);
	if (r && r[0] && strcmp(r[0], "1"))
	{
		msg("Could not obtain rocksdb checkpont lock.");
		exit(EXIT_FAILURE);
	}
	mysql_free_result(res);
}

static void rocksdb_unlock_checkpoint()
{
	xb_mysql_query(mysql_connection, 
		"SELECT RELEASE_LOCK('mariabackup_rocksdb_checkpoint')", false, true);
}


/*
  Create temporary checkpoint in $rocksdb_datadir/mariabackup-checkpoint
  directory.
  A (user-level) lock named 'mariabackup_rocksdb_checkpoint' will also be
  acquired be this function.
*/
#define MARIADB_CHECKPOINT_DIR "mariabackup-checkpoint"
static 	char rocksdb_checkpoint_dir[FN_REFLEN];

static void rocksdb_create_checkpoint()
{
	MYSQL_RES *result = xb_mysql_query(mysql_connection, "SELECT @@rocksdb_datadir,@@datadir", true, true);
	MYSQL_ROW row = mysql_fetch_row(result);

	DBUG_ASSERT(row && row[0] && row[1]);

	char *rocksdbdir = row[0];
	char *datadir = row[1];

	if (is_abs_path(rocksdbdir))
	{
		snprintf(rocksdb_checkpoint_dir, sizeof(rocksdb_checkpoint_dir),
			"%s/" MARIADB_CHECKPOINT_DIR, trim_trailing_dir_sep(rocksdbdir));
	}
	else 
	{
		snprintf(rocksdb_checkpoint_dir, sizeof(rocksdb_checkpoint_dir),
			"%s/%s/" MARIADB_CHECKPOINT_DIR, trim_trailing_dir_sep(datadir),
			trim_dotslash(rocksdbdir));
	}
	mysql_free_result(result);

#ifdef _WIN32
	for (char *p = rocksdb_checkpoint_dir; *p; p++)
		if (*p == '\\') *p = '/';
#endif

	rocksdb_lock_checkpoint();

	if (!access(rocksdb_checkpoint_dir, 0))
	{
		msg("Removing rocksdb checkpoint from previous backup attempt.");
		rocksdb_remove_checkpoint_directory();
	}

	char query[FN_REFLEN + 32];
	snprintf(query, sizeof(query), "SET GLOBAL rocksdb_create_checkpoint='%s'", rocksdb_checkpoint_dir);
	xb_mysql_query(mysql_connection, query, false, true);
}

/*
  Copy files from rocksdb temporary checkpoint to final destination.
  remove temp.checkpoint directory (in server's datadir)
  and release user level lock acquired inside rocksdb_create_checkpoint().
*/
static void rocksdb_backup_checkpoint(ds_ctxt *ds_data)
{
	msg("Backing up rocksdb files.");
	char rocksdb_backup_dir[FN_REFLEN];
	snprintf(rocksdb_backup_dir, sizeof(rocksdb_backup_dir), "%s/" ROCKSDB_BACKUP_DIR , xtrabackup_target_dir);
	bool backup_to_directory = xtrabackup_backup && xtrabackup_stream_fmt == XB_STREAM_FMT_NONE;
	if (backup_to_directory) 
	{
		if (my_mkdir(rocksdb_backup_dir, 0777, MYF(0))){
			die("Can't create rocksdb backup directory %s", rocksdb_backup_dir);
		}
	}
	ds_data->copy_or_move_dir(rocksdb_checkpoint_dir, ROCKSDB_BACKUP_DIR, true, backup_to_directory);
	rocksdb_remove_checkpoint_directory();
	rocksdb_unlock_checkpoint();
}

/*
  Copies #rocksdb directory to the $rockdb_data_dir, on copy-back
*/
static void rocksdb_copy_back(ds_ctxt *ds_data) {
	if (access(ROCKSDB_BACKUP_DIR, 0))
		return;
	char rocksdb_home_dir[FN_REFLEN];
        if (xb_rocksdb_datadir && is_abs_path(xb_rocksdb_datadir)) {
		strncpy(rocksdb_home_dir, xb_rocksdb_datadir, sizeof rocksdb_home_dir - 1);
		rocksdb_home_dir[sizeof rocksdb_home_dir - 1] = '\0';
	} else {
	   snprintf(rocksdb_home_dir, sizeof(rocksdb_home_dir), "%s/%s", mysql_data_home, 
		xb_rocksdb_datadir?trim_dotslash(xb_rocksdb_datadir): ROCKSDB_BACKUP_DIR);
	}
	mkdirp(rocksdb_home_dir, 0777, MYF(0));
	ds_data->copy_or_move_dir(ROCKSDB_BACKUP_DIR, rocksdb_home_dir, xtrabackup_copy_back, xtrabackup_copy_back);
}<|MERGE_RESOLUTION|>--- conflicted
+++ resolved
@@ -1923,29 +1923,9 @@
 
 	/* --backup generates a single ib_logfile0, which we must copy. */
 
-<<<<<<< HEAD
-	ds_data = ds_create(dst_dir, DS_TYPE_LOCAL);
-	if (!(ret = copy_or_move_file(LOG_FILE_NAME, LOG_FILE_NAME,
+	ds_tmp = ds_create(dst_dir, DS_TYPE_LOCAL);
+	if (!(ret = copy_or_move_file(ds_tmp, LOG_FILE_NAME, LOG_FILE_NAME,
 				      dst_dir, 1))) {
-=======
-	ds_tmp = ds_create(dst_dir, DS_TYPE_LOCAL);
-	MY_STAT stat_arg;
-	if (!my_stat(LOG_FILE_NAME, &stat_arg, MYF(0)) || !stat_arg.st_size) {
-		/* After completed --prepare, redo log files are redundant.
-		We must delete any redo logs at the destination, so that
-		the database will not jump to a different log sequence number
-		(LSN). */
-
-		char filename[FN_REFLEN];
-		snprintf(filename, sizeof filename, "%s/%s0", dst_dir,
-			 LOG_FILE_NAME_PREFIX);
-		unlink(filename);
-		snprintf(filename, sizeof filename, "%s/%s101", dst_dir,
-			 LOG_FILE_NAME_PREFIX);
-		unlink(filename);
-	} else if (!(ret = copy_or_move_file(ds_tmp, LOG_FILE_NAME, LOG_FILE_NAME,
-					     dst_dir, 1))) {
->>>>>>> 5740638c
 		goto cleanup;
 	}
 	ds_destroy(ds_tmp);
