/* Copyright (C) 2003-2004 MySQL AB

   This program is free software; you can redistribute it and/or modify
   it under the terms of the GNU General Public License as published by
   the Free Software Foundation; version 2 of the License.

   This program is distributed in the hope that it will be useful,
   but WITHOUT ANY WARRANTY; without even the implied warranty of
   MERCHANTABILITY or FITNESS FOR A PARTICULAR PURPOSE.  See the
   GNU General Public License for more details.

   You should have received a copy of the GNU General Public License
   along with this program; if not, write to the Free Software
   Foundation, Inc., 59 Temple Place, Suite 330, Boston, MA  02111-1307  USA */

/***************************************************************************
 This is a test sample to test the new features in MySQL client-server
 protocol

 Main author: venu ( venu@mysql.com )
***************************************************************************/

/*
  XXX: PLEASE RUN THIS PROGRAM UNDER VALGRIND AND VERIFY THAT YOUR TEST
  DOESN'T CONTAIN WARNINGS/ERRORS BEFORE YOU PUSH.
*/


#include <my_global.h>
#include <my_sys.h>
#include <mysql.h>
#include <errmsg.h>
#include <my_getopt.h>
#include <m_string.h>
#include <mysqld_error.h>

#define VER "2.1"
#define MAX_TEST_QUERY_LENGTH 300 /* MAX QUERY BUFFER LENGTH */
#define MAX_KEY MAX_INDEXES
#define MAX_SERVER_ARGS 64

/* set default options */
static int   opt_testcase = 0;
static char *opt_db= 0;
static char *opt_user= 0;
static char *opt_password= 0;
static char *opt_host= 0;
static char *opt_unix_socket= 0;
static unsigned int  opt_port;
static my_bool tty_password= 0, opt_silent= 0;

static MYSQL *mysql= 0;
static char current_db[]= "client_test_db";
static unsigned int test_count= 0;
static unsigned int opt_count= 0;
static unsigned int iter_count= 0;
static my_bool have_innodb= FALSE;

static const char *opt_basedir= "./";
static const char *opt_vardir= "mysql-test/var";

static longlong opt_getopt_ll_test= 0;

static int embedded_server_arg_count= 0;
static char *embedded_server_args[MAX_SERVER_ARGS];

static const char *embedded_server_groups[]= {
  "server",
  "embedded",
  "mysql_client_test_SERVER",
  NullS
};

static time_t start_time, end_time;
static double total_time;

const char *default_dbug_option= "d:t:o,/tmp/mysql_client_test.trace";

struct my_tests_st
{
  const char *name;
  void       (*function)();
};

#define myheader(str) \
DBUG_PRINT("test", ("name: %s", str));        \
if (opt_silent < 2) \
{ \
  fprintf(stdout, "\n\n#####################################\n"); \
  fprintf(stdout, "%u of (%u/%u): %s", test_count++, iter_count, \
                                     opt_count, str); \
  fprintf(stdout, "  \n#####################################\n"); \
}

#define myheader_r(str) \
DBUG_PRINT("test", ("name: %s", str));        \
if (!opt_silent) \
{ \
  fprintf(stdout, "\n\n#####################################\n"); \
  fprintf(stdout, "%s", str); \
  fprintf(stdout, "  \n#####################################\n"); \
}

static void print_error(const char *msg);
static void print_st_error(MYSQL_STMT *stmt, const char *msg);
static void client_disconnect(void);


/*
  Abort unless given experssion is non-zero.

  SYNOPSIS
    DIE_UNLESS(expr)

  DESCRIPTION
    We can't use any kind of system assert as we need to
    preserve tested invariants in release builds as well.
*/

#define DIE_UNLESS(expr) \
        ((void) ((expr) ? 0 : (die(__FILE__, __LINE__, #expr), 0)))
#define DIE_IF(expr) \
        ((void) ((expr) ? (die(__FILE__, __LINE__, #expr), 0) : 0))
#define DIE(expr) \
        die(__FILE__, __LINE__, #expr)

static void die(const char *file, int line, const char *expr)
{
  fflush(stdout);
  fprintf(stderr, "%s:%d: check failed: '%s'\n", file, line, expr);
  fflush(stderr);
  exit(1);
}


#define myerror(msg) print_error(msg)
#define mysterror(stmt, msg) print_st_error(stmt, msg)

#define myquery(RES) \
{ \
  int r= (RES);                                \
  if (r) \
    myerror(NULL); \
  DIE_UNLESS(r == 0); \
}

#define myquery_r(r) \
{ \
if (r) \
  myerror(NULL); \
DIE_UNLESS(r != 0); \
}

#define check_execute(stmt, r) \
{ \
if (r) \
  mysterror(stmt, NULL); \
DIE_UNLESS(r == 0);\
}

#define check_execute_r(stmt, r) \
{ \
if (r) \
  mysterror(stmt, NULL); \
DIE_UNLESS(r != 0);\
}

#define check_stmt(stmt) \
{ \
if ( stmt == 0) \
  myerror(NULL); \
DIE_UNLESS(stmt != 0); \
}

#define check_stmt_r(stmt) \
{ \
if (stmt == 0) \
  myerror(NULL);\
DIE_UNLESS(stmt == 0);\
}

#define mytest(x) if (!(x)) {myerror(NULL);DIE_UNLESS(FALSE);}
#define mytest_r(x) if ((x)) {myerror(NULL);DIE_UNLESS(FALSE);}


/* A workaround for Sun Forte 5.6 on Solaris x86 */

static int cmp_double(double *a, double *b)
{
  return *a == *b;
}


/* Print the error message */

static void print_error(const char *msg)
{
  if (!opt_silent)
  {
    if (mysql && mysql_errno(mysql))
    {
      if (mysql->server_version)
        fprintf(stdout, "\n [MySQL-%s]", mysql->server_version);
      else
        fprintf(stdout, "\n [MySQL]");
      fprintf(stdout, "[%d] %s\n", mysql_errno(mysql), mysql_error(mysql));
    }
    else if (msg)
      fprintf(stderr, " [MySQL] %s\n", msg);
  }
}


static void print_st_error(MYSQL_STMT *stmt, const char *msg)
{
  if (!opt_silent)
  {
    if (stmt && mysql_stmt_errno(stmt))
    {
      if (stmt->mysql && stmt->mysql->server_version)
        fprintf(stdout, "\n [MySQL-%s]", stmt->mysql->server_version);
      else
        fprintf(stdout, "\n [MySQL]");

      fprintf(stdout, "[%d] %s\n", mysql_stmt_errno(stmt),
              mysql_stmt_error(stmt));
    }
    else if (msg)
      fprintf(stderr, " [MySQL] %s\n", msg);
  }
}

/* Check if the connection has InnoDB tables */

static my_bool check_have_innodb(MYSQL *conn)
{
  MYSQL_RES *res;
  MYSQL_ROW row;
  int rc;
  my_bool result;

  rc= mysql_query(conn, "show variables like 'have_innodb'");
  myquery(rc);
  res= mysql_use_result(conn);
  DIE_UNLESS(res);

  row= mysql_fetch_row(res);
  DIE_UNLESS(row);

  result= strcmp(row[1], "YES") == 0;
  mysql_free_result(res);
  return result;
}


/*
  This is to be what mysql_query() is for mysql_real_query(), for
  mysql_simple_prepare(): a variant without the 'length' parameter.
*/

static MYSQL_STMT *STDCALL
mysql_simple_prepare(MYSQL *mysql_arg, const char *query)
{
  MYSQL_STMT *stmt= mysql_stmt_init(mysql_arg);
  if (stmt && mysql_stmt_prepare(stmt, query, strlen(query)))
  {
    mysql_stmt_close(stmt);
    return 0;
  }
  return stmt;
}


/* Connect to the server */

static void client_connect(ulong flag)
{
  int  rc;
  static char query[MAX_TEST_QUERY_LENGTH];
  myheader_r("client_connect");

  if (!opt_silent)
    fprintf(stdout, "\n Establishing a connection to '%s' ...",
            opt_host ? opt_host : "");

  if (!(mysql= mysql_init(NULL)))
  {
    opt_silent= 0;
    myerror("mysql_init() failed");
    exit(1);
  }
  /* enable local infile, in non-binary builds often disabled by default */
  mysql_options(mysql, MYSQL_OPT_LOCAL_INFILE, 0);

  if (!(mysql_real_connect(mysql, opt_host, opt_user,
                           opt_password, opt_db ? opt_db:"test", opt_port,
                           opt_unix_socket, flag)))
  {
    opt_silent= 0;
    myerror("connection failed");
    mysql_close(mysql);
    fprintf(stdout, "\n Check the connection options using --help or -?\n");
    exit(1);
  }
  mysql->reconnect= 1;

  if (!opt_silent)
    fprintf(stdout, "OK");

  /* set AUTOCOMMIT to ON*/
  mysql_autocommit(mysql, TRUE);

  if (!opt_silent)
  {
    fprintf(stdout, "\nConnected to MySQL server version: %s (%lu)\n",
            mysql_get_server_info(mysql),
            (ulong) mysql_get_server_version(mysql));
    fprintf(stdout, "\n Creating a test database '%s' ...", current_db);
  }
  strxmov(query, "CREATE DATABASE IF NOT EXISTS ", current_db, NullS);

  rc= mysql_query(mysql, query);
  myquery(rc);

  strxmov(query, "USE ", current_db, NullS);
  rc= mysql_query(mysql, query);
  myquery(rc);
  have_innodb= check_have_innodb(mysql);

  if (!opt_silent)
    fprintf(stdout, "OK");
}


/* Close the connection */

static void client_disconnect()
{
  static char query[MAX_TEST_QUERY_LENGTH];

  myheader_r("client_disconnect");

  if (mysql)
  {
    if (!opt_silent)
      fprintf(stdout, "\n dropping the test database '%s' ...", current_db);
    strxmov(query, "DROP DATABASE IF EXISTS ", current_db, NullS);

    mysql_query(mysql, query);
    if (!opt_silent)
      fprintf(stdout, "OK");

    if (!opt_silent)
      fprintf(stdout, "\n closing the connection ...");
    mysql_close(mysql);
    if (!opt_silent)
      fprintf(stdout, "OK\n");
  }
}


/* Query processing */

static void client_query()
{
  int rc;

  myheader("client_query");

  rc= mysql_query(mysql, "DROP TABLE IF EXISTS t1");
  myquery(rc);

  rc= mysql_query(mysql, "CREATE TABLE t1("
                         "id int primary key auto_increment, "
                         "name varchar(20))");
  myquery(rc);

  rc= mysql_query(mysql, "CREATE TABLE t1(id int, name varchar(20))");
  myquery_r(rc);

  rc= mysql_query(mysql, "INSERT INTO t1(name) VALUES('mysql')");
  myquery(rc);

  rc= mysql_query(mysql, "INSERT INTO t1(name) VALUES('monty')");
  myquery(rc);

  rc= mysql_query(mysql, "INSERT INTO t1(name) VALUES('venu')");
  myquery(rc);

  rc= mysql_query(mysql, "INSERT INTO t1(name) VALUES('deleted')");
  myquery(rc);

  rc= mysql_query(mysql, "INSERT INTO t1(name) VALUES('deleted')");
  myquery(rc);

  rc= mysql_query(mysql, "UPDATE t1 SET name= 'updated' "
                          "WHERE name= 'deleted'");
  myquery(rc);

  rc= mysql_query(mysql, "UPDATE t1 SET id= 3 WHERE name= 'updated'");
  myquery_r(rc);

  myquery(mysql_query(mysql, "drop table t1"));
}


/* Print dashes */

static void my_print_dashes(MYSQL_RES *result)
{
  MYSQL_FIELD  *field;
  unsigned int i, j;

  mysql_field_seek(result, 0);
  fputc('\t', stdout);
  fputc('+', stdout);

  for(i= 0; i< mysql_num_fields(result); i++)
  {
    field= mysql_fetch_field(result);
    for(j= 0; j < field->max_length+2; j++)
      fputc('-', stdout);
    fputc('+', stdout);
  }
  fputc('\n', stdout);
}


/* Print resultset metadata information */

static void my_print_result_metadata(MYSQL_RES *result)
{
  MYSQL_FIELD  *field;
  unsigned int i, j;
  unsigned int field_count;

  mysql_field_seek(result, 0);
  if (!opt_silent)
  {
    fputc('\n', stdout);
    fputc('\n', stdout);
  }

  field_count= mysql_num_fields(result);
  for(i= 0; i< field_count; i++)
  {
    field= mysql_fetch_field(result);
    j= strlen(field->name);
    if (j < field->max_length)
      j= field->max_length;
    if (j < 4 && !IS_NOT_NULL(field->flags))
      j= 4;
    field->max_length= j;
  }
  if (!opt_silent)
  {
    my_print_dashes(result);
    fputc('\t', stdout);
    fputc('|', stdout);
  }

  mysql_field_seek(result, 0);
  for(i= 0; i< field_count; i++)
  {
    field= mysql_fetch_field(result);
    if (!opt_silent)
      fprintf(stdout, " %-*s |", (int) field->max_length, field->name);
  }
  if (!opt_silent)
  {
    fputc('\n', stdout);
    my_print_dashes(result);
  }
}


/* Process the result set */

static int my_process_result_set(MYSQL_RES *result)
{
  MYSQL_ROW    row;
  MYSQL_FIELD  *field;
  unsigned int i;
  unsigned int row_count= 0;

  if (!result)
    return 0;

  my_print_result_metadata(result);

  while ((row= mysql_fetch_row(result)) != NULL)
  {
    mysql_field_seek(result, 0);
    if (!opt_silent)
    {
      fputc('\t', stdout);
      fputc('|', stdout);
    }

    for(i= 0; i< mysql_num_fields(result); i++)
    {
      field= mysql_fetch_field(result);
      if (!opt_silent)
      {
        if (row[i] == NULL)
          fprintf(stdout, " %-*s |", (int) field->max_length, "NULL");
        else if (IS_NUM(field->type))
          fprintf(stdout, " %*s |", (int) field->max_length, row[i]);
        else
          fprintf(stdout, " %-*s |", (int) field->max_length, row[i]);
      }
    }
    if (!opt_silent)
    {
      fputc('\t', stdout);
      fputc('\n', stdout);
    }
    row_count++;
  }
  if (!opt_silent)
  {
    if (row_count)
      my_print_dashes(result);

    if (mysql_errno(mysql) != 0)
      fprintf(stderr, "\n\tmysql_fetch_row() failed\n");
    else
      fprintf(stdout, "\n\t%d %s returned\n", row_count,
              row_count == 1 ? "row" : "rows");
  }
  return row_count;
}


static int my_process_result(MYSQL *mysql_arg)
{
  MYSQL_RES *result;
  int       row_count;

  if (!(result= mysql_store_result(mysql_arg)))
    return 0;

  row_count= my_process_result_set(result);

  mysql_free_result(result);
  return row_count;
}


/* Process the statement result set */

#define MAX_RES_FIELDS 50
#define MAX_FIELD_DATA_SIZE 255

static int my_process_stmt_result(MYSQL_STMT *stmt)
{
  int         field_count;
  int         row_count= 0;
  MYSQL_BIND  buffer[MAX_RES_FIELDS];
  MYSQL_FIELD *field;
  MYSQL_RES   *result;
  char        data[MAX_RES_FIELDS][MAX_FIELD_DATA_SIZE];
  ulong       length[MAX_RES_FIELDS];
  my_bool     is_null[MAX_RES_FIELDS];
  int         rc, i;

  if (!(result= mysql_stmt_result_metadata(stmt))) /* No meta info */
  {
    while (!mysql_stmt_fetch(stmt))
      row_count++;
    return row_count;
  }

  field_count= min(mysql_num_fields(result), MAX_RES_FIELDS);

  bzero((char*) buffer, sizeof(buffer));
  bzero((char*) length, sizeof(length));
  bzero((char*) is_null, sizeof(is_null));

  for(i= 0; i < field_count; i++)
  {
    buffer[i].buffer_type= MYSQL_TYPE_STRING;
    buffer[i].buffer_length= MAX_FIELD_DATA_SIZE;
    buffer[i].length= &length[i];
    buffer[i].buffer= (void *) data[i];
    buffer[i].is_null= &is_null[i];
  }

  rc= mysql_stmt_bind_result(stmt, buffer);
  check_execute(stmt, rc);

  rc= 1;
  mysql_stmt_attr_set(stmt, STMT_ATTR_UPDATE_MAX_LENGTH, (void*)&rc);
  rc= mysql_stmt_store_result(stmt);
  check_execute(stmt, rc);
  my_print_result_metadata(result);

  mysql_field_seek(result, 0);
  while ((rc= mysql_stmt_fetch(stmt)) == 0)
  {
    if (!opt_silent)
    {
      fputc('\t', stdout);
      fputc('|', stdout);
    }
    mysql_field_seek(result, 0);
    for (i= 0; i < field_count; i++)
    {
      field= mysql_fetch_field(result);
      if (!opt_silent)
      {
        if (is_null[i])
          fprintf(stdout, " %-*s |", (int) field->max_length, "NULL");
        else if (length[i] == 0)
        {
          data[i][0]= '\0';  /* unmodified buffer */
          fprintf(stdout, " %*s |", (int) field->max_length, data[i]);
        }
        else if (IS_NUM(field->type))
          fprintf(stdout, " %*s |", (int) field->max_length, data[i]);
        else
          fprintf(stdout, " %-*s |", (int) field->max_length, data[i]);
      }
    }
    if (!opt_silent)
    {
      fputc('\t', stdout);
      fputc('\n', stdout);
    }
    row_count++;
  }
  DIE_UNLESS(rc == MYSQL_NO_DATA);
  if (!opt_silent)
  {
    if (row_count)
      my_print_dashes(result);
    fprintf(stdout, "\n\t%d %s returned\n", row_count,
            row_count == 1 ? "row" : "rows");
  }
  mysql_free_result(result);
  return row_count;
}


/* Prepare statement, execute, and process result set for given query */

int my_stmt_result(const char *buff)
{
  MYSQL_STMT *stmt;
  int        row_count;
  int        rc;

  if (!opt_silent)
    fprintf(stdout, "\n\n %s", buff);
  stmt= mysql_simple_prepare(mysql, buff);
  check_stmt(stmt);

  rc= mysql_stmt_execute(stmt);
  check_execute(stmt, rc);

  row_count= my_process_stmt_result(stmt);
  mysql_stmt_close(stmt);

  return row_count;
}


/* Utility function to verify a particular column data */

static void verify_col_data(const char *table, const char *col,
                            const char *exp_data)
{
  static char query[MAX_TEST_QUERY_LENGTH];
  MYSQL_RES *result;
  MYSQL_ROW row;
  int       rc, field= 1;

  if (table && col)
  {
    strxmov(query, "SELECT ", col, " FROM ", table, " LIMIT 1", NullS);
    if (!opt_silent)
      fprintf(stdout, "\n %s", query);
    rc= mysql_query(mysql, query);
    myquery(rc);

    field= 0;
  }

  result= mysql_use_result(mysql);
  mytest(result);

  if (!(row= mysql_fetch_row(result)) || !row[field])
  {
    fprintf(stdout, "\n *** ERROR: FAILED TO GET THE RESULT ***");
    exit(1);
  }
  if (strcmp(row[field], exp_data))
  {
    fprintf(stdout, "\n obtained: `%s` (expected: `%s`)",
            row[field], exp_data);
    DIE_UNLESS(FALSE);
  }
  mysql_free_result(result);
}


/* Utility function to verify the field members */

#define verify_prepare_field(result,no,name,org_name,type,table,\
                             org_table,db,length,def) \
          do_verify_prepare_field((result),(no),(name),(org_name),(type), \
                                  (table),(org_table),(db),(length),(def), \
                                  __FILE__, __LINE__)

static void do_verify_prepare_field(MYSQL_RES *result,
                                   unsigned int no, const char *name,
                                   const char *org_name,
                                   enum enum_field_types type,
                                   const char *table,
                                   const char *org_table, const char *db,
                                   unsigned long length, const char *def,
                                   const char *file, int line)
{
  MYSQL_FIELD *field;
  CHARSET_INFO *cs;

  if (!(field= mysql_fetch_field_direct(result, no)))
  {
    fprintf(stdout, "\n *** ERROR: FAILED TO GET THE RESULT ***");
    exit(1);
  }
  cs= get_charset(field->charsetnr, 0);
  DIE_UNLESS(cs);
  if (!opt_silent)
  {
    fprintf(stdout, "\n field[%d]:", no);
    fprintf(stdout, "\n    name     :`%s`\t(expected: `%s`)", field->name, name);
    fprintf(stdout, "\n    org_name :`%s`\t(expected: `%s`)",
            field->org_name, org_name);
    fprintf(stdout, "\n    type     :`%d`\t(expected: `%d`)", field->type, type);
    if (table)
      fprintf(stdout, "\n    table    :`%s`\t(expected: `%s`)",
              field->table, table);
    if (org_table)	      
      fprintf(stdout, "\n    org_table:`%s`\t(expected: `%s`)",
              field->org_table, org_table);
    fprintf(stdout, "\n    database :`%s`\t(expected: `%s`)", field->db, db);
    fprintf(stdout, "\n    length   :`%lu`\t(expected: `%lu`)",
            field->length, length * cs->mbmaxlen);
    fprintf(stdout, "\n    maxlength:`%ld`", field->max_length);
    fprintf(stdout, "\n    charsetnr:`%d`", field->charsetnr);
    fprintf(stdout, "\n    default  :`%s`\t(expected: `%s`)",
            field->def ? field->def : "(null)", def ? def: "(null)");
    fprintf(stdout, "\n");
  }
  DIE_UNLESS(strcmp(field->name, name) == 0);
  DIE_UNLESS(strcmp(field->org_name, org_name) == 0);
  /*
    XXX: silent column specification change works based on number of
    bytes a column occupies. So CHAR -> VARCHAR upgrade is possible even
    for CHAR(2) column if its character set is multibyte.
    VARCHAR -> CHAR downgrade won't work for VARCHAR(3) as one would
    expect.
  */
  if (cs->mbmaxlen == 1)
  {
    if (field->type != type)
    {
      fprintf(stderr,
              "Expected field type: %d,  got type: %d in file %s, line %d\n",
              (int) type, (int) field->type, file, line);
      DIE_UNLESS(field->type == type);
    }
  }
  if (table)
    DIE_UNLESS(strcmp(field->table, table) == 0);
  if (org_table)
    DIE_UNLESS(strcmp(field->org_table, org_table) == 0);
  DIE_UNLESS(strcmp(field->db, db) == 0);
  /*
    Character set should be taken into account for multibyte encodings, such
    as utf8. Field length is calculated as number of characters * maximum
    number of bytes a character can occupy.
  */
  if (length && field->length != length * cs->mbmaxlen)
  {
    fprintf(stderr, "Expected field length: %d,  got length: %d\n",
            (int) (length * cs->mbmaxlen), (int) field->length);
    DIE_UNLESS(field->length == length * cs->mbmaxlen);
  }
  if (def)
    DIE_UNLESS(strcmp(field->def, def) == 0);
}


/* Utility function to verify the parameter count */

static void verify_param_count(MYSQL_STMT *stmt, long exp_count)
{
  long param_count= mysql_stmt_param_count(stmt);
  if (!opt_silent)
    fprintf(stdout, "\n total parameters in stmt: `%ld` (expected: `%ld`)",
            param_count, exp_count);
  DIE_UNLESS(param_count == exp_count);
}


/* Utility function to verify the total affected rows */

static void verify_st_affected_rows(MYSQL_STMT *stmt, ulonglong exp_count)
{
  ulonglong affected_rows= mysql_stmt_affected_rows(stmt);
  if (!opt_silent)
    fprintf(stdout, "\n total affected rows: `%ld` (expected: `%ld`)",
            (long) affected_rows, (long) exp_count);
  DIE_UNLESS(affected_rows == exp_count);
}


/* Utility function to verify the total affected rows */

static void verify_affected_rows(ulonglong exp_count)
{
  ulonglong affected_rows= mysql_affected_rows(mysql);
  if (!opt_silent)
    fprintf(stdout, "\n total affected rows: `%ld` (expected: `%ld`)",
            (long) affected_rows, (long) exp_count);
  DIE_UNLESS(affected_rows == exp_count);
}


/* Utility function to verify the total fields count */

static void verify_field_count(MYSQL_RES *result, uint exp_count)
{
  uint field_count= mysql_num_fields(result);
  if (!opt_silent)
    fprintf(stdout, "\n total fields in the result set: `%d` (expected: `%d`)",
            field_count, exp_count);
  DIE_UNLESS(field_count == exp_count);
}


/* Utility function to execute a query using prepare-execute */

#ifndef EMBEDDED_LIBRARY
static void execute_prepare_query(const char *query, ulonglong exp_count)
{
  MYSQL_STMT *stmt;
  ulonglong  affected_rows;
  int        rc;

  stmt= mysql_simple_prepare(mysql, query);
  check_stmt(stmt);

  rc= mysql_stmt_execute(stmt);
  myquery(rc);

  affected_rows= mysql_stmt_affected_rows(stmt);
  if (!opt_silent)
    fprintf(stdout, "\n total affected rows: `%ld` (expected: `%ld`)",
            (long) affected_rows, (long) exp_count);

  DIE_UNLESS(affected_rows == exp_count);
  mysql_stmt_close(stmt);
}
#endif

/* Store result processing */

static void client_store_result()
{
  MYSQL_RES *result;
  int       rc;

  myheader("client_store_result");

  rc= mysql_query(mysql, "SELECT * FROM t1");
  myquery(rc);

  /* get the result */
  result= mysql_store_result(mysql);
  mytest(result);

  (void) my_process_result_set(result);
  mysql_free_result(result);
}


/* Fetch the results */

static void client_use_result()
{
  MYSQL_RES *result;
  int       rc;
  myheader("client_use_result");

  rc= mysql_query(mysql, "SELECT * FROM t1");
  myquery(rc);

  /* get the result */
  result= mysql_use_result(mysql);
  mytest(result);

  (void) my_process_result_set(result);
  mysql_free_result(result);
}


/*
  Accepts arbitrary number of queries and runs them against the database.
  Used to fill tables for each test.
*/

void fill_tables(const char **query_list, unsigned query_count)
{
  int rc;
  const char **query;
  DBUG_ENTER("fill_tables");
  for (query= query_list; query < query_list + query_count;
       ++query)
  {
    rc= mysql_query(mysql, *query);
    myquery(rc);
  }
  DBUG_VOID_RETURN;
}

/*
  All state of fetch from one statement: statement handle, out buffers,
  fetch position.
  See fetch_n for for the only use case.
*/

enum { MAX_COLUMN_LENGTH= 255 };

typedef struct st_stmt_fetch
{
  const char *query;
  unsigned stmt_no;
  MYSQL_STMT *handle;
  my_bool is_open;
  MYSQL_BIND *bind_array;
  char **out_data;
  unsigned long *out_data_length;
  unsigned column_count;
  unsigned row_count;
} Stmt_fetch;


/*
  Create statement handle, prepare it with statement, execute and allocate
  fetch buffers.
*/

void stmt_fetch_init(Stmt_fetch *fetch, unsigned stmt_no_arg,
                     const char *query_arg)
{
  unsigned long type= CURSOR_TYPE_READ_ONLY;
  int rc;
  unsigned i;
  MYSQL_RES *metadata;
  DBUG_ENTER("stmt_fetch_init");

  /* Save query and statement number for error messages */
  fetch->stmt_no= stmt_no_arg;
  fetch->query= query_arg;

  fetch->handle= mysql_stmt_init(mysql);

  rc= mysql_stmt_prepare(fetch->handle, fetch->query, strlen(fetch->query));
  check_execute(fetch->handle, rc);

  /*
    The attribute is sent to server on execute and asks to open read-only
    for result set
  */
  mysql_stmt_attr_set(fetch->handle, STMT_ATTR_CURSOR_TYPE,
                      (const void*) &type);

  rc= mysql_stmt_execute(fetch->handle);
  check_execute(fetch->handle, rc);

  /* Find out total number of columns in result set */
  metadata= mysql_stmt_result_metadata(fetch->handle);
  fetch->column_count= mysql_num_fields(metadata);
  mysql_free_result(metadata);

  /*
    Now allocate bind handles and buffers for output data:
    calloc memory to reduce number of MYSQL_BIND members we need to
    set up.
  */

  fetch->bind_array= (MYSQL_BIND *) calloc(1, sizeof(MYSQL_BIND) *
                                              fetch->column_count);
  fetch->out_data= (char**) calloc(1, sizeof(char*) * fetch->column_count);
  fetch->out_data_length= (ulong*) calloc(1, sizeof(ulong) *
                                             fetch->column_count);
  for (i= 0; i < fetch->column_count; ++i)
  {
    fetch->out_data[i]= (char*) calloc(1, MAX_COLUMN_LENGTH);
    fetch->bind_array[i].buffer_type= MYSQL_TYPE_STRING;
    fetch->bind_array[i].buffer= fetch->out_data[i];
    fetch->bind_array[i].buffer_length= MAX_COLUMN_LENGTH;
    fetch->bind_array[i].length= fetch->out_data_length + i;
  }

  mysql_stmt_bind_result(fetch->handle, fetch->bind_array);

  fetch->row_count= 0;
  fetch->is_open= TRUE;

  /* Ready for reading rows */
  DBUG_VOID_RETURN;
}


/* Fetch and print one row from cursor */

int stmt_fetch_fetch_row(Stmt_fetch *fetch)
{
  int rc;
  unsigned i;
  DBUG_ENTER("stmt_fetch_fetch_row");

  if ((rc= mysql_stmt_fetch(fetch->handle)) == 0)
  {
    ++fetch->row_count;
    if (!opt_silent)
      printf("Stmt %d fetched row %d:\n", fetch->stmt_no, fetch->row_count);
    for (i= 0; i < fetch->column_count; ++i)
    {
      fetch->out_data[i][fetch->out_data_length[i]]= '\0';
      if (!opt_silent)
        printf("column %d: %s\n", i+1, fetch->out_data[i]);
    }
  }
  else
    fetch->is_open= FALSE;
  DBUG_RETURN(rc);
}


void stmt_fetch_close(Stmt_fetch *fetch)
{
  unsigned i;
  DBUG_ENTER("stmt_fetch_close");

  for (i= 0; i < fetch->column_count; ++i)
    free(fetch->out_data[i]);
  free(fetch->out_data);
  free(fetch->out_data_length);
  free(fetch->bind_array);
  mysql_stmt_close(fetch->handle);
  DBUG_VOID_RETURN;
}

/*
  For given array of queries, open query_count cursors and fetch
  from them in simultaneous manner.
  In case there was an error in one of the cursors, continue
  reading from the rest.
*/

enum fetch_type { USE_ROW_BY_ROW_FETCH= 0, USE_STORE_RESULT= 1 };

my_bool fetch_n(const char **query_list, unsigned query_count,
                enum fetch_type fetch_type)
{
  unsigned open_statements= query_count;
  int rc, error_count= 0;
  Stmt_fetch *fetch_array= (Stmt_fetch*) calloc(1, sizeof(Stmt_fetch) *
                                                  query_count);
  Stmt_fetch *fetch;
  DBUG_ENTER("fetch_n");

  for (fetch= fetch_array; fetch < fetch_array + query_count; ++fetch)
  {
    /* Init will exit(1) in case of error */
    stmt_fetch_init(fetch, fetch - fetch_array,
                    query_list[fetch - fetch_array]);
  }

  if (fetch_type == USE_STORE_RESULT)
  {
    for (fetch= fetch_array; fetch < fetch_array + query_count; ++fetch)
    {
      rc= mysql_stmt_store_result(fetch->handle);
      check_execute(fetch->handle, rc);
    }
  }

  while (open_statements)
  {
    for (fetch= fetch_array; fetch < fetch_array + query_count; ++fetch)
    {
      if (fetch->is_open && (rc= stmt_fetch_fetch_row(fetch)))
      {
        open_statements--;
        /*
          We try to fetch from the rest of the statements in case of
          error
        */
        if (rc != MYSQL_NO_DATA)
        {
          fprintf(stderr,
                  "Got error reading rows from statement %d,\n"
                  "query is: %s,\n"
                  "error message: %s", (int) (fetch - fetch_array),
                  fetch->query,
                  mysql_stmt_error(fetch->handle));
          error_count++;
        }
      }
    }
  }
  if (error_count)
    fprintf(stderr, "Fetch FAILED");
  else
  {
    unsigned total_row_count= 0;
    for (fetch= fetch_array; fetch < fetch_array + query_count; ++fetch)
      total_row_count+= fetch->row_count;
    if (!opt_silent)
      printf("Success, total rows fetched: %d\n", total_row_count);
  }
  for (fetch= fetch_array; fetch < fetch_array + query_count; ++fetch)
    stmt_fetch_close(fetch);
  free(fetch_array);
  DBUG_RETURN(error_count != 0);
}

/* Separate thread query to test some cases */

static my_bool thread_query(char *query)
{
  MYSQL *l_mysql;
  my_bool error;

  error= 0;
  if (!opt_silent)
    fprintf(stdout, "\n in thread_query(%s)", query);
  if (!(l_mysql= mysql_init(NULL)))
  {
    myerror("mysql_init() failed");
    return 1;
  }
  if (!(mysql_real_connect(l_mysql, opt_host, opt_user,
                           opt_password, current_db, opt_port,
                           opt_unix_socket, 0)))
  {
    myerror("connection failed");
    error= 1;
    goto end;
  }
  l_mysql->reconnect= 1;
  if (mysql_query(l_mysql, (char *)query))
  {
     fprintf(stderr, "Query failed (%s)\n", mysql_error(l_mysql));
     error= 1;
     goto end;
  }
  mysql_commit(l_mysql);
end:
  mysql_close(l_mysql);
  return error;
}


/* Query processing */

static void test_debug_example()
{
  int rc;
  MYSQL_RES *result;

  myheader("test_debug_example");

  rc= mysql_query(mysql, "DROP TABLE IF EXISTS test_debug_example");
  myquery(rc);

  rc= mysql_query(mysql, "CREATE TABLE test_debug_example("
                         "id INT PRIMARY KEY AUTO_INCREMENT, "
                         "name VARCHAR(20), xxx INT)");
  myquery(rc);

  rc= mysql_query(mysql, "INSERT INTO test_debug_example (name) "
                         "VALUES ('mysql')");
  myquery(rc);

  rc= mysql_query(mysql, "UPDATE test_debug_example SET name='updated' "
                         "WHERE name='deleted'");
  myquery(rc);

  rc= mysql_query(mysql, "SELECT * FROM test_debug_example where name='mysql'");
  myquery(rc);

  result= mysql_use_result(mysql);
  mytest(result);

  (void) my_process_result_set(result);
  mysql_free_result(result);

  rc= mysql_query(mysql, "DROP TABLE test_debug_example");
  myquery(rc);
}


/* Test autocommit feature for BDB tables */

static void test_tran_bdb()
{
  MYSQL_RES *result;
  MYSQL_ROW row;
  int       rc;

  myheader("test_tran_bdb");

  /* set AUTOCOMMIT to OFF */
  rc= mysql_autocommit(mysql, FALSE);
  myquery(rc);

  rc= mysql_query(mysql, "DROP TABLE IF EXISTS my_demo_transaction");
  myquery(rc);


  /* create the table 'mytran_demo' of type BDB' or 'InnoDB' */
  rc= mysql_query(mysql, "CREATE TABLE my_demo_transaction( "
                         "col1 int , col2 varchar(30)) ENGINE= BDB");
  myquery(rc);

  /* insert a row and commit the transaction */
  rc= mysql_query(mysql, "INSERT INTO my_demo_transaction VALUES(10, 'venu')");
  myquery(rc);

  rc= mysql_commit(mysql);
  myquery(rc);

  /* now insert the second row, and roll back the transaction */
  rc= mysql_query(mysql, "INSERT INTO my_demo_transaction VALUES(20, 'mysql')");
  myquery(rc);

  rc= mysql_rollback(mysql);
  myquery(rc);

  /* delete first row, and roll it back */
  rc= mysql_query(mysql, "DELETE FROM my_demo_transaction WHERE col1= 10");
  myquery(rc);

  rc= mysql_rollback(mysql);
  myquery(rc);

  /* test the results now, only one row should exist */
  rc= mysql_query(mysql, "SELECT * FROM my_demo_transaction");
  myquery(rc);

  /* get the result */
  result= mysql_store_result(mysql);
  mytest(result);

  (void) my_process_result_set(result);
  mysql_free_result(result);

  /* test the results now, only one row should exist */
  rc= mysql_query(mysql, "SELECT * FROM my_demo_transaction");
  myquery(rc);

  /* get the result */
  result= mysql_use_result(mysql);
  mytest(result);

  row= mysql_fetch_row(result);
  mytest(row);

  row= mysql_fetch_row(result);
  mytest_r(row);

  mysql_free_result(result);
  mysql_autocommit(mysql, TRUE);
}


/* Test autocommit feature for InnoDB tables */

static void test_tran_innodb()
{
  MYSQL_RES *result;
  MYSQL_ROW row;
  int       rc;

  myheader("test_tran_innodb");

  /* set AUTOCOMMIT to OFF */
  rc= mysql_autocommit(mysql, FALSE);
  myquery(rc);

  rc= mysql_query(mysql, "DROP TABLE IF EXISTS my_demo_transaction");
  myquery(rc);

  /* create the table 'mytran_demo' of type BDB' or 'InnoDB' */
  rc= mysql_query(mysql, "CREATE TABLE my_demo_transaction(col1 int, "
                         "col2 varchar(30)) ENGINE= InnoDB");
  myquery(rc);

  /* insert a row and commit the transaction */
  rc= mysql_query(mysql, "INSERT INTO my_demo_transaction VALUES(10, 'venu')");
  myquery(rc);

  rc= mysql_commit(mysql);
  myquery(rc);

  /* now insert the second row, and roll back the transaction */
  rc= mysql_query(mysql, "INSERT INTO my_demo_transaction VALUES(20, 'mysql')");
  myquery(rc);

  rc= mysql_rollback(mysql);
  myquery(rc);

  /* delete first row, and roll it back */
  rc= mysql_query(mysql, "DELETE FROM my_demo_transaction WHERE col1= 10");
  myquery(rc);

  rc= mysql_rollback(mysql);
  myquery(rc);

  /* test the results now, only one row should exist */
  rc= mysql_query(mysql, "SELECT * FROM my_demo_transaction");
  myquery(rc);

  /* get the result */
  result= mysql_store_result(mysql);
  mytest(result);

  (void) my_process_result_set(result);
  mysql_free_result(result);

  /* test the results now, only one row should exist */
  rc= mysql_query(mysql, "SELECT * FROM my_demo_transaction");
  myquery(rc);

  /* get the result */
  result= mysql_use_result(mysql);
  mytest(result);

  row= mysql_fetch_row(result);
  mytest(row);

  row= mysql_fetch_row(result);
  mytest_r(row);

  mysql_free_result(result);
  mysql_autocommit(mysql, TRUE);
}


/* Test for BUG#7242 */

static void test_prepare_insert_update()
{
  MYSQL_STMT *stmt;
  int        rc;
  int        i;
  const char *testcase[]= {
    "CREATE TABLE t1 (a INT, b INT, c INT, UNIQUE (A), UNIQUE(B))",
    "INSERT t1 VALUES (1,2,10), (3,4,20)",
    "INSERT t1 VALUES (5,6,30), (7,4,40), (8,9,60) ON DUPLICATE KEY UPDATE c=c+100",
    "SELECT * FROM t1",
    "INSERT t1 SET a=5 ON DUPLICATE KEY UPDATE b=0",
    "SELECT * FROM t1",
    "INSERT t1 VALUES (2,1,11), (7,4,40) ON DUPLICATE KEY UPDATE c=c+VALUES(a)",
    NULL};
  const char **cur_query;

  myheader("test_prepare_insert_update");
  
  for (cur_query= testcase; *cur_query; cur_query++)
  {
    char query[MAX_TEST_QUERY_LENGTH];
    printf("\nRunning query: %s", *cur_query);
    strmov(query, *cur_query);
    stmt= mysql_simple_prepare(mysql, query);
    check_stmt(stmt);

    verify_param_count(stmt, 0);
    rc= mysql_stmt_execute(stmt);

    check_execute(stmt, rc);
    /* try the last query several times */
    if (!cur_query[1])
    {
      for (i=0; i < 3;i++)
      {
        printf("\nExecuting last statement again");
        rc= mysql_stmt_execute(stmt);
        check_execute(stmt, rc);
        rc= mysql_stmt_execute(stmt);
        check_execute(stmt, rc);
      }
    }
    mysql_stmt_close(stmt);
  }

  rc= mysql_commit(mysql);
  myquery(rc);
}

/* Test simple prepares of all DML statements */

static void test_prepare_simple()
{
  MYSQL_STMT *stmt;
  int        rc;
  char query[MAX_TEST_QUERY_LENGTH];

  myheader("test_prepare_simple");

  rc= mysql_query(mysql, "DROP TABLE IF EXISTS test_prepare_simple");
  myquery(rc);

  rc= mysql_query(mysql, "CREATE TABLE test_prepare_simple("
                         "id int, name varchar(50))");
  myquery(rc);

  /* insert */
  strmov(query, "INSERT INTO test_prepare_simple VALUES(?, ?)");
  stmt= mysql_simple_prepare(mysql, query);
  check_stmt(stmt);

  verify_param_count(stmt, 2);
  mysql_stmt_close(stmt);

  /* update */
  strmov(query, "UPDATE test_prepare_simple SET id=? "
                "WHERE id=? AND CONVERT(name USING utf8)= ?");
  stmt= mysql_simple_prepare(mysql, query);
  check_stmt(stmt);

  verify_param_count(stmt, 3);
  mysql_stmt_close(stmt);

  /* delete */
  strmov(query, "DELETE FROM test_prepare_simple WHERE id=10");
  stmt= mysql_simple_prepare(mysql, query);
  check_stmt(stmt);

  verify_param_count(stmt, 0);

  rc= mysql_stmt_execute(stmt);
  check_execute(stmt, rc);
  mysql_stmt_close(stmt);

  /* delete */
  strmov(query, "DELETE FROM test_prepare_simple WHERE id=?");
  stmt= mysql_simple_prepare(mysql, query);
  check_stmt(stmt);

  verify_param_count(stmt, 1);

  mysql_stmt_close(stmt);

  /* select */
  strmov(query, "SELECT * FROM test_prepare_simple WHERE id=? "
                "AND CONVERT(name USING utf8)= ?");
  stmt= mysql_simple_prepare(mysql, query);
  check_stmt(stmt);

  verify_param_count(stmt, 2);

  mysql_stmt_close(stmt);

  /* now fetch the results ..*/
  rc= mysql_commit(mysql);
  myquery(rc);
}


/* Test simple prepare field results */

static void test_prepare_field_result()
{
  MYSQL_STMT *stmt;
  MYSQL_RES  *result;
  int        rc;
  char query[MAX_TEST_QUERY_LENGTH];

  myheader("test_prepare_field_result");

  rc= mysql_query(mysql, "DROP TABLE IF EXISTS test_prepare_field_result");
  myquery(rc);

  rc= mysql_query(mysql, "CREATE TABLE test_prepare_field_result(int_c int, "
                         "var_c varchar(50), ts_c timestamp(14), "
                         "char_c char(4), date_c date, extra tinyint)");
  myquery(rc);

  /* insert */
  strmov(query, "SELECT int_c, var_c, date_c as date, ts_c, char_c FROM "
                " test_prepare_field_result as t1 WHERE int_c=?");
  stmt= mysql_simple_prepare(mysql, query);
  check_stmt(stmt);

  verify_param_count(stmt, 1);

  result= mysql_stmt_result_metadata(stmt);
  mytest(result);

  my_print_result_metadata(result);

  if (!opt_silent)
    fprintf(stdout, "\n\n field attributes:\n");
  verify_prepare_field(result, 0, "int_c", "int_c", MYSQL_TYPE_LONG,
                       "t1", "test_prepare_field_result", current_db, 11, 0);
  verify_prepare_field(result, 1, "var_c", "var_c", MYSQL_TYPE_VAR_STRING,
                       "t1", "test_prepare_field_result", current_db, 50, 0);
  verify_prepare_field(result, 2, "date", "date_c", MYSQL_TYPE_DATE,
                       "t1", "test_prepare_field_result", current_db, 10, 0);
  verify_prepare_field(result, 3, "ts_c", "ts_c", MYSQL_TYPE_TIMESTAMP,
                       "t1", "test_prepare_field_result", current_db, 19, 0);
  verify_prepare_field(result, 4, "char_c", "char_c",
                       (mysql_get_server_version(mysql) <= 50000 ?
                        MYSQL_TYPE_VAR_STRING : MYSQL_TYPE_STRING),
                       "t1", "test_prepare_field_result", current_db, 4, 0);

  verify_field_count(result, 5);
  mysql_free_result(result);
  mysql_stmt_close(stmt);
}


/* Test simple prepare field results */

static void test_prepare_syntax()
{
  MYSQL_STMT *stmt;
  int        rc;
  char query[MAX_TEST_QUERY_LENGTH];

  myheader("test_prepare_syntax");

  rc= mysql_query(mysql, "DROP TABLE IF EXISTS test_prepare_syntax");
  myquery(rc);

  rc= mysql_query(mysql, "CREATE TABLE test_prepare_syntax("
                         "id int, name varchar(50), extra int)");
  myquery(rc);

  strmov(query, "INSERT INTO test_prepare_syntax VALUES(?");
  stmt= mysql_simple_prepare(mysql, query);
  check_stmt_r(stmt);

  strmov(query, "SELECT id, name FROM test_prepare_syntax WHERE id=? AND WHERE");
  stmt= mysql_simple_prepare(mysql, query);
  check_stmt_r(stmt);

  /* now fetch the results ..*/
  rc= mysql_commit(mysql);
  myquery(rc);
}


/* Test a simple prepare */

static void test_prepare()
{
  MYSQL_STMT *stmt;
  int        rc, i;
  int        int_data, o_int_data;
  char       str_data[50], data[50];
  char       tiny_data, o_tiny_data;
  short      small_data, o_small_data;
  longlong   big_data, o_big_data;
  float      real_data, o_real_data;
  double     double_data, o_double_data;
  ulong      length[7], len;
  my_bool    is_null[7];
  char	     llbuf[22];
  MYSQL_BIND my_bind[7];
  char query[MAX_TEST_QUERY_LENGTH];

  myheader("test_prepare");

  rc= mysql_autocommit(mysql, TRUE);
  myquery(rc);

  rc= mysql_query(mysql, "DROP TABLE IF EXISTS my_prepare");
  myquery(rc);

  rc= mysql_query(mysql, "CREATE TABLE my_prepare(col1 tinyint, "
                         "col2 varchar(15), col3 int, "
                         "col4 smallint, col5 bigint, "
                         "col6 float, col7 double )");
  myquery(rc);

  /* insert by prepare */
  strxmov(query, "INSERT INTO my_prepare VALUES(?, ?, ?, ?, ?, ?, ?)", NullS);
  stmt= mysql_simple_prepare(mysql, query);
  check_stmt(stmt);

  verify_param_count(stmt, 7);

  bzero((char*) my_bind, sizeof(my_bind));

  /* tinyint */
  my_bind[0].buffer_type= MYSQL_TYPE_TINY;
  my_bind[0].buffer= (void *)&tiny_data;
  /* string */
  my_bind[1].buffer_type= MYSQL_TYPE_STRING;
  my_bind[1].buffer= (void *)str_data;
  my_bind[1].buffer_length= 1000;                  /* Max string length */
  /* integer */
  my_bind[2].buffer_type= MYSQL_TYPE_LONG;
  my_bind[2].buffer= (void *)&int_data;
  /* short */
  my_bind[3].buffer_type= MYSQL_TYPE_SHORT;
  my_bind[3].buffer= (void *)&small_data;
  /* bigint */
  my_bind[4].buffer_type= MYSQL_TYPE_LONGLONG;
  my_bind[4].buffer= (void *)&big_data;
  /* float */
  my_bind[5].buffer_type= MYSQL_TYPE_FLOAT;
  my_bind[5].buffer= (void *)&real_data;
  /* double */
  my_bind[6].buffer_type= MYSQL_TYPE_DOUBLE;
  my_bind[6].buffer= (void *)&double_data;

  for (i= 0; i < (int) array_elements(my_bind); i++)
  {
    my_bind[i].length= &length[i];
    my_bind[i].is_null= &is_null[i];
    is_null[i]= 0;
  }

  rc= mysql_stmt_bind_param(stmt, my_bind);
  check_execute(stmt, rc);

  int_data= 320;
  small_data= 1867;
  big_data= 1000;
  real_data= 2;
  double_data= 6578.001;

  /* now, execute the prepared statement to insert 10 records.. */
  for (tiny_data= 0; tiny_data < 100; tiny_data++)
  {
    length[1]= my_sprintf(str_data, (str_data, "MySQL%d", int_data));
    rc= mysql_stmt_execute(stmt);
    check_execute(stmt, rc);
    int_data += 25;
    small_data += 10;
    big_data += 100;
    real_data += 1;
    double_data += 10.09;
  }

  mysql_stmt_close(stmt);

  /* now fetch the results ..*/
  rc= mysql_commit(mysql);
  myquery(rc);

  /* test the results now, only one row should exist */
  rc= my_stmt_result("SELECT * FROM my_prepare");
  DIE_UNLESS(tiny_data == (char) rc);

  stmt= mysql_simple_prepare(mysql, "SELECT * FROM my_prepare");
  check_stmt(stmt);

  rc= mysql_stmt_bind_result(stmt, my_bind);
  check_execute(stmt, rc);

  /* get the result */
  rc= mysql_stmt_execute(stmt);
  check_execute(stmt, rc);

  o_int_data= 320;
  o_small_data= 1867;
  o_big_data= 1000;
  o_real_data= 2;
  o_double_data= 6578.001;

  /* now, execute the prepared statement to insert 10 records.. */
  for (o_tiny_data= 0; o_tiny_data < 100; o_tiny_data++)
  {
    len= my_sprintf(data, (data, "MySQL%d", o_int_data));

    rc= mysql_stmt_fetch(stmt);
    check_execute(stmt, rc);

    if (!opt_silent)
    {
      fprintf(stdout, "\n");
      fprintf(stdout, "\n\t tiny   : %d (%lu)", tiny_data, length[0]);
      fprintf(stdout, "\n\t short  : %d (%lu)", small_data, length[3]);
      fprintf(stdout, "\n\t int    : %d (%lu)", int_data, length[2]);
      fprintf(stdout, "\n\t big    : %s (%lu)", llstr(big_data, llbuf),
              length[4]);

      fprintf(stdout, "\n\t float  : %f (%lu)", real_data, length[5]);
      fprintf(stdout, "\n\t double : %f (%lu)", double_data, length[6]);

      fprintf(stdout, "\n\t str    : %s (%lu)", str_data, length[1]);
    }

    DIE_UNLESS(tiny_data == o_tiny_data);
    DIE_UNLESS(is_null[0] == 0);
    DIE_UNLESS(length[0] == 1);

    DIE_UNLESS(int_data == o_int_data);
    DIE_UNLESS(length[2] == 4);

    DIE_UNLESS(small_data == o_small_data);
    DIE_UNLESS(length[3] == 2);

    DIE_UNLESS(big_data == o_big_data);
    DIE_UNLESS(length[4] == 8);

    DIE_UNLESS(real_data == o_real_data);
    DIE_UNLESS(length[5] == 4);

    DIE_UNLESS(cmp_double(&double_data, &o_double_data));
    DIE_UNLESS(length[6] == 8);

    DIE_UNLESS(strcmp(data, str_data) == 0);
    DIE_UNLESS(length[1] == len);

    o_int_data += 25;
    o_small_data += 10;
    o_big_data += 100;
    o_real_data += 1;
    o_double_data += 10.09;
  }

  rc= mysql_stmt_fetch(stmt);
  DIE_UNLESS(rc == MYSQL_NO_DATA);

  mysql_stmt_close(stmt);

}


/* Test double comparision */

static void test_double_compare()
{
  MYSQL_STMT *stmt;
  int        rc;
  char       real_data[10], tiny_data;
  double     double_data;
  MYSQL_RES  *result;
  MYSQL_BIND my_bind[3];
  ulong      length[3];
  char query[MAX_TEST_QUERY_LENGTH];

  myheader("test_double_compare");

  rc= mysql_autocommit(mysql, TRUE);
  myquery(rc);

  rc= mysql_query(mysql, "DROP TABLE IF EXISTS test_double_compare");
  myquery(rc);

  rc= mysql_query(mysql, "CREATE TABLE test_double_compare(col1 tinyint, "
                         " col2 float, col3 double )");
  myquery(rc);

  rc= mysql_query(mysql, "INSERT INTO test_double_compare "
                         "VALUES (1, 10.2, 34.5)");
  myquery(rc);

  strmov(query, "UPDATE test_double_compare SET col1=100 "
                "WHERE col1 = ? AND col2 = ? AND COL3 = ?");
  stmt= mysql_simple_prepare(mysql, query);
  check_stmt(stmt);

  verify_param_count(stmt, 3);

  /* Always bzero bind array because there can be internal members */
  bzero((char*) my_bind, sizeof(my_bind));

  /* tinyint */
  my_bind[0].buffer_type= MYSQL_TYPE_TINY;
  my_bind[0].buffer= (void *)&tiny_data;

  /* string->float */
  my_bind[1].buffer_type= MYSQL_TYPE_STRING;
  my_bind[1].buffer= (void *)&real_data;
  my_bind[1].buffer_length= sizeof(real_data);
  my_bind[1].length= &length[1];
  length[1]= 10;

  /* double */
  my_bind[2].buffer_type= MYSQL_TYPE_DOUBLE;
  my_bind[2].buffer= (void *)&double_data;

  tiny_data= 1;
  strmov(real_data, "10.2");
  double_data= 34.5;
  rc= mysql_stmt_bind_param(stmt, my_bind);
  check_execute(stmt, rc);

  rc= mysql_stmt_execute(stmt);
  check_execute(stmt, rc);

  verify_affected_rows(0);

  mysql_stmt_close(stmt);

  /* now fetch the results ..*/
  rc= mysql_commit(mysql);
  myquery(rc);

  /* test the results now, only one row should exist */
  rc= mysql_query(mysql, "SELECT * FROM test_double_compare");
  myquery(rc);

  /* get the result */
  result= mysql_store_result(mysql);
  mytest(result);

  rc= my_process_result_set(result);
  DIE_UNLESS((int)tiny_data == rc);
  mysql_free_result(result);
}


/* Test simple null */

static void test_null()
{
  MYSQL_STMT *stmt;
  int        rc;
  uint       nData;
  MYSQL_BIND my_bind[2];
  my_bool    is_null[2];
  char query[MAX_TEST_QUERY_LENGTH];

  myheader("test_null");

  rc= mysql_query(mysql, "DROP TABLE IF EXISTS test_null");
  myquery(rc);

  rc= mysql_query(mysql, "CREATE TABLE test_null(col1 int, col2 varchar(50))");
  myquery(rc);

  /* insert by prepare, wrong column name */
  strmov(query, "INSERT INTO test_null(col3, col2) VALUES(?, ?)");
  stmt= mysql_simple_prepare(mysql, query);
  check_stmt_r(stmt);

  strmov(query, "INSERT INTO test_null(col1, col2) VALUES(?, ?)");
  stmt= mysql_simple_prepare(mysql, query);
  check_stmt(stmt);

  verify_param_count(stmt, 2);

  /* Always bzero all members of bind parameter */
  bzero((char*) my_bind, sizeof(my_bind));

  my_bind[0].buffer_type= MYSQL_TYPE_LONG;
  my_bind[0].is_null= &is_null[0];
  is_null[0]= 1;
  my_bind[1]= my_bind[0];

  rc= mysql_stmt_bind_param(stmt, my_bind);
  check_execute(stmt, rc);

  /* now, execute the prepared statement to insert 10 records.. */
  for (nData= 0; nData<10; nData++)
  {
    rc= mysql_stmt_execute(stmt);
    check_execute(stmt, rc);
  }

  /* Re-bind with MYSQL_TYPE_NULL */
  my_bind[0].buffer_type= MYSQL_TYPE_NULL;
  is_null[0]= 0; /* reset */
  my_bind[1]= my_bind[0];

  rc= mysql_stmt_bind_param(stmt, my_bind);
  check_execute(stmt, rc);

  for (nData= 0; nData<10; nData++)
  {
    rc= mysql_stmt_execute(stmt);
    check_execute(stmt, rc);
  }

  mysql_stmt_close(stmt);

  /* now fetch the results ..*/
  rc= mysql_commit(mysql);
  myquery(rc);

  nData*= 2;
  rc= my_stmt_result("SELECT * FROM test_null");;
  DIE_UNLESS((int) nData == rc);

  /* Fetch results */
  my_bind[0].buffer_type= MYSQL_TYPE_LONG;
  my_bind[0].buffer= (void *)&nData; /* this buffer won't be altered */
  my_bind[0].length= 0;
  my_bind[1]= my_bind[0];
  my_bind[0].is_null= &is_null[0];
  my_bind[1].is_null= &is_null[1];

  stmt= mysql_simple_prepare(mysql, "SELECT * FROM test_null");
  check_stmt(stmt);

  rc= mysql_stmt_execute(stmt);
  check_execute(stmt, rc);

  rc= mysql_stmt_bind_result(stmt, my_bind);
  check_execute(stmt, rc);

  rc= 0;
  is_null[0]= is_null[1]= 0;
  while (mysql_stmt_fetch(stmt) != MYSQL_NO_DATA)
  {
    DIE_UNLESS(is_null[0]);
    DIE_UNLESS(is_null[1]);
    rc++;
    is_null[0]= is_null[1]= 0;
  }
  DIE_UNLESS(rc == (int) nData);
  mysql_stmt_close(stmt);
}


/* Test for NULL as PS parameter (BUG#3367, BUG#3371) */

static void test_ps_null_param()
{
  MYSQL_STMT *stmt;
  int        rc;

  MYSQL_BIND in_bind;
  my_bool    in_is_null;
  long int   in_long;

  MYSQL_BIND out_bind;
  ulong      out_length;
  my_bool    out_is_null;
  char       out_str_data[20];

  const char *queries[]= {"select ?", "select ?+1",
                    "select col1 from test_ps_nulls where col1 <=> ?",
                    NULL
                    };
  const char **cur_query= queries;

  myheader("test_null_ps_param_in_result");

  rc= mysql_query(mysql, "DROP TABLE IF EXISTS test_ps_nulls");
  myquery(rc);

  rc= mysql_query(mysql, "CREATE TABLE test_ps_nulls(col1 int)");
  myquery(rc);

  rc= mysql_query(mysql, "INSERT INTO test_ps_nulls values (1), (null)");
  myquery(rc);

  /* Always bzero all members of bind parameter */
  bzero((char*) &in_bind, sizeof(in_bind));
  bzero((char*) &out_bind, sizeof(out_bind));

  in_bind.buffer_type= MYSQL_TYPE_LONG;
  in_bind.is_null= &in_is_null;
  in_bind.length= 0;
  in_bind.buffer= (void *)&in_long;
  in_is_null= 1;
  in_long= 1;

  out_bind.buffer_type= MYSQL_TYPE_STRING;
  out_bind.is_null= &out_is_null;
  out_bind.length= &out_length;
  out_bind.buffer= out_str_data;
  out_bind.buffer_length= array_elements(out_str_data);

  /* Execute several queries, all returning NULL in result. */
  for(cur_query= queries; *cur_query; cur_query++)
  {
    char query[MAX_TEST_QUERY_LENGTH];
    strmov(query, *cur_query);
    stmt= mysql_simple_prepare(mysql, query);
    check_stmt(stmt);
    verify_param_count(stmt, 1);

    rc= mysql_stmt_bind_param(stmt, &in_bind);
    check_execute(stmt, rc);
    rc= mysql_stmt_bind_result(stmt, &out_bind);
    check_execute(stmt, rc);
    rc= mysql_stmt_execute(stmt);
    check_execute(stmt, rc);
    rc= mysql_stmt_fetch(stmt);
    DIE_UNLESS(rc != MYSQL_NO_DATA);
    DIE_UNLESS(out_is_null);
    rc= mysql_stmt_fetch(stmt);
    DIE_UNLESS(rc == MYSQL_NO_DATA);
    mysql_stmt_close(stmt);
  }
}


/* Test fetch null */

static void test_fetch_null()
{
  MYSQL_STMT *stmt;
  int        rc;
  int        i, nData;
  MYSQL_BIND my_bind[11];
  ulong      length[11];
  my_bool    is_null[11];
  char query[MAX_TEST_QUERY_LENGTH];

  myheader("test_fetch_null");

  rc= mysql_query(mysql, "DROP TABLE IF EXISTS test_fetch_null");
  myquery(rc);

  rc= mysql_query(mysql, "CREATE TABLE test_fetch_null("
                         " col1 tinyint, col2 smallint, "
                         " col3 int, col4 bigint, "
                         " col5 float, col6 double, "
                         " col7 date, col8 time, "
                         " col9 varbinary(10), "
                         " col10 varchar(50), "
                         " col11 char(20))");
  myquery(rc);

  rc= mysql_query(mysql, "INSERT INTO test_fetch_null (col11) "
                         "VALUES (1000), (88), (389789)");
  myquery(rc);

  rc= mysql_commit(mysql);
  myquery(rc);

  /* fetch */
  bzero((char*) my_bind, sizeof(my_bind));
  for (i= 0; i < (int) array_elements(my_bind); i++)
  {
    my_bind[i].buffer_type= MYSQL_TYPE_LONG;
    my_bind[i].is_null= &is_null[i];
    my_bind[i].length= &length[i];
  }
  my_bind[i-1].buffer= (void *)&nData;              /* Last column is not null */

  strmov((char *)query , "SELECT * FROM test_fetch_null");

  rc= my_stmt_result(query);
  DIE_UNLESS(rc == 3);

  stmt= mysql_simple_prepare(mysql, query);
  check_stmt(stmt);

  rc= mysql_stmt_bind_result(stmt, my_bind);
  check_execute(stmt, rc);

  rc= mysql_stmt_execute(stmt);
  check_execute(stmt, rc);

  rc= 0;
  while (mysql_stmt_fetch(stmt) != MYSQL_NO_DATA)
  {
    rc++;
    for (i= 0; i < 10; i++)
    {
      if (!opt_silent)
        fprintf(stdout, "\n data[%d] : %s", i,
                is_null[i] ? "NULL" : "NOT NULL");
      DIE_UNLESS(is_null[i]);
    }
    if (!opt_silent)
      fprintf(stdout, "\n data[%d]: %d", i, nData);
    DIE_UNLESS(nData == 1000 || nData == 88 || nData == 389789);
    DIE_UNLESS(is_null[i] == 0);
    DIE_UNLESS(length[i] == 4);
  }
  DIE_UNLESS(rc == 3);
  mysql_stmt_close(stmt);
}


/* Test simple select */

static void test_select_version()
{
  MYSQL_STMT *stmt;
  int        rc;

  myheader("test_select_version");

  stmt= mysql_simple_prepare(mysql, "SELECT @@version");
  check_stmt(stmt);

  verify_param_count(stmt, 0);

  rc= mysql_stmt_execute(stmt);
  check_execute(stmt, rc);

  my_process_stmt_result(stmt);
  mysql_stmt_close(stmt);
}


/* Test simple show */

static void test_select_show_table()
{
  MYSQL_STMT *stmt;
  int        rc, i;

  myheader("test_select_show_table");

  stmt= mysql_simple_prepare(mysql, "SHOW TABLES FROM mysql");
  check_stmt(stmt);

  verify_param_count(stmt, 0);

  for (i= 1; i < 3; i++)
  {
    rc= mysql_stmt_execute(stmt);
    check_execute(stmt, rc);
  }

  my_process_stmt_result(stmt);
  mysql_stmt_close(stmt);
}


/* Test simple select to debug */

static void test_select_direct()
{
  int        rc;
  MYSQL_RES  *result;

  myheader("test_select_direct");

  rc= mysql_autocommit(mysql, TRUE);
  myquery(rc);

  rc= mysql_query(mysql, "DROP TABLE IF EXISTS test_select");
  myquery(rc);

  rc= mysql_query(mysql, "CREATE TABLE test_select(id int, id1 tinyint, "
                                                 " id2 float, "
                                                 " id3 double, "
                                                 " name varchar(50))");
  myquery(rc);

  /* insert a row and commit the transaction */
  rc= mysql_query(mysql, "INSERT INTO test_select VALUES(10, 5, 2.3, 4.5, 'venu')");
  myquery(rc);

  rc= mysql_commit(mysql);
  myquery(rc);

  rc= mysql_query(mysql, "SELECT * FROM test_select");
  myquery(rc);

  /* get the result */
  result= mysql_store_result(mysql);
  mytest(result);

  (void) my_process_result_set(result);
  mysql_free_result(result);
}


/* Test simple select with prepare */

static void test_select_prepare()
{
  int        rc;
  MYSQL_STMT *stmt;

  myheader("test_select_prepare");

  rc= mysql_autocommit(mysql, TRUE);
  myquery(rc);

  rc= mysql_query(mysql, "DROP TABLE IF EXISTS test_select");
  myquery(rc);

  rc= mysql_query(mysql, "CREATE TABLE test_select(id int, name varchar(50))");
  myquery(rc);

  /* insert a row and commit the transaction */
  rc= mysql_query(mysql, "INSERT INTO test_select VALUES(10, 'venu')");
  myquery(rc);

  rc= mysql_commit(mysql);
  myquery(rc);

  stmt= mysql_simple_prepare(mysql, "SELECT * FROM test_select");
  check_stmt(stmt);

  rc= mysql_stmt_execute(stmt);
  check_execute(stmt, rc);

  rc= my_process_stmt_result(stmt);
  DIE_UNLESS(rc == 1);
  mysql_stmt_close(stmt);

  rc= mysql_query(mysql, "DROP TABLE test_select");
  myquery(rc);

  rc= mysql_query(mysql, "CREATE TABLE test_select(id tinyint, id1 int, "
                                                "  id2 float, id3 float, "
                                                "  name varchar(50))");
  myquery(rc);

  /* insert a row and commit the transaction */
  rc= mysql_query(mysql, "INSERT INTO test_select(id, id1, id2, name) VALUES(10, 5, 2.3, 'venu')");
  myquery(rc);

  rc= mysql_commit(mysql);
  myquery(rc);

  stmt= mysql_simple_prepare(mysql, "SELECT * FROM test_select");
  check_stmt(stmt);

  rc= mysql_stmt_execute(stmt);
  check_execute(stmt, rc);

  rc= my_process_stmt_result(stmt);
  DIE_UNLESS(rc == 1);
  mysql_stmt_close(stmt);
}


/* Test simple select */

static void test_select()
{
  MYSQL_STMT *stmt;
  int        rc;
  char       szData[25];
  int        nData= 1;
  MYSQL_BIND my_bind[2];
  ulong length[2];
  char query[MAX_TEST_QUERY_LENGTH];

  myheader("test_select");

  rc= mysql_autocommit(mysql, TRUE);
  myquery(rc);

  rc= mysql_query(mysql, "DROP TABLE IF EXISTS test_select");
  myquery(rc);

  rc= mysql_query(mysql, "CREATE TABLE test_select(id int, name varchar(50))");
  myquery(rc);

  /* insert a row and commit the transaction */
  rc= mysql_query(mysql, "INSERT INTO test_select VALUES(10, 'venu')");
  myquery(rc);

  /* now insert the second row, and roll back the transaction */
  rc= mysql_query(mysql, "INSERT INTO test_select VALUES(20, 'mysql')");
  myquery(rc);

  rc= mysql_commit(mysql);
  myquery(rc);

  strmov(query, "SELECT * FROM test_select WHERE id= ? "
                "AND CONVERT(name USING utf8) =?");
  stmt= mysql_simple_prepare(mysql, query);
  check_stmt(stmt);

  verify_param_count(stmt, 2);

  /* Always bzero all members of bind parameter */
  bzero((char*) my_bind, sizeof(my_bind));

  /* string data */
  nData= 10;
  strmov(szData, (char *)"venu");
  my_bind[1].buffer_type= MYSQL_TYPE_STRING;
  my_bind[1].buffer= (void *)szData;
  my_bind[1].buffer_length= 4;
  my_bind[1].length= &length[1];
  length[1]= 4;

  my_bind[0].buffer= (void *)&nData;
  my_bind[0].buffer_type= MYSQL_TYPE_LONG;

  rc= mysql_stmt_bind_param(stmt, my_bind);
  check_execute(stmt, rc);

  rc= mysql_stmt_execute(stmt);
  check_execute(stmt, rc);

  rc= my_process_stmt_result(stmt);
  DIE_UNLESS(rc == 1);

  mysql_stmt_close(stmt);
}


/*
  Test for BUG#3420 ("select id1, value1 from t where id= ? or value= ?"
  returns all rows in the table)
*/

static void test_ps_conj_select()
{
  MYSQL_STMT *stmt;
  int        rc;
  MYSQL_BIND my_bind[2];
  int32      int_data;
  char       str_data[32];
  unsigned long str_length;
  char query[MAX_TEST_QUERY_LENGTH];
  myheader("test_ps_conj_select");

  rc= mysql_query(mysql, "drop table if exists t1");
  myquery(rc);

  rc= mysql_query(mysql, "create table t1 (id1 int(11) NOT NULL default '0', "
                         "value2 varchar(100), value1 varchar(100))");
  myquery(rc);

  rc= mysql_query(mysql, "insert into t1 values (1, 'hh', 'hh'), "
                          "(2, 'hh', 'hh'), (1, 'ii', 'ii'), (2, 'ii', 'ii')");
  myquery(rc);

  strmov(query, "select id1, value1 from t1 where id1= ? or "
                "CONVERT(value1 USING utf8)= ?");
  stmt= mysql_simple_prepare(mysql, query);
  check_stmt(stmt);

  verify_param_count(stmt, 2);

  /* Always bzero all members of bind parameter */
  bzero((char*) my_bind, sizeof(my_bind));

  my_bind[0].buffer_type= MYSQL_TYPE_LONG;
  my_bind[0].buffer= (void *)&int_data;

  my_bind[1].buffer_type= MYSQL_TYPE_VAR_STRING;
  my_bind[1].buffer= (void *)str_data;
  my_bind[1].buffer_length= array_elements(str_data);
  my_bind[1].length= &str_length;

  rc= mysql_stmt_bind_param(stmt, my_bind);
  check_execute(stmt, rc);

  int_data= 1;
  strmov(str_data, "hh");
  str_length= strlen(str_data);

  rc= mysql_stmt_execute(stmt);
  check_execute(stmt, rc);

  rc= my_process_stmt_result(stmt);
  DIE_UNLESS(rc == 3);

  mysql_stmt_close(stmt);
}


/* reads Qcache_hits from server and returns its value */
static uint query_cache_hits(MYSQL *conn)
{
  MYSQL_RES *res;
  MYSQL_ROW row;
  int rc;
  uint result;

  rc= mysql_query(conn, "show status like 'qcache_hits'");
  myquery(rc);
  res= mysql_use_result(conn);
  DIE_UNLESS(res);

  row= mysql_fetch_row(res);
  DIE_UNLESS(row);

  result= atoi(row[1]);
  mysql_free_result(res);
  return result;
}


/*
  utility for the next test; expects 3 rows in the result from a SELECT,
  compares each row/field with an expected value.
 */
#define test_ps_query_cache_result(i1,s1,l1,i2,s2,l2,i3,s3,l3)    \
  r_metadata= mysql_stmt_result_metadata(stmt);                   \
  DIE_UNLESS(r_metadata != NULL);                                 \
  rc= mysql_stmt_fetch(stmt);                                     \
  check_execute(stmt, rc);                                        \
  if (!opt_silent)                                                \
    fprintf(stdout, "\n row 1: %d, %s(%lu)", r_int_data,          \
            r_str_data, r_str_length);                            \
  DIE_UNLESS((r_int_data == i1) && (r_str_length == l1) &&        \
             (strcmp(r_str_data, s1) == 0));                      \
  rc= mysql_stmt_fetch(stmt);                                     \
  check_execute(stmt, rc);                                        \
  if (!opt_silent)                                                \
    fprintf(stdout, "\n row 2: %d, %s(%lu)", r_int_data,          \
            r_str_data, r_str_length);                            \
  DIE_UNLESS((r_int_data == i2) && (r_str_length == l2) &&        \
             (strcmp(r_str_data, s2) == 0));                      \
  rc= mysql_stmt_fetch(stmt);                                     \
  check_execute(stmt, rc);                                        \
  if (!opt_silent)                                                \
    fprintf(stdout, "\n row 3: %d, %s(%lu)", r_int_data,          \
            r_str_data, r_str_length);                            \
  DIE_UNLESS((r_int_data == i3) && (r_str_length == l3) &&        \
             (strcmp(r_str_data, s3) == 0));                      \
  rc= mysql_stmt_fetch(stmt);                                     \
  DIE_UNLESS(rc == MYSQL_NO_DATA);                                \
  mysql_free_result(r_metadata);


/*
  Test that prepared statements make use of the query cache just as normal
  statements (BUG#735).
*/
static void test_ps_query_cache()
{
  MYSQL      *lmysql= mysql;
  MYSQL_STMT *stmt;
  int        rc;
  MYSQL_BIND p_bind[2],r_bind[2]; /* p: param bind; r: result bind */
  int32      p_int_data, r_int_data;
  char       p_str_data[32], r_str_data[32];
  unsigned long p_str_length, r_str_length;
  MYSQL_RES  *r_metadata;
  char       query[MAX_TEST_QUERY_LENGTH];
  uint       hits1, hits2;
  enum enum_test_ps_query_cache
  {
    /*
      We iterate the same prepare/executes block, but have iterations where
      we vary the query cache conditions.
    */
    /* the query cache is enabled for the duration of prep&execs: */
    TEST_QCACHE_ON= 0,
    /*
      same but using a new connection (to see if qcache serves results from
      the previous connection as it should):
    */
    TEST_QCACHE_ON_WITH_OTHER_CONN,
    /*
      First border case: disables the query cache before prepare and
      re-enables it before execution (to test if we have no bug then):
    */
    TEST_QCACHE_OFF_ON,
    /*
      Second border case: enables the query cache before prepare and
      disables it before execution:
    */
    TEST_QCACHE_ON_OFF
  };
  enum enum_test_ps_query_cache iteration;

  myheader("test_ps_query_cache");

  /* prepare the table */

  rc= mysql_query(mysql, "drop table if exists t1");
  myquery(rc);

  rc= mysql_query(mysql, "create table t1 (id1 int(11) NOT NULL default '0', "
                         "value2 varchar(100), value1 varchar(100))");
  myquery(rc);

  rc= mysql_query(mysql, "insert into t1 values (1, 'hh', 'hh'), "
                          "(2, 'hh', 'hh'), (1, 'ii', 'ii'), (2, 'ii', 'ii')");
  myquery(rc);

  for (iteration= TEST_QCACHE_ON; iteration <= TEST_QCACHE_ON_OFF; iteration++)
  {

    switch (iteration) {
    case TEST_QCACHE_ON:
    case TEST_QCACHE_ON_OFF:
      rc= mysql_query(lmysql, "set global query_cache_size=1000000");
      myquery(rc);
      break;
    case TEST_QCACHE_OFF_ON:
      rc= mysql_query(lmysql, "set global query_cache_size=0");
      myquery(rc);
      break;
    case TEST_QCACHE_ON_WITH_OTHER_CONN:
      if (!opt_silent)
        fprintf(stdout, "\n Establishing a test connection ...");
      if (!(lmysql= mysql_init(NULL)))
      {
        printf("mysql_init() failed");
        DIE_UNLESS(0);
      }
      if (!(mysql_real_connect(lmysql, opt_host, opt_user,
                               opt_password, current_db, opt_port,
                               opt_unix_socket, 0)))
      {
        printf("connection failed");
        mysql_close(lmysql);
        DIE_UNLESS(0);
      }
      if (!opt_silent)
        fprintf(stdout, "OK");
    }

    strmov(query, "select id1, value1 from t1 where id1= ? or "
           "CONVERT(value1 USING utf8)= ?");
    stmt= mysql_simple_prepare(lmysql, query);
    check_stmt(stmt);

    verify_param_count(stmt, 2);

    switch (iteration) {
    case TEST_QCACHE_OFF_ON:
      rc= mysql_query(lmysql, "set global query_cache_size=1000000");
      myquery(rc);
      break;
    case TEST_QCACHE_ON_OFF:
      rc= mysql_query(lmysql, "set global query_cache_size=0");
      myquery(rc);
    default:
      break;
    }

    bzero((char*) p_bind, sizeof(p_bind));
    p_bind[0].buffer_type= MYSQL_TYPE_LONG;
    p_bind[0].buffer= (void *)&p_int_data;
    p_bind[1].buffer_type= MYSQL_TYPE_VAR_STRING;
    p_bind[1].buffer= (void *)p_str_data;
    p_bind[1].buffer_length= array_elements(p_str_data);
    p_bind[1].length= &p_str_length;

    rc= mysql_stmt_bind_param(stmt, p_bind);
    check_execute(stmt, rc);

    p_int_data= 1;
    strmov(p_str_data, "hh");
    p_str_length= strlen(p_str_data);

    bzero((char*) r_bind, sizeof(r_bind));
    r_bind[0].buffer_type= MYSQL_TYPE_LONG;
    r_bind[0].buffer= (void *)&r_int_data;
    r_bind[1].buffer_type= MYSQL_TYPE_VAR_STRING;
    r_bind[1].buffer= (void *)r_str_data;
    r_bind[1].buffer_length= array_elements(r_str_data);
    r_bind[1].length= &r_str_length;

    rc= mysql_stmt_bind_result(stmt, r_bind);
    check_execute(stmt, rc);

    rc= mysql_stmt_execute(stmt);
    check_execute(stmt, rc);

    test_ps_query_cache_result(1, "hh", 2, 2, "hh", 2, 1, "ii", 2);

    /* now retry with the same parameter values and see qcache hits */
    hits1= query_cache_hits(lmysql);
    rc= mysql_stmt_execute(stmt);
    check_execute(stmt, rc);
    test_ps_query_cache_result(1, "hh", 2, 2, "hh", 2, 1, "ii", 2);
    hits2= query_cache_hits(lmysql);
    switch(iteration) {
    case TEST_QCACHE_ON_WITH_OTHER_CONN:
    case TEST_QCACHE_ON:                 /* should have hit */
      DIE_UNLESS(hits2-hits1 == 1);
      break;
    case TEST_QCACHE_OFF_ON:
    case TEST_QCACHE_ON_OFF:             /* should not have hit */
      DIE_UNLESS(hits2-hits1 == 0);
      break;
    }

    /* now modify parameter values and see qcache hits */
    strmov(p_str_data, "ii");
    p_str_length= strlen(p_str_data);
    rc= mysql_stmt_execute(stmt);
    check_execute(stmt, rc);
    test_ps_query_cache_result(1, "hh", 2, 1, "ii", 2, 2, "ii", 2);
    hits1= query_cache_hits(lmysql);

    switch(iteration) {
    case TEST_QCACHE_ON:
    case TEST_QCACHE_OFF_ON:
    case TEST_QCACHE_ON_OFF:             /* should not have hit */
      DIE_UNLESS(hits2-hits1 == 0);
      break;
    case TEST_QCACHE_ON_WITH_OTHER_CONN: /* should have hit */
      DIE_UNLESS(hits1-hits2 == 1);
      break;
    }

    rc= mysql_stmt_execute(stmt);
    check_execute(stmt, rc);

    test_ps_query_cache_result(1, "hh", 2, 1, "ii", 2, 2, "ii", 2);
    hits2= query_cache_hits(lmysql);

    mysql_stmt_close(stmt);

    switch(iteration) {
    case TEST_QCACHE_ON:                 /* should have hit */
      DIE_UNLESS(hits2-hits1 == 1);
      break;
    case TEST_QCACHE_OFF_ON:
    case TEST_QCACHE_ON_OFF:             /* should not have hit */
      DIE_UNLESS(hits2-hits1 == 0);
      break;
    case TEST_QCACHE_ON_WITH_OTHER_CONN: /* should have hit */
      DIE_UNLESS(hits2-hits1 == 1);
      break;
    }

  } /* for(iteration=...) */

  if (lmysql != mysql)
    mysql_close(lmysql);

  rc= mysql_query(mysql, "set global query_cache_size=0");
  myquery(rc);
}


/* Test BUG#1115 (incorrect string parameter value allocation) */

static void test_bug1115()
{
  MYSQL_STMT *stmt;
  int rc;
  MYSQL_BIND my_bind[1];
  ulong length[1];
  char szData[11];
  char query[MAX_TEST_QUERY_LENGTH];

  myheader("test_bug1115");

  rc= mysql_query(mysql, "DROP TABLE IF EXISTS test_select");
  myquery(rc);

  rc= mysql_query(mysql, "CREATE TABLE test_select(\
session_id  char(9) NOT NULL, \
    a       int(8) unsigned NOT NULL, \
    b        int(5) NOT NULL, \
    c      int(5) NOT NULL, \
    d  datetime NOT NULL)");
  myquery(rc);
  rc= mysql_query(mysql, "INSERT INTO test_select VALUES "
                         "(\"abc\", 1, 2, 3, 2003-08-30), "
                         "(\"abd\", 1, 2, 3, 2003-08-30), "
                         "(\"abf\", 1, 2, 3, 2003-08-30), "
                         "(\"abg\", 1, 2, 3, 2003-08-30), "
                         "(\"abh\", 1, 2, 3, 2003-08-30), "
                         "(\"abj\", 1, 2, 3, 2003-08-30), "
                         "(\"abk\", 1, 2, 3, 2003-08-30), "
                         "(\"abl\", 1, 2, 3, 2003-08-30), "
                         "(\"abq\", 1, 2, 3, 2003-08-30) ");
  myquery(rc);
  rc= mysql_query(mysql, "INSERT INTO test_select VALUES "
                         "(\"abw\", 1, 2, 3, 2003-08-30), "
                         "(\"abe\", 1, 2, 3, 2003-08-30), "
                         "(\"abr\", 1, 2, 3, 2003-08-30), "
                         "(\"abt\", 1, 2, 3, 2003-08-30), "
                         "(\"aby\", 1, 2, 3, 2003-08-30), "
                         "(\"abu\", 1, 2, 3, 2003-08-30), "
                         "(\"abi\", 1, 2, 3, 2003-08-30), "
                         "(\"abo\", 1, 2, 3, 2003-08-30), "
                         "(\"abp\", 1, 2, 3, 2003-08-30), "
                         "(\"abz\", 1, 2, 3, 2003-08-30), "
                         "(\"abx\", 1, 2, 3, 2003-08-30)");
  myquery(rc);

  strmov(query, "SELECT * FROM test_select WHERE "
                "CONVERT(session_id USING utf8)= ?");
  stmt= mysql_simple_prepare(mysql, query);
  check_stmt(stmt);

  verify_param_count(stmt, 1);

  /* Always bzero all members of bind parameter */
  bzero((char*) my_bind, sizeof(my_bind));

  strmov(szData, (char *)"abc");
  my_bind[0].buffer_type= MYSQL_TYPE_STRING;
  my_bind[0].buffer= (void *)szData;
  my_bind[0].buffer_length= 10;
  my_bind[0].length= &length[0];
  length[0]= 3;

  rc= mysql_stmt_bind_param(stmt, my_bind);
  check_execute(stmt, rc);

  rc= mysql_stmt_execute(stmt);
  check_execute(stmt, rc);

  rc= my_process_stmt_result(stmt);
  DIE_UNLESS(rc == 1);

  strmov(szData, (char *)"venu");
  my_bind[0].buffer_type= MYSQL_TYPE_STRING;
  my_bind[0].buffer= (void *)szData;
  my_bind[0].buffer_length= 10;
  my_bind[0].length= &length[0];
  length[0]= 4;
  my_bind[0].is_null= 0;

  rc= mysql_stmt_bind_param(stmt, my_bind);
  check_execute(stmt, rc);

  rc= mysql_stmt_execute(stmt);
  check_execute(stmt, rc);

  rc= my_process_stmt_result(stmt);
  DIE_UNLESS(rc == 0);

  strmov(szData, (char *)"abc");
  my_bind[0].buffer_type= MYSQL_TYPE_STRING;
  my_bind[0].buffer= (void *)szData;
  my_bind[0].buffer_length= 10;
  my_bind[0].length= &length[0];
  length[0]= 3;
  my_bind[0].is_null= 0;

  rc= mysql_stmt_bind_param(stmt, my_bind);
  check_execute(stmt, rc);

  rc= mysql_stmt_execute(stmt);
  check_execute(stmt, rc);

  rc= my_process_stmt_result(stmt);
  DIE_UNLESS(rc == 1);

  mysql_stmt_close(stmt);
}


/* Test BUG#1180 (optimized away part of WHERE clause) */

static void test_bug1180()
{
  MYSQL_STMT *stmt;
  int rc;
  MYSQL_BIND my_bind[1];
  ulong length[1];
  char szData[11];
  char query[MAX_TEST_QUERY_LENGTH];

  myheader("test_select_bug");

  rc= mysql_query(mysql, "DROP TABLE IF EXISTS test_select");
  myquery(rc);

  rc= mysql_query(mysql, "CREATE TABLE test_select(session_id  char(9) NOT NULL)");
  myquery(rc);
  rc= mysql_query(mysql, "INSERT INTO test_select VALUES (\"abc\")");
  myquery(rc);

  strmov(query, "SELECT * FROM test_select WHERE ?= \"1111\" and "
                "session_id= \"abc\"");
  stmt= mysql_simple_prepare(mysql, query);
  check_stmt(stmt);

  verify_param_count(stmt, 1);

  /* Always bzero all members of bind parameter */
  bzero((char*) my_bind, sizeof(my_bind));

  strmov(szData, (char *)"abc");
  my_bind[0].buffer_type= MYSQL_TYPE_STRING;
  my_bind[0].buffer= (void *)szData;
  my_bind[0].buffer_length= 10;
  my_bind[0].length= &length[0];
  length[0]= 3;
  my_bind[0].is_null= 0;

  rc= mysql_stmt_bind_param(stmt, my_bind);
  check_execute(stmt, rc);

  rc= mysql_stmt_execute(stmt);
  check_execute(stmt, rc);

  rc= my_process_stmt_result(stmt);
  DIE_UNLESS(rc == 0);

  strmov(szData, (char *)"1111");
  my_bind[0].buffer_type= MYSQL_TYPE_STRING;
  my_bind[0].buffer= (void *)szData;
  my_bind[0].buffer_length= 10;
  my_bind[0].length= &length[0];
  length[0]= 4;
  my_bind[0].is_null= 0;

  rc= mysql_stmt_bind_param(stmt, my_bind);
  check_execute(stmt, rc);

  rc= mysql_stmt_execute(stmt);
  check_execute(stmt, rc);

  rc= my_process_stmt_result(stmt);
  DIE_UNLESS(rc == 1);

  strmov(szData, (char *)"abc");
  my_bind[0].buffer_type= MYSQL_TYPE_STRING;
  my_bind[0].buffer= (void *)szData;
  my_bind[0].buffer_length= 10;
  my_bind[0].length= &length[0];
  length[0]= 3;
  my_bind[0].is_null= 0;

  rc= mysql_stmt_bind_param(stmt, my_bind);
  check_execute(stmt, rc);

  rc= mysql_stmt_execute(stmt);
  check_execute(stmt, rc);

  rc= my_process_stmt_result(stmt);
  DIE_UNLESS(rc == 0);

  mysql_stmt_close(stmt);
}


/*
  Test BUG#1644 (Insertion of more than 3 NULL columns with parameter
  binding fails)
*/

static void test_bug1644()
{
  MYSQL_STMT *stmt;
  MYSQL_RES *result;
  MYSQL_ROW row;
  MYSQL_BIND my_bind[4];
  int num;
  my_bool isnull;
  int rc, i;
  char query[MAX_TEST_QUERY_LENGTH];

  myheader("test_bug1644");

  rc= mysql_query(mysql, "DROP TABLE IF EXISTS foo_dfr");
  myquery(rc);

  rc= mysql_query(mysql,
           "CREATE TABLE foo_dfr(col1 int, col2 int, col3 int, col4 int);");
  myquery(rc);

  strmov(query, "INSERT INTO foo_dfr VALUES (?, ?, ?, ? )");
  stmt= mysql_simple_prepare(mysql, query);
  check_stmt(stmt);

  verify_param_count(stmt, 4);

  /* Always bzero all members of bind parameter */
  bzero((char*) my_bind, sizeof(my_bind));

  num= 22;
  isnull= 0;
  for (i= 0 ; i < 4 ; i++)
  {
    my_bind[i].buffer_type= MYSQL_TYPE_LONG;
    my_bind[i].buffer= (void *)&num;
    my_bind[i].is_null= &isnull;
  }

  rc= mysql_stmt_bind_param(stmt, my_bind);
  check_execute(stmt, rc);

  rc= mysql_stmt_execute(stmt);
  check_execute(stmt, rc);

  isnull= 1;
  for (i= 0 ; i < 4 ; i++)
    my_bind[i].is_null= &isnull;

  rc= mysql_stmt_bind_param(stmt, my_bind);
  check_execute(stmt, rc);

  rc= mysql_stmt_execute(stmt);
  check_execute(stmt, rc);

  isnull= 0;
  num= 88;
  for (i= 0 ; i < 4 ; i++)
    my_bind[i].is_null= &isnull;

  rc= mysql_stmt_bind_param(stmt, my_bind);
  check_execute(stmt, rc);

  rc= mysql_stmt_execute(stmt);
  check_execute(stmt, rc);

  mysql_stmt_close(stmt);

  rc= mysql_query(mysql, "SELECT * FROM foo_dfr");
  myquery(rc);

  result= mysql_store_result(mysql);
  mytest(result);

  rc= my_process_result_set(result);
  DIE_UNLESS(rc == 3);

  mysql_data_seek(result, 0);

  row= mysql_fetch_row(result);
  mytest(row);
  for (i= 0 ; i < 4 ; i++)
  {
    DIE_UNLESS(strcmp(row[i], "22") == 0);
  }
  row= mysql_fetch_row(result);
  mytest(row);
  for (i= 0 ; i < 4 ; i++)
  {
    DIE_UNLESS(row[i] == 0);
  }
  row= mysql_fetch_row(result);
  mytest(row);
  for (i= 0 ; i < 4 ; i++)
  {
    DIE_UNLESS(strcmp(row[i], "88") == 0);
  }
  row= mysql_fetch_row(result);
  mytest_r(row);

  mysql_free_result(result);
}


/* Test simple select show */

static void test_select_show()
{
  MYSQL_STMT *stmt;
  int        rc;
  char query[MAX_TEST_QUERY_LENGTH];

  myheader("test_select_show");

  mysql_autocommit(mysql, TRUE);

  rc= mysql_query(mysql, "DROP TABLE IF EXISTS test_show");
  myquery(rc);

  rc= mysql_query(mysql, "CREATE TABLE test_show(id int(4) NOT NULL primary "
                         " key, name char(2))");
  myquery(rc);

  stmt= mysql_simple_prepare(mysql, "show columns from test_show");
  check_stmt(stmt);

  verify_param_count(stmt, 0);

  rc= mysql_stmt_execute(stmt);
  check_execute(stmt, rc);

  my_process_stmt_result(stmt);
  mysql_stmt_close(stmt);

  stmt= mysql_simple_prepare(mysql, "show tables from mysql like ?");
  check_stmt_r(stmt);

  strxmov(query, "show tables from ", current_db, " like \'test_show\'", NullS);
  stmt= mysql_simple_prepare(mysql, query);
  check_stmt(stmt);

  rc= mysql_stmt_execute(stmt);
  check_execute(stmt, rc);

  my_process_stmt_result(stmt);
  mysql_stmt_close(stmt);

  stmt= mysql_simple_prepare(mysql, "describe test_show");
  check_stmt(stmt);

  rc= mysql_stmt_execute(stmt);
  check_execute(stmt, rc);

  my_process_stmt_result(stmt);
  mysql_stmt_close(stmt);

  stmt= mysql_simple_prepare(mysql, "show keys from test_show");
  check_stmt(stmt);

  rc= mysql_stmt_execute(stmt);
  check_execute(stmt, rc);

  rc= my_process_stmt_result(stmt);
  DIE_UNLESS(rc == 1);
  mysql_stmt_close(stmt);
}


/* Test simple update */

static void test_simple_update()
{
  MYSQL_STMT *stmt;
  int        rc;
  char       szData[25];
  int        nData= 1;
  MYSQL_RES  *result;
  MYSQL_BIND my_bind[2];
  ulong      length[2];
  char query[MAX_TEST_QUERY_LENGTH];

  myheader("test_simple_update");

  rc= mysql_autocommit(mysql, TRUE);
  myquery(rc);

  rc= mysql_query(mysql, "DROP TABLE IF EXISTS test_update");
  myquery(rc);

  rc= mysql_query(mysql, "CREATE TABLE test_update(col1 int, "
                         " col2 varchar(50), col3 int )");
  myquery(rc);

  rc= mysql_query(mysql, "INSERT INTO test_update VALUES(1, 'MySQL', 100)");
  myquery(rc);

  verify_affected_rows(1);

  rc= mysql_commit(mysql);
  myquery(rc);

  /* insert by prepare */
  strmov(query, "UPDATE test_update SET col2= ? WHERE col1= ?");
  stmt= mysql_simple_prepare(mysql, query);
  check_stmt(stmt);

  verify_param_count(stmt, 2);

  /* Always bzero all members of bind parameter */
  bzero((char*) my_bind, sizeof(my_bind));

  nData= 1;
  my_bind[0].buffer_type= MYSQL_TYPE_STRING;
  my_bind[0].buffer= szData;                /* string data */
  my_bind[0].buffer_length= sizeof(szData);
  my_bind[0].length= &length[0];
  length[0]= my_sprintf(szData, (szData, "updated-data"));

  my_bind[1].buffer= (void *) &nData;
  my_bind[1].buffer_type= MYSQL_TYPE_LONG;

  rc= mysql_stmt_bind_param(stmt, my_bind);
  check_execute(stmt, rc);

  rc= mysql_stmt_execute(stmt);
  check_execute(stmt, rc);
  verify_affected_rows(1);

  mysql_stmt_close(stmt);

  /* now fetch the results ..*/
  rc= mysql_commit(mysql);
  myquery(rc);

  /* test the results now, only one row should exist */
  rc= mysql_query(mysql, "SELECT * FROM test_update");
  myquery(rc);

  /* get the result */
  result= mysql_store_result(mysql);
  mytest(result);

  rc= my_process_result_set(result);
  DIE_UNLESS(rc == 1);
  mysql_free_result(result);
}


/* Test simple long data handling */

static void test_long_data()
{
  MYSQL_STMT *stmt;
  int        rc, int_data;
  char       *data= NullS;
  MYSQL_RES  *result;
  MYSQL_BIND my_bind[3];
  char query[MAX_TEST_QUERY_LENGTH];

  myheader("test_long_data");

  rc= mysql_autocommit(mysql, TRUE);
  myquery(rc);

  rc= mysql_query(mysql, "DROP TABLE IF EXISTS test_long_data");
  myquery(rc);

  rc= mysql_query(mysql, "CREATE TABLE test_long_data(col1 int, "
                         "      col2 long varchar, col3 long varbinary)");
  myquery(rc);

  strmov(query, "INSERT INTO test_long_data(col1, col2) VALUES(?)");
  stmt= mysql_simple_prepare(mysql, query);
  check_stmt_r(stmt);

  strmov(query, "INSERT INTO test_long_data(col1, col2, col3) VALUES(?, ?, ?)");
  stmt= mysql_simple_prepare(mysql, query);
  check_stmt(stmt);

  verify_param_count(stmt, 3);

  /* Always bzero all members of bind parameter */
  bzero((char*) my_bind, sizeof(my_bind));

  my_bind[0].buffer= (void *)&int_data;
  my_bind[0].buffer_type= MYSQL_TYPE_LONG;

  my_bind[1].buffer_type= MYSQL_TYPE_STRING;

  my_bind[2]= my_bind[1];
  rc= mysql_stmt_bind_param(stmt, my_bind);
  check_execute(stmt, rc);

  int_data= 999;
  data= (char *)"Michael";

  /* supply data in pieces */
  rc= mysql_stmt_send_long_data(stmt, 1, data, strlen(data));
  data= (char *)" 'Monty' Widenius";
  rc= mysql_stmt_send_long_data(stmt, 1, data, strlen(data));
  check_execute(stmt, rc);
  rc= mysql_stmt_send_long_data(stmt, 2, "Venu (venu@mysql.com)", 4);
  check_execute(stmt, rc);

  /* execute */
  rc= mysql_stmt_execute(stmt);
  if (!opt_silent)
    fprintf(stdout, " mysql_stmt_execute() returned %d\n", rc);
  check_execute(stmt, rc);

  rc= mysql_commit(mysql);
  myquery(rc);

  /* now fetch the results ..*/
  rc= mysql_query(mysql, "SELECT * FROM test_long_data");
  myquery(rc);

  /* get the result */
  result= mysql_store_result(mysql);
  mytest(result);

  rc= my_process_result_set(result);
  DIE_UNLESS(rc == 1);
  mysql_free_result(result);

  verify_col_data("test_long_data", "col1", "999");
  verify_col_data("test_long_data", "col2", "Michael 'Monty' Widenius");
  verify_col_data("test_long_data", "col3", "Venu");
  mysql_stmt_close(stmt);
}


/* Test long data (string) handling */

static void test_long_data_str()
{
  MYSQL_STMT *stmt;
  int        rc, i;
  char       data[255];
  long       length;
  ulong      length1;
  MYSQL_RES  *result;
  MYSQL_BIND my_bind[2];
  my_bool    is_null[2];
  char query[MAX_TEST_QUERY_LENGTH];

  myheader("test_long_data_str");

  rc= mysql_autocommit(mysql, TRUE);
  myquery(rc);

  rc= mysql_query(mysql, "DROP TABLE IF EXISTS test_long_data_str");
  myquery(rc);

  rc= mysql_query(mysql, "CREATE TABLE test_long_data_str(id int, longstr long varchar)");
  myquery(rc);

  strmov(query, "INSERT INTO test_long_data_str VALUES(?, ?)");
  stmt= mysql_simple_prepare(mysql, query);
  check_stmt(stmt);

  verify_param_count(stmt, 2);

  /* Always bzero all members of bind parameter */
  bzero((char*) my_bind, sizeof(my_bind));

  my_bind[0].buffer= (void *)&length;
  my_bind[0].buffer_type= MYSQL_TYPE_LONG;
  my_bind[0].is_null= &is_null[0];
  is_null[0]= 0;
  length= 0;

  my_bind[1].buffer= data;                          /* string data */
  my_bind[1].buffer_type= MYSQL_TYPE_STRING;
  my_bind[1].length= &length1;
  my_bind[1].is_null= &is_null[1];
  is_null[1]= 0;
  rc= mysql_stmt_bind_param(stmt, my_bind);
  check_execute(stmt, rc);

  length= 40;
  strmov(data, "MySQL AB");

  /* supply data in pieces */
  for(i= 0; i < 4; i++)
  {
    rc= mysql_stmt_send_long_data(stmt, 1, (char *)data, 5);
    check_execute(stmt, rc);
  }
  /* execute */
  rc= mysql_stmt_execute(stmt);
  if (!opt_silent)
    fprintf(stdout, " mysql_stmt_execute() returned %d\n", rc);
  check_execute(stmt, rc);

  mysql_stmt_close(stmt);

  rc= mysql_commit(mysql);
  myquery(rc);

  /* now fetch the results ..*/
  rc= mysql_query(mysql, "SELECT LENGTH(longstr), longstr FROM test_long_data_str");
  myquery(rc);

  /* get the result */
  result= mysql_store_result(mysql);
  mytest(result);

  rc= my_process_result_set(result);
  DIE_UNLESS(rc == 1);
  mysql_free_result(result);

  my_sprintf(data, (data, "%d", i*5));
  verify_col_data("test_long_data_str", "LENGTH(longstr)", data);
  data[0]= '\0';
  while (i--)
   strxmov(data, data, "MySQL", NullS);
  verify_col_data("test_long_data_str", "longstr", data);

  rc= mysql_query(mysql, "DROP TABLE test_long_data_str");
  myquery(rc);
}


/* Test long data (string) handling */

static void test_long_data_str1()
{
  MYSQL_STMT *stmt;
  int        rc, i;
  char       data[255];
  long       length;
  ulong      max_blob_length, blob_length, length1;
  my_bool    true_value;
  MYSQL_RES  *result;
  MYSQL_BIND my_bind[2];
  MYSQL_FIELD *field;
  char query[MAX_TEST_QUERY_LENGTH];

  myheader("test_long_data_str1");

  rc= mysql_autocommit(mysql, TRUE);
  myquery(rc);

  rc= mysql_query(mysql, "DROP TABLE IF EXISTS test_long_data_str");
  myquery(rc);

  rc= mysql_query(mysql, "CREATE TABLE test_long_data_str(longstr long varchar, blb long varbinary)");
  myquery(rc);

  strmov(query, "INSERT INTO test_long_data_str VALUES(?, ?)");
  stmt= mysql_simple_prepare(mysql, query);
  check_stmt(stmt);

  verify_param_count(stmt, 2);

  /* Always bzero all members of bind parameter */
  bzero((char*) my_bind, sizeof(my_bind));

  my_bind[0].buffer= data;            /* string data */
  my_bind[0].buffer_length= sizeof(data);
  my_bind[0].length= &length1;
  my_bind[0].buffer_type= MYSQL_TYPE_STRING;
  length1= 0;

  my_bind[1]= my_bind[0];
  my_bind[1].buffer_type= MYSQL_TYPE_BLOB;

  rc= mysql_stmt_bind_param(stmt, my_bind);
  check_execute(stmt, rc);
  length= my_sprintf(data, (data, "MySQL AB"));

  /* supply data in pieces */
  for (i= 0; i < 3; i++)
  {
    rc= mysql_stmt_send_long_data(stmt, 0, data, length);
    check_execute(stmt, rc);

    rc= mysql_stmt_send_long_data(stmt, 1, data, 2);
    check_execute(stmt, rc);
  }

  /* execute */
  rc= mysql_stmt_execute(stmt);
  if (!opt_silent)
    fprintf(stdout, " mysql_stmt_execute() returned %d\n", rc);
  check_execute(stmt, rc);

  mysql_stmt_close(stmt);

  rc= mysql_commit(mysql);
  myquery(rc);

  /* now fetch the results ..*/
  rc= mysql_query(mysql, "SELECT LENGTH(longstr), longstr, LENGTH(blb), blb FROM test_long_data_str");
  myquery(rc);

  /* get the result */
  result= mysql_store_result(mysql);

  mysql_field_seek(result, 1);
  field= mysql_fetch_field(result);
  max_blob_length= field->max_length;

  mytest(result);

  rc= my_process_result_set(result);
  DIE_UNLESS(rc == 1);
  mysql_free_result(result);

  my_sprintf(data, (data, "%ld", (long)i*length));
  verify_col_data("test_long_data_str", "length(longstr)", data);

  my_sprintf(data, (data, "%d", i*2));
  verify_col_data("test_long_data_str", "length(blb)", data);

  /* Test length of field->max_length */
  stmt= mysql_simple_prepare(mysql, "SELECT * from test_long_data_str");
  check_stmt(stmt);
  verify_param_count(stmt, 0);

  rc= mysql_stmt_execute(stmt);
  check_execute(stmt, rc);

  rc= mysql_stmt_store_result(stmt);
  check_execute(stmt, rc);

  result= mysql_stmt_result_metadata(stmt);
  field= mysql_fetch_fields(result);

  /* First test what happens if STMT_ATTR_UPDATE_MAX_LENGTH is not used */
  DIE_UNLESS(field->max_length == 0);
  mysql_free_result(result);

  /* Enable updating of field->max_length */
  true_value= 1;
  mysql_stmt_attr_set(stmt, STMT_ATTR_UPDATE_MAX_LENGTH, (void*) &true_value);
  rc= mysql_stmt_execute(stmt);
  check_execute(stmt, rc);

  rc= mysql_stmt_store_result(stmt);
  check_execute(stmt, rc);

  result= mysql_stmt_result_metadata(stmt);
  field= mysql_fetch_fields(result);

  DIE_UNLESS(field->max_length == max_blob_length);

  /* Fetch results into a data buffer that is smaller than data */
  bzero((char*) my_bind, sizeof(*my_bind));
  my_bind[0].buffer_type= MYSQL_TYPE_BLOB;
  my_bind[0].buffer= (void *) &data; /* this buffer won't be altered */
  my_bind[0].buffer_length= 16;
  my_bind[0].length= &blob_length;
  my_bind[0].error= &my_bind[0].error_value;
  rc= mysql_stmt_bind_result(stmt, my_bind);
  data[16]= 0;

  rc= mysql_stmt_fetch(stmt);
  DIE_UNLESS(rc == MYSQL_DATA_TRUNCATED);
  DIE_UNLESS(my_bind[0].error_value);
  DIE_UNLESS(strlen(data) == 16);
  DIE_UNLESS(blob_length == max_blob_length);

  /* Fetch all data */
  bzero((char*) (my_bind+1), sizeof(*my_bind));
  my_bind[1].buffer_type= MYSQL_TYPE_BLOB;
  my_bind[1].buffer= (void *) &data; /* this buffer won't be altered */
  my_bind[1].buffer_length= sizeof(data);
  my_bind[1].length= &blob_length;
  bzero(data, sizeof(data));
  mysql_stmt_fetch_column(stmt, my_bind+1, 0, 0);
  DIE_UNLESS(strlen(data) == max_blob_length);

  mysql_free_result(result);
  mysql_stmt_close(stmt);

  /* Drop created table */
  rc= mysql_query(mysql, "DROP TABLE test_long_data_str");
  myquery(rc);
}


/* Test long data (binary) handling */

static void test_long_data_bin()
{
  MYSQL_STMT *stmt;
  int        rc;
  char       data[255];
  long       length;
  MYSQL_RES  *result;
  MYSQL_BIND my_bind[2];
  char query[MAX_TEST_QUERY_LENGTH];


  myheader("test_long_data_bin");

  rc= mysql_autocommit(mysql, TRUE);
  myquery(rc);

  rc= mysql_query(mysql, "DROP TABLE IF EXISTS test_long_data_bin");
  myquery(rc);

  rc= mysql_query(mysql, "CREATE TABLE test_long_data_bin(id int, longbin long varbinary)");
  myquery(rc);

  strmov(query, "INSERT INTO test_long_data_bin VALUES(?, ?)");
  stmt= mysql_simple_prepare(mysql, query);
  check_stmt(stmt);

  verify_param_count(stmt, 2);

  /* Always bzero all members of bind parameter */
  bzero((char*) my_bind, sizeof(my_bind));

  my_bind[0].buffer= (void *)&length;
  my_bind[0].buffer_type= MYSQL_TYPE_LONG;
  length= 0;

  my_bind[1].buffer= data;           /* string data */
  my_bind[1].buffer_type= MYSQL_TYPE_LONG_BLOB;
  rc= mysql_stmt_bind_param(stmt, my_bind);
  check_execute(stmt, rc);

  length= 10;
  strmov(data, "MySQL AB");

  /* supply data in pieces */
  {
    int i;
    for (i= 0; i < 100; i++)
    {
      rc= mysql_stmt_send_long_data(stmt, 1, (char *)data, 4);
      check_execute(stmt, rc);
    }
  }
  /* execute */
  rc= mysql_stmt_execute(stmt);
  if (!opt_silent)
    fprintf(stdout, " mysql_stmt_execute() returned %d\n", rc);
  check_execute(stmt, rc);

  mysql_stmt_close(stmt);

  rc= mysql_commit(mysql);
  myquery(rc);

  /* now fetch the results ..*/
  rc= mysql_query(mysql, "SELECT LENGTH(longbin), longbin FROM test_long_data_bin");
  myquery(rc);

  /* get the result */
  result= mysql_store_result(mysql);
  mytest(result);

  rc= my_process_result_set(result);
  DIE_UNLESS(rc == 1);
  mysql_free_result(result);
}


/* Test simple delete */

static void test_simple_delete()
{
  MYSQL_STMT *stmt;
  int        rc;
  char       szData[30]= {0};
  int        nData= 1;
  MYSQL_RES  *result;
  MYSQL_BIND my_bind[2];
  ulong length[2];
  char query[MAX_TEST_QUERY_LENGTH];

  myheader("test_simple_delete");

  rc= mysql_autocommit(mysql, TRUE);
  myquery(rc);

  rc= mysql_query(mysql, "DROP TABLE IF EXISTS test_simple_delete");
  myquery(rc);

  rc= mysql_query(mysql, "CREATE TABLE test_simple_delete(col1 int, \
                                col2 varchar(50), col3 int )");
  myquery(rc);

  rc= mysql_query(mysql, "INSERT INTO test_simple_delete VALUES(1, 'MySQL', 100)");
  myquery(rc);

  verify_affected_rows(1);

  rc= mysql_commit(mysql);
  myquery(rc);

  /* insert by prepare */
  strmov(query, "DELETE FROM test_simple_delete WHERE col1= ? AND "
                "CONVERT(col2 USING utf8)= ? AND col3= 100");
  stmt= mysql_simple_prepare(mysql, query);
  check_stmt(stmt);

  verify_param_count(stmt, 2);

  /* Always bzero all members of bind parameter */
  bzero((char*) my_bind, sizeof(my_bind));

  nData= 1;
  strmov(szData, "MySQL");
  my_bind[1].buffer_type= MYSQL_TYPE_STRING;
  my_bind[1].buffer= szData;               /* string data */
  my_bind[1].buffer_length= sizeof(szData);
  my_bind[1].length= &length[1];
  length[1]= 5;

  my_bind[0].buffer= (void *)&nData;
  my_bind[0].buffer_type= MYSQL_TYPE_LONG;

  rc= mysql_stmt_bind_param(stmt, my_bind);
  check_execute(stmt, rc);

  rc= mysql_stmt_execute(stmt);
  check_execute(stmt, rc);

  verify_affected_rows(1);

  mysql_stmt_close(stmt);

  /* now fetch the results ..*/
  rc= mysql_commit(mysql);
  myquery(rc);

  /* test the results now, only one row should exist */
  rc= mysql_query(mysql, "SELECT * FROM test_simple_delete");
  myquery(rc);

  /* get the result */
  result= mysql_store_result(mysql);
  mytest(result);

  rc= my_process_result_set(result);
  DIE_UNLESS(rc == 0);
  mysql_free_result(result);
}


/* Test simple update */

static void test_update()
{
  MYSQL_STMT *stmt;
  int        rc;
  char       szData[25];
  int        nData= 1;
  MYSQL_RES  *result;
  MYSQL_BIND my_bind[2];
  ulong length[2];
  char query[MAX_TEST_QUERY_LENGTH];

  myheader("test_update");

  rc= mysql_autocommit(mysql, TRUE);
  myquery(rc);

  rc= mysql_query(mysql, "DROP TABLE IF EXISTS test_update");
  myquery(rc);

  rc= mysql_query(mysql, "CREATE TABLE test_update("
                               "col1 int primary key auto_increment, "
                               "col2 varchar(50), col3 int )");
  myquery(rc);

  strmov(query, "INSERT INTO test_update(col2, col3) VALUES(?, ?)");
  stmt= mysql_simple_prepare(mysql, query);
  check_stmt(stmt);

  verify_param_count(stmt, 2);

  /* Always bzero all members of bind parameter */
  bzero((char*) my_bind, sizeof(my_bind));

  /* string data */
  my_bind[0].buffer_type= MYSQL_TYPE_STRING;
  my_bind[0].buffer= szData;
  my_bind[0].buffer_length= sizeof(szData);
  my_bind[0].length= &length[0];
  length[0]= my_sprintf(szData, (szData, "inserted-data"));

  my_bind[1].buffer= (void *)&nData;
  my_bind[1].buffer_type= MYSQL_TYPE_LONG;

  rc= mysql_stmt_bind_param(stmt, my_bind);
  check_execute(stmt, rc);

  nData= 100;
  rc= mysql_stmt_execute(stmt);
  check_execute(stmt, rc);

  verify_affected_rows(1);
  mysql_stmt_close(stmt);

  strmov(query, "UPDATE test_update SET col2= ? WHERE col3= ?");
  stmt= mysql_simple_prepare(mysql, query);
  check_stmt(stmt);

  verify_param_count(stmt, 2);
  nData= 100;

  /* Always bzero all members of bind parameter */
  bzero((char*) my_bind, sizeof(my_bind));

  my_bind[0].buffer_type= MYSQL_TYPE_STRING;
  my_bind[0].buffer= szData;
  my_bind[0].buffer_length= sizeof(szData);
  my_bind[0].length= &length[0];
  length[0]= my_sprintf(szData, (szData, "updated-data"));

  my_bind[1].buffer= (void *)&nData;
  my_bind[1].buffer_type= MYSQL_TYPE_LONG;

  rc= mysql_stmt_bind_param(stmt, my_bind);
  check_execute(stmt, rc);

  rc= mysql_stmt_execute(stmt);
  check_execute(stmt, rc);
  verify_affected_rows(1);

  mysql_stmt_close(stmt);

  /* now fetch the results ..*/
  rc= mysql_commit(mysql);
  myquery(rc);

  /* test the results now, only one row should exist */
  rc= mysql_query(mysql, "SELECT * FROM test_update");
  myquery(rc);

  /* get the result */
  result= mysql_store_result(mysql);
  mytest(result);

  rc= my_process_result_set(result);
  DIE_UNLESS(rc == 1);
  mysql_free_result(result);
}


/* Test prepare without parameters */

static void test_prepare_noparam()
{
  MYSQL_STMT *stmt;
  int        rc;
  MYSQL_RES  *result;
  char query[MAX_TEST_QUERY_LENGTH];

  myheader("test_prepare_noparam");

  rc= mysql_query(mysql, "DROP TABLE IF EXISTS my_prepare");
  myquery(rc);


  rc= mysql_query(mysql, "CREATE TABLE my_prepare(col1 int, col2 varchar(50))");
  myquery(rc);

  /* insert by prepare */
  strmov(query, "INSERT INTO my_prepare VALUES(10, 'venu')");
  stmt= mysql_simple_prepare(mysql, query);
  check_stmt(stmt);

  verify_param_count(stmt, 0);

  rc= mysql_stmt_execute(stmt);
  check_execute(stmt, rc);

  mysql_stmt_close(stmt);

  /* now fetch the results ..*/
  rc= mysql_commit(mysql);
  myquery(rc);

  /* test the results now, only one row should exist */
  rc= mysql_query(mysql, "SELECT * FROM my_prepare");
  myquery(rc);

  /* get the result */
  result= mysql_store_result(mysql);
  mytest(result);

  rc= my_process_result_set(result);
  DIE_UNLESS(rc == 1);
  mysql_free_result(result);
}


/* Test simple bind result */

static void test_bind_result()
{
  MYSQL_STMT *stmt;
  int        rc;
  int        nData;
  ulong      length1;
  char       szData[100];
  MYSQL_BIND my_bind[2];
  my_bool    is_null[2];

  myheader("test_bind_result");

  rc= mysql_query(mysql, "DROP TABLE IF EXISTS test_bind_result");
  myquery(rc);

  rc= mysql_query(mysql, "CREATE TABLE test_bind_result(col1 int , col2 varchar(50))");
  myquery(rc);

  rc= mysql_query(mysql, "INSERT INTO test_bind_result VALUES(10, 'venu')");
  myquery(rc);

  rc= mysql_query(mysql, "INSERT INTO test_bind_result VALUES(20, 'MySQL')");
  myquery(rc);

  rc= mysql_query(mysql, "INSERT INTO test_bind_result(col2) VALUES('monty')");
  myquery(rc);

  rc= mysql_commit(mysql);
  myquery(rc);

  /* fetch */

  bzero((char*) my_bind, sizeof(my_bind));
  my_bind[0].buffer_type= MYSQL_TYPE_LONG;
  my_bind[0].buffer= (void *) &nData;      /* integer data */
  my_bind[0].is_null= &is_null[0];

  my_bind[1].buffer_type= MYSQL_TYPE_STRING;
  my_bind[1].buffer= szData;                /* string data */
  my_bind[1].buffer_length= sizeof(szData);
  my_bind[1].length= &length1;
  my_bind[1].is_null= &is_null[1];

  stmt= mysql_simple_prepare(mysql, "SELECT * FROM test_bind_result");
  check_stmt(stmt);

  rc= mysql_stmt_bind_result(stmt, my_bind);
  check_execute(stmt, rc);

  rc= mysql_stmt_execute(stmt);
  check_execute(stmt, rc);

  rc= mysql_stmt_fetch(stmt);
  check_execute(stmt, rc);

  if (!opt_silent)
    fprintf(stdout, "\n row 1: %d, %s(%lu)", nData, szData, length1);
  DIE_UNLESS(nData == 10);
  DIE_UNLESS(strcmp(szData, "venu") == 0);
  DIE_UNLESS(length1 == 4);

  rc= mysql_stmt_fetch(stmt);
  check_execute(stmt, rc);

  if (!opt_silent)
    fprintf(stdout, "\n row 2: %d, %s(%lu)", nData, szData, length1);
  DIE_UNLESS(nData == 20);
  DIE_UNLESS(strcmp(szData, "MySQL") == 0);
  DIE_UNLESS(length1 == 5);

  rc= mysql_stmt_fetch(stmt);
  check_execute(stmt, rc);

  if (!opt_silent && is_null[0])
    fprintf(stdout, "\n row 3: NULL, %s(%lu)", szData, length1);
  DIE_UNLESS(is_null[0]);
  DIE_UNLESS(strcmp(szData, "monty") == 0);
  DIE_UNLESS(length1 == 5);

  rc= mysql_stmt_fetch(stmt);
  DIE_UNLESS(rc == MYSQL_NO_DATA);

  mysql_stmt_close(stmt);
}


/* Test ext bind result */

static void test_bind_result_ext()
{
  MYSQL_STMT *stmt;
  int        rc, i;
  uchar      t_data;
  short      s_data;
  int        i_data;
  longlong   b_data;
  float      f_data;
  double     d_data;
  char       szData[20], bData[20];
  ulong       szLength, bLength;
  MYSQL_BIND my_bind[8];
  ulong      length[8];
  my_bool    is_null[8];
  char	     llbuf[22];
  myheader("test_bind_result_ext");

  rc= mysql_query(mysql, "DROP TABLE IF EXISTS test_bind_result");
  myquery(rc);

  rc= mysql_query(mysql, "CREATE TABLE test_bind_result(c1 tinyint, "
                                                      " c2 smallint, "
                                                      " c3 int, c4 bigint, "
                                                      " c5 float, c6 double, "
                                                      " c7 varbinary(10), "
                                                      " c8 varchar(50))");
  myquery(rc);

  rc= mysql_query(mysql, "INSERT INTO test_bind_result "
                         "VALUES (19, 2999, 3999, 4999999, "
                         " 2345.6, 5678.89563, 'venu', 'mysql')");
  myquery(rc);

  rc= mysql_commit(mysql);
  myquery(rc);

  bzero((char*) my_bind, sizeof(my_bind));
  for (i= 0; i < (int) array_elements(my_bind); i++)
  {
    my_bind[i].length=  &length[i];
    my_bind[i].is_null= &is_null[i];
  }

  my_bind[0].buffer_type= MYSQL_TYPE_TINY;
  my_bind[0].buffer= (void *)&t_data;

  my_bind[1].buffer_type= MYSQL_TYPE_SHORT;
  my_bind[2].buffer_type= MYSQL_TYPE_LONG;

  my_bind[3].buffer_type= MYSQL_TYPE_LONGLONG;
  my_bind[1].buffer= (void *)&s_data;

  my_bind[2].buffer= (void *)&i_data;
  my_bind[3].buffer= (void *)&b_data;

  my_bind[4].buffer_type= MYSQL_TYPE_FLOAT;
  my_bind[4].buffer= (void *)&f_data;

  my_bind[5].buffer_type= MYSQL_TYPE_DOUBLE;
  my_bind[5].buffer= (void *)&d_data;

  my_bind[6].buffer_type= MYSQL_TYPE_STRING;
  my_bind[6].buffer= (void *)szData;
  my_bind[6].buffer_length= sizeof(szData);
  my_bind[6].length= &szLength;

  my_bind[7].buffer_type= MYSQL_TYPE_TINY_BLOB;
  my_bind[7].buffer= (void *)&bData;
  my_bind[7].length= &bLength;
  my_bind[7].buffer_length= sizeof(bData);

  stmt= mysql_simple_prepare(mysql, "select * from test_bind_result");
  check_stmt(stmt);

  rc= mysql_stmt_bind_result(stmt, my_bind);
  check_execute(stmt, rc);

  rc= mysql_stmt_execute(stmt);
  check_execute(stmt, rc);

  rc= mysql_stmt_fetch(stmt);
  check_execute(stmt, rc);

  if (!opt_silent)
  {
    fprintf(stdout, "\n data (tiny)   : %d", t_data);
    fprintf(stdout, "\n data (short)  : %d", s_data);
    fprintf(stdout, "\n data (int)    : %d", i_data);
    fprintf(stdout, "\n data (big)    : %s", llstr(b_data, llbuf));

    fprintf(stdout, "\n data (float)  : %f", f_data);
    fprintf(stdout, "\n data (double) : %f", d_data);

    fprintf(stdout, "\n data (str)    : %s(%lu)", szData, szLength);

    bData[bLength]= '\0';                         /* bData is binary */
    fprintf(stdout, "\n data (bin)    : %s(%lu)", bData, bLength);
  }

  DIE_UNLESS(t_data == 19);
  DIE_UNLESS(s_data == 2999);
  DIE_UNLESS(i_data == 3999);
  DIE_UNLESS(b_data == 4999999);
  /*DIE_UNLESS(f_data == 2345.60);*/
  /*DIE_UNLESS(d_data == 5678.89563);*/
  DIE_UNLESS(strcmp(szData, "venu") == 0);
  DIE_UNLESS(strncmp(bData, "mysql", 5) == 0);
  DIE_UNLESS(szLength == 4);
  DIE_UNLESS(bLength == 5);

  rc= mysql_stmt_fetch(stmt);
  DIE_UNLESS(rc == MYSQL_NO_DATA);

  mysql_stmt_close(stmt);
}


/* Test ext bind result */

static void test_bind_result_ext1()
{
  MYSQL_STMT *stmt;
  uint       i;
  int        rc;
  char       t_data[20];
  float      s_data;
  short      i_data;
  uchar      b_data;
  int        f_data;
  long       bData;
  char       d_data[20];
  double     szData;
  MYSQL_BIND my_bind[8];
  ulong      length[8];
  my_bool    is_null[8];
  myheader("test_bind_result_ext1");

  rc= mysql_query(mysql, "DROP TABLE IF EXISTS test_bind_result");
  myquery(rc);

  rc= mysql_query(mysql, "CREATE TABLE test_bind_result(c1 tinyint, c2 smallint, \
                                                        c3 int, c4 bigint, \
                                                        c5 float, c6 double, \
                                                        c7 varbinary(10), \
                                                        c8 varchar(10))");
  myquery(rc);

  rc= mysql_query(mysql, "INSERT INTO test_bind_result VALUES(120, 2999, 3999, 54, \
                                                              2.6, 58.89, \
                                                              '206', '6.7')");
  myquery(rc);

  rc= mysql_commit(mysql);
  myquery(rc);

  bzero((char*) my_bind, sizeof(my_bind));
  my_bind[0].buffer_type= MYSQL_TYPE_STRING;
  my_bind[0].buffer= (void *) t_data;
  my_bind[0].buffer_length= sizeof(t_data);
  my_bind[0].error= &my_bind[0].error_value;

  my_bind[1].buffer_type= MYSQL_TYPE_FLOAT;
  my_bind[1].buffer= (void *)&s_data;
  my_bind[1].buffer_length= 0;
  my_bind[1].error= &my_bind[1].error_value;

  my_bind[2].buffer_type= MYSQL_TYPE_SHORT;
  my_bind[2].buffer= (void *)&i_data;
  my_bind[2].buffer_length= 0;
  my_bind[2].error= &my_bind[2].error_value;

  my_bind[3].buffer_type= MYSQL_TYPE_TINY;
  my_bind[3].buffer= (void *)&b_data;
  my_bind[3].buffer_length= 0;
  my_bind[3].error= &my_bind[3].error_value;

  my_bind[4].buffer_type= MYSQL_TYPE_LONG;
  my_bind[4].buffer= (void *)&f_data;
  my_bind[4].buffer_length= 0;
  my_bind[4].error= &my_bind[4].error_value;

  my_bind[5].buffer_type= MYSQL_TYPE_STRING;
  my_bind[5].buffer= (void *)d_data;
  my_bind[5].buffer_length= sizeof(d_data);
  my_bind[5].error= &my_bind[5].error_value;

  my_bind[6].buffer_type= MYSQL_TYPE_LONG;
  my_bind[6].buffer= (void *)&bData;
  my_bind[6].buffer_length= 0;
  my_bind[6].error= &my_bind[6].error_value;

  my_bind[7].buffer_type= MYSQL_TYPE_DOUBLE;
  my_bind[7].buffer= (void *)&szData;
  my_bind[7].buffer_length= 0;
  my_bind[7].error= &my_bind[7].error_value;

  for (i= 0; i < array_elements(my_bind); i++)
  {
    my_bind[i].is_null= &is_null[i];
    my_bind[i].length= &length[i];
  }

  stmt= mysql_simple_prepare(mysql, "select * from test_bind_result");
  check_stmt(stmt);

  rc= mysql_stmt_bind_result(stmt, my_bind);
  check_execute(stmt, rc);

  rc= mysql_stmt_execute(stmt);
  check_execute(stmt, rc);

  rc= mysql_stmt_fetch(stmt);
  printf("rc=%d\n", rc);
  DIE_UNLESS(rc == 0);

  if (!opt_silent)
  {
    fprintf(stdout, "\n data (tiny)   : %s(%lu)", t_data, length[0]);
    fprintf(stdout, "\n data (short)  : %f(%lu)", s_data, length[1]);
    fprintf(stdout, "\n data (int)    : %d(%lu)", i_data, length[2]);
    fprintf(stdout, "\n data (big)    : %d(%lu)", b_data, length[3]);

    fprintf(stdout, "\n data (float)  : %d(%lu)", f_data, length[4]);
    fprintf(stdout, "\n data (double) : %s(%lu)", d_data, length[5]);

    fprintf(stdout, "\n data (bin)    : %ld(%lu)", bData, length[6]);
    fprintf(stdout, "\n data (str)    : %g(%lu)", szData, length[7]);
  }

  DIE_UNLESS(strcmp(t_data, "120") == 0);
  DIE_UNLESS(i_data == 3999);
  DIE_UNLESS(f_data == 2);
  DIE_UNLESS(strcmp(d_data, "58.89") == 0);
  DIE_UNLESS(b_data == 54);

  DIE_UNLESS(length[0] == 3);
  DIE_UNLESS(length[1] == 4);
  DIE_UNLESS(length[2] == 2);
  DIE_UNLESS(length[3] == 1);
  DIE_UNLESS(length[4] == 4);
  DIE_UNLESS(length[5] == 5);
  DIE_UNLESS(length[6] == 4);
  DIE_UNLESS(length[7] == 8);

  rc= mysql_stmt_fetch(stmt);
  DIE_UNLESS(rc == MYSQL_NO_DATA);

  mysql_stmt_close(stmt);
}


/* Generalized fetch conversion routine for all basic types */

static void bind_fetch(int row_count)
{
  MYSQL_STMT   *stmt;
  int          rc, i, count= row_count;
  int32        data[10];
  int8         i8_data;
  int16        i16_data;
  int32        i32_data;
  longlong     i64_data;
  float        f_data;
  double       d_data;
  char         s_data[10];
  ulong        length[10];
  MYSQL_BIND   my_bind[7];
  my_bool      is_null[7];

  stmt= mysql_simple_prepare(mysql, "INSERT INTO test_bind_fetch VALUES "
                                    "(?, ?, ?, ?, ?, ?, ?)");
  check_stmt(stmt);

  verify_param_count(stmt, 7);

  /* Always bzero all members of bind parameter */
  bzero((char*) my_bind, sizeof(my_bind));

  for (i= 0; i < (int) array_elements(my_bind); i++)
  {
    my_bind[i].buffer_type= MYSQL_TYPE_LONG;
    my_bind[i].buffer= (void *) &data[i];
  }
  rc= mysql_stmt_bind_param(stmt, my_bind);
  check_execute(stmt, rc);

  while (count--)
  {
    rc= 10+count;
    for (i= 0; i < (int) array_elements(my_bind); i++)
    {
      data[i]= rc+i;
      rc+= 12;
    }
    rc= mysql_stmt_execute(stmt);
    check_execute(stmt, rc);
  }

  rc= mysql_commit(mysql);
  myquery(rc);

  mysql_stmt_close(stmt);

  rc= my_stmt_result("SELECT * FROM test_bind_fetch");
  DIE_UNLESS(row_count == rc);

  stmt= mysql_simple_prepare(mysql, "SELECT * FROM test_bind_fetch");
  check_stmt(stmt);

  for (i= 0; i < (int) array_elements(my_bind); i++)
  {
    my_bind[i].buffer= (void *) &data[i];
    my_bind[i].length= &length[i];
    my_bind[i].is_null= &is_null[i];
  }

  my_bind[0].buffer_type= MYSQL_TYPE_TINY;
  my_bind[0].buffer= (void *)&i8_data;

  my_bind[1].buffer_type= MYSQL_TYPE_SHORT;
  my_bind[1].buffer= (void *)&i16_data;

  my_bind[2].buffer_type= MYSQL_TYPE_LONG;
  my_bind[2].buffer= (void *)&i32_data;

  my_bind[3].buffer_type= MYSQL_TYPE_LONGLONG;
  my_bind[3].buffer= (void *)&i64_data;

  my_bind[4].buffer_type= MYSQL_TYPE_FLOAT;
  my_bind[4].buffer= (void *)&f_data;

  my_bind[5].buffer_type= MYSQL_TYPE_DOUBLE;
  my_bind[5].buffer= (void *)&d_data;

  my_bind[6].buffer_type= MYSQL_TYPE_STRING;
  my_bind[6].buffer= (void *)&s_data;
  my_bind[6].buffer_length= sizeof(s_data);

  rc= mysql_stmt_bind_result(stmt, my_bind);
  check_execute(stmt, rc);

  rc= mysql_stmt_execute(stmt);
  check_execute(stmt, rc);

  rc= mysql_stmt_store_result(stmt);
  check_execute(stmt, rc);

  while (row_count--)
  {
    rc= mysql_stmt_fetch(stmt);
    check_execute(stmt, rc);

    if (!opt_silent)
    {
      fprintf(stdout, "\n");
      fprintf(stdout, "\n tiny     : %ld(%lu)", (ulong) i8_data, length[0]);
      fprintf(stdout, "\n short    : %ld(%lu)", (ulong) i16_data, length[1]);
      fprintf(stdout, "\n int      : %ld(%lu)", (ulong) i32_data, length[2]);
      fprintf(stdout, "\n longlong : %ld(%lu)", (ulong) i64_data, length[3]);
      fprintf(stdout, "\n float    : %f(%lu)",  f_data,  length[4]);
      fprintf(stdout, "\n double   : %g(%lu)",  d_data,  length[5]);
      fprintf(stdout, "\n char     : %s(%lu)",  s_data,  length[6]);
    }
    rc= 10+row_count;

    /* TINY */
    DIE_UNLESS((int) i8_data == rc);
    DIE_UNLESS(length[0] == 1);
    rc+= 13;

    /* SHORT */
    DIE_UNLESS((int) i16_data == rc);
    DIE_UNLESS(length[1] == 2);
    rc+= 13;

    /* LONG */
    DIE_UNLESS((int) i32_data == rc);
    DIE_UNLESS(length[2] == 4);
    rc+= 13;

    /* LONGLONG */
    DIE_UNLESS((int) i64_data == rc);
    DIE_UNLESS(length[3] == 8);
    rc+= 13;

    /* FLOAT */
    DIE_UNLESS((int)f_data == rc);
    DIE_UNLESS(length[4] == 4);
    rc+= 13;

    /* DOUBLE */
    DIE_UNLESS((int)d_data == rc);
    DIE_UNLESS(length[5] == 8);
    rc+= 13;

    /* CHAR */
    {
      char buff[20];
      long len= my_sprintf(buff, (buff, "%d", rc));
      DIE_UNLESS(strcmp(s_data, buff) == 0);
      DIE_UNLESS(length[6] == (ulong) len);
    }
  }
  rc= mysql_stmt_fetch(stmt);
  DIE_UNLESS(rc == MYSQL_NO_DATA);

  mysql_stmt_close(stmt);
}


/* Test fetching of date, time and ts */

static void test_fetch_date()
{
  MYSQL_STMT *stmt;
  uint       i;
  int        rc, year;
  char       date[25], my_time[25], ts[25], ts_4[25], ts_6[20], dt[20];
  ulong      d_length, t_length, ts_length, ts4_length, ts6_length,
             dt_length, y_length;
  MYSQL_BIND my_bind[8];
  my_bool    is_null[8];
  ulong      length[8];

  myheader("test_fetch_date");

  rc= mysql_query(mysql, "DROP TABLE IF EXISTS test_bind_result");
  myquery(rc);

  rc= mysql_query(mysql, "CREATE TABLE test_bind_result(c1 date, c2 time, \
                                                        c3 timestamp(14), \
                                                        c4 year, \
                                                        c5 datetime, \
                                                        c6 timestamp(4), \
                                                        c7 timestamp(6))");
  myquery(rc);

  rc= mysql_query(mysql, "SET SQL_MODE=''");
  rc= mysql_query(mysql, "INSERT INTO test_bind_result VALUES('2002-01-02', \
                                                              '12:49:00', \
                                                              '2002-01-02 17:46:59', \
                                                              2010, \
                                                              '2010-07-10', \
                                                              '2020', '1999-12-29')");
  myquery(rc);

  rc= mysql_commit(mysql);
  myquery(rc);

  bzero((char*) my_bind, sizeof(my_bind));
  for (i= 0; i < array_elements(my_bind); i++)
  {
    my_bind[i].is_null= &is_null[i];
    my_bind[i].length= &length[i];
  }

  my_bind[0].buffer_type= MYSQL_TYPE_STRING;
  my_bind[1]= my_bind[2]= my_bind[0];

  my_bind[0].buffer= (void *)&date;
  my_bind[0].buffer_length= sizeof(date);
  my_bind[0].length= &d_length;

  my_bind[1].buffer= (void *)&my_time;
  my_bind[1].buffer_length= sizeof(my_time);
  my_bind[1].length= &t_length;

  my_bind[2].buffer= (void *)&ts;
  my_bind[2].buffer_length= sizeof(ts);
  my_bind[2].length= &ts_length;

  my_bind[3].buffer_type= MYSQL_TYPE_LONG;
  my_bind[3].buffer= (void *)&year;
  my_bind[3].length= &y_length;

  my_bind[4].buffer_type= MYSQL_TYPE_STRING;
  my_bind[4].buffer= (void *)&dt;
  my_bind[4].buffer_length= sizeof(dt);
  my_bind[4].length= &dt_length;

  my_bind[5].buffer_type= MYSQL_TYPE_STRING;
  my_bind[5].buffer= (void *)&ts_4;
  my_bind[5].buffer_length= sizeof(ts_4);
  my_bind[5].length= &ts4_length;

  my_bind[6].buffer_type= MYSQL_TYPE_STRING;
  my_bind[6].buffer= (void *)&ts_6;
  my_bind[6].buffer_length= sizeof(ts_6);
  my_bind[6].length= &ts6_length;

  rc= my_stmt_result("SELECT * FROM test_bind_result");
  DIE_UNLESS(rc == 1);

  stmt= mysql_simple_prepare(mysql, "SELECT * FROM test_bind_result");
  check_stmt(stmt);

  rc= mysql_stmt_bind_result(stmt, my_bind);
  check_execute(stmt, rc);

  rc= mysql_stmt_execute(stmt);
  check_execute(stmt, rc);

  ts_4[0]= '\0';
  rc= mysql_stmt_fetch(stmt);
  check_execute(stmt, rc);

  if (!opt_silent)
  {
    fprintf(stdout, "\n date   : %s(%lu)", date, d_length);
    fprintf(stdout, "\n time   : %s(%lu)", my_time, t_length);
    fprintf(stdout, "\n ts     : %s(%lu)", ts, ts_length);
    fprintf(stdout, "\n year   : %d(%lu)", year, y_length);
    fprintf(stdout, "\n dt     : %s(%lu)", dt,  dt_length);
    fprintf(stdout, "\n ts(4)  : %s(%lu)", ts_4, ts4_length);
    fprintf(stdout, "\n ts(6)  : %s(%lu)", ts_6, ts6_length);
  }

  DIE_UNLESS(strcmp(date, "2002-01-02") == 0);
  DIE_UNLESS(d_length == 10);

  DIE_UNLESS(strcmp(my_time, "12:49:00") == 0);
  DIE_UNLESS(t_length == 8);

  DIE_UNLESS(strcmp(ts, "2002-01-02 17:46:59") == 0);
  DIE_UNLESS(ts_length == 19);

  DIE_UNLESS(year == 2010);
  DIE_UNLESS(y_length == 4);

  DIE_UNLESS(strcmp(dt, "2010-07-10 00:00:00") == 0);
  DIE_UNLESS(dt_length == 19);

  DIE_UNLESS(strcmp(ts_4, "0000-00-00 00:00:00") == 0);
  DIE_UNLESS(ts4_length == strlen("0000-00-00 00:00:00"));

  DIE_UNLESS(strcmp(ts_6, "1999-12-29 00:00:00") == 0);
  DIE_UNLESS(ts6_length == 19);

  rc= mysql_stmt_fetch(stmt);
  DIE_UNLESS(rc == MYSQL_NO_DATA);

  mysql_stmt_close(stmt);
}


/* Test fetching of str to all types */

static void test_fetch_str()
{
  int rc;

  myheader("test_fetch_str");

  rc= mysql_query(mysql, "DROP TABLE IF EXISTS test_bind_fetch");
  myquery(rc);

  rc= mysql_query(mysql, "CREATE TABLE test_bind_fetch(c1 char(10), \
                                                     c2 char(10), \
                                                     c3 char(20), \
                                                     c4 char(20), \
                                                     c5 char(30), \
                                                     c6 char(40), \
                                                     c7 char(20))");
  myquery(rc);

  bind_fetch(3);
}


/* Test fetching of long to all types */

static void test_fetch_long()
{
  int rc;

  myheader("test_fetch_long");

  rc= mysql_query(mysql, "DROP TABLE IF EXISTS test_bind_fetch");
  myquery(rc);

  rc= mysql_query(mysql, "CREATE TABLE test_bind_fetch(c1 int unsigned, \
                                                     c2 int unsigned, \
                                                     c3 int, \
                                                     c4 int, \
                                                     c5 int, \
                                                     c6 int unsigned, \
                                                     c7 int)");
  myquery(rc);

  bind_fetch(4);
}


/* Test fetching of short to all types */

static void test_fetch_short()
{
  int rc;

  myheader("test_fetch_short");

  rc= mysql_query(mysql, "DROP TABLE IF EXISTS test_bind_fetch");
  myquery(rc);

  rc= mysql_query(mysql, "CREATE TABLE test_bind_fetch(c1 smallint unsigned, \
                                                     c2 smallint, \
                                                     c3 smallint unsigned, \
                                                     c4 smallint, \
                                                     c5 smallint, \
                                                     c6 smallint, \
                                                     c7 smallint unsigned)");
  myquery(rc);

  bind_fetch(5);
}


/* Test fetching of tiny to all types */

static void test_fetch_tiny()
{
  int rc;

  myheader("test_fetch_tiny");

  rc= mysql_query(mysql, "DROP TABLE IF EXISTS test_bind_fetch");
  myquery(rc);

  rc= mysql_query(mysql, "CREATE TABLE test_bind_fetch(c1 tinyint unsigned, \
                                                     c2 tinyint, \
                                                     c3 tinyint unsigned, \
                                                     c4 tinyint, \
                                                     c5 tinyint, \
                                                     c6 tinyint, \
                                                     c7 tinyint unsigned)");
  myquery(rc);

  bind_fetch(3);

}


/* Test fetching of longlong to all types */

static void test_fetch_bigint()
{
  int rc;

  myheader("test_fetch_bigint");

  rc= mysql_query(mysql, "DROP TABLE IF EXISTS test_bind_fetch");
  myquery(rc);

  rc= mysql_query(mysql, "CREATE TABLE test_bind_fetch(c1 bigint, \
                                                     c2 bigint, \
                                                     c3 bigint unsigned, \
                                                     c4 bigint unsigned, \
                                                     c5 bigint unsigned, \
                                                     c6 bigint unsigned, \
                                                     c7 bigint unsigned)");
  myquery(rc);

  bind_fetch(2);

}


/* Test fetching of float to all types */

static void test_fetch_float()
{
  int rc;

  myheader("test_fetch_float");

  rc= mysql_query(mysql, "DROP TABLE IF EXISTS test_bind_fetch");
  myquery(rc);

  rc= mysql_query(mysql, "CREATE TABLE test_bind_fetch(c1 float(3), \
                                                     c2 float, \
                                                     c3 float unsigned, \
                                                     c4 float, \
                                                     c5 float, \
                                                     c6 float, \
                                                     c7 float(10) unsigned)");
  myquery(rc);

  bind_fetch(2);

}


/* Test fetching of double to all types */

static void test_fetch_double()
{
  int rc;

  myheader("test_fetch_double");

  rc= mysql_query(mysql, "DROP TABLE IF EXISTS test_bind_fetch");
  myquery(rc);

  rc= mysql_query(mysql, "CREATE TABLE test_bind_fetch(c1 double(5, 2), "
                         "c2 double unsigned, c3 double unsigned, "
                         "c4 double unsigned, c5 double unsigned, "
                         "c6 double unsigned, c7 double unsigned)");
  myquery(rc);

  bind_fetch(3);

}


/* Test simple prepare with all possible types */

static void test_prepare_ext()
{
  MYSQL_STMT *stmt;
  int        rc;
  char       *sql;
  int        nData= 1;
  char       tData= 1;
  short      sData= 10;
  longlong   bData= 20;
  MYSQL_BIND my_bind[6];
  char query[MAX_TEST_QUERY_LENGTH];
  myheader("test_prepare_ext");

  rc= mysql_query(mysql, "DROP TABLE IF EXISTS test_prepare_ext");
  myquery(rc);

  sql= (char *)"CREATE TABLE test_prepare_ext"
               "("
               " c1  tinyint,"
               " c2  smallint,"
               " c3  mediumint,"
               " c4  int,"
               " c5  integer,"
               " c6  bigint,"
               " c7  float,"
               " c8  double,"
               " c9  double precision,"
               " c10 real,"
               " c11 decimal(7, 4),"
               " c12 numeric(8, 4),"
               " c13 date,"
               " c14 datetime,"
               " c15 timestamp(14),"
               " c16 time,"
               " c17 year,"
               " c18 bit,"
               " c19 bool,"
               " c20 char,"
               " c21 char(10),"
               " c22 varchar(30),"
               " c23 tinyblob,"
               " c24 tinytext,"
               " c25 blob,"
               " c26 text,"
               " c27 mediumblob,"
               " c28 mediumtext,"
               " c29 longblob,"
               " c30 longtext,"
               " c31 enum('one', 'two', 'three'),"
               " c32 set('monday', 'tuesday', 'wednesday'))";

  rc= mysql_query(mysql, sql);
  myquery(rc);

  /* insert by prepare - all integers */
  strmov(query, (char *)"INSERT INTO test_prepare_ext(c1, c2, c3, c4, c5, c6) VALUES(?, ?, ?, ?, ?, ?)");
  stmt= mysql_simple_prepare(mysql, query);
  check_stmt(stmt);

  verify_param_count(stmt, 6);

  /* Always bzero all members of bind parameter */
  bzero((char*) my_bind, sizeof(my_bind));

  /*tinyint*/
  my_bind[0].buffer_type= MYSQL_TYPE_TINY;
  my_bind[0].buffer= (void *)&tData;

  /*smallint*/
  my_bind[1].buffer_type= MYSQL_TYPE_SHORT;
  my_bind[1].buffer= (void *)&sData;

  /*mediumint*/
  my_bind[2].buffer_type= MYSQL_TYPE_LONG;
  my_bind[2].buffer= (void *)&nData;

  /*int*/
  my_bind[3].buffer_type= MYSQL_TYPE_LONG;
  my_bind[3].buffer= (void *)&nData;

  /*integer*/
  my_bind[4].buffer_type= MYSQL_TYPE_LONG;
  my_bind[4].buffer= (void *)&nData;

  /*bigint*/
  my_bind[5].buffer_type= MYSQL_TYPE_LONGLONG;
  my_bind[5].buffer= (void *)&bData;

  rc= mysql_stmt_bind_param(stmt, my_bind);
  check_execute(stmt, rc);

  /*
  *  integer to integer
  */
  for (nData= 0; nData<10; nData++, tData++, sData++, bData++)
  {
    rc= mysql_stmt_execute(stmt);
    check_execute(stmt, rc);
  }
  mysql_stmt_close(stmt);

  /* now fetch the results ..*/

  stmt= mysql_simple_prepare(mysql, "SELECT c1, c2, c3, c4, c5, c6 "
                                    "FROM test_prepare_ext");
  check_stmt(stmt);

  /* get the result */
  rc= mysql_stmt_execute(stmt);
  check_execute(stmt, rc);

  rc= my_process_stmt_result(stmt);
  DIE_UNLESS(nData == rc);

  mysql_stmt_close(stmt);
}


/* Test real and alias names */

static void test_field_names()
{
  int        rc;
  MYSQL_RES  *result;

  myheader("test_field_names");

  if (!opt_silent)
    fprintf(stdout, "\n %d, %d, %d", MYSQL_TYPE_DECIMAL, MYSQL_TYPE_NEWDATE, MYSQL_TYPE_ENUM);
  rc= mysql_query(mysql, "DROP TABLE IF EXISTS test_field_names1");
  myquery(rc);

  rc= mysql_query(mysql, "DROP TABLE IF EXISTS test_field_names2");
  myquery(rc);

  rc= mysql_query(mysql, "CREATE TABLE test_field_names1(id int, name varchar(50))");
  myquery(rc);

  rc= mysql_query(mysql, "CREATE TABLE test_field_names2(id int, name varchar(50))");
  myquery(rc);

  /* with table name included with TRUE column name */
  rc= mysql_query(mysql, "SELECT id as 'id-alias' FROM test_field_names1");
  myquery(rc);

  result= mysql_use_result(mysql);
  mytest(result);

  rc= my_process_result_set(result);
  DIE_UNLESS(rc == 0);
  mysql_free_result(result);

  /* with table name included with TRUE column name */
  rc= mysql_query(mysql, "SELECT t1.id as 'id-alias', test_field_names2.name FROM test_field_names1 t1, test_field_names2");
  myquery(rc);

  result= mysql_use_result(mysql);
  mytest(result);

  rc= my_process_result_set(result);
  DIE_UNLESS(rc == 0);
  mysql_free_result(result);
}


/* Test warnings */

static void test_warnings()
{
  int        rc;
  MYSQL_RES  *result;

  myheader("test_warnings");

  mysql_query(mysql, "DROP TABLE if exists test_non_exists");

  rc= mysql_query(mysql, "DROP TABLE if exists test_non_exists");
  myquery(rc);

  if (!opt_silent)
    fprintf(stdout, "\n total warnings: %d", mysql_warning_count(mysql));
  rc= mysql_query(mysql, "SHOW WARNINGS");
  myquery(rc);

  result= mysql_store_result(mysql);
  mytest(result);

  rc= my_process_result_set(result);
  DIE_UNLESS(rc == 1);
  mysql_free_result(result);
}


/* Test errors */

static void test_errors()
{
  int        rc;
  MYSQL_RES  *result;

  myheader("test_errors");

  mysql_query(mysql, "DROP TABLE if exists test_non_exists");

  rc= mysql_query(mysql, "DROP TABLE test_non_exists");
  myquery_r(rc);

  rc= mysql_query(mysql, "SHOW ERRORS");
  myquery(rc);

  result= mysql_store_result(mysql);
  mytest(result);

  (void) my_process_result_set(result);
  mysql_free_result(result);
}


/* Test simple prepare-insert */

static void test_insert()
{
  MYSQL_STMT *stmt;
  int        rc;
  char       str_data[50];
  char       tiny_data;
  MYSQL_RES  *result;
  MYSQL_BIND my_bind[2];
  ulong      length;

  myheader("test_insert");

  rc= mysql_autocommit(mysql, TRUE);
  myquery(rc);

  rc= mysql_query(mysql, "DROP TABLE IF EXISTS test_prep_insert");
  myquery(rc);

  rc= mysql_query(mysql, "CREATE TABLE test_prep_insert(col1 tinyint, \
                                col2 varchar(50))");
  myquery(rc);

  /* insert by prepare */
  stmt= mysql_simple_prepare(mysql,
                             "INSERT INTO test_prep_insert VALUES(?, ?)");
  check_stmt(stmt);

  verify_param_count(stmt, 2);

  /*
    We need to bzero bind structure because mysql_stmt_bind_param checks all
    its members.
  */
  bzero((char*) my_bind, sizeof(my_bind));

  /* tinyint */
  my_bind[0].buffer_type= MYSQL_TYPE_TINY;
  my_bind[0].buffer= (void *)&tiny_data;

  /* string */
  my_bind[1].buffer_type= MYSQL_TYPE_STRING;
  my_bind[1].buffer= str_data;
  my_bind[1].buffer_length= sizeof(str_data);;
  my_bind[1].length= &length;

  rc= mysql_stmt_bind_param(stmt, my_bind);
  check_execute(stmt, rc);

  /* now, execute the prepared statement to insert 10 records.. */
  for (tiny_data= 0; tiny_data < 3; tiny_data++)
  {
    length= my_sprintf(str_data, (str_data, "MySQL%d", tiny_data));
    rc= mysql_stmt_execute(stmt);
    check_execute(stmt, rc);
  }

  mysql_stmt_close(stmt);

  /* now fetch the results ..*/
  rc= mysql_commit(mysql);
  myquery(rc);

  /* test the results now, only one row should exist */
  rc= mysql_query(mysql, "SELECT * FROM test_prep_insert");
  myquery(rc);

  /* get the result */
  result= mysql_store_result(mysql);
  mytest(result);

  rc= my_process_result_set(result);
  DIE_UNLESS((int) tiny_data == rc);
  mysql_free_result(result);

}


/* Test simple prepare-resultset info */

static void test_prepare_resultset()
{
  MYSQL_STMT *stmt;
  int        rc;
  MYSQL_RES  *result;

  myheader("test_prepare_resultset");

  rc= mysql_autocommit(mysql, TRUE);
  myquery(rc);

  rc= mysql_query(mysql, "DROP TABLE IF EXISTS test_prepare_resultset");
  myquery(rc);

  rc= mysql_query(mysql, "CREATE TABLE test_prepare_resultset(id int, \
                                name varchar(50), extra double)");
  myquery(rc);

  stmt= mysql_simple_prepare(mysql, "SELECT * FROM test_prepare_resultset");
  check_stmt(stmt);

  verify_param_count(stmt, 0);

  result= mysql_stmt_result_metadata(stmt);
  mytest(result);
  my_print_result_metadata(result);
  mysql_free_result(result);
  mysql_stmt_close(stmt);
}


/* Test field flags (verify .NET provider) */

static void test_field_flags()
{
  int          rc;
  MYSQL_RES    *result;
  MYSQL_FIELD  *field;
  unsigned int i;


  myheader("test_field_flags");

  rc= mysql_query(mysql, "DROP TABLE IF EXISTS test_field_flags");
  myquery(rc);

  rc= mysql_query(mysql, "CREATE TABLE test_field_flags(id int NOT NULL AUTO_INCREMENT PRIMARY KEY, \
                                                        id1 int NOT NULL, \
                                                        id2 int UNIQUE, \
                                                        id3 int, \
                                                        id4 int NOT NULL, \
                                                        id5 int, \
                                                        KEY(id3, id4))");
  myquery(rc);

  /* with table name included with TRUE column name */
  rc= mysql_query(mysql, "SELECT * FROM test_field_flags");
  myquery(rc);

  result= mysql_use_result(mysql);
  mytest(result);

  mysql_field_seek(result, 0);
  if (!opt_silent)
    fputc('\n', stdout);

  for(i= 0; i< mysql_num_fields(result); i++)
  {
    field= mysql_fetch_field(result);
    if (!opt_silent)
    {
      fprintf(stdout, "\n field:%d", i);
      if (field->flags & NOT_NULL_FLAG)
        fprintf(stdout, "\n  NOT_NULL_FLAG");
      if (field->flags & PRI_KEY_FLAG)
        fprintf(stdout, "\n  PRI_KEY_FLAG");
      if (field->flags & UNIQUE_KEY_FLAG)
        fprintf(stdout, "\n  UNIQUE_KEY_FLAG");
      if (field->flags & MULTIPLE_KEY_FLAG)
        fprintf(stdout, "\n  MULTIPLE_KEY_FLAG");
      if (field->flags & AUTO_INCREMENT_FLAG)
        fprintf(stdout, "\n  AUTO_INCREMENT_FLAG");

    }
  }
  mysql_free_result(result);
}


/* Test mysql_stmt_close for open stmts */

static void test_stmt_close()
{
  MYSQL *lmysql;
  MYSQL_STMT *stmt1, *stmt2, *stmt3, *stmt_x;
  MYSQL_BIND  my_bind[1];
  MYSQL_RES   *result;
  unsigned int  count;
  int   rc;
  char query[MAX_TEST_QUERY_LENGTH];

  myheader("test_stmt_close");

  if (!opt_silent)
    fprintf(stdout, "\n Establishing a test connection ...");
  if (!(lmysql= mysql_init(NULL)))
  {
    myerror("mysql_init() failed");
    exit(1);
  }
  if (!(mysql_real_connect(lmysql, opt_host, opt_user,
                           opt_password, current_db, opt_port,
                           opt_unix_socket, 0)))
  {
    myerror("connection failed");
    exit(1);
  }
  lmysql->reconnect= 1;
  if (!opt_silent)
    fprintf(stdout, "OK");


  /* set AUTOCOMMIT to ON*/
  mysql_autocommit(lmysql, TRUE);

  rc= mysql_query(lmysql, "DROP TABLE IF EXISTS test_stmt_close");
  myquery(rc);

  rc= mysql_query(lmysql, "CREATE TABLE test_stmt_close(id int)");
  myquery(rc);

  strmov(query, "DO \"nothing\"");
  stmt1= mysql_simple_prepare(lmysql, query);
  check_stmt(stmt1);

  verify_param_count(stmt1, 0);

  strmov(query, "INSERT INTO test_stmt_close(id) VALUES(?)");
  stmt_x= mysql_simple_prepare(mysql, query);
  check_stmt(stmt_x);

  verify_param_count(stmt_x, 1);

  strmov(query, "UPDATE test_stmt_close SET id= ? WHERE id= ?");
  stmt3= mysql_simple_prepare(lmysql, query);
  check_stmt(stmt3);

  verify_param_count(stmt3, 2);

  strmov(query, "SELECT * FROM test_stmt_close WHERE id= ?");
  stmt2= mysql_simple_prepare(lmysql, query);
  check_stmt(stmt2);

  verify_param_count(stmt2, 1);

  rc= mysql_stmt_close(stmt1);
  if (!opt_silent)
    fprintf(stdout, "\n mysql_close_stmt(1) returned: %d", rc);
  DIE_UNLESS(rc == 0);

  /*
    Originally we were going to close all statements automatically in
    mysql_close(). This proved to not work well - users weren't able to
    close statements by hand once mysql_close() had been called.
    Now mysql_close() doesn't free any statements, so this test doesn't
    serve its original designation any more.
    Here we free stmt2 and stmt3 by hand to avoid memory leaks.
  */
  mysql_stmt_close(stmt2);
  mysql_stmt_close(stmt3);
  mysql_close(lmysql);

  /*
    We need to bzero bind structure because mysql_stmt_bind_param checks all
    its members.
  */
  bzero((char*) my_bind, sizeof(my_bind));

  my_bind[0].buffer= (void *)&count;
  my_bind[0].buffer_type= MYSQL_TYPE_LONG;
  count= 100;

  rc= mysql_stmt_bind_param(stmt_x, my_bind);
  check_execute(stmt_x, rc);

  rc= mysql_stmt_execute(stmt_x);
  check_execute(stmt_x, rc);

  verify_st_affected_rows(stmt_x, 1);

  rc= mysql_stmt_close(stmt_x);
  if (!opt_silent)
    fprintf(stdout, "\n mysql_close_stmt(x) returned: %d", rc);
  DIE_UNLESS( rc == 0);

  rc= mysql_query(mysql, "SELECT id FROM test_stmt_close");
  myquery(rc);

  result= mysql_store_result(mysql);
  mytest(result);

  rc= my_process_result_set(result);
  DIE_UNLESS(rc == 1);
  mysql_free_result(result);
}


/* Test simple set-variable prepare */

static void test_set_variable()
{
  MYSQL_STMT *stmt, *stmt1;
  int        rc;
  int        set_count, def_count, get_count;
  ulong      length;
  char       var[NAME_LEN+1];
  MYSQL_BIND set_bind[1], get_bind[2];

  myheader("test_set_variable");

  mysql_autocommit(mysql, TRUE);

  stmt1= mysql_simple_prepare(mysql, "show variables like 'max_error_count'");
  check_stmt(stmt1);

  /*
    We need to bzero bind structure because mysql_stmt_bind_param checks all
    its members.
  */
  bzero((char*) get_bind, sizeof(get_bind));

  get_bind[0].buffer_type= MYSQL_TYPE_STRING;
  get_bind[0].buffer= (void *)var;
  get_bind[0].length= &length;
  get_bind[0].buffer_length= (int)NAME_LEN;
  length= NAME_LEN;

  get_bind[1].buffer_type= MYSQL_TYPE_LONG;
  get_bind[1].buffer= (void *)&get_count;

  rc= mysql_stmt_execute(stmt1);
  check_execute(stmt1, rc);

  rc= mysql_stmt_bind_result(stmt1, get_bind);
  check_execute(stmt1, rc);

  rc= mysql_stmt_fetch(stmt1);
  check_execute(stmt1, rc);

  if (!opt_silent)
    fprintf(stdout, "\n max_error_count(default): %d", get_count);
  def_count= get_count;

  DIE_UNLESS(strcmp(var, "max_error_count") == 0);
  rc= mysql_stmt_fetch(stmt1);
  DIE_UNLESS(rc == MYSQL_NO_DATA);

  stmt= mysql_simple_prepare(mysql, "set max_error_count= ?");
  check_stmt(stmt);

  bzero((char*) set_bind, sizeof(set_bind));

  set_bind[0].buffer_type= MYSQL_TYPE_LONG;
  set_bind[0].buffer= (void *)&set_count;

  rc= mysql_stmt_bind_param(stmt, set_bind);
  check_execute(stmt, rc);

  set_count= 31;
  rc= mysql_stmt_execute(stmt);
  check_execute(stmt, rc);

  mysql_commit(mysql);

  rc= mysql_stmt_execute(stmt1);
  check_execute(stmt1, rc);

  rc= mysql_stmt_fetch(stmt1);
  check_execute(stmt1, rc);

  if (!opt_silent)
    fprintf(stdout, "\n max_error_count         : %d", get_count);
  DIE_UNLESS(get_count == set_count);

  rc= mysql_stmt_fetch(stmt1);
  DIE_UNLESS(rc == MYSQL_NO_DATA);

  /* restore back to default */
  set_count= def_count;
  rc= mysql_stmt_execute(stmt);
  check_execute(stmt, rc);

  rc= mysql_stmt_execute(stmt1);
  check_execute(stmt1, rc);

  rc= mysql_stmt_fetch(stmt1);
  check_execute(stmt1, rc);

  if (!opt_silent)
    fprintf(stdout, "\n max_error_count(default): %d", get_count);
  DIE_UNLESS(get_count == set_count);

  rc= mysql_stmt_fetch(stmt1);
  DIE_UNLESS(rc == MYSQL_NO_DATA);

  mysql_stmt_close(stmt);
  mysql_stmt_close(stmt1);
}

#if NOT_USED

/* Insert meta info .. */

static void test_insert_meta()
{
  MYSQL_STMT *stmt;
  int        rc;
  MYSQL_RES  *result;
  MYSQL_FIELD *field;

  myheader("test_insert_meta");

  rc= mysql_autocommit(mysql, TRUE);
  myquery(rc);

  rc= mysql_query(mysql, "DROP TABLE IF EXISTS test_prep_insert");
  myquery(rc);

  rc= mysql_query(mysql, "CREATE TABLE test_prep_insert(col1 tinyint, \
                                col2 varchar(50), col3 varchar(30))");
  myquery(rc);

  strmov(query, "INSERT INTO test_prep_insert VALUES(10, 'venu1', 'test')");
  stmt= mysql_simple_prepare(mysql, query);
  check_stmt(stmt);

  verify_param_count(stmt, 0);

  result= mysql_param_result(stmt);
  mytest_r(result);

  mysql_stmt_close(stmt);

  strmov(query, "INSERT INTO test_prep_insert VALUES(?, 'venu', ?)");
  stmt= mysql_simple_prepare(mysql, query);
  check_stmt(stmt);

  verify_param_count(stmt, 2);

  result= mysql_param_result(stmt);
  mytest(result);

  my_print_result_metadata(result);

  mysql_field_seek(result, 0);
  field= mysql_fetch_field(result);
  mytest(field);
  if (!opt_silent)
    fprintf(stdout, "\n obtained: `%s` (expected: `%s`)", field->name, "col1");
  DIE_UNLESS(strcmp(field->name, "col1") == 0);

  field= mysql_fetch_field(result);
  mytest(field);
  if (!opt_silent)
    fprintf(stdout, "\n obtained: `%s` (expected: `%s`)", field->name, "col3");
  DIE_UNLESS(strcmp(field->name, "col3") == 0);

  field= mysql_fetch_field(result);
  mytest_r(field);

  mysql_free_result(result);
  mysql_stmt_close(stmt);
}


/* Update meta info .. */

static void test_update_meta()
{
  MYSQL_STMT *stmt;
  int        rc;
  MYSQL_RES  *result;
  MYSQL_FIELD *field;

  myheader("test_update_meta");

  rc= mysql_autocommit(mysql, TRUE);
  myquery(rc);

  rc= mysql_query(mysql, "DROP TABLE IF EXISTS test_prep_update");
  myquery(rc);

  rc= mysql_query(mysql, "CREATE TABLE test_prep_update(col1 tinyint, \
                                col2 varchar(50), col3 varchar(30))");
  myquery(rc);

  strmov(query, "UPDATE test_prep_update SET col1=10, col2='venu1' WHERE col3='test'");
  stmt= mysql_simple_prepare(mysql, query);
  check_stmt(stmt);

  verify_param_count(stmt, 0);

  result= mysql_param_result(stmt);
  mytest_r(result);

  mysql_stmt_close(stmt);

  strmov(query, "UPDATE test_prep_update SET col1=?, col2='venu' WHERE col3=?");
  stmt= mysql_simple_prepare(mysql, query);
  check_stmt(stmt);

  verify_param_count(stmt, 2);

  result= mysql_param_result(stmt);
  mytest(result);

  my_print_result_metadata(result);

  mysql_field_seek(result, 0);
  field= mysql_fetch_field(result);
  mytest(field);
  if (!opt_silent)
  {
    fprintf(stdout, "\n col obtained: `%s` (expected: `%s`)", field->name, "col1");
    fprintf(stdout, "\n tab obtained: `%s` (expected: `%s`)", field->table, "test_prep_update");
  }
  DIE_UNLESS(strcmp(field->name, "col1") == 0);
  DIE_UNLESS(strcmp(field->table, "test_prep_update") == 0);

  field= mysql_fetch_field(result);
  mytest(field);
  if (!opt_silent)
  {
    fprintf(stdout, "\n col obtained: `%s` (expected: `%s`)", field->name, "col3");
    fprintf(stdout, "\n tab obtained: `%s` (expected: `%s`)", field->table, "test_prep_update");
  }
  DIE_UNLESS(strcmp(field->name, "col3") == 0);
  DIE_UNLESS(strcmp(field->table, "test_prep_update") == 0);

  field= mysql_fetch_field(result);
  mytest_r(field);

  mysql_free_result(result);
  mysql_stmt_close(stmt);
}


/* Select meta info .. */

static void test_select_meta()
{
  MYSQL_STMT *stmt;
  int        rc;
  MYSQL_RES  *result;
  MYSQL_FIELD *field;

  myheader("test_select_meta");

  rc= mysql_autocommit(mysql, TRUE);
  myquery(rc);

  rc= mysql_query(mysql, "DROP TABLE IF EXISTS test_prep_select");
  myquery(rc);

  rc= mysql_query(mysql, "CREATE TABLE test_prep_select(col1 tinyint, \
                                col2 varchar(50), col3 varchar(30))");
  myquery(rc);

  strmov(query, "SELECT * FROM test_prep_select WHERE col1=10");
  stmt= mysql_simple_prepare(mysql, query);
  check_stmt(stmt);

  verify_param_count(stmt, 0);

  result= mysql_param_result(stmt);
  mytest_r(result);

  strmov(query, "SELECT col1, col3 from test_prep_select WHERE col1=? AND col3='test' AND col2= ?");
  stmt= mysql_simple_prepare(mysql, query);
  check_stmt(stmt);

  verify_param_count(stmt, 2);

  result= mysql_param_result(stmt);
  mytest(result);

  my_print_result_metadata(result);

  mysql_field_seek(result, 0);
  field= mysql_fetch_field(result);
  mytest(field);
  if (!opt_silent)
  {
    fprintf(stdout, "\n col obtained: `%s` (expected: `%s`)", field->name, "col1");
    fprintf(stdout, "\n tab obtained: `%s` (expected: `%s`)", field->table, "test_prep_select");
  }
  DIE_UNLESS(strcmp(field->name, "col1") == 0);
  DIE_UNLESS(strcmp(field->table, "test_prep_select") == 0);

  field= mysql_fetch_field(result);
  mytest(field);
  if (!opt_silent)
  {
    fprintf(stdout, "\n col obtained: `%s` (expected: `%s`)", field->name, "col2");
    fprintf(stdout, "\n tab obtained: `%s` (expected: `%s`)", field->table, "test_prep_select");
  }
  DIE_UNLESS(strcmp(field->name, "col2") == 0);
  DIE_UNLESS(strcmp(field->table, "test_prep_select") == 0);

  field= mysql_fetch_field(result);
  mytest_r(field);

  mysql_free_result(result);
  mysql_stmt_close(stmt);
}
#endif


/* Test FUNCTION field info / DATE_FORMAT() table_name . */

static void test_func_fields()
{
  int        rc;
  MYSQL_RES  *result;
  MYSQL_FIELD *field;

  myheader("test_func_fields");

  rc= mysql_autocommit(mysql, TRUE);
  myquery(rc);

  rc= mysql_query(mysql, "DROP TABLE IF EXISTS test_dateformat");
  myquery(rc);

  rc= mysql_query(mysql, "CREATE TABLE test_dateformat(id int, \
                                                       ts timestamp)");
  myquery(rc);

  rc= mysql_query(mysql, "INSERT INTO test_dateformat(id) values(10)");
  myquery(rc);

  rc= mysql_query(mysql, "SELECT ts FROM test_dateformat");
  myquery(rc);

  result= mysql_store_result(mysql);
  mytest(result);

  field= mysql_fetch_field(result);
  mytest(field);
  if (!opt_silent)
    fprintf(stdout, "\n table name: `%s` (expected: `%s`)", field->table,
            "test_dateformat");
  DIE_UNLESS(strcmp(field->table, "test_dateformat") == 0);

  field= mysql_fetch_field(result);
  mytest_r(field); /* no more fields */

  mysql_free_result(result);

  /* DATE_FORMAT */
  rc= mysql_query(mysql, "SELECT DATE_FORMAT(ts, '%Y') AS 'venu' FROM test_dateformat");
  myquery(rc);

  result= mysql_store_result(mysql);
  mytest(result);

  field= mysql_fetch_field(result);
  mytest(field);
  if (!opt_silent)
    fprintf(stdout, "\n table name: `%s` (expected: `%s`)", field->table, "");
  DIE_UNLESS(field->table[0] == '\0');

  field= mysql_fetch_field(result);
  mytest_r(field); /* no more fields */

  mysql_free_result(result);

  /* FIELD ALIAS TEST */
  rc= mysql_query(mysql, "SELECT DATE_FORMAT(ts, '%Y')  AS 'YEAR' FROM test_dateformat");
  myquery(rc);

  result= mysql_store_result(mysql);
  mytest(result);

  field= mysql_fetch_field(result);
  mytest(field);
  if (!opt_silent)
  {
    printf("\n field name: `%s` (expected: `%s`)", field->name, "YEAR");
    printf("\n field org name: `%s` (expected: `%s`)", field->org_name, "");
  }
  DIE_UNLESS(strcmp(field->name, "YEAR") == 0);
  DIE_UNLESS(field->org_name[0] == '\0');

  field= mysql_fetch_field(result);
  mytest_r(field); /* no more fields */

  mysql_free_result(result);
}


/* Multiple stmts .. */

static void test_multi_stmt()
{

  MYSQL_STMT  *stmt, *stmt1, *stmt2;
  int         rc;
  uint32      id;
  char        name[50];
  MYSQL_BIND  my_bind[2];
  ulong       length[2];
  my_bool     is_null[2];
  myheader("test_multi_stmt");

  rc= mysql_query(mysql, "DROP TABLE IF EXISTS test_multi_table");
  myquery(rc);

  rc= mysql_query(mysql, "CREATE TABLE test_multi_table(id int, name char(20))");
  myquery(rc);

  rc= mysql_query(mysql, "INSERT INTO test_multi_table values(10, 'mysql')");
  myquery(rc);

  stmt= mysql_simple_prepare(mysql, "SELECT * FROM test_multi_table "
                                    "WHERE id= ?");
  check_stmt(stmt);

  stmt2= mysql_simple_prepare(mysql, "UPDATE test_multi_table "
                                     "SET name='updated' WHERE id=10");
  check_stmt(stmt2);

  verify_param_count(stmt, 1);

  /*
    We need to bzero bind structure because mysql_stmt_bind_param checks all
    its members.
  */
  bzero((char*) my_bind, sizeof(my_bind));

  my_bind[0].buffer_type= MYSQL_TYPE_LONG;
  my_bind[0].buffer= (void *)&id;
  my_bind[0].is_null= &is_null[0];
  my_bind[0].length= &length[0];
  is_null[0]= 0;
  length[0]= 0;

  my_bind[1].buffer_type= MYSQL_TYPE_STRING;
  my_bind[1].buffer= (void *)name;
  my_bind[1].buffer_length= sizeof(name);
  my_bind[1].length= &length[1];
  my_bind[1].is_null= &is_null[1];

  rc= mysql_stmt_bind_param(stmt, my_bind);
  check_execute(stmt, rc);

  rc= mysql_stmt_bind_result(stmt, my_bind);
  check_execute(stmt, rc);

  id= 10;
  rc= mysql_stmt_execute(stmt);
  check_execute(stmt, rc);

  id= 999;
  rc= mysql_stmt_fetch(stmt);
  check_execute(stmt, rc);

  if (!opt_silent)
  {
    fprintf(stdout, "\n int_data: %lu(%lu)", (ulong) id, length[0]);
    fprintf(stdout, "\n str_data: %s(%lu)", name, length[1]);
  }
  DIE_UNLESS(id == 10);
  DIE_UNLESS(strcmp(name, "mysql") == 0);

  rc= mysql_stmt_fetch(stmt);
  DIE_UNLESS(rc == MYSQL_NO_DATA);

  /* alter the table schema now */
  stmt1= mysql_simple_prepare(mysql, "DELETE FROM test_multi_table "
                                     "WHERE id= ? AND "
                                     "CONVERT(name USING utf8)=?");
  check_stmt(stmt1);

  verify_param_count(stmt1, 2);

  rc= mysql_stmt_bind_param(stmt1, my_bind);
  check_execute(stmt1, rc);

  rc= mysql_stmt_execute(stmt2);
  check_execute(stmt2, rc);

  verify_st_affected_rows(stmt2, 1);

  rc= mysql_stmt_execute(stmt);
  check_execute(stmt, rc);

  rc= mysql_stmt_fetch(stmt);
  check_execute(stmt, rc);

  if (!opt_silent)
  {
    fprintf(stdout, "\n int_data: %lu(%lu)", (ulong) id, length[0]);
    fprintf(stdout, "\n str_data: %s(%lu)", name, length[1]);
  }
  DIE_UNLESS(id == 10);
  DIE_UNLESS(strcmp(name, "updated") == 0);

  rc= mysql_stmt_fetch(stmt);
  DIE_UNLESS(rc == MYSQL_NO_DATA);

  rc= mysql_stmt_execute(stmt1);
  check_execute(stmt1, rc);

  verify_st_affected_rows(stmt1, 1);

  mysql_stmt_close(stmt1);

  rc= mysql_stmt_execute(stmt);
  check_execute(stmt, rc);

  rc= mysql_stmt_fetch(stmt);
  DIE_UNLESS(rc == MYSQL_NO_DATA);

  rc= my_stmt_result("SELECT * FROM test_multi_table");
  DIE_UNLESS(rc == 0);

  mysql_stmt_close(stmt);
  mysql_stmt_close(stmt2);

}


/* Test simple sample - manual */

static void test_manual_sample()
{
  unsigned int param_count;
  MYSQL_STMT   *stmt;
  short        small_data;
  int          int_data;
  int          rc;
  char         str_data[50];
  ulonglong    affected_rows;
  MYSQL_BIND   my_bind[3];
  my_bool      is_null;
  char query[MAX_TEST_QUERY_LENGTH];

  myheader("test_manual_sample");

  /*
    Sample which is incorporated directly in the manual under Prepared
    statements section (Example from mysql_stmt_execute()
  */

  mysql_autocommit(mysql, 1);
  if (mysql_query(mysql, "DROP TABLE IF EXISTS test_table"))
  {
    fprintf(stderr, "\n drop table failed");
    fprintf(stderr, "\n %s", mysql_error(mysql));
    exit(1);
  }
  if (mysql_query(mysql, "CREATE TABLE test_table(col1 int, col2 varchar(50), \
                                                 col3 smallint, \
                                                 col4 timestamp(14))"))
  {
    fprintf(stderr, "\n create table failed");
    fprintf(stderr, "\n %s", mysql_error(mysql));
    exit(1);
  }

  /* Prepare a insert query with 3 parameters */
  strmov(query, "INSERT INTO test_table(col1, col2, col3) values(?, ?, ?)");
  if (!(stmt= mysql_simple_prepare(mysql, query)))
  {
    fprintf(stderr, "\n prepare, insert failed");
    fprintf(stderr, "\n %s", mysql_error(mysql));
    exit(1);
  }
  if (!opt_silent)
    fprintf(stdout, "\n prepare, insert successful");

  /* Get the parameter count from the statement */
  param_count= mysql_stmt_param_count(stmt);

  if (!opt_silent)
    fprintf(stdout, "\n total parameters in insert: %d", param_count);
  if (param_count != 3) /* validate parameter count */
  {
    fprintf(stderr, "\n invalid parameter count returned by MySQL");
    exit(1);
  }

  /* Bind the data for the parameters */

  /*
    We need to bzero bind structure because mysql_stmt_bind_param checks all
    its members.
  */
  bzero((char*) my_bind, sizeof(my_bind));

  /* INTEGER PART */
  my_bind[0].buffer_type= MYSQL_TYPE_LONG;
  my_bind[0].buffer= (void *)&int_data;

  /* STRING PART */
  my_bind[1].buffer_type= MYSQL_TYPE_VAR_STRING;
  my_bind[1].buffer= (void *)str_data;
  my_bind[1].buffer_length= sizeof(str_data);

  /* SMALLINT PART */
  my_bind[2].buffer_type= MYSQL_TYPE_SHORT;
  my_bind[2].buffer= (void *)&small_data;
  my_bind[2].is_null= &is_null;
  is_null= 0;

  /* Bind the buffers */
  if (mysql_stmt_bind_param(stmt, my_bind))
  {
    fprintf(stderr, "\n param bind failed");
    fprintf(stderr, "\n %s", mysql_stmt_error(stmt));
    exit(1);
  }

  /* Specify the data */
  int_data= 10;             /* integer */
  strmov(str_data, "MySQL"); /* string  */

  /* INSERT SMALLINT data as NULL */
  is_null= 1;

  /* Execute the insert statement - 1*/
  if (mysql_stmt_execute(stmt))
  {
    fprintf(stderr, "\n execute 1 failed");
    fprintf(stderr, "\n %s", mysql_stmt_error(stmt));
    exit(1);
  }

  /* Get the total rows affected */
  affected_rows= mysql_stmt_affected_rows(stmt);

  if (!opt_silent)
    fprintf(stdout, "\n total affected rows: %ld", (ulong) affected_rows);
  if (affected_rows != 1) /* validate affected rows */
  {
    fprintf(stderr, "\n invalid affected rows by MySQL");
    exit(1);
  }

  /* Re-execute the insert, by changing the values */
  int_data= 1000;
  strmov(str_data, "The most popular open source database");
  small_data= 1000;         /* smallint */
  is_null= 0;               /* reset */

  /* Execute the insert statement - 2*/
  if (mysql_stmt_execute(stmt))
  {
    fprintf(stderr, "\n execute 2 failed");
    fprintf(stderr, "\n %s", mysql_stmt_error(stmt));
    exit(1);
  }

  /* Get the total rows affected */
  affected_rows= mysql_stmt_affected_rows(stmt);

  if (!opt_silent)
    fprintf(stdout, "\n total affected rows: %ld", (ulong) affected_rows);
  if (affected_rows != 1) /* validate affected rows */
  {
    fprintf(stderr, "\n invalid affected rows by MySQL");
    exit(1);
  }

  /* Close the statement */
  if (mysql_stmt_close(stmt))
  {
    fprintf(stderr, "\n failed while closing the statement");
    fprintf(stderr, "\n %s", mysql_stmt_error(stmt));
    exit(1);
  }
  rc= my_stmt_result("SELECT * FROM test_table");
  DIE_UNLESS(rc == 2);

  /* DROP THE TABLE */
  if (mysql_query(mysql, "DROP TABLE test_table"))
  {
    fprintf(stderr, "\n drop table failed");
    fprintf(stderr, "\n %s", mysql_error(mysql));
    exit(1);
  }
  if (!opt_silent)
    fprintf(stdout, "Success !!!");
}


/* Test alter table scenario in the middle of prepare */

static void test_prepare_alter()
{
  MYSQL_STMT  *stmt;
  int         rc, id;
  MYSQL_BIND  my_bind[1];
  my_bool     is_null;

  myheader("test_prepare_alter");

  rc= mysql_query(mysql, "DROP TABLE IF EXISTS test_prep_alter");
  myquery(rc);

  rc= mysql_query(mysql, "CREATE TABLE test_prep_alter(id int, name char(20))");
  myquery(rc);

  rc= mysql_query(mysql, "INSERT INTO test_prep_alter values(10, 'venu'), (20, 'mysql')");
  myquery(rc);

  stmt= mysql_simple_prepare(mysql, "INSERT INTO test_prep_alter VALUES(?, 'monty')");
  check_stmt(stmt);

  verify_param_count(stmt, 1);

  /*
    We need to bzero bind structure because mysql_stmt_bind_param checks all
    its members.
  */
  bzero((char*) my_bind, sizeof(my_bind));

  is_null= 0;
  my_bind[0].buffer_type= MYSQL_TYPE_SHORT;
  my_bind[0].buffer= (void *)&id;
  my_bind[0].is_null= &is_null;

  rc= mysql_stmt_bind_param(stmt, my_bind);
  check_execute(stmt, rc);

  id= 30;
  rc= mysql_stmt_execute(stmt);
  check_execute(stmt, rc);

  if (thread_query((char *)"ALTER TABLE test_prep_alter change id id_new varchar(20)"))
    exit(1);

  is_null= 1;
  rc= mysql_stmt_execute(stmt);
  check_execute(stmt, rc);

  rc= my_stmt_result("SELECT * FROM test_prep_alter");
  DIE_UNLESS(rc == 4);

  mysql_stmt_close(stmt);
}


/* Test the support of multi-statement executions */

static void test_multi_statements()
{
  MYSQL *mysql_local;
  MYSQL_RES *result;
  int    rc;

  const char *query= "\
DROP TABLE IF EXISTS test_multi_tab;\
CREATE TABLE test_multi_tab(id int, name char(20));\
INSERT INTO test_multi_tab(id) VALUES(10), (20);\
INSERT INTO test_multi_tab VALUES(20, 'insert;comma');\
SELECT * FROM test_multi_tab;\
UPDATE test_multi_tab SET name='new;name' WHERE id=20;\
DELETE FROM test_multi_tab WHERE name='new;name';\
SELECT * FROM test_multi_tab;\
DELETE FROM test_multi_tab WHERE id=10;\
SELECT * FROM test_multi_tab;\
DROP TABLE test_multi_tab;\
select 1;\
DROP TABLE IF EXISTS test_multi_tab";
  uint count, exp_value;
  uint rows[]= {0, 0, 2, 1, 3, 2, 2, 1, 1, 0, 0, 1, 0};

  myheader("test_multi_statements");

  /*
    First test that we get an error for multi statements
    (Because default connection is not opened with CLIENT_MULTI_STATEMENTS)
  */
  rc= mysql_query(mysql, query); /* syntax error */
  myquery_r(rc);

  rc= mysql_next_result(mysql);
  DIE_UNLESS(rc == -1);
  rc= mysql_more_results(mysql);
  DIE_UNLESS(rc == 0);

  if (!(mysql_local= mysql_init(NULL)))
  {
    fprintf(stdout, "\n mysql_init() failed");
    exit(1);
  }

  /* Create connection that supports multi statements */
  if (!(mysql_real_connect(mysql_local, opt_host, opt_user,
                           opt_password, current_db, opt_port,
                           opt_unix_socket, CLIENT_MULTI_STATEMENTS)))
  {
    fprintf(stdout, "\n connection failed(%s)", mysql_error(mysql_local));
    exit(1);
  }
  mysql_local->reconnect= 1;

  rc= mysql_query(mysql_local, query);
  myquery(rc);

  for (count= 0 ; count < array_elements(rows) ; count++)
  {
    if (!opt_silent)
      fprintf(stdout, "\n Query %d: ", count);
    if ((result= mysql_store_result(mysql_local)))
    {
      (void) my_process_result_set(result);
      mysql_free_result(result);
    }
    else if (!opt_silent)
      fprintf(stdout, "OK, %ld row(s) affected, %ld warning(s)\n",
              (ulong) mysql_affected_rows(mysql_local),
              (ulong) mysql_warning_count(mysql_local));

    exp_value= (uint) mysql_affected_rows(mysql_local);
    if (rows[count] !=  exp_value)
    {
      fprintf(stderr, "row %d  had affected rows: %d, should be %d\n",
              count, exp_value, rows[count]);
      exit(1);
    }
    if (count != array_elements(rows) -1)
    {
      if (!(rc= mysql_more_results(mysql_local)))
      {
        fprintf(stdout,
                "mysql_more_result returned wrong value: %d for row %d\n",
                rc, count);
        exit(1);
      }
      if ((rc= mysql_next_result(mysql_local)))
      {
        exp_value= mysql_errno(mysql_local);

        exit(1);
      }
    }
    else
    {
      rc= mysql_more_results(mysql_local);
      DIE_UNLESS(rc == 0);
      rc= mysql_next_result(mysql_local);
      DIE_UNLESS(rc == -1);
    }
  }

  /* check that errors abort multi statements */

  rc= mysql_query(mysql_local, "select 1+1+a;select 1+1");
  myquery_r(rc);
  rc= mysql_more_results(mysql_local);
  DIE_UNLESS(rc == 0);
  rc= mysql_next_result(mysql_local);
  DIE_UNLESS(rc == -1);

  rc= mysql_query(mysql_local, "select 1+1;select 1+1+a;select 1");
  myquery(rc);
  result= mysql_store_result(mysql_local);
  mytest(result);
  mysql_free_result(result);
  rc= mysql_more_results(mysql_local);
  DIE_UNLESS(rc == 1);
  rc= mysql_next_result(mysql_local);
  DIE_UNLESS(rc > 0);

  /*
    Ensure that we can now do a simple query (this checks that the server is
    not trying to send us the results for the last 'select 1'
  */
  rc= mysql_query(mysql_local, "select 1+1+1");
  myquery(rc);
  result= mysql_store_result(mysql_local);
  mytest(result);
  (void) my_process_result_set(result);
  mysql_free_result(result);

  /*
    Check if errors in one of the queries handled properly.
  */
  rc= mysql_query(mysql_local, "select 1; select * from not_existing_table");
  myquery(rc);
  result= mysql_store_result(mysql_local);
  mysql_free_result(result);

  rc= mysql_next_result(mysql_local);
  DIE_UNLESS(rc > 0);

  rc= mysql_next_result(mysql_local);
  DIE_UNLESS(rc < 0);

  mysql_close(mysql_local);
}


/*
  Check that Prepared statement cannot contain several
  SQL statements
*/

static void test_prepare_multi_statements()
{
  MYSQL *mysql_local;
  MYSQL_STMT *stmt;
  char query[MAX_TEST_QUERY_LENGTH];
  myheader("test_prepare_multi_statements");

  if (!(mysql_local= mysql_init(NULL)))
  {
    fprintf(stderr, "\n mysql_init() failed");
    exit(1);
  }

  if (!(mysql_real_connect(mysql_local, opt_host, opt_user,
                           opt_password, current_db, opt_port,
                           opt_unix_socket, CLIENT_MULTI_STATEMENTS)))
  {
    fprintf(stderr, "\n connection failed(%s)", mysql_error(mysql_local));
    exit(1);
  }
  mysql_local->reconnect= 1;
  strmov(query, "select 1; select 'another value'");
  stmt= mysql_simple_prepare(mysql_local, query);
  check_stmt_r(stmt);
  mysql_close(mysql_local);
}


/* Test simple bind store result */

static void test_store_result()
{
  MYSQL_STMT *stmt;
  int        rc;
  int32      nData;
  char       szData[100];
  MYSQL_BIND my_bind[2];
  ulong      length, length1;
  my_bool    is_null[2];

  myheader("test_store_result");

  rc= mysql_query(mysql, "DROP TABLE IF EXISTS test_store_result");
  myquery(rc);

  rc= mysql_query(mysql, "CREATE TABLE test_store_result(col1 int , col2 varchar(50))");
  myquery(rc);

  rc= mysql_query(mysql, "INSERT INTO test_store_result VALUES(10, 'venu'), (20, 'mysql')");
  myquery(rc);

  rc= mysql_query(mysql, "INSERT INTO test_store_result(col2) VALUES('monty')");
  myquery(rc);

  rc= mysql_commit(mysql);
  myquery(rc);

  /* fetch */
  bzero((char*) my_bind, sizeof(my_bind));
  my_bind[0].buffer_type= MYSQL_TYPE_LONG;
  my_bind[0].buffer= (void *) &nData;       /* integer data */
  my_bind[0].length= &length;
  my_bind[0].is_null= &is_null[0];

  length= 0;
  my_bind[1].buffer_type= MYSQL_TYPE_STRING;
  my_bind[1].buffer= szData;                /* string data */
  my_bind[1].buffer_length= sizeof(szData);
  my_bind[1].length= &length1;
  my_bind[1].is_null= &is_null[1];
  length1= 0;

  stmt= mysql_simple_prepare(mysql, "SELECT * FROM test_store_result");
  check_stmt(stmt);

  rc= mysql_stmt_bind_result(stmt, my_bind);
  check_execute(stmt, rc);

  rc= mysql_stmt_execute(stmt);
  check_execute(stmt, rc);

  rc= mysql_stmt_store_result(stmt);
  check_execute(stmt, rc);

  rc= mysql_stmt_fetch(stmt);
  check_execute(stmt, rc);

  if (!opt_silent)
    fprintf(stdout, "\n row 1: %ld, %s(%lu)", (long) nData, szData, length1);
  DIE_UNLESS(nData == 10);
  DIE_UNLESS(strcmp(szData, "venu") == 0);
  DIE_UNLESS(length1 == 4);

  rc= mysql_stmt_fetch(stmt);
  check_execute(stmt, rc);

  if (!opt_silent)
    fprintf(stdout, "\n row 2: %ld, %s(%lu)", (long) nData, szData, length1);
  DIE_UNLESS(nData == 20);
  DIE_UNLESS(strcmp(szData, "mysql") == 0);
  DIE_UNLESS(length1 == 5);

  length= 99;
  rc= mysql_stmt_fetch(stmt);
  check_execute(stmt, rc);

  if (!opt_silent && is_null[0])
    fprintf(stdout, "\n row 3: NULL, %s(%lu)", szData, length1);
  DIE_UNLESS(is_null[0]);
  DIE_UNLESS(strcmp(szData, "monty") == 0);
  DIE_UNLESS(length1 == 5);

  rc= mysql_stmt_fetch(stmt);
  DIE_UNLESS(rc == MYSQL_NO_DATA);

  rc= mysql_stmt_execute(stmt);
  check_execute(stmt, rc);

  rc= mysql_stmt_store_result(stmt);
  check_execute(stmt, rc);

  rc= mysql_stmt_fetch(stmt);
  check_execute(stmt, rc);

  if (!opt_silent)
    fprintf(stdout, "\n row 1: %ld, %s(%lu)", (long) nData, szData, length1);
  DIE_UNLESS(nData == 10);
  DIE_UNLESS(strcmp(szData, "venu") == 0);
  DIE_UNLESS(length1 == 4);

  rc= mysql_stmt_fetch(stmt);
  check_execute(stmt, rc);

  if (!opt_silent)
    fprintf(stdout, "\n row 2: %ld, %s(%lu)", (long) nData, szData, length1);
  DIE_UNLESS(nData == 20);
  DIE_UNLESS(strcmp(szData, "mysql") == 0);
  DIE_UNLESS(length1 == 5);

  length= 99;
  rc= mysql_stmt_fetch(stmt);
  check_execute(stmt, rc);

  if (!opt_silent && is_null[0])
    fprintf(stdout, "\n row 3: NULL, %s(%lu)", szData, length1);
  DIE_UNLESS(is_null[0]);
  DIE_UNLESS(strcmp(szData, "monty") == 0);
  DIE_UNLESS(length1 == 5);

  rc= mysql_stmt_fetch(stmt);
  DIE_UNLESS(rc == MYSQL_NO_DATA);

  mysql_stmt_close(stmt);
}


/* Test simple bind store result */

static void test_store_result1()
{
  MYSQL_STMT *stmt;
  int        rc;

  myheader("test_store_result1");

  rc= mysql_query(mysql, "DROP TABLE IF EXISTS test_store_result");
  myquery(rc);

  rc= mysql_query(mysql, "CREATE TABLE test_store_result(col1 int , col2 varchar(50))");
  myquery(rc);

  rc= mysql_query(mysql, "INSERT INTO test_store_result VALUES(10, 'venu'), (20, 'mysql')");
  myquery(rc);

  rc= mysql_query(mysql, "INSERT INTO test_store_result(col2) VALUES('monty')");
  myquery(rc);

  rc= mysql_commit(mysql);
  myquery(rc);

  stmt= mysql_simple_prepare(mysql, "SELECT * FROM test_store_result");
  check_stmt(stmt);

  rc= mysql_stmt_execute(stmt);
  check_execute(stmt, rc);

  rc= mysql_stmt_store_result(stmt);
  check_execute(stmt, rc);

  rc= 0;
  while (mysql_stmt_fetch(stmt) != MYSQL_NO_DATA)
    rc++;
  if (!opt_silent)
    fprintf(stdout, "\n total rows: %d", rc);
  DIE_UNLESS(rc == 3);

  rc= mysql_stmt_execute(stmt);
  check_execute(stmt, rc);

  rc= mysql_stmt_store_result(stmt);
  check_execute(stmt, rc);

  rc= 0;
  while (mysql_stmt_fetch(stmt) != MYSQL_NO_DATA)
    rc++;
  if (!opt_silent)
    fprintf(stdout, "\n total rows: %d", rc);
  DIE_UNLESS(rc == 3);

  mysql_stmt_close(stmt);
}


/* Another test for bind and store result */

static void test_store_result2()
{
  MYSQL_STMT *stmt;
  int        rc;
  int        nData;
  ulong      length;
  MYSQL_BIND my_bind[1];
  char query[MAX_TEST_QUERY_LENGTH];

  myheader("test_store_result2");

  rc= mysql_query(mysql, "DROP TABLE IF EXISTS test_store_result");
  myquery(rc);

  rc= mysql_query(mysql, "CREATE TABLE test_store_result(col1 int , col2 varchar(50))");
  myquery(rc);

  rc= mysql_query(mysql, "INSERT INTO test_store_result VALUES(10, 'venu'), (20, 'mysql')");
  myquery(rc);

  rc= mysql_query(mysql, "INSERT INTO test_store_result(col2) VALUES('monty')");
  myquery(rc);

  rc= mysql_commit(mysql);
  myquery(rc);

  /*
    We need to bzero bind structure because mysql_stmt_bind_param checks all
    its members.
  */
  bzero((char*) my_bind, sizeof(my_bind));

  my_bind[0].buffer_type= MYSQL_TYPE_LONG;
  my_bind[0].buffer= (void *) &nData;      /* integer data */
  my_bind[0].length= &length;
  my_bind[0].is_null= 0;

  strmov((char *)query , "SELECT col1 FROM test_store_result where col1= ?");
  stmt= mysql_simple_prepare(mysql, query);
  check_stmt(stmt);

  rc= mysql_stmt_bind_param(stmt, my_bind);
  check_execute(stmt, rc);

  rc= mysql_stmt_bind_result(stmt, my_bind);
  check_execute(stmt, rc);

  nData= 10; length= 0;
  rc= mysql_stmt_execute(stmt);
  check_execute(stmt, rc);

  nData= 0;
  rc= mysql_stmt_store_result(stmt);
  check_execute(stmt, rc);

  rc= mysql_stmt_fetch(stmt);
  check_execute(stmt, rc);

  if (!opt_silent)
    fprintf(stdout, "\n row 1: %d", nData);
  DIE_UNLESS(nData == 10);

  rc= mysql_stmt_fetch(stmt);
  DIE_UNLESS(rc == MYSQL_NO_DATA);

  nData= 20;
  rc= mysql_stmt_execute(stmt);
  check_execute(stmt, rc);

  nData= 0;
  rc= mysql_stmt_store_result(stmt);
  check_execute(stmt, rc);

  rc= mysql_stmt_fetch(stmt);
  check_execute(stmt, rc);

  if (!opt_silent)
    fprintf(stdout, "\n row 1: %d", nData);
  DIE_UNLESS(nData == 20);

  rc= mysql_stmt_fetch(stmt);
  DIE_UNLESS(rc == MYSQL_NO_DATA);
  mysql_stmt_close(stmt);
}


/* Test simple subselect prepare */

static void test_subselect()
{

  MYSQL_STMT *stmt;
  int        rc, id;
  MYSQL_BIND my_bind[1];
  DBUG_ENTER("test_subselect");

  myheader("test_subselect");

  rc= mysql_query(mysql, "DROP TABLE IF EXISTS test_sub1");
  myquery(rc);

  rc= mysql_query(mysql, "DROP TABLE IF EXISTS test_sub2");
  myquery(rc);

  rc= mysql_query(mysql, "CREATE TABLE test_sub1(id int)");
  myquery(rc);

  rc= mysql_query(mysql, "CREATE TABLE test_sub2(id int, id1 int)");
  myquery(rc);

  rc= mysql_query(mysql, "INSERT INTO test_sub1 values(2)");
  myquery(rc);

  rc= mysql_query(mysql, "INSERT INTO test_sub2 VALUES(1, 7), (2, 7)");
  myquery(rc);

  rc= mysql_commit(mysql);
  myquery(rc);

  /* fetch */
  /*
    We need to bzero bind structure because mysql_stmt_bind_param checks all
    its members.
  */
  bzero((char*) my_bind, sizeof(my_bind));

  my_bind[0].buffer_type= MYSQL_TYPE_LONG;
  my_bind[0].buffer= (void *) &id;
  my_bind[0].length= 0;
  my_bind[0].is_null= 0;

  stmt= mysql_simple_prepare(mysql, "INSERT INTO test_sub2(id) SELECT * FROM test_sub1 WHERE id= ?");
  check_stmt(stmt);

  rc= mysql_stmt_bind_param(stmt, my_bind);
  check_execute(stmt, rc);

  id= 2;
  rc= mysql_stmt_execute(stmt);
  check_execute(stmt, rc);

  verify_st_affected_rows(stmt, 1);

  id= 9;
  rc= mysql_stmt_execute(stmt);
  check_execute(stmt, rc);

  verify_st_affected_rows(stmt, 0);

  mysql_stmt_close(stmt);

  rc= my_stmt_result("SELECT * FROM test_sub2");
  DIE_UNLESS(rc == 3);

  rc= my_stmt_result("SELECT ROW(1, 7) IN (select id, id1 "
                     "from test_sub2 WHERE id1= 8)");
  DIE_UNLESS(rc == 1);
  rc= my_stmt_result("SELECT ROW(1, 7) IN (select id, id1 "
                     "from test_sub2 WHERE id1= 7)");
  DIE_UNLESS(rc == 1);

  stmt= mysql_simple_prepare(mysql, ("SELECT ROW(1, 7) IN (select id, id1 "
                                     "from test_sub2 WHERE id1= ?)"));
  check_stmt(stmt);

  rc= mysql_stmt_bind_param(stmt, my_bind);
  check_execute(stmt, rc);

  rc= mysql_stmt_bind_result(stmt, my_bind);
  check_execute(stmt, rc);

  id= 7;
  rc= mysql_stmt_execute(stmt);
  check_execute(stmt, rc);

  rc= mysql_stmt_fetch(stmt);
  check_execute(stmt, rc);

  if (!opt_silent)
    fprintf(stdout, "\n row 1: %d", id);
  DIE_UNLESS(id == 1);

  rc= mysql_stmt_fetch(stmt);
  DIE_UNLESS(rc == MYSQL_NO_DATA);

  id= 8;
  rc= mysql_stmt_execute(stmt);
  check_execute(stmt, rc);

  rc= mysql_stmt_fetch(stmt);
  check_execute(stmt, rc);

  if (!opt_silent)
    fprintf(stdout, "\n row 1: %d", id);
  DIE_UNLESS(id == 0);

  rc= mysql_stmt_fetch(stmt);
  DIE_UNLESS(rc == MYSQL_NO_DATA);

  mysql_stmt_close(stmt);
  DBUG_VOID_RETURN;
}


/*
  Generalized conversion routine to handle DATE, TIME and DATETIME
  conversion using MYSQL_TIME structure
*/

static void test_bind_date_conv(uint row_count)
{
  MYSQL_STMT   *stmt= 0;
  uint         rc, i, count= row_count;
  ulong        length[4];
  MYSQL_BIND   my_bind[4];
  my_bool      is_null[4]= {0};
  MYSQL_TIME   tm[4];
  ulong        second_part;
  uint         year, month, day, hour, minute, sec;

  stmt= mysql_simple_prepare(mysql, "INSERT INTO test_date VALUES(?, ?, ?, ?)");
  check_stmt(stmt);

  verify_param_count(stmt, 4);

  /*
    We need to bzero bind structure because mysql_stmt_bind_param checks all
    its members.
  */
  bzero((char*) my_bind, sizeof(my_bind));

  my_bind[0].buffer_type= MYSQL_TYPE_TIMESTAMP;
  my_bind[1].buffer_type= MYSQL_TYPE_TIME;
  my_bind[2].buffer_type= MYSQL_TYPE_DATETIME;
  my_bind[3].buffer_type= MYSQL_TYPE_DATE;

  for (i= 0; i < (int) array_elements(my_bind); i++)
  {
    my_bind[i].buffer= (void *) &tm[i];
    my_bind[i].is_null= &is_null[i];
    my_bind[i].length= &length[i];
    my_bind[i].buffer_length= 30;
    length[i]= 20;
  }

  second_part= 0;

  year= 2000;
  month= 01;
  day= 10;

  hour= 11;
  minute= 16;
  sec= 20;

  rc= mysql_stmt_bind_param(stmt, my_bind);
  check_execute(stmt, rc);

  for (count= 0; count < row_count; count++)
  {
    for (i= 0; i < (int) array_elements(my_bind); i++)
    {
      tm[i].neg= 0;
      tm[i].second_part= second_part+count;
      if (my_bind[i].buffer_type != MYSQL_TYPE_TIME)
      {
        tm[i].year= year+count;
        tm[i].month= month+count;
        tm[i].day= day+count;
      }
      else
        tm[i].year= tm[i].month= tm[i].day= 0;
      if (my_bind[i].buffer_type != MYSQL_TYPE_DATE)
      {
        tm[i].hour= hour+count;
        tm[i].minute= minute+count;
        tm[i].second= sec+count;
      }
      else
        tm[i].hour= tm[i].minute= tm[i].second= 0;
    }
    rc= mysql_stmt_execute(stmt);
    check_execute(stmt, rc);
  }

  rc= mysql_commit(mysql);
  myquery(rc);

  mysql_stmt_close(stmt);

  rc= my_stmt_result("SELECT * FROM test_date");
  DIE_UNLESS(row_count == rc);

  stmt= mysql_simple_prepare(mysql, "SELECT * FROM test_date");
  check_stmt(stmt);

  rc= mysql_stmt_bind_result(stmt, my_bind);
  check_execute(stmt, rc);

  rc= mysql_stmt_execute(stmt);
  check_execute(stmt, rc);

  rc= mysql_stmt_store_result(stmt);
  check_execute(stmt, rc);

  for (count= 0; count < row_count; count++)
  {
    rc= mysql_stmt_fetch(stmt);
    DIE_UNLESS(rc == 0 || rc == MYSQL_DATA_TRUNCATED);

    if (!opt_silent)
      fprintf(stdout, "\n");
    for (i= 0; i < array_elements(my_bind); i++)
    {
      if (!opt_silent)
        fprintf(stdout, "\ntime[%d]: %02d-%02d-%02d %02d:%02d:%02d.%02lu",
                i, tm[i].year, tm[i].month, tm[i].day,
                tm[i].hour, tm[i].minute, tm[i].second,
                tm[i].second_part);
      DIE_UNLESS(tm[i].year == 0 || tm[i].year == year+count);
      DIE_UNLESS(tm[i].month == 0 || tm[i].month == month+count);
      DIE_UNLESS(tm[i].day == 0 || tm[i].day == day+count);

      DIE_UNLESS(tm[i].hour == 0 || tm[i].hour == hour+count);
      DIE_UNLESS(tm[i].minute == 0 || tm[i].minute == minute+count);
      DIE_UNLESS(tm[i].second == 0 || tm[i].second == sec+count);
      DIE_UNLESS(tm[i].second_part == 0 ||
                 tm[i].second_part == second_part+count);
    }
  }
  rc= mysql_stmt_fetch(stmt);
  DIE_UNLESS(rc == MYSQL_NO_DATA);

  mysql_stmt_close(stmt);
}


/* Test DATE, TIME, DATETIME and TS with MYSQL_TIME conversion */

static void test_date()
{
  int        rc;

  myheader("test_date");

  rc= mysql_query(mysql, "DROP TABLE IF EXISTS test_date");
  myquery(rc);

  rc= mysql_query(mysql, "CREATE TABLE test_date(c1 TIMESTAMP(14), \
                                                 c2 TIME, \
                                                 c3 DATETIME, \
                                                 c4 DATE)");

  myquery(rc);

  test_bind_date_conv(5);
}


/* Test all time types to DATE and DATE to all types */

static void test_date_date()
{
  int        rc;

  myheader("test_date_date");

  rc= mysql_query(mysql, "DROP TABLE IF EXISTS test_date");
  myquery(rc);

  rc= mysql_query(mysql, "CREATE TABLE test_date(c1 DATE, \
                                                 c2 DATE, \
                                                 c3 DATE, \
                                                 c4 DATE)");

  myquery(rc);

  test_bind_date_conv(3);
}


/* Test all time types to TIME and TIME to all types */

static void test_date_time()
{
  int        rc;

  myheader("test_date_time");

  rc= mysql_query(mysql, "DROP TABLE IF EXISTS test_date");
  myquery(rc);

  rc= mysql_query(mysql, "CREATE TABLE test_date(c1 TIME, \
                                                 c2 TIME, \
                                                 c3 TIME, \
                                                 c4 TIME)");

  myquery(rc);

  test_bind_date_conv(3);
}


/* Test all time types to TIMESTAMP and TIMESTAMP to all types */

static void test_date_ts()
{
  int        rc;

  myheader("test_date_ts");

  rc= mysql_query(mysql, "DROP TABLE IF EXISTS test_date");
  myquery(rc);

  rc= mysql_query(mysql, "CREATE TABLE test_date(c1 TIMESTAMP(10), \
                                                 c2 TIMESTAMP(14), \
                                                 c3 TIMESTAMP, \
                                                 c4 TIMESTAMP(6))");

  myquery(rc);

  test_bind_date_conv(2);
}


/* Test all time types to DATETIME and DATETIME to all types */

static void test_date_dt()
{
  int rc;

  myheader("test_date_dt");

  rc= mysql_query(mysql, "DROP TABLE IF EXISTS test_date");
  myquery(rc);

  rc= mysql_query(mysql, "CREATE TABLE test_date(c1 datetime, "
                         " c2 datetime, c3 datetime, c4 date)");
  myquery(rc);

  test_bind_date_conv(2);
}


/* Misc tests to keep pure coverage happy */

static void test_pure_coverage()
{
  MYSQL_STMT *stmt;
  MYSQL_BIND my_bind[1];
  int        rc;
  ulong      length;

  myheader("test_pure_coverage");

  rc= mysql_query(mysql, "DROP TABLE IF EXISTS test_pure");
  myquery(rc);

  rc= mysql_query(mysql, "CREATE TABLE test_pure(c1 int, c2 varchar(20))");
  myquery(rc);

  stmt= mysql_simple_prepare(mysql, "insert into test_pure(c67788) values(10)");
  check_stmt_r(stmt);

  /* Query without params and result should allow to bind 0 arrays */
  stmt= mysql_simple_prepare(mysql, "insert into test_pure(c2) values(10)");
  check_stmt(stmt);

  rc= mysql_stmt_bind_param(stmt, (MYSQL_BIND*)0);
  check_execute(stmt, rc);

  rc= mysql_stmt_execute(stmt);
  check_execute(stmt, rc);

  rc= mysql_stmt_bind_result(stmt, (MYSQL_BIND*)0);
  DIE_UNLESS(rc == 1);

  mysql_stmt_close(stmt);

  stmt= mysql_simple_prepare(mysql, "insert into test_pure(c2) values(?)");
  check_stmt(stmt);

  /*
    We need to bzero bind structure because mysql_stmt_bind_param checks all
    its members.
  */
  bzero((char*) my_bind, sizeof(my_bind));

  my_bind[0].length= &length;
  my_bind[0].is_null= 0;
  my_bind[0].buffer_length= 0;

  my_bind[0].buffer_type= MYSQL_TYPE_GEOMETRY;
  rc= mysql_stmt_bind_param(stmt, my_bind);
  check_execute_r(stmt, rc); /* unsupported buffer type */

  my_bind[0].buffer_type= MYSQL_TYPE_STRING;
  rc= mysql_stmt_bind_param(stmt, my_bind);
  check_execute(stmt, rc);

  rc= mysql_stmt_store_result(stmt);
  check_execute(stmt, rc);

  mysql_stmt_close(stmt);

  stmt= mysql_simple_prepare(mysql, "select * from test_pure");
  check_execute(stmt, rc);

  rc= mysql_stmt_execute(stmt);
  check_execute(stmt, rc);

  my_bind[0].buffer_type= MYSQL_TYPE_GEOMETRY;
  rc= mysql_stmt_bind_result(stmt, my_bind);
  check_execute_r(stmt, rc); /* unsupported buffer type */

  rc= mysql_stmt_store_result(stmt);
  check_execute(stmt, rc);

  rc= mysql_stmt_store_result(stmt);
  check_execute_r(stmt, rc); /* commands out of sync */

  mysql_stmt_close(stmt);

  mysql_query(mysql, "DROP TABLE test_pure");
}


/* Test for string buffer fetch */

static void test_buffers()
{
  MYSQL_STMT *stmt;
  MYSQL_BIND my_bind[1];
  int        rc;
  ulong      length;
  my_bool    is_null;
  char       buffer[20];

  myheader("test_buffers");

  rc= mysql_query(mysql, "DROP TABLE IF EXISTS test_buffer");
  myquery(rc);

  rc= mysql_query(mysql, "CREATE TABLE test_buffer(str varchar(20))");
  myquery(rc);

  rc= mysql_query(mysql, "insert into test_buffer values('MySQL')\
                          , ('Database'), ('Open-Source'), ('Popular')");
  myquery(rc);

  stmt= mysql_simple_prepare(mysql, "select str from test_buffer");
  check_stmt(stmt);

  rc= mysql_stmt_execute(stmt);
  check_execute(stmt, rc);

  bzero(buffer, sizeof(buffer));              /* Avoid overruns in printf() */

  bzero((char*) my_bind, sizeof(my_bind));
  my_bind[0].length= &length;
  my_bind[0].is_null= &is_null;
  my_bind[0].buffer_length= 1;
  my_bind[0].buffer_type= MYSQL_TYPE_STRING;
  my_bind[0].buffer= (void *)buffer;
  my_bind[0].error= &my_bind[0].error_value;

  rc= mysql_stmt_bind_result(stmt, my_bind);
  check_execute(stmt, rc);

  rc= mysql_stmt_store_result(stmt);
  check_execute(stmt, rc);

  buffer[1]= 'X';
  rc= mysql_stmt_fetch(stmt);
  DIE_UNLESS(rc == MYSQL_DATA_TRUNCATED);
  DIE_UNLESS(my_bind[0].error_value);
  if (!opt_silent)
    fprintf(stdout, "\n data: %s (%lu)", buffer, length);
  DIE_UNLESS(buffer[0] == 'M');
  DIE_UNLESS(buffer[1] == 'X');
  DIE_UNLESS(length == 5);

  my_bind[0].buffer_length= 8;
  rc= mysql_stmt_bind_result(stmt, my_bind);/* re-bind */
  check_execute(stmt, rc);

  rc= mysql_stmt_fetch(stmt);
  check_execute(stmt, rc);
  if (!opt_silent)
    fprintf(stdout, "\n data: %s (%lu)", buffer, length);
  DIE_UNLESS(strncmp(buffer, "Database", 8) == 0);
  DIE_UNLESS(length == 8);

  my_bind[0].buffer_length= 12;
  rc= mysql_stmt_bind_result(stmt, my_bind);/* re-bind */
  check_execute(stmt, rc);

  rc= mysql_stmt_fetch(stmt);
  check_execute(stmt, rc);
  if (!opt_silent)
    fprintf(stdout, "\n data: %s (%lu)", buffer, length);
  DIE_UNLESS(strcmp(buffer, "Open-Source") == 0);
  DIE_UNLESS(length == 11);

  my_bind[0].buffer_length= 6;
  rc= mysql_stmt_bind_result(stmt, my_bind);/* re-bind */
  check_execute(stmt, rc);

  rc= mysql_stmt_fetch(stmt);
  DIE_UNLESS(rc == MYSQL_DATA_TRUNCATED);
  DIE_UNLESS(my_bind[0].error_value);
  if (!opt_silent)
    fprintf(stdout, "\n data: %s (%lu)", buffer, length);
  DIE_UNLESS(strncmp(buffer, "Popula", 6) == 0);
  DIE_UNLESS(length == 7);

  mysql_stmt_close(stmt);
}


/* Test the direct query execution in the middle of open stmts */

static void test_open_direct()
{
  MYSQL_STMT  *stmt;
  MYSQL_RES   *result;
  int         rc;

  myheader("test_open_direct");

  rc= mysql_query(mysql, "DROP TABLE IF EXISTS test_open_direct");
  myquery(rc);

  rc= mysql_query(mysql, "CREATE TABLE test_open_direct(id int, name char(6))");
  myquery(rc);

  stmt= mysql_simple_prepare(mysql, "INSERT INTO test_open_direct values(10, 'mysql')");
  check_stmt(stmt);

  rc= mysql_query(mysql, "SELECT * FROM test_open_direct");
  myquery(rc);

  result= mysql_store_result(mysql);
  mytest(result);

  rc= my_process_result_set(result);
  DIE_UNLESS(rc == 0);
  mysql_free_result(result);

  rc= mysql_stmt_execute(stmt);
  check_execute(stmt, rc);

  verify_st_affected_rows(stmt, 1);

  rc= mysql_query(mysql, "SELECT * FROM test_open_direct");
  myquery(rc);

  result= mysql_store_result(mysql);
  mytest(result);

  rc= my_process_result_set(result);
  DIE_UNLESS(rc == 1);
  mysql_free_result(result);

  rc= mysql_stmt_execute(stmt);
  check_execute(stmt, rc);

  verify_st_affected_rows(stmt, 1);

  rc= mysql_query(mysql, "SELECT * FROM test_open_direct");
  myquery(rc);

  result= mysql_store_result(mysql);
  mytest(result);

  rc= my_process_result_set(result);
  DIE_UNLESS(rc == 2);
  mysql_free_result(result);

  mysql_stmt_close(stmt);

  /* run a direct query in the middle of a fetch */
  stmt= mysql_simple_prepare(mysql, "SELECT * FROM test_open_direct");
  check_stmt(stmt);

  rc= mysql_stmt_execute(stmt);
  check_execute(stmt, rc);

  rc= mysql_stmt_fetch(stmt);
  check_execute(stmt, rc);

  rc= mysql_query(mysql, "INSERT INTO test_open_direct(id) VALUES(20)");
  myquery_r(rc);

  rc= mysql_stmt_close(stmt);
  check_execute(stmt, rc);

  rc= mysql_query(mysql, "INSERT INTO test_open_direct(id) VALUES(20)");
  myquery(rc);

  /* run a direct query with store result */
  stmt= mysql_simple_prepare(mysql, "SELECT * FROM test_open_direct");
  check_stmt(stmt);

  rc= mysql_stmt_execute(stmt);
  check_execute(stmt, rc);

  rc= mysql_stmt_store_result(stmt);
  check_execute(stmt, rc);

  rc= mysql_stmt_fetch(stmt);
  check_execute(stmt, rc);

  rc= mysql_query(mysql, "drop table test_open_direct");
  myquery(rc);

  rc= mysql_stmt_close(stmt);
  check_execute(stmt, rc);
}


/* Test fetch without prior bound buffers */

static void test_fetch_nobuffs()
{
  MYSQL_STMT *stmt;
  MYSQL_BIND my_bind[4];
  char       str[4][50];
  int        rc;

  myheader("test_fetch_nobuffs");

  stmt= mysql_simple_prepare(mysql, "SELECT DATABASE(), CURRENT_USER(), \
                              CURRENT_DATE(), CURRENT_TIME()");
  check_stmt(stmt);

  rc= mysql_stmt_execute(stmt);
  check_execute(stmt, rc);

  rc= 0;
  while (mysql_stmt_fetch(stmt) != MYSQL_NO_DATA)
    rc++;

  if (!opt_silent)
    fprintf(stdout, "\n total rows        : %d", rc);
  DIE_UNLESS(rc == 1);

  bzero((char*) my_bind, sizeof(MYSQL_BIND));
  my_bind[0].buffer_type= MYSQL_TYPE_STRING;
  my_bind[0].buffer= (void *)str[0];
  my_bind[0].buffer_length= sizeof(str[0]);
  my_bind[1]= my_bind[2]= my_bind[3]= my_bind[0];
  my_bind[1].buffer= (void *)str[1];
  my_bind[2].buffer= (void *)str[2];
  my_bind[3].buffer= (void *)str[3];

  rc= mysql_stmt_bind_result(stmt, my_bind);
  check_execute(stmt, rc);

  rc= mysql_stmt_execute(stmt);
  check_execute(stmt, rc);

  rc= 0;
  while (mysql_stmt_fetch(stmt) != MYSQL_NO_DATA)
  {
    rc++;
    if (!opt_silent)
    {
      fprintf(stdout, "\n CURRENT_DATABASE(): %s", str[0]);
      fprintf(stdout, "\n CURRENT_USER()    : %s", str[1]);
      fprintf(stdout, "\n CURRENT_DATE()    : %s", str[2]);
      fprintf(stdout, "\n CURRENT_TIME()    : %s", str[3]);
    }
  }
  if (!opt_silent)
    fprintf(stdout, "\n total rows        : %d", rc);
  DIE_UNLESS(rc == 1);

  mysql_stmt_close(stmt);
}


/* Test a misc bug */

static void test_ushort_bug()
{
  MYSQL_STMT *stmt;
  MYSQL_BIND my_bind[4];
  ushort     short_value;
  uint32     long_value;
  ulong      s_length, l_length, ll_length, t_length;
  ulonglong  longlong_value;
  int        rc;
  uchar      tiny_value;
  char       llbuf[22];
  myheader("test_ushort_bug");

  rc= mysql_query(mysql, "DROP TABLE IF EXISTS test_ushort");
  myquery(rc);

  rc= mysql_query(mysql, "CREATE TABLE test_ushort(a smallint unsigned, \
                                                  b smallint unsigned, \
                                                  c smallint unsigned, \
                                                  d smallint unsigned)");
  myquery(rc);

  rc= mysql_query(mysql,
                  "INSERT INTO test_ushort VALUES(35999, 35999, 35999, 200)");
  myquery(rc);


  stmt= mysql_simple_prepare(mysql, "SELECT * FROM test_ushort");
  check_stmt(stmt);

  rc= mysql_stmt_execute(stmt);
  check_execute(stmt, rc);

  bzero((char*) my_bind, sizeof(my_bind));
  my_bind[0].buffer_type= MYSQL_TYPE_SHORT;
  my_bind[0].buffer= (void *)&short_value;
  my_bind[0].is_unsigned= TRUE;
  my_bind[0].length= &s_length;

  my_bind[1].buffer_type= MYSQL_TYPE_LONG;
  my_bind[1].buffer= (void *)&long_value;
  my_bind[1].length= &l_length;

  my_bind[2].buffer_type= MYSQL_TYPE_LONGLONG;
  my_bind[2].buffer= (void *)&longlong_value;
  my_bind[2].length= &ll_length;

  my_bind[3].buffer_type= MYSQL_TYPE_TINY;
  my_bind[3].buffer= (void *)&tiny_value;
  my_bind[3].is_unsigned= TRUE;
  my_bind[3].length= &t_length;

  rc= mysql_stmt_bind_result(stmt, my_bind);
  check_execute(stmt, rc);

  rc= mysql_stmt_fetch(stmt);
  check_execute(stmt, rc);

  if (!opt_silent)
  {
    fprintf(stdout, "\n ushort   : %d (%ld)", short_value, s_length);
    fprintf(stdout, "\n ulong    : %lu (%ld)", (ulong) long_value, l_length);
    fprintf(stdout, "\n longlong : %s (%ld)", llstr(longlong_value, llbuf),
            ll_length);
    fprintf(stdout, "\n tinyint  : %d   (%ld)", tiny_value, t_length);
  }

  DIE_UNLESS(short_value == 35999);
  DIE_UNLESS(s_length == 2);

  DIE_UNLESS(long_value == 35999);
  DIE_UNLESS(l_length == 4);

  DIE_UNLESS(longlong_value == 35999);
  DIE_UNLESS(ll_length == 8);

  DIE_UNLESS(tiny_value == 200);
  DIE_UNLESS(t_length == 1);

  rc= mysql_stmt_fetch(stmt);
  DIE_UNLESS(rc == MYSQL_NO_DATA);

  mysql_stmt_close(stmt);
}


/* Test a misc smallint-signed conversion bug */

static void test_sshort_bug()
{
  MYSQL_STMT *stmt;
  MYSQL_BIND my_bind[4];
  short      short_value;
  int32      long_value;
  ulong      s_length, l_length, ll_length, t_length;
  ulonglong  longlong_value;
  int        rc;
  uchar      tiny_value;
  char       llbuf[22];

  myheader("test_sshort_bug");

  rc= mysql_query(mysql, "DROP TABLE IF EXISTS test_sshort");
  myquery(rc);

  rc= mysql_query(mysql, "CREATE TABLE test_sshort(a smallint signed, \
                                                  b smallint signed, \
                                                  c smallint unsigned, \
                                                  d smallint unsigned)");
  myquery(rc);

  rc= mysql_query(mysql, "INSERT INTO test_sshort VALUES(-5999, -5999, 35999, 200)");
  myquery(rc);


  stmt= mysql_simple_prepare(mysql, "SELECT * FROM test_sshort");
  check_stmt(stmt);

  rc= mysql_stmt_execute(stmt);
  check_execute(stmt, rc);

  bzero((char*) my_bind, sizeof(my_bind));
  my_bind[0].buffer_type= MYSQL_TYPE_SHORT;
  my_bind[0].buffer= (void *)&short_value;
  my_bind[0].length= &s_length;

  my_bind[1].buffer_type= MYSQL_TYPE_LONG;
  my_bind[1].buffer= (void *)&long_value;
  my_bind[1].length= &l_length;

  my_bind[2].buffer_type= MYSQL_TYPE_LONGLONG;
  my_bind[2].buffer= (void *)&longlong_value;
  my_bind[2].length= &ll_length;

  my_bind[3].buffer_type= MYSQL_TYPE_TINY;
  my_bind[3].buffer= (void *)&tiny_value;
  my_bind[3].is_unsigned= TRUE;
  my_bind[3].length= &t_length;

  rc= mysql_stmt_bind_result(stmt, my_bind);
  check_execute(stmt, rc);

  rc= mysql_stmt_fetch(stmt);
  check_execute(stmt, rc);

  if (!opt_silent)
  {
    fprintf(stdout, "\n sshort   : %d (%ld)", short_value, s_length);
    fprintf(stdout, "\n slong    : %ld (%ld)", (long) long_value, l_length);
    fprintf(stdout, "\n longlong : %s (%ld)", llstr(longlong_value, llbuf),
            ll_length);
    fprintf(stdout, "\n tinyint  : %d   (%ld)", tiny_value, t_length);
  }

  DIE_UNLESS(short_value == -5999);
  DIE_UNLESS(s_length == 2);

  DIE_UNLESS(long_value == -5999);
  DIE_UNLESS(l_length == 4);

  DIE_UNLESS(longlong_value == 35999);
  DIE_UNLESS(ll_length == 8);

  DIE_UNLESS(tiny_value == 200);
  DIE_UNLESS(t_length == 1);

  rc= mysql_stmt_fetch(stmt);
  DIE_UNLESS(rc == MYSQL_NO_DATA);

  mysql_stmt_close(stmt);
}


/* Test a misc tinyint-signed conversion bug */

static void test_stiny_bug()
{
  MYSQL_STMT *stmt;
  MYSQL_BIND my_bind[4];
  short      short_value;
  int32      long_value;
  ulong      s_length, l_length, ll_length, t_length;
  ulonglong  longlong_value;
  int        rc;
  uchar      tiny_value;
  char       llbuf[22];

  myheader("test_stiny_bug");

  rc= mysql_query(mysql, "DROP TABLE IF EXISTS test_stiny");
  myquery(rc);

  rc= mysql_query(mysql, "CREATE TABLE test_stiny(a tinyint signed, \
                                                  b tinyint signed, \
                                                  c tinyint unsigned, \
                                                  d tinyint unsigned)");
  myquery(rc);

  rc= mysql_query(mysql, "INSERT INTO test_stiny VALUES(-128, -127, 255, 0)");
  myquery(rc);


  stmt= mysql_simple_prepare(mysql, "SELECT * FROM test_stiny");
  check_stmt(stmt);

  rc= mysql_stmt_execute(stmt);
  check_execute(stmt, rc);

  bzero((char*) my_bind, sizeof(my_bind));
  my_bind[0].buffer_type= MYSQL_TYPE_SHORT;
  my_bind[0].buffer= (void *)&short_value;
  my_bind[0].length= &s_length;

  my_bind[1].buffer_type= MYSQL_TYPE_LONG;
  my_bind[1].buffer= (void *)&long_value;
  my_bind[1].length= &l_length;

  my_bind[2].buffer_type= MYSQL_TYPE_LONGLONG;
  my_bind[2].buffer= (void *)&longlong_value;
  my_bind[2].length= &ll_length;

  my_bind[3].buffer_type= MYSQL_TYPE_TINY;
  my_bind[3].buffer= (void *)&tiny_value;
  my_bind[3].length= &t_length;

  rc= mysql_stmt_bind_result(stmt, my_bind);
  check_execute(stmt, rc);

  rc= mysql_stmt_fetch(stmt);
  check_execute(stmt, rc);

  if (!opt_silent)
  {
    fprintf(stdout, "\n sshort   : %d (%ld)", short_value, s_length);
    fprintf(stdout, "\n slong    : %ld (%ld)", (long) long_value, l_length);
    fprintf(stdout, "\n longlong : %s  (%ld)", llstr(longlong_value, llbuf),
            ll_length);
    fprintf(stdout, "\n tinyint  : %d    (%ld)", tiny_value, t_length);
  }

  DIE_UNLESS(short_value == -128);
  DIE_UNLESS(s_length == 2);

  DIE_UNLESS(long_value == -127);
  DIE_UNLESS(l_length == 4);

  DIE_UNLESS(longlong_value == 255);
  DIE_UNLESS(ll_length == 8);

  DIE_UNLESS(tiny_value == 0);
  DIE_UNLESS(t_length == 1);

  rc= mysql_stmt_fetch(stmt);
  DIE_UNLESS(rc == MYSQL_NO_DATA);

  mysql_stmt_close(stmt);
}


/* Test misc field information, bug: #74 */

static void test_field_misc()
{
  MYSQL_STMT  *stmt;
  MYSQL_RES   *result;
  MYSQL_BIND  my_bind[1];
  char        table_type[NAME_LEN];
  ulong       type_length;
  int         rc;

  myheader("test_field_misc");

  rc= mysql_query(mysql, "SELECT @@autocommit");
  myquery(rc);

  result= mysql_store_result(mysql);
  mytest(result);

  rc= my_process_result_set(result);
  DIE_UNLESS(rc == 1);

  verify_prepare_field(result, 0,
                       "@@autocommit", "",  /* field and its org name */
                       MYSQL_TYPE_LONGLONG, /* field type */
                       "", "",              /* table and its org name */
                       "", 1, 0);           /* db name, length(its bool flag)*/

  mysql_free_result(result);

  stmt= mysql_simple_prepare(mysql, "SELECT @@autocommit");
  check_stmt(stmt);

  rc= mysql_stmt_execute(stmt);
  check_execute(stmt, rc);

  result= mysql_stmt_result_metadata(stmt);
  mytest(result);

  rc= my_process_stmt_result(stmt);
  DIE_UNLESS(rc == 1);

  verify_prepare_field(result, 0,
                       "@@autocommit", "",  /* field and its org name */
                       MYSQL_TYPE_LONGLONG, /* field type */
                       "", "",              /* table and its org name */
                       "", 1, 0);           /* db name, length(its bool flag)*/

  mysql_free_result(result);
  mysql_stmt_close(stmt);

  stmt= mysql_simple_prepare(mysql, "SELECT @@table_type");
  check_stmt(stmt);

  rc= mysql_stmt_execute(stmt);
  check_execute(stmt, rc);

  bzero((char*) my_bind, sizeof(my_bind));
  my_bind[0].buffer_type= MYSQL_TYPE_STRING;
  my_bind[0].buffer= table_type;
  my_bind[0].length= &type_length;
  my_bind[0].buffer_length= NAME_LEN;

  rc= mysql_stmt_bind_result(stmt, my_bind);
  check_execute(stmt, rc);

  rc= mysql_stmt_fetch(stmt);
  check_execute(stmt, rc);
  if (!opt_silent)
    fprintf(stdout, "\n default table type: %s(%ld)", table_type, type_length);

  rc= mysql_stmt_fetch(stmt);
  DIE_UNLESS(rc == MYSQL_NO_DATA);

  mysql_stmt_close(stmt);

  stmt= mysql_simple_prepare(mysql, "SELECT @@table_type");
  check_stmt(stmt);

  result= mysql_stmt_result_metadata(stmt);
  mytest(result);
  DIE_UNLESS(mysql_stmt_field_count(stmt) == mysql_num_fields(result));

  rc= mysql_stmt_execute(stmt);
  check_execute(stmt, rc);

  DIE_UNLESS(1 == my_process_stmt_result(stmt));

  verify_prepare_field(result, 0,
                       "@@table_type", "",   /* field and its org name */
                       mysql_get_server_version(mysql) <= 50000 ?
                       MYSQL_TYPE_STRING : MYSQL_TYPE_VAR_STRING,
                       "", "",              /* table and its org name */
                       "", type_length, 0);   /* db name, length */

  mysql_free_result(result);
  mysql_stmt_close(stmt);

  stmt= mysql_simple_prepare(mysql, "SELECT @@max_error_count");
  check_stmt(stmt);

  result= mysql_stmt_result_metadata(stmt);
  mytest(result);

  rc= mysql_stmt_execute(stmt);
  check_execute(stmt, rc);

  rc= my_process_stmt_result(stmt);
  DIE_UNLESS(rc == 1);

  verify_prepare_field(result, 0,
                       "@@max_error_count", "",   /* field and its org name */
                       MYSQL_TYPE_LONGLONG, /* field type */
                       "", "",              /* table and its org name */
                       "", 10, 0);            /* db name, length */

  mysql_free_result(result);
  mysql_stmt_close(stmt);

  stmt= mysql_simple_prepare(mysql, "SELECT @@max_allowed_packet");
  check_stmt(stmt);

  result= mysql_stmt_result_metadata(stmt);
  mytest(result);

  rc= mysql_stmt_execute(stmt);
  check_execute(stmt, rc);

  DIE_UNLESS(1 == my_process_stmt_result(stmt));

  verify_prepare_field(result, 0,
                       "@@max_allowed_packet", "", /* field and its org name */
                       MYSQL_TYPE_LONGLONG, /* field type */
                       "", "",              /* table and its org name */
                       "", 10, 0);          /* db name, length */

  mysql_free_result(result);
  mysql_stmt_close(stmt);

  stmt= mysql_simple_prepare(mysql, "SELECT @@sql_warnings");
  check_stmt(stmt);

  result= mysql_stmt_result_metadata(stmt);
  mytest(result);

  rc= mysql_stmt_execute(stmt);
  check_execute(stmt, rc);

  rc= my_process_stmt_result(stmt);
  DIE_UNLESS(rc == 1);

  verify_prepare_field(result, 0,
                       "@@sql_warnings", "",  /* field and its org name */
                       MYSQL_TYPE_LONGLONG,   /* field type */
                       "", "",                /* table and its org name */
                       "", 1, 0);             /* db name, length */

  mysql_free_result(result);
  mysql_stmt_close(stmt);
}


/*
  Test SET OPTION feature with prepare stmts
  bug #85 (reported by mark@mysql.com)
*/

static void test_set_option()
{
  MYSQL_STMT *stmt;
  MYSQL_RES  *result;
  int        rc;

  myheader("test_set_option");

  mysql_autocommit(mysql, TRUE);

  /* LIMIT the rows count to 2 */
  rc= mysql_query(mysql, "SET OPTION SQL_SELECT_LIMIT= 2");
  myquery(rc);

  rc= mysql_query(mysql, "DROP TABLE IF EXISTS test_limit");
  myquery(rc);

  rc= mysql_query(mysql, "CREATE TABLE test_limit(a tinyint)");
  myquery(rc);

  rc= mysql_query(mysql, "INSERT INTO test_limit VALUES(10), (20), (30), (40)");
  myquery(rc);

  if (!opt_silent)
    fprintf(stdout, "\n with SQL_SELECT_LIMIT= 2 (direct)");
  rc= mysql_query(mysql, "SELECT * FROM test_limit");
  myquery(rc);

  result= mysql_store_result(mysql);
  mytest(result);

  rc= my_process_result_set(result);
  DIE_UNLESS(rc == 2);

  mysql_free_result(result);

  if (!opt_silent)
    fprintf(stdout, "\n with SQL_SELECT_LIMIT=2 (prepare)");
  stmt= mysql_simple_prepare(mysql, "SELECT * FROM test_limit");
  check_stmt(stmt);

  rc= mysql_stmt_execute(stmt);
  check_execute(stmt, rc);

  rc= my_process_stmt_result(stmt);
  DIE_UNLESS(rc == 2);

  mysql_stmt_close(stmt);

  /* RESET the LIMIT the rows count to 0 */
  if (!opt_silent)
    fprintf(stdout, "\n with SQL_SELECT_LIMIT=DEFAULT (prepare)");
  rc= mysql_query(mysql, "SET OPTION SQL_SELECT_LIMIT=DEFAULT");
  myquery(rc);

  stmt= mysql_simple_prepare(mysql, "SELECT * FROM test_limit");
  check_stmt(stmt);

  rc= mysql_stmt_execute(stmt);
  check_execute(stmt, rc);

  rc= my_process_stmt_result(stmt);
  DIE_UNLESS(rc == 4);

  mysql_stmt_close(stmt);
}


/*
  Test a misc GRANT option
  bug #89 (reported by mark@mysql.com)
*/

#ifndef EMBEDDED_LIBRARY
static void test_prepare_grant()
{
  int rc;
  char query[MAX_TEST_QUERY_LENGTH];

  myheader("test_prepare_grant");

  mysql_autocommit(mysql, TRUE);

  rc= mysql_query(mysql, "DROP TABLE IF EXISTS test_grant");
  myquery(rc);

  rc= mysql_query(mysql, "CREATE TABLE test_grant(a tinyint primary key auto_increment)");
  myquery(rc);

  strxmov(query, "GRANT INSERT, UPDATE, SELECT ON ", current_db,
                ".test_grant TO 'test_grant'@",
                opt_host ? opt_host : "'localhost'", NullS);

  if (mysql_query(mysql, query))
  {
    myerror("GRANT failed");

    /*
       If server started with --skip-grant-tables, skip this test, else
       exit to indicate an error

       ER_UNKNOWN_COM_ERROR= 1047
     */
    if (mysql_errno(mysql) != 1047)
      exit(1);
  }
  else
  {
    MYSQL *org_mysql= mysql, *lmysql;
    MYSQL_STMT *stmt;

    if (!opt_silent)
      fprintf(stdout, "\n Establishing a test connection ...");
    if (!(lmysql= mysql_init(NULL)))
    {
      myerror("mysql_init() failed");
      exit(1);
    }
    if (!(mysql_real_connect(lmysql, opt_host, "test_grant",
                             "", current_db, opt_port,
                             opt_unix_socket, 0)))
    {
      myerror("connection failed");
      mysql_close(lmysql);
      exit(1);
    }
    lmysql->reconnect= 1;
    if (!opt_silent)
      fprintf(stdout, "OK");

    mysql= lmysql;
    rc= mysql_query(mysql, "INSERT INTO test_grant VALUES(NULL)");
    myquery(rc);

    rc= mysql_query(mysql, "INSERT INTO test_grant(a) VALUES(NULL)");
    myquery(rc);

    execute_prepare_query("INSERT INTO test_grant(a) VALUES(NULL)", 1);
    execute_prepare_query("INSERT INTO test_grant VALUES(NULL)", 1);
    execute_prepare_query("UPDATE test_grant SET a=9 WHERE a=1", 1);
    rc= my_stmt_result("SELECT a FROM test_grant");
    DIE_UNLESS(rc == 4);

    /* Both DELETE expected to fail as user does not have DELETE privs */

    rc= mysql_query(mysql, "DELETE FROM test_grant");
    myquery_r(rc);

    stmt= mysql_simple_prepare(mysql, "DELETE FROM test_grant");
    check_stmt_r(stmt);

    rc= my_stmt_result("SELECT * FROM test_grant");
    DIE_UNLESS(rc == 4);

    mysql_close(lmysql);
    mysql= org_mysql;

    rc= mysql_query(mysql, "delete from mysql.user where User='test_grant'");
    myquery(rc);
    DIE_UNLESS(1 == mysql_affected_rows(mysql));

    rc= mysql_query(mysql, "delete from mysql.tables_priv where User='test_grant'");
    myquery(rc);
    DIE_UNLESS(1 == mysql_affected_rows(mysql));

  }
}
#endif /* EMBEDDED_LIBRARY */

/*
  Test a crash when invalid/corrupted .frm is used in the
  SHOW TABLE STATUS
  bug #93 (reported by serg@mysql.com).
*/

static void test_frm_bug()
{
  MYSQL_STMT *stmt;
  MYSQL_BIND my_bind[2];
  MYSQL_RES  *result;
  MYSQL_ROW  row;
  FILE       *test_file;
  char       data_dir[FN_REFLEN];
  char       test_frm[FN_REFLEN];
  int        rc;

  myheader("test_frm_bug");

  mysql_autocommit(mysql, TRUE);

  rc= mysql_query(mysql, "drop table if exists test_frm_bug");
  myquery(rc);

  rc= mysql_query(mysql, "flush tables");
  myquery(rc);

  stmt= mysql_simple_prepare(mysql, "show variables like 'datadir'");
  check_stmt(stmt);

  rc= mysql_stmt_execute(stmt);
  check_execute(stmt, rc);

  bzero((char*) my_bind, sizeof(my_bind));
  my_bind[0].buffer_type= MYSQL_TYPE_STRING;
  my_bind[0].buffer= data_dir;
  my_bind[0].buffer_length= FN_REFLEN;
  my_bind[1]= my_bind[0];

  rc= mysql_stmt_bind_result(stmt, my_bind);
  check_execute(stmt, rc);

  rc= mysql_stmt_fetch(stmt);
  check_execute(stmt, rc);

  if (!opt_silent)
    fprintf(stdout, "\n data directory: %s", data_dir);

  rc= mysql_stmt_fetch(stmt);
  DIE_UNLESS(rc == MYSQL_NO_DATA);

  strxmov(test_frm, data_dir, "/", current_db, "/", "test_frm_bug.frm", NullS);

  if (!opt_silent)
    fprintf(stdout, "\n test_frm: %s", test_frm);

  if (!(test_file= my_fopen(test_frm, (int) (O_RDWR | O_CREAT), MYF(MY_WME))))
  {
    fprintf(stdout, "\n ERROR: my_fopen failed for '%s'", test_frm);
    fprintf(stdout, "\n test cancelled");
    exit(1);
  }
  if (!opt_silent)
    fprintf(test_file, "this is a junk file for test");

  rc= mysql_query(mysql, "SHOW TABLE STATUS like 'test_frm_bug'");
  myquery(rc);

  result= mysql_store_result(mysql);
  mytest(result);/* It can't be NULL */

  rc= my_process_result_set(result);
  DIE_UNLESS(rc == 1);

  mysql_data_seek(result, 0);

  row= mysql_fetch_row(result);
  mytest(row);

  if (!opt_silent)
    fprintf(stdout, "\n Comment: %s", row[17]);
  DIE_UNLESS(row[17] != 0);

  mysql_free_result(result);
  mysql_stmt_close(stmt);

  my_fclose(test_file, MYF(0));
  mysql_query(mysql, "drop table if exists test_frm_bug");
}


/* Test DECIMAL conversion */

static void test_decimal_bug()
{
  MYSQL_STMT *stmt;
  MYSQL_BIND my_bind[1];
  char       data[30];
  int        rc;
  my_bool    is_null;

  myheader("test_decimal_bug");

  mysql_autocommit(mysql, TRUE);

  rc= mysql_query(mysql, "drop table if exists test_decimal_bug");
  myquery(rc);

  rc= mysql_query(mysql, "create table test_decimal_bug(c1 decimal(10, 2))");
  myquery(rc);

  rc= mysql_query(mysql, "insert into test_decimal_bug value(8), (10.22), (5.61)");
  myquery(rc);

  stmt= mysql_simple_prepare(mysql, "select c1 from test_decimal_bug where c1= ?");
  check_stmt(stmt);

  /*
    We need to bzero bind structure because mysql_stmt_bind_param checks all
    its members.
  */
  bzero((char*) my_bind, sizeof(my_bind));

  my_bind[0].buffer_type= MYSQL_TYPE_NEWDECIMAL;
  my_bind[0].buffer= (void *)data;
  my_bind[0].buffer_length= 25;
  my_bind[0].is_null= &is_null;

  is_null= 0;
  rc= mysql_stmt_bind_param(stmt, my_bind);
  check_execute(stmt, rc);

  strmov(data, "8.0");
  rc= mysql_stmt_execute(stmt);
  check_execute(stmt, rc);

  data[0]= 0;
  rc= mysql_stmt_bind_result(stmt, my_bind);
  check_execute(stmt, rc);

  rc= mysql_stmt_fetch(stmt);
  check_execute(stmt, rc);

  if (!opt_silent)
    fprintf(stdout, "\n data: %s", data);
  DIE_UNLESS(strcmp(data, "8.00") == 0);

  rc= mysql_stmt_fetch(stmt);
  DIE_UNLESS(rc == MYSQL_NO_DATA);

  strmov(data, "5.61");
  rc= mysql_stmt_execute(stmt);
  check_execute(stmt, rc);

  data[0]= 0;
  rc= mysql_stmt_bind_result(stmt, my_bind);
  check_execute(stmt, rc);

  rc= mysql_stmt_fetch(stmt);
  check_execute(stmt, rc);

  if (!opt_silent)
    fprintf(stdout, "\n data: %s", data);
  DIE_UNLESS(strcmp(data, "5.61") == 0);

  rc= mysql_stmt_fetch(stmt);
  DIE_UNLESS(rc == MYSQL_NO_DATA);

  is_null= 1;
  rc= mysql_stmt_execute(stmt);
  check_execute(stmt, rc);

  rc= mysql_stmt_fetch(stmt);
  DIE_UNLESS(rc == MYSQL_NO_DATA);

  strmov(data, "10.22"); is_null= 0;
  rc= mysql_stmt_execute(stmt);
  check_execute(stmt, rc);

  data[0]= 0;
  rc= mysql_stmt_bind_result(stmt, my_bind);
  check_execute(stmt, rc);

  rc= mysql_stmt_fetch(stmt);
  check_execute(stmt, rc);

  if (!opt_silent)
    fprintf(stdout, "\n data: %s", data);
  DIE_UNLESS(strcmp(data, "10.22") == 0);

  rc= mysql_stmt_fetch(stmt);
  DIE_UNLESS(rc == MYSQL_NO_DATA);

  mysql_stmt_close(stmt);
}


/* Test EXPLAIN bug (#115, reported by mark@mysql.com & georg@php.net). */

static void test_explain_bug()
{
  MYSQL_STMT *stmt;
  MYSQL_RES  *result;
  int        rc;

  myheader("test_explain_bug");

  mysql_autocommit(mysql, TRUE);

  rc= mysql_query(mysql, "DROP TABLE IF EXISTS test_explain");
  myquery(rc);

  rc= mysql_query(mysql, "CREATE TABLE test_explain(id int, name char(2))");
  myquery(rc);

  stmt= mysql_simple_prepare(mysql, "explain test_explain");
  check_stmt(stmt);

  rc= mysql_stmt_execute(stmt);
  check_execute(stmt, rc);

  rc= my_process_stmt_result(stmt);
  DIE_UNLESS(rc == 2);

  result= mysql_stmt_result_metadata(stmt);
  mytest(result);

  if (!opt_silent)
    fprintf(stdout, "\n total fields in the result: %d",
            mysql_num_fields(result));
  DIE_UNLESS(6 == mysql_num_fields(result));

  verify_prepare_field(result, 0, "Field", "COLUMN_NAME",
                       mysql_get_server_version(mysql) <= 50000 ?
                       MYSQL_TYPE_STRING : MYSQL_TYPE_VAR_STRING,
                       0, 0, "", 64, 0);

  verify_prepare_field(result, 1, "Type", "COLUMN_TYPE", MYSQL_TYPE_BLOB,
                       0, 0, "", 0, 0);

  verify_prepare_field(result, 2, "Null", "IS_NULLABLE",
                       mysql_get_server_version(mysql) <= 50000 ?
                       MYSQL_TYPE_STRING : MYSQL_TYPE_VAR_STRING,
                       0, 0, "", 3, 0);

  verify_prepare_field(result, 3, "Key", "COLUMN_KEY",
                       mysql_get_server_version(mysql) <= 50000 ?
                       MYSQL_TYPE_STRING : MYSQL_TYPE_VAR_STRING,
                       0, 0, "", 3, 0);

  if ( mysql_get_server_version(mysql) >= 50027 )
  {
    /*  The patch for bug#23037 changes column type of DEAULT to blob */
    verify_prepare_field(result, 4, "Default", "COLUMN_DEFAULT",
                         MYSQL_TYPE_BLOB, 0, 0, "", 0, 0);
  }
  else
  {
    verify_prepare_field(result, 4, "Default", "COLUMN_DEFAULT",
                         mysql_get_server_version(mysql) >= 50027 ?
                         MYSQL_TYPE_BLOB :
                         mysql_get_server_version(mysql) <= 50000 ?
                         MYSQL_TYPE_STRING : MYSQL_TYPE_VAR_STRING,
                         0, 0, "",
                         mysql_get_server_version(mysql) >= 50027 ? 0 :64, 0);
  }

  verify_prepare_field(result, 5, "Extra", "EXTRA",
                       mysql_get_server_version(mysql) <= 50000 ?
                       MYSQL_TYPE_STRING : MYSQL_TYPE_VAR_STRING,
                       0, 0, "", 27, 0);

  mysql_free_result(result);
  mysql_stmt_close(stmt);

  stmt= mysql_simple_prepare(mysql, "explain select id, name FROM test_explain");
  check_stmt(stmt);

  rc= mysql_stmt_execute(stmt);
  check_execute(stmt, rc);

  rc= my_process_stmt_result(stmt);
  DIE_UNLESS(rc == 1);

  result= mysql_stmt_result_metadata(stmt);
  mytest(result);

  if (!opt_silent)
    fprintf(stdout, "\n total fields in the result: %d",
            mysql_num_fields(result));
  DIE_UNLESS(10 == mysql_num_fields(result));

  verify_prepare_field(result, 0, "id", "", MYSQL_TYPE_LONGLONG,
                       "", "", "", 3, 0);

  verify_prepare_field(result, 1, "select_type", "", MYSQL_TYPE_VAR_STRING,
                       "", "", "", 19, 0);

  verify_prepare_field(result, 2, "table", "", MYSQL_TYPE_VAR_STRING,
                       "", "", "", NAME_CHAR_LEN, 0);

  verify_prepare_field(result, 3, "type", "", MYSQL_TYPE_VAR_STRING,
                       "", "", "", 10, 0);

  verify_prepare_field(result, 4, "possible_keys", "", MYSQL_TYPE_VAR_STRING,
                       "", "", "", NAME_CHAR_LEN*MAX_KEY, 0);

  verify_prepare_field(result, 5, "key", "", MYSQL_TYPE_VAR_STRING,
                       "", "", "", NAME_CHAR_LEN, 0);

  if (mysql_get_server_version(mysql) <= 50000)
  {
    verify_prepare_field(result, 6, "key_len", "", MYSQL_TYPE_LONGLONG, "",
                         "", "", 3, 0);
  }
  else
  {
    verify_prepare_field(result, 6, "key_len", "", MYSQL_TYPE_VAR_STRING, "", 
                         "", "", NAME_CHAR_LEN*MAX_KEY/ my_charset_utf8_general_ci.mbmaxlen, 0);
  }

  verify_prepare_field(result, 7, "ref", "", MYSQL_TYPE_VAR_STRING,
                       "", "", "", NAME_CHAR_LEN*16, 0);

  verify_prepare_field(result, 8, "rows", "", MYSQL_TYPE_LONGLONG,
                       "", "", "", 10, 0);

  verify_prepare_field(result, 9, "Extra", "", MYSQL_TYPE_VAR_STRING,
                       "", "", "", 255, 0);

  mysql_free_result(result);
  mysql_stmt_close(stmt);
}

#ifdef NOT_YET_WORKING

/*
  Test math functions.
  Bug #148 (reported by salle@mysql.com).
*/

#define myerrno(n) check_errcode(n)

static void check_errcode(const unsigned int err)
{
  if (!opt_silent || mysql_errno(mysql) != err)
  {
    if (mysql->server_version)
      fprintf(stdout, "\n [MySQL-%s]", mysql->server_version);
    else
      fprintf(stdout, "\n [MySQL]");
    fprintf(stdout, "[%d] %s\n", mysql_errno(mysql), mysql_error(mysql));
  }
  DIE_UNLESS(mysql_errno(mysql) == err);
}


static void test_drop_temp()
{
  int rc;

  myheader("test_drop_temp");

  rc= mysql_query(mysql, "DROP DATABASE IF EXISTS test_drop_temp_db");
  myquery(rc);

  rc= mysql_query(mysql, "CREATE DATABASE test_drop_temp_db");
  myquery(rc);

  rc= mysql_query(mysql, "CREATE TABLE test_drop_temp_db.t1(c1 int, c2 char(1))");
  myquery(rc);

  rc= mysql_query(mysql, "delete from mysql.db where Db='test_drop_temp_db'");
  myquery(rc);

  rc= mysql_query(mysql, "delete from mysql.db where Db='test_drop_temp_db'");
  myquery(rc);

  strxmov(query, "GRANT SELECT, USAGE, DROP ON test_drop_temp_db.* TO test_temp@",
                opt_host ? opt_host : "localhost", NullS);

  if (mysql_query(mysql, query))
  {
    myerror("GRANT failed");

    /*
       If server started with --skip-grant-tables, skip this test, else
       exit to indicate an error

       ER_UNKNOWN_COM_ERROR= 1047
     */
    if (mysql_errno(mysql) != 1047)
      exit(1);
  }
  else
  {
    MYSQL *org_mysql= mysql, *lmysql;

    if (!opt_silent)
      fprintf(stdout, "\n Establishing a test connection ...");
    if (!(lmysql= mysql_init(NULL)))
    {
      myerror("mysql_init() failed");
      exit(1);
    }

    rc= mysql_query(mysql, "flush privileges");
    myquery(rc);

    if (!(mysql_real_connect(lmysql, opt_host ? opt_host : "localhost", "test_temp",
                             "", "test_drop_temp_db", opt_port,
                             opt_unix_socket, 0)))
    {
      mysql= lmysql;
      myerror("connection failed");
      mysql_close(lmysql);
      exit(1);
    }
    lmysql->reconnect= 1;
    if (!opt_silent)
      fprintf(stdout, "OK");

    mysql= lmysql;
    rc= mysql_query(mysql, "INSERT INTO t1 VALUES(10, 'C')");
    myerrno((uint)1142);

    rc= mysql_query(mysql, "DROP TABLE t1");
    myerrno((uint)1142);

    mysql= org_mysql;
    rc= mysql_query(mysql, "CREATE TEMPORARY TABLE test_drop_temp_db.t1(c1 int)");
    myquery(rc);

    rc= mysql_query(mysql, "CREATE TEMPORARY TABLE test_drop_temp_db.t2 LIKE test_drop_temp_db.t1");
    myquery(rc);

    mysql= lmysql;

    rc= mysql_query(mysql, "DROP TABLE t1, t2");
    myquery_r(rc);

    rc= mysql_query(mysql, "DROP TEMPORARY TABLE t1");
    myquery_r(rc);

    rc= mysql_query(mysql, "DROP TEMPORARY TABLE t2");
    myquery_r(rc);

    mysql_close(lmysql);
    mysql= org_mysql;

    rc= mysql_query(mysql, "drop database test_drop_temp_db");
    myquery(rc);
    DIE_UNLESS(1 == mysql_affected_rows(mysql));

    rc= mysql_query(mysql, "delete from mysql.user where User='test_temp'");
    myquery(rc);
    DIE_UNLESS(1 == mysql_affected_rows(mysql));


    rc= mysql_query(mysql, "delete from mysql.tables_priv where User='test_temp'");
    myquery(rc);
    DIE_UNLESS(1 == mysql_affected_rows(mysql));
  }
}
#endif


/* Test warnings for cuted rows */

static void test_cuted_rows()
{
  int        rc, count;
  MYSQL_RES  *result;

  myheader("test_cuted_rows");

  mysql_query(mysql, "DROP TABLE if exists t1");
  mysql_query(mysql, "DROP TABLE if exists t2");

  rc= mysql_query(mysql, "CREATE TABLE t1(c1 tinyint)");
  myquery(rc);

  rc= mysql_query(mysql, "CREATE TABLE t2(c1 int not null)");
  myquery(rc);

  rc= mysql_query(mysql, "INSERT INTO t1 values(10), (NULL), (NULL)");
  myquery(rc);

  count= mysql_warning_count(mysql);
  if (!opt_silent)
    fprintf(stdout, "\n total warnings: %d", count);
  DIE_UNLESS(count == 0);

  rc= mysql_query(mysql, "INSERT INTO t2 SELECT * FROM t1");
  myquery(rc);

  count= mysql_warning_count(mysql);
  if (!opt_silent)
    fprintf(stdout, "\n total warnings: %d", count);
  DIE_UNLESS(count == 2);

  rc= mysql_query(mysql, "SHOW WARNINGS");
  myquery(rc);

  result= mysql_store_result(mysql);
  mytest(result);

  rc= my_process_result_set(result);
  DIE_UNLESS(rc == 2);
  mysql_free_result(result);

  rc= mysql_query(mysql, "INSERT INTO t1 VALUES('junk'), (876789)");
  myquery(rc);

  count= mysql_warning_count(mysql);
  if (!opt_silent)
    fprintf(stdout, "\n total warnings: %d", count);
  DIE_UNLESS(count == 2);

  rc= mysql_query(mysql, "SHOW WARNINGS");
  myquery(rc);

  result= mysql_store_result(mysql);
  mytest(result);

  rc= my_process_result_set(result);
  DIE_UNLESS(rc == 2);
  mysql_free_result(result);
}


/* Test update/binary logs */

static void test_logs()
{
  MYSQL_STMT *stmt;
  MYSQL_BIND my_bind[2];
  char       data[255];
  ulong      length;
  int        rc;
  short      id;

  myheader("test_logs");


  rc= mysql_query(mysql, "DROP TABLE IF EXISTS test_logs");
  myquery(rc);

  rc= mysql_query(mysql, "CREATE TABLE test_logs(id smallint, name varchar(20))");
  myquery(rc);

  strmov((char *)data, "INSERT INTO test_logs VALUES(?, ?)");
  stmt= mysql_simple_prepare(mysql, data);
  check_stmt(stmt);

  /*
    We need to bzero bind structure because mysql_stmt_bind_param checks all
    its members.
  */
  bzero((char*) my_bind, sizeof(my_bind));

  my_bind[0].buffer_type= MYSQL_TYPE_SHORT;
  my_bind[0].buffer= (void *)&id;

  my_bind[1].buffer_type= MYSQL_TYPE_STRING;
  my_bind[1].buffer= (void *)&data;
  my_bind[1].buffer_length= 255;
  my_bind[1].length= &length;

  id= 9876;
  length= (ulong)(strmov((char *)data, "MySQL - Open Source Database")- data);

  rc= mysql_stmt_bind_param(stmt, my_bind);
  check_execute(stmt, rc);

  rc= mysql_stmt_execute(stmt);
  check_execute(stmt, rc);

  strmov((char *)data, "'");
  length= 1;

  rc= mysql_stmt_execute(stmt);
  check_execute(stmt, rc);

  strmov((char *)data, "\"");
  length= 1;

  rc= mysql_stmt_execute(stmt);
  check_execute(stmt, rc);

  length= (ulong)(strmov((char *)data, "my\'sql\'")-data);
  rc= mysql_stmt_execute(stmt);
  check_execute(stmt, rc);

  length= (ulong)(strmov((char *)data, "my\"sql\"")-data);
  rc= mysql_stmt_execute(stmt);
  check_execute(stmt, rc);

  mysql_stmt_close(stmt);

  strmov((char *)data, "INSERT INTO test_logs VALUES(20, 'mysql')");
  stmt= mysql_simple_prepare(mysql, data);
  check_stmt(stmt);

  rc= mysql_stmt_execute(stmt);
  check_execute(stmt, rc);

  rc= mysql_stmt_execute(stmt);
  check_execute(stmt, rc);

  mysql_stmt_close(stmt);

  strmov((char *)data, "SELECT * FROM test_logs WHERE id=?");
  stmt= mysql_simple_prepare(mysql, data);
  check_stmt(stmt);

  rc= mysql_stmt_bind_param(stmt, my_bind);
  check_execute(stmt, rc);

  rc= mysql_stmt_execute(stmt);
  check_execute(stmt, rc);

  my_bind[1].buffer_length= 255;
  rc= mysql_stmt_bind_result(stmt, my_bind);
  check_execute(stmt, rc);

  rc= mysql_stmt_fetch(stmt);
  check_execute(stmt, rc);

  if (!opt_silent)
  {
    fprintf(stdout, "id    : %d\n", id);
    fprintf(stdout, "name  : %s(%ld)\n", data, length);
  }

  DIE_UNLESS(id == 9876);
  DIE_UNLESS(length == 19 || length == 20); /* Due to VARCHAR(20) */
  DIE_UNLESS(is_prefix(data, "MySQL - Open Source") == 1);

  rc= mysql_stmt_fetch(stmt);
  check_execute(stmt, rc);

  if (!opt_silent)
    fprintf(stdout, "\n name  : %s(%ld)", data, length);

  DIE_UNLESS(length == 1);
  DIE_UNLESS(strcmp(data, "'") == 0);

  rc= mysql_stmt_fetch(stmt);
  check_execute(stmt, rc);

  if (!opt_silent)
    fprintf(stdout, "\n name  : %s(%ld)", data, length);

  DIE_UNLESS(length == 1);
  DIE_UNLESS(strcmp(data, "\"") == 0);

  rc= mysql_stmt_fetch(stmt);
  check_execute(stmt, rc);

  if (!opt_silent)
    fprintf(stdout, "\n name  : %s(%ld)", data, length);

  DIE_UNLESS(length == 7);
  DIE_UNLESS(strcmp(data, "my\'sql\'") == 0);

  rc= mysql_stmt_fetch(stmt);
  check_execute(stmt, rc);

  if (!opt_silent)
    fprintf(stdout, "\n name  : %s(%ld)", data, length);

  DIE_UNLESS(length == 7);
  /*DIE_UNLESS(strcmp(data, "my\"sql\"") == 0); */

  rc= mysql_stmt_fetch(stmt);
  DIE_UNLESS(rc == MYSQL_NO_DATA);

  mysql_stmt_close(stmt);

  rc= mysql_query(mysql, "DROP TABLE test_logs");
  myquery(rc);
}


/* Test 'n' statements create and close */

static void test_nstmts()
{
  MYSQL_STMT  *stmt;
  char        query[255];
  int         rc;
  static uint i, total_stmts= 2000;
  MYSQL_BIND  my_bind[1];

  myheader("test_nstmts");

  mysql_autocommit(mysql, TRUE);

  rc= mysql_query(mysql, "DROP TABLE IF EXISTS test_nstmts");
  myquery(rc);

  rc= mysql_query(mysql, "CREATE TABLE test_nstmts(id int)");
  myquery(rc);

  /*
    We need to bzero bind structure because mysql_stmt_bind_param checks all
    its members.
  */
  bzero((char*) my_bind, sizeof(my_bind));

  my_bind[0].buffer= (void *)&i;
  my_bind[0].buffer_type= MYSQL_TYPE_LONG;

  for (i= 0; i < total_stmts; i++)
  {
    if (!opt_silent)
      fprintf(stdout, "\r stmt: %d", i);

    strmov(query, "insert into test_nstmts values(?)");
    stmt= mysql_simple_prepare(mysql, query);
    check_stmt(stmt);

    rc= mysql_stmt_bind_param(stmt, my_bind);
    check_execute(stmt, rc);

    rc= mysql_stmt_execute(stmt);
    check_execute(stmt, rc);

    mysql_stmt_close(stmt);
  }

  stmt= mysql_simple_prepare(mysql, " select count(*) from test_nstmts");
  check_stmt(stmt);

  rc= mysql_stmt_execute(stmt);
  check_execute(stmt, rc);

  i= 0;
  rc= mysql_stmt_bind_result(stmt, my_bind);
  check_execute(stmt, rc);

  rc= mysql_stmt_fetch(stmt);
  check_execute(stmt, rc);
  if (!opt_silent)
    fprintf(stdout, "\n total rows: %d", i);
  DIE_UNLESS( i == total_stmts);

  rc= mysql_stmt_fetch(stmt);
  DIE_UNLESS(rc == MYSQL_NO_DATA);

  mysql_stmt_close(stmt);

  rc= mysql_query(mysql, "DROP TABLE test_nstmts");
  myquery(rc);
}


/* Test stmt seek() functions */

static void test_fetch_seek()
{
  MYSQL_STMT *stmt;
  MYSQL_BIND my_bind[3];
  MYSQL_ROW_OFFSET row;
  int        rc;
  int32      c1;
  char       c2[11], c3[20];

  myheader("test_fetch_seek");
  rc= mysql_query(mysql, "drop table if exists t1");

  myquery(rc);

  rc= mysql_query(mysql, "create table t1(c1 int primary key auto_increment, c2 char(10), c3 timestamp(14))");
  myquery(rc);

  rc= mysql_query(mysql, "insert into t1(c2) values('venu'), ('mysql'), ('open'), ('source')");
  myquery(rc);

  stmt= mysql_simple_prepare(mysql, "select * from t1");
  check_stmt(stmt);

  bzero((char*) my_bind, sizeof(my_bind));
  my_bind[0].buffer_type= MYSQL_TYPE_LONG;
  my_bind[0].buffer= (void *)&c1;

  my_bind[1].buffer_type= MYSQL_TYPE_STRING;
  my_bind[1].buffer= (void *)c2;
  my_bind[1].buffer_length= sizeof(c2);

  my_bind[2]= my_bind[1];
  my_bind[2].buffer= (void *)c3;
  my_bind[2].buffer_length= sizeof(c3);

  rc= mysql_stmt_execute(stmt);
  check_execute(stmt, rc);

  rc= mysql_stmt_bind_result(stmt, my_bind);
  check_execute(stmt, rc);

  rc= mysql_stmt_store_result(stmt);
  check_execute(stmt, rc);

  rc= mysql_stmt_fetch(stmt);
  check_execute(stmt, rc);

  if (!opt_silent)
    fprintf(stdout, "\n row 0: %ld, %s, %s", (long) c1, c2, c3);

  row= mysql_stmt_row_tell(stmt);

  row= mysql_stmt_row_seek(stmt, row);

  rc= mysql_stmt_fetch(stmt);
  check_execute(stmt, rc);

  if (!opt_silent)
    fprintf(stdout, "\n row 2: %ld, %s, %s", (long) c1, c2, c3);

  row= mysql_stmt_row_seek(stmt, row);

  rc= mysql_stmt_fetch(stmt);
  check_execute(stmt, rc);

  if (!opt_silent)
    fprintf(stdout, "\n row 2: %ld, %s, %s", (long) c1, c2, c3);

  mysql_stmt_data_seek(stmt, 0);

  rc= mysql_stmt_fetch(stmt);
  check_execute(stmt, rc);

  if (!opt_silent)
    fprintf(stdout, "\n row 0: %ld, %s, %s", (long) c1, c2, c3);

  rc= mysql_stmt_fetch(stmt);
  check_execute(stmt, rc);

  rc= mysql_stmt_fetch(stmt);
  check_execute(stmt, rc);

  rc= mysql_stmt_fetch(stmt);
  check_execute(stmt, rc);

  rc= mysql_stmt_fetch(stmt);
  DIE_UNLESS(rc == MYSQL_NO_DATA);

  mysql_stmt_close(stmt);
  myquery(mysql_query(mysql, "drop table t1"));
}


/* Test mysql_stmt_fetch_column() with offset */

static void test_fetch_offset()
{
  MYSQL_STMT *stmt;
  MYSQL_BIND my_bind[1];
  char       data[11];
  ulong      length;
  int        rc;
  my_bool    is_null;


  myheader("test_fetch_offset");

  rc= mysql_query(mysql, "drop table if exists t1");
  myquery(rc);

  rc= mysql_query(mysql, "create table t1(a char(10))");
  myquery(rc);

  rc= mysql_query(mysql, "insert into t1 values('abcdefghij'), (null)");
  myquery(rc);

  stmt= mysql_simple_prepare(mysql, "select * from t1");
  check_stmt(stmt);

  bzero((char*) my_bind, sizeof(my_bind));
  my_bind[0].buffer_type= MYSQL_TYPE_STRING;
  my_bind[0].buffer= (void *)data;
  my_bind[0].buffer_length= 11;
  my_bind[0].is_null= &is_null;
  my_bind[0].length= &length;

  rc= mysql_stmt_execute(stmt);
  check_execute(stmt, rc);

  rc= mysql_stmt_fetch_column(stmt, my_bind, 0, 0);
  check_execute_r(stmt, rc);

  rc= mysql_stmt_bind_result(stmt, my_bind);
  check_execute(stmt, rc);

  rc= mysql_stmt_store_result(stmt);
  check_execute(stmt, rc);

  rc= mysql_stmt_fetch(stmt);
  check_execute(stmt, rc);

  data[0]= '\0';
  rc= mysql_stmt_fetch_column(stmt, my_bind, 0, 0);
  check_execute(stmt, rc);
  if (!opt_silent)
    fprintf(stdout, "\n col 1: %s (%ld)", data, length);
  DIE_UNLESS(strncmp(data, "abcd", 4) == 0 && length == 10);

  rc= mysql_stmt_fetch_column(stmt, my_bind, 0, 5);
  check_execute(stmt, rc);
  if (!opt_silent)
    fprintf(stdout, "\n col 1: %s (%ld)", data, length);
  DIE_UNLESS(strncmp(data, "fg", 2) == 0 && length == 10);

  rc= mysql_stmt_fetch_column(stmt, my_bind, 0, 9);
  check_execute(stmt, rc);
  if (!opt_silent)
    fprintf(stdout, "\n col 0: %s (%ld)", data, length);
  DIE_UNLESS(strncmp(data, "j", 1) == 0 && length == 10);

  rc= mysql_stmt_fetch(stmt);
  check_execute(stmt, rc);

  is_null= 0;

  rc= mysql_stmt_fetch_column(stmt, my_bind, 0, 0);
  check_execute(stmt, rc);

  DIE_UNLESS(is_null == 1);

  rc= mysql_stmt_fetch(stmt);
  DIE_UNLESS(rc == MYSQL_NO_DATA);

  rc= mysql_stmt_fetch_column(stmt, my_bind, 1, 0);
  check_execute_r(stmt, rc);

  mysql_stmt_close(stmt);

  myquery(mysql_query(mysql, "drop table t1"));
}


/* Test mysql_stmt_fetch_column() */

static void test_fetch_column()
{
  MYSQL_STMT *stmt;
  MYSQL_BIND my_bind[2];
  char       c2[20], bc2[20];
  ulong      l1, l2, bl1, bl2;
  int        rc, c1, bc1;

  myheader("test_fetch_column");

  rc= mysql_query(mysql, "drop table if exists t1");
  myquery(rc);

  rc= mysql_query(mysql, "create table t1(c1 int primary key auto_increment, c2 char(10))");
  myquery(rc);

  rc= mysql_query(mysql, "insert into t1(c2) values('venu'), ('mysql')");
  myquery(rc);

  stmt= mysql_simple_prepare(mysql, "select * from t1 order by c2 desc");
  check_stmt(stmt);

  bzero((char*) my_bind, sizeof(my_bind));
  my_bind[0].buffer_type= MYSQL_TYPE_LONG;
  my_bind[0].buffer= (void *)&bc1;
  my_bind[0].buffer_length= 0;
  my_bind[0].is_null= 0;
  my_bind[0].length= &bl1;
  my_bind[1].buffer_type= MYSQL_TYPE_STRING;
  my_bind[1].buffer= (void *)bc2;
  my_bind[1].buffer_length= 7;
  my_bind[1].is_null= 0;
  my_bind[1].length= &bl2;

  rc= mysql_stmt_execute(stmt);
  check_execute(stmt, rc);

  rc= mysql_stmt_bind_result(stmt, my_bind);
  check_execute(stmt, rc);

  rc= mysql_stmt_store_result(stmt);
  check_execute(stmt, rc);

  rc= mysql_stmt_fetch_column(stmt, my_bind, 1, 0); /* No-op at this point */
  check_execute_r(stmt, rc);

  rc= mysql_stmt_fetch(stmt);
  check_execute(stmt, rc);

  if (!opt_silent)
    fprintf(stdout, "\n row 0: %d, %s", bc1, bc2);

  c2[0]= '\0'; l2= 0;
  my_bind[0].buffer_type= MYSQL_TYPE_STRING;
  my_bind[0].buffer= (void *)c2;
  my_bind[0].buffer_length= 7;
  my_bind[0].is_null= 0;
  my_bind[0].length= &l2;

  rc= mysql_stmt_fetch_column(stmt, my_bind, 1, 0);
  check_execute(stmt, rc);
  if (!opt_silent)
    fprintf(stdout, "\n col 1: %s(%ld)", c2, l2);
  DIE_UNLESS(strncmp(c2, "venu", 4) == 0 && l2 == 4);

  c2[0]= '\0'; l2= 0;
  rc= mysql_stmt_fetch_column(stmt, my_bind, 1, 0);
  check_execute(stmt, rc);
  if (!opt_silent)
    fprintf(stdout, "\n col 1: %s(%ld)", c2, l2);
  DIE_UNLESS(strcmp(c2, "venu") == 0 && l2 == 4);

  c1= 0;
  my_bind[0].buffer_type= MYSQL_TYPE_LONG;
  my_bind[0].buffer= (void *)&c1;
  my_bind[0].buffer_length= 0;
  my_bind[0].is_null= 0;
  my_bind[0].length= &l1;

  rc= mysql_stmt_fetch_column(stmt, my_bind, 0, 0);
  check_execute(stmt, rc);
  if (!opt_silent)
    fprintf(stdout, "\n col 0: %d(%ld)", c1, l1);
  DIE_UNLESS(c1 == 1 && l1 == 4);

  rc= mysql_stmt_fetch(stmt);
  check_execute(stmt, rc);

  if (!opt_silent)
    fprintf(stdout, "\n row 1: %d, %s", bc1, bc2);

  c2[0]= '\0'; l2= 0;
  my_bind[0].buffer_type= MYSQL_TYPE_STRING;
  my_bind[0].buffer= (void *)c2;
  my_bind[0].buffer_length= 7;
  my_bind[0].is_null= 0;
  my_bind[0].length= &l2;

  rc= mysql_stmt_fetch_column(stmt, my_bind, 1, 0);
  check_execute(stmt, rc);
  if (!opt_silent)
    fprintf(stdout, "\n col 1: %s(%ld)", c2, l2);
  DIE_UNLESS(strncmp(c2, "mysq", 4) == 0 && l2 == 5);

  c2[0]= '\0'; l2= 0;
  rc= mysql_stmt_fetch_column(stmt, my_bind, 1, 0);
  check_execute(stmt, rc);
  if (!opt_silent)
    fprintf(stdout, "\n col 1: %si(%ld)", c2, l2);
  DIE_UNLESS(strcmp(c2, "mysql") == 0 && l2 == 5);

  c1= 0;
  my_bind[0].buffer_type= MYSQL_TYPE_LONG;
  my_bind[0].buffer= (void *)&c1;
  my_bind[0].buffer_length= 0;
  my_bind[0].is_null= 0;
  my_bind[0].length= &l1;

  rc= mysql_stmt_fetch_column(stmt, my_bind, 0, 0);
  check_execute(stmt, rc);
  if (!opt_silent)
    fprintf(stdout, "\n col 0: %d(%ld)", c1, l1);
  DIE_UNLESS(c1 == 2 && l1 == 4);

  rc= mysql_stmt_fetch(stmt);
  DIE_UNLESS(rc == MYSQL_NO_DATA);

  rc= mysql_stmt_fetch_column(stmt, my_bind, 1, 0);
  check_execute_r(stmt, rc);

  mysql_stmt_close(stmt);
  myquery(mysql_query(mysql, "drop table t1"));
}


/* Test mysql_list_fields() */

static void test_list_fields()
{
  MYSQL_RES *result;
  int rc;
  myheader("test_list_fields");

  rc= mysql_query(mysql, "drop table if exists t1");
  myquery(rc);

  rc= mysql_query(mysql, "create table t1(c1 int primary key auto_increment, c2 char(10) default 'mysql')");
  myquery(rc);

  result= mysql_list_fields(mysql, "t1", NULL);
  mytest(result);

  rc= my_process_result_set(result);
  DIE_UNLESS(rc == 0);

  verify_prepare_field(result, 0, "c1", "c1", MYSQL_TYPE_LONG,
                       "t1", "t1",
                       current_db, 11, "0");

  verify_prepare_field(result, 1, "c2", "c2", MYSQL_TYPE_STRING,
                       "t1", "t1",
                       current_db, 10, "mysql");

  mysql_free_result(result);
  myquery(mysql_query(mysql, "drop table t1"));
}


static void test_bug19671()
{
  MYSQL_RES *result;
  int rc;
  myheader("test_bug19671");

  mysql_query(mysql, "set sql_mode=''");
  rc= mysql_query(mysql, "drop table if exists t1");
  myquery(rc);

  rc= mysql_query(mysql, "drop view if exists v1");
  myquery(rc);

  rc= mysql_query(mysql, "create table t1(f1 int)");
  myquery(rc);

  rc= mysql_query(mysql, "create view v1 as select va.* from t1 va");
  myquery(rc);

  result= mysql_list_fields(mysql, "v1", NULL);
  mytest(result);

  rc= my_process_result_set(result);
  DIE_UNLESS(rc == 0);

  verify_prepare_field(result, 0, "f1", "f1", MYSQL_TYPE_LONG,
                       "v1", "v1", current_db, 11, "0");

  mysql_free_result(result);
  myquery(mysql_query(mysql, "drop view v1"));
  myquery(mysql_query(mysql, "drop table t1"));
}


/* Test a memory ovverun bug */

static void test_mem_overun()
{
  char       buffer[10000], field[10];
  MYSQL_STMT *stmt;
  MYSQL_RES  *field_res;
  int        rc, i, length;

  myheader("test_mem_overun");

  /*
    Test a memory ovverun bug when a table had 1000 fields with
    a row of data
  */
  rc= mysql_query(mysql, "drop table if exists t_mem_overun");
  myquery(rc);

  strxmov(buffer, "create table t_mem_overun(", NullS);
  for (i= 0; i < 1000; i++)
  {
    sprintf(field, "c%d int", i);
    strxmov(buffer, buffer, field, ", ", NullS);
  }
  length= strlen(buffer);
  buffer[length-2]= ')';
  buffer[--length]= '\0';

  rc= mysql_real_query(mysql, buffer, length);
  myquery(rc);

  strxmov(buffer, "insert into t_mem_overun values(", NullS);
  for (i= 0; i < 1000; i++)
  {
    strxmov(buffer, buffer, "1, ", NullS);
  }
  length= strlen(buffer);
  buffer[length-2]= ')';
  buffer[--length]= '\0';

  rc= mysql_real_query(mysql, buffer, length);
  myquery(rc);

  rc= mysql_query(mysql, "select * from t_mem_overun");
  myquery(rc);

  rc= my_process_result(mysql);
  DIE_UNLESS(rc == 1);

  stmt= mysql_simple_prepare(mysql, "select * from t_mem_overun");
  check_stmt(stmt);

  rc= mysql_stmt_execute(stmt);
  check_execute(stmt, rc);

  field_res= mysql_stmt_result_metadata(stmt);
  mytest(field_res);

  if (!opt_silent)
    fprintf(stdout, "\n total fields : %d", mysql_num_fields(field_res));
  DIE_UNLESS( 1000 == mysql_num_fields(field_res));

  rc= mysql_stmt_store_result(stmt);
  check_execute(stmt, rc);

  rc= mysql_stmt_fetch(stmt);
  check_execute(stmt, rc);

  rc= mysql_stmt_fetch(stmt);
  DIE_UNLESS(rc == MYSQL_NO_DATA);

  mysql_free_result(field_res);

  mysql_stmt_close(stmt);
}


/* Test mysql_stmt_free_result() */

static void test_free_result()
{
  MYSQL_STMT *stmt;
  MYSQL_BIND my_bind[1];
  char       c2[5];
  ulong      bl1, l2;
  int        rc, c1, bc1;

  myheader("test_free_result");

  rc= mysql_query(mysql, "drop table if exists test_free_result");
  myquery(rc);

  rc= mysql_query(mysql, "create table test_free_result("
                         "c1 int primary key auto_increment)");
  myquery(rc);

  rc= mysql_query(mysql, "insert into test_free_result values(), (), ()");
  myquery(rc);

  stmt= mysql_simple_prepare(mysql, "select * from test_free_result");
  check_stmt(stmt);

  bzero((char*) my_bind, sizeof(my_bind));
  my_bind[0].buffer_type= MYSQL_TYPE_LONG;
  my_bind[0].buffer= (void *)&bc1;
  my_bind[0].length= &bl1;

  rc= mysql_stmt_execute(stmt);
  check_execute(stmt, rc);

  rc= mysql_stmt_bind_result(stmt, my_bind);
  check_execute(stmt, rc);

  rc= mysql_stmt_fetch(stmt);
  check_execute(stmt, rc);

  c2[0]= '\0'; l2= 0;
  my_bind[0].buffer_type= MYSQL_TYPE_STRING;
  my_bind[0].buffer= (void *)c2;
  my_bind[0].buffer_length= 7;
  my_bind[0].is_null= 0;
  my_bind[0].length= &l2;

  rc= mysql_stmt_fetch_column(stmt, my_bind, 0, 0);
  check_execute(stmt, rc);
  if (!opt_silent)
    fprintf(stdout, "\n col 0: %s(%ld)", c2, l2);
  DIE_UNLESS(strncmp(c2, "1", 1) == 0 && l2 == 1);

  rc= mysql_stmt_fetch(stmt);
  check_execute(stmt, rc);

  c1= 0, l2= 0;
  my_bind[0].buffer_type= MYSQL_TYPE_LONG;
  my_bind[0].buffer= (void *)&c1;
  my_bind[0].buffer_length= 0;
  my_bind[0].is_null= 0;
  my_bind[0].length= &l2;

  rc= mysql_stmt_fetch_column(stmt, my_bind, 0, 0);
  check_execute(stmt, rc);
  if (!opt_silent)
    fprintf(stdout, "\n col 0: %d(%ld)", c1, l2);
  DIE_UNLESS(c1 == 2 && l2 == 4);

  rc= mysql_query(mysql, "drop table test_free_result");
  myquery_r(rc); /* error should be, COMMANDS OUT OF SYNC */

  rc= mysql_stmt_free_result(stmt);
  check_execute(stmt, rc);

  rc= mysql_query(mysql, "drop table test_free_result");
  myquery(rc);  /* should be successful */

  mysql_stmt_close(stmt);
}


/* Test mysql_stmt_store_result() */

static void test_free_store_result()
{
  MYSQL_STMT *stmt;
  MYSQL_BIND my_bind[1];
  char       c2[5];
  ulong      bl1, l2;
  int        rc, c1, bc1;

  myheader("test_free_store_result");

  rc= mysql_query(mysql, "drop table if exists test_free_result");
  myquery(rc);

  rc= mysql_query(mysql, "create table test_free_result(c1 int primary key auto_increment)");
  myquery(rc);

  rc= mysql_query(mysql, "insert into test_free_result values(), (), ()");
  myquery(rc);

  stmt= mysql_simple_prepare(mysql, "select * from test_free_result");
  check_stmt(stmt);

  bzero((char*) my_bind, sizeof(my_bind));
  my_bind[0].buffer_type= MYSQL_TYPE_LONG;
  my_bind[0].buffer= (void *)&bc1;
  my_bind[0].buffer_length= 0;
  my_bind[0].is_null= 0;
  my_bind[0].length= &bl1;

  rc= mysql_stmt_execute(stmt);
  check_execute(stmt, rc);

  rc= mysql_stmt_bind_result(stmt, my_bind);
  check_execute(stmt, rc);

  rc= mysql_stmt_store_result(stmt);
  check_execute(stmt, rc);

  rc= mysql_stmt_fetch(stmt);
  check_execute(stmt, rc);

  c2[0]= '\0'; l2= 0;
  my_bind[0].buffer_type= MYSQL_TYPE_STRING;
  my_bind[0].buffer= (void *)c2;
  my_bind[0].buffer_length= 7;
  my_bind[0].is_null= 0;
  my_bind[0].length= &l2;

  rc= mysql_stmt_fetch_column(stmt, my_bind, 0, 0);
  check_execute(stmt, rc);
  if (!opt_silent)
    fprintf(stdout, "\n col 1: %s(%ld)", c2, l2);
  DIE_UNLESS(strncmp(c2, "1", 1) == 0 && l2 == 1);

  rc= mysql_stmt_fetch(stmt);
  check_execute(stmt, rc);

  c1= 0, l2= 0;
  my_bind[0].buffer_type= MYSQL_TYPE_LONG;
  my_bind[0].buffer= (void *)&c1;
  my_bind[0].buffer_length= 0;
  my_bind[0].is_null= 0;
  my_bind[0].length= &l2;

  rc= mysql_stmt_fetch_column(stmt, my_bind, 0, 0);
  check_execute(stmt, rc);
  if (!opt_silent)
    fprintf(stdout, "\n col 0: %d(%ld)", c1, l2);
  DIE_UNLESS(c1 == 2 && l2 == 4);

  rc= mysql_stmt_free_result(stmt);
  check_execute(stmt, rc);

  rc= mysql_query(mysql, "drop table test_free_result");
  myquery(rc);

  mysql_stmt_close(stmt);
}


/* Test SQLmode */

static void test_sqlmode()
{
  MYSQL_STMT *stmt;
  MYSQL_BIND my_bind[2];
  char       c1[5], c2[5];
  int        rc;
  char query[MAX_TEST_QUERY_LENGTH];

  myheader("test_sqlmode");

  rc= mysql_query(mysql, "DROP TABLE IF EXISTS test_piping");
  myquery(rc);

  rc= mysql_query(mysql, "CREATE TABLE test_piping(name varchar(10))");
  myquery(rc);

  /* PIPES_AS_CONCAT */
  strmov(query, "SET SQL_MODE= \"PIPES_AS_CONCAT\"");
  if (!opt_silent)
    fprintf(stdout, "\n With %s", query);
  rc= mysql_query(mysql, query);
  myquery(rc);

  strmov(query, "INSERT INTO test_piping VALUES(?||?)");
  if (!opt_silent)
    fprintf(stdout, "\n  query: %s", query);
  stmt= mysql_simple_prepare(mysql, query);
  check_stmt(stmt);

  if (!opt_silent)
    fprintf(stdout, "\n  total parameters: %ld", mysql_stmt_param_count(stmt));

  /*
    We need to bzero bind structure because mysql_stmt_bind_param checks all
    its members.
  */
  bzero((char*) my_bind, sizeof(my_bind));

  my_bind[0].buffer_type= MYSQL_TYPE_STRING;
  my_bind[0].buffer= (void *)c1;
  my_bind[0].buffer_length= 2;

  my_bind[1].buffer_type= MYSQL_TYPE_STRING;
  my_bind[1].buffer= (void *)c2;
  my_bind[1].buffer_length= 3;

  rc= mysql_stmt_bind_param(stmt, my_bind);
  check_execute(stmt, rc);

  strmov(c1, "My"); strmov(c2, "SQL");
  rc= mysql_stmt_execute(stmt);
  check_execute(stmt, rc);
  mysql_stmt_close(stmt);

  verify_col_data("test_piping", "name", "MySQL");

  rc= mysql_query(mysql, "DELETE FROM test_piping");
  myquery(rc);

  strmov(query, "SELECT connection_id    ()");
  if (!opt_silent)
    fprintf(stdout, "\n  query: %s", query);
  stmt= mysql_simple_prepare(mysql, query);
  check_stmt(stmt);
  mysql_stmt_close(stmt);

  /* ANSI */
  strmov(query, "SET SQL_MODE= \"ANSI\"");
  if (!opt_silent)
    fprintf(stdout, "\n With %s", query);
  rc= mysql_query(mysql, query);
  myquery(rc);

  strmov(query, "INSERT INTO test_piping VALUES(?||?)");
  if (!opt_silent)
    fprintf(stdout, "\n  query: %s", query);
  stmt= mysql_simple_prepare(mysql, query);
  check_stmt(stmt);
  if (!opt_silent)
    fprintf(stdout, "\n  total parameters: %ld", mysql_stmt_param_count(stmt));

  rc= mysql_stmt_bind_param(stmt, my_bind);
  check_execute(stmt, rc);

  strmov(c1, "My"); strmov(c2, "SQL");
  rc= mysql_stmt_execute(stmt);
  check_execute(stmt, rc);

  mysql_stmt_close(stmt);
  verify_col_data("test_piping", "name", "MySQL");

  /* ANSI mode spaces ... */
  strmov(query, "SELECT connection_id    ()");
  if (!opt_silent)
    fprintf(stdout, "\n  query: %s", query);
  stmt= mysql_simple_prepare(mysql, query);
  check_stmt(stmt);

  rc= mysql_stmt_execute(stmt);
  check_execute(stmt, rc);

  rc= mysql_stmt_fetch(stmt);
  check_execute(stmt, rc);

  rc= mysql_stmt_fetch(stmt);
  DIE_UNLESS(rc == MYSQL_NO_DATA);
  if (!opt_silent)
    fprintf(stdout, "\n  returned 1 row\n");

  mysql_stmt_close(stmt);

  /* IGNORE SPACE MODE */
  strmov(query, "SET SQL_MODE= \"IGNORE_SPACE\"");
  if (!opt_silent)
    fprintf(stdout, "\n With %s", query);
  rc= mysql_query(mysql, query);
  myquery(rc);

  strmov(query, "SELECT connection_id    ()");
  if (!opt_silent)
    fprintf(stdout, "\n  query: %s", query);
  stmt= mysql_simple_prepare(mysql, query);
  check_stmt(stmt);

  rc= mysql_stmt_execute(stmt);
  check_execute(stmt, rc);

  rc= mysql_stmt_fetch(stmt);
  check_execute(stmt, rc);

  rc= mysql_stmt_fetch(stmt);
  DIE_UNLESS(rc == MYSQL_NO_DATA);
  if (!opt_silent)
    fprintf(stdout, "\n  returned 1 row");

  mysql_stmt_close(stmt);
}


/* Test for timestamp handling */

static void test_ts()
{
  MYSQL_STMT *stmt;
  MYSQL_BIND my_bind[6];
  MYSQL_TIME ts;
  MYSQL_RES  *prep_res;
  char       strts[30];
  ulong      length;
  int        rc, field_count;
  char       name;
  char query[MAX_TEST_QUERY_LENGTH];
  const char *queries [3]= {"SELECT a, b, c FROM test_ts WHERE %c=?",
                            "SELECT a, b, c FROM test_ts WHERE %c=?",
                            "SELECT a, b, c FROM test_ts WHERE %c=CAST(? AS DATE)"};
  myheader("test_ts");

  rc= mysql_query(mysql, "DROP TABLE IF EXISTS test_ts");
  myquery(rc);

  rc= mysql_query(mysql, "CREATE TABLE test_ts(a DATE, b TIME, c TIMESTAMP)");
  myquery(rc);

  stmt= mysql_simple_prepare(mysql, "INSERT INTO test_ts VALUES(?, ?, ?), (?, ?, ?)");
  check_stmt(stmt);

  ts.year= 2003;
  ts.month= 07;
  ts.day= 12;
  ts.hour= 21;
  ts.minute= 07;
  ts.second= 46;
  ts.second_part= 0;
  length= (long)(strmov(strts, "2003-07-12 21:07:46") - strts);

  /*
    We need to bzero bind structure because mysql_stmt_bind_param checks all
    its members.
  */
  bzero((char*) my_bind, sizeof(my_bind));

  my_bind[0].buffer_type= MYSQL_TYPE_TIMESTAMP;
  my_bind[0].buffer= (void *)&ts;
  my_bind[0].buffer_length= sizeof(ts);

  my_bind[2]= my_bind[1]= my_bind[0];

  my_bind[3].buffer_type= MYSQL_TYPE_STRING;
  my_bind[3].buffer= (void *)strts;
  my_bind[3].buffer_length= sizeof(strts);
  my_bind[3].length= &length;

  my_bind[5]= my_bind[4]= my_bind[3];

  rc= mysql_stmt_bind_param(stmt, my_bind);
  check_execute(stmt, rc);

  rc= mysql_stmt_execute(stmt);
  check_execute(stmt, rc);

  mysql_stmt_close(stmt);

  verify_col_data("test_ts", "a", "2003-07-12");
  verify_col_data("test_ts", "b", "21:07:46");
  verify_col_data("test_ts", "c", "2003-07-12 21:07:46");

  stmt= mysql_simple_prepare(mysql, "SELECT * FROM test_ts");
  check_stmt(stmt);

  prep_res= mysql_stmt_result_metadata(stmt);
  mytest(prep_res);

  rc= mysql_stmt_execute(stmt);
  check_execute(stmt, rc);

  rc= my_process_stmt_result(stmt);
  DIE_UNLESS(rc == 2);
  field_count= mysql_num_fields(prep_res);

  mysql_free_result(prep_res);
  mysql_stmt_close(stmt);

  for (name= 'a'; field_count--; name++)
  {
    int row_count= 0;

    sprintf(query, queries[field_count], name);

    if (!opt_silent)
      fprintf(stdout, "\n  %s", query);
    stmt= mysql_simple_prepare(mysql, query);
    check_stmt(stmt);

    rc= mysql_stmt_bind_param(stmt, my_bind);
    check_execute(stmt, rc);

    rc= mysql_stmt_execute(stmt);
    check_execute(stmt, rc);

    while (mysql_stmt_fetch(stmt) == 0)
      row_count++;

    if (!opt_silent)
      fprintf(stdout, "\n   returned '%d' rows", row_count);
    DIE_UNLESS(row_count == 2);
    mysql_stmt_close(stmt);
  }
}


/* Test for bug #1500. */

static void test_bug1500()
{
  MYSQL_STMT *stmt;
  MYSQL_BIND my_bind[3];
  int        rc;
  int32 int_data[3]= {2, 3, 4};
  const char *data;

  myheader("test_bug1500");

  rc= mysql_query(mysql, "DROP TABLE IF EXISTS test_bg1500");
  myquery(rc);

  rc= mysql_query(mysql, "CREATE TABLE test_bg1500 (i INT)");
  myquery(rc);

  rc= mysql_query(mysql, "INSERT INTO test_bg1500 VALUES (1), (2)");
  myquery(rc);

  rc= mysql_commit(mysql);
  myquery(rc);

  stmt= mysql_simple_prepare(mysql, "SELECT i FROM test_bg1500 WHERE i IN (?, ?, ?)");
  check_stmt(stmt);
  verify_param_count(stmt, 3);

  /*
    We need to bzero bind structure because mysql_stmt_bind_param checks all
    its members.
  */
  bzero((char*) my_bind, sizeof(my_bind));

  my_bind[0].buffer= (void *)int_data;
  my_bind[0].buffer_type= MYSQL_TYPE_LONG;
  my_bind[2]= my_bind[1]= my_bind[0];
  my_bind[1].buffer= (void *)(int_data + 1);
  my_bind[2].buffer= (void *)(int_data + 2);

  rc= mysql_stmt_bind_param(stmt, my_bind);
  check_execute(stmt, rc);

  rc= mysql_stmt_execute(stmt);
  check_execute(stmt, rc);

  rc= my_process_stmt_result(stmt);
  DIE_UNLESS(rc == 1);

  mysql_stmt_close(stmt);

  rc= mysql_query(mysql, "DROP TABLE test_bg1500");
  myquery(rc);

  rc= mysql_query(mysql, "CREATE TABLE test_bg1500 (s VARCHAR(25), FULLTEXT(s)) engine=MyISAM");
  myquery(rc);

  rc= mysql_query(mysql,
        "INSERT INTO test_bg1500 VALUES ('Gravedigger'), ('Greed'), ('Hollow Dogs')");
  myquery(rc);

  rc= mysql_commit(mysql);
  myquery(rc);

  stmt= mysql_simple_prepare(mysql,
          "SELECT s FROM test_bg1500 WHERE MATCH (s) AGAINST (?)");
  check_stmt(stmt);

  verify_param_count(stmt, 1);

  data= "Dogs";
  my_bind[0].buffer_type= MYSQL_TYPE_STRING;
  my_bind[0].buffer= (void *) data;
  my_bind[0].buffer_length= strlen(data);
  my_bind[0].is_null= 0;
  my_bind[0].length= 0;

  rc= mysql_stmt_bind_param(stmt, my_bind);
  check_execute(stmt, rc);

  rc= mysql_stmt_execute(stmt);
  check_execute(stmt, rc);

  rc= my_process_stmt_result(stmt);
  DIE_UNLESS(rc == 1);

  mysql_stmt_close(stmt);

  /* This should work too */
  stmt= mysql_simple_prepare(mysql,
          "SELECT s FROM test_bg1500 WHERE MATCH (s) AGAINST (CONCAT(?, 'digger'))");
  check_stmt(stmt);

  verify_param_count(stmt, 1);

  data= "Grave";
  my_bind[0].buffer_type= MYSQL_TYPE_STRING;
  my_bind[0].buffer= (void *) data;
  my_bind[0].buffer_length= strlen(data);

  rc= mysql_stmt_bind_param(stmt, my_bind);
  check_execute(stmt, rc);

  rc= mysql_stmt_execute(stmt);
  check_execute(stmt, rc);

  rc= my_process_stmt_result(stmt);
  DIE_UNLESS(rc == 1);

  mysql_stmt_close(stmt);
}


static void test_bug1946()
{
  MYSQL_STMT *stmt;
  int rc;
  const char *query= "INSERT INTO prepare_command VALUES (?)";

  myheader("test_bug1946");

  rc= mysql_query(mysql, "DROP TABLE IF EXISTS prepare_command");
  myquery(rc);

  rc= mysql_query(mysql, "CREATE TABLE prepare_command(ID INT)");
  myquery(rc);

  stmt= mysql_simple_prepare(mysql, query);
  check_stmt(stmt);
  rc= mysql_real_query(mysql, query, strlen(query));
  DIE_UNLESS(rc != 0);
  if (!opt_silent)
    fprintf(stdout, "Got error (as expected):\n");
  myerror(NULL);

  mysql_stmt_close(stmt);
  rc= mysql_query(mysql, "DROP TABLE prepare_command");
}


static void test_parse_error_and_bad_length()
{
  MYSQL_STMT *stmt;
  int rc;

  /* check that we get 4 syntax errors over the 4 calls */
  myheader("test_parse_error_and_bad_length");

  rc= mysql_query(mysql, "SHOW DATABAAAA");
  DIE_UNLESS(rc);
  if (!opt_silent)
    fprintf(stdout, "Got error (as expected): '%s'\n", mysql_error(mysql));
  rc= mysql_real_query(mysql, "SHOW DATABASES", 100);
  DIE_UNLESS(rc);
  if (!opt_silent)
    fprintf(stdout, "Got error (as expected): '%s'\n", mysql_error(mysql));

  stmt= mysql_simple_prepare(mysql, "SHOW DATABAAAA");
  DIE_UNLESS(!stmt);
  if (!opt_silent)
    fprintf(stdout, "Got error (as expected): '%s'\n", mysql_error(mysql));
  stmt= mysql_stmt_init(mysql);
  DIE_UNLESS(stmt);
  rc= mysql_stmt_prepare(stmt, "SHOW DATABASES", 100);
  DIE_UNLESS(rc != 0);
  if (!opt_silent)
    fprintf(stdout, "Got error (as expected): '%s'\n", mysql_stmt_error(stmt));
  mysql_stmt_close(stmt);
}


static void test_bug2247()
{
  MYSQL_STMT *stmt;
  MYSQL_RES *res;
  int rc;
  int i;
  const char *create= "CREATE TABLE bug2247(id INT UNIQUE AUTO_INCREMENT)";
  const char *insert= "INSERT INTO bug2247 VALUES (NULL)";
  const char *SELECT= "SELECT id FROM bug2247";
  const char *update= "UPDATE bug2247 SET id=id+10";
  const char *drop= "DROP TABLE IF EXISTS bug2247";
  ulonglong exp_count;
  enum { NUM_ROWS= 5 };

  myheader("test_bug2247");

  if (!opt_silent)
    fprintf(stdout, "\nChecking if stmt_affected_rows is not affected by\n"
                  "mysql_query ... ");
  /* create table and insert few rows */
  rc= mysql_query(mysql, drop);
  myquery(rc);

  rc= mysql_query(mysql, create);
  myquery(rc);

  stmt= mysql_simple_prepare(mysql, insert);
  check_stmt(stmt);
  for (i= 0; i < NUM_ROWS; ++i)
  {
    rc= mysql_stmt_execute(stmt);
    check_execute(stmt, rc);
  }
  exp_count= mysql_stmt_affected_rows(stmt);
  DIE_UNLESS(exp_count == 1);

  rc= mysql_query(mysql, SELECT);
  myquery(rc);
  /*
    mysql_store_result overwrites mysql->affected_rows. Check that
    mysql_stmt_affected_rows() returns the same value, whereas
    mysql_affected_rows() value is correct.
  */
  res= mysql_store_result(mysql);
  mytest(res);

  DIE_UNLESS(mysql_affected_rows(mysql) == NUM_ROWS);
  DIE_UNLESS(exp_count == mysql_stmt_affected_rows(stmt));

  rc= mysql_query(mysql, update);
  myquery(rc);
  DIE_UNLESS(mysql_affected_rows(mysql) == NUM_ROWS);
  DIE_UNLESS(exp_count == mysql_stmt_affected_rows(stmt));

  mysql_free_result(res);
  mysql_stmt_close(stmt);

  /* check that mysql_stmt_store_result modifies mysql_stmt_affected_rows */
  stmt= mysql_simple_prepare(mysql, SELECT);
  check_stmt(stmt);

  rc= mysql_stmt_execute(stmt);
  check_execute(stmt, rc);
  rc= mysql_stmt_store_result(stmt);
  check_execute(stmt, rc);
  exp_count= mysql_stmt_affected_rows(stmt);
  DIE_UNLESS(exp_count == NUM_ROWS);

  rc= mysql_query(mysql, insert);
  myquery(rc);
  DIE_UNLESS(mysql_affected_rows(mysql) == 1);
  DIE_UNLESS(mysql_stmt_affected_rows(stmt) == exp_count);

  mysql_stmt_close(stmt);
  if (!opt_silent)
    fprintf(stdout, "OK");
}


static void test_subqueries()
{
  MYSQL_STMT *stmt;
  int rc, i;
  const char *query= "SELECT (SELECT SUM(a+b) FROM t2 where t1.b=t2.b GROUP BY t1.a LIMIT 1) as scalar_s, exists (select 1 from t2 where t2.a/2=t1.a) as exists_s, a in (select a+3 from t2) as in_s, (a-1, b-1) in (select a, b from t2) as in_row_s FROM t1, (select a x, b y from t2) tt WHERE x=a";

  myheader("test_subqueries");

  rc= mysql_query(mysql, "DROP TABLE IF EXISTS t1, t2");
  myquery(rc);

  rc= mysql_query(mysql, "CREATE TABLE t1 (a int , b int);");
  myquery(rc);

  rc= mysql_query(mysql,
                  "insert into t1 values (1, 1), (2, 2), (3, 3), (4, 4), (5, 5);");
  myquery(rc);

  rc= mysql_query(mysql, "create table t2 select * from t1;");
  myquery(rc);

  stmt= mysql_simple_prepare(mysql, query);
  check_stmt(stmt);
  for (i= 0; i < 3; i++)
  {
    rc= mysql_stmt_execute(stmt);
    check_execute(stmt, rc);
    rc= my_process_stmt_result(stmt);
    DIE_UNLESS(rc == 5);
  }
  mysql_stmt_close(stmt);

  rc= mysql_query(mysql, "DROP TABLE t1, t2");
  myquery(rc);
}


static void test_bad_union()
{
  MYSQL_STMT *stmt;
  const char *query= "SELECT 1, 2 union SELECT 1";

  myheader("test_bad_union");

  stmt= mysql_simple_prepare(mysql, query);
  DIE_UNLESS(stmt == 0);
  myerror(NULL);
}


static void test_distinct()
{
  MYSQL_STMT *stmt;
  int rc, i;
  const char *query=
    "SELECT 2+count(distinct b), group_concat(a) FROM t1 group by a";

  myheader("test_distinct");

  rc= mysql_query(mysql, "DROP TABLE IF EXISTS t1");
  myquery(rc);

  rc= mysql_query(mysql, "CREATE TABLE t1 (a int , b int);");
  myquery(rc);

  rc= mysql_query(mysql,
                  "insert into t1 values (1, 1), (2, 2), (3, 3), (4, 4), (5, 5), \
(1, 10), (2, 20), (3, 30), (4, 40), (5, 50);");
  myquery(rc);

  for (i= 0; i < 3; i++)
  {
    stmt= mysql_simple_prepare(mysql, query);
    check_stmt(stmt);
    rc= mysql_stmt_execute(stmt);
    check_execute(stmt, rc);
    rc= my_process_stmt_result(stmt);
    DIE_UNLESS(rc == 5);
    mysql_stmt_close(stmt);
  }

  rc= mysql_query(mysql, "DROP TABLE t1");
  myquery(rc);
}


/*
  Test for bug#2248 "mysql_fetch without prior mysql_stmt_execute hangs"
*/

static void test_bug2248()
{
  MYSQL_STMT *stmt;
  int rc;
  const char *query1= "SELECT DATABASE()";
  const char *query2= "INSERT INTO test_bug2248 VALUES (10)";

  myheader("test_bug2248");

  rc= mysql_query(mysql, "DROP TABLE IF EXISTS test_bug2248");
  myquery(rc);

  rc= mysql_query(mysql, "CREATE TABLE test_bug2248 (id int)");
  myquery(rc);

  stmt= mysql_simple_prepare(mysql, query1);
  check_stmt(stmt);

  /* This should not hang */
  rc= mysql_stmt_fetch(stmt);
  check_execute_r(stmt, rc);

  /* And this too */
  rc= mysql_stmt_store_result(stmt);
  check_execute_r(stmt, rc);

  mysql_stmt_close(stmt);

  stmt= mysql_simple_prepare(mysql, query2);
  check_stmt(stmt);

  rc= mysql_stmt_execute(stmt);
  check_execute(stmt, rc);

  /* This too should not hang but should return proper error */
  rc= mysql_stmt_fetch(stmt);
  DIE_UNLESS(rc == 1);

  /* This too should not hang but should not bark */
  rc= mysql_stmt_store_result(stmt);
  check_execute(stmt, rc);

  /* This should return proper error */
  rc= mysql_stmt_fetch(stmt);
  check_execute_r(stmt, rc);
  DIE_UNLESS(rc == 1);

  mysql_stmt_close(stmt);

  rc= mysql_query(mysql, "DROP TABLE test_bug2248");
  myquery(rc);
}


static void test_subqueries_ref()
{
  MYSQL_STMT *stmt;
  int rc, i;
  const char *query= "SELECT a as ccc from t1 outr where a+1=(SELECT 1+outr.a from t1 where outr.a+1=a+1 and a=1)";

  myheader("test_subqueries_ref");

  rc= mysql_query(mysql, "DROP TABLE IF EXISTS t1");
  myquery(rc);

  rc= mysql_query(mysql, "CREATE TABLE t1 (a int);");
  myquery(rc);

  rc= mysql_query(mysql,
                  "insert into t1 values (1), (2), (3), (4), (5);");
  myquery(rc);

  stmt= mysql_simple_prepare(mysql, query);
  check_stmt(stmt);
  for (i= 0; i < 3; i++)
  {
    rc= mysql_stmt_execute(stmt);
    check_execute(stmt, rc);
    rc= my_process_stmt_result(stmt);
    DIE_UNLESS(rc == 1);
  }
  mysql_stmt_close(stmt);

  rc= mysql_query(mysql, "DROP TABLE t1");
  myquery(rc);
}


static void test_union()
{
  MYSQL_STMT *stmt;
  int rc;

  myheader("test_union");

  rc= mysql_query(mysql, "DROP TABLE IF EXISTS t1, t2");
  myquery(rc);

  rc= mysql_query(mysql,
                  "CREATE TABLE t1 "
                  "(id INTEGER NOT NULL PRIMARY KEY, "
                  " name VARCHAR(20) NOT NULL)");
  myquery(rc);
  rc= mysql_query(mysql,
                  "INSERT INTO t1 (id, name) VALUES "
                  "(2, 'Ja'), (3, 'Ede'), "
                  "(4, 'Haag'), (5, 'Kabul'), "
                  "(6, 'Almere'), (7, 'Utrecht'), "
                  "(8, 'Qandahar'), (9, 'Amsterdam'), "
                  "(10, 'Amersfoort'), (11, 'Constantine')");
  myquery(rc);
  rc= mysql_query(mysql,
                  "CREATE TABLE t2 "
                  "(id INTEGER NOT NULL PRIMARY KEY, "
                  " name VARCHAR(20) NOT NULL)");
  myquery(rc);
  rc= mysql_query(mysql,
                  "INSERT INTO t2 (id, name) VALUES "
                  "(4, 'Guam'), (5, 'Aruba'), "
                  "(6, 'Angola'), (7, 'Albania'), "
                  "(8, 'Anguilla'), (9, 'Argentina'), "
                  "(10, 'Azerbaijan'), (11, 'Afghanistan'), "
                  "(12, 'Burkina Faso'), (13, 'Faroe Islands')");
  myquery(rc);

  stmt= mysql_simple_prepare(mysql,
                             "SELECT t1.name FROM t1 UNION "
                             "SELECT t2.name FROM t2");
  check_stmt(stmt);

  rc= mysql_stmt_execute(stmt);
  check_execute(stmt, rc);
  rc= my_process_stmt_result(stmt);
  DIE_UNLESS(rc == 20);
  mysql_stmt_close(stmt);

  rc= mysql_query(mysql, "DROP TABLE t1, t2");
  myquery(rc);
}


static void test_bug3117()
{
  MYSQL_STMT *stmt;
  MYSQL_BIND buffer;
  longlong lii;
  ulong length;
  my_bool is_null;
  int rc;

  myheader("test_bug3117");

  rc= mysql_query(mysql, "DROP TABLE IF EXISTS t1");
  myquery(rc);

  rc= mysql_query(mysql, "CREATE TABLE t1 (id int auto_increment primary key)");
  myquery(rc);

  stmt= mysql_simple_prepare(mysql, "SELECT LAST_INSERT_ID()");
  check_stmt(stmt);

  rc= mysql_query(mysql, "INSERT INTO t1 VALUES (NULL)");
  myquery(rc);

  rc= mysql_stmt_execute(stmt);
  check_execute(stmt, rc);

  bzero((char*) &buffer, sizeof(buffer));
  buffer.buffer_type= MYSQL_TYPE_LONGLONG;
  buffer.buffer_length= sizeof(lii);
  buffer.buffer= (void *)&lii;
  buffer.length= &length;
  buffer.is_null= &is_null;

  rc= mysql_stmt_bind_result(stmt, &buffer);
  check_execute(stmt, rc);

  rc= mysql_stmt_store_result(stmt);
  check_execute(stmt, rc);

  rc= mysql_stmt_fetch(stmt);
  check_execute(stmt, rc);

  DIE_UNLESS(is_null == 0 && lii == 1);
  if (!opt_silent)
    fprintf(stdout, "\n\tLAST_INSERT_ID()= 1 ok\n");

  rc= mysql_query(mysql, "INSERT INTO t1 VALUES (NULL)");
  myquery(rc);

  rc= mysql_stmt_execute(stmt);
  check_execute(stmt, rc);

  rc= mysql_stmt_fetch(stmt);
  check_execute(stmt, rc);

  DIE_UNLESS(is_null == 0 && lii == 2);
  if (!opt_silent)
    fprintf(stdout, "\tLAST_INSERT_ID()= 2 ok\n");

  mysql_stmt_close(stmt);

  rc= mysql_query(mysql, "DROP TABLE t1");
  myquery(rc);
}


static void test_join()
{
  MYSQL_STMT *stmt;
  int rc, i, j;
  const char *query[]= {"SELECT * FROM t2 join t1 on (t1.a=t2.a)",
                        "SELECT * FROM t2 natural join t1",
                        "SELECT * FROM t2 join t1 using(a)",
                        "SELECT * FROM t2 left join t1 on(t1.a=t2.a)",
                        "SELECT * FROM t2 natural left join t1",
                        "SELECT * FROM t2 left join t1 using(a)",
                        "SELECT * FROM t2 right join t1 on(t1.a=t2.a)",
                        "SELECT * FROM t2 natural right join t1",
                        "SELECT * FROM t2 right join t1 using(a)"};

  myheader("test_join");

  rc= mysql_query(mysql, "DROP TABLE IF EXISTS t1, t2");
  myquery(rc);

  rc= mysql_query(mysql, "CREATE TABLE t1 (a int , b int);");
  myquery(rc);

  rc= mysql_query(mysql,
                  "insert into t1 values (1, 1), (2, 2), (3, 3), (4, 4), (5, 5);");
  myquery(rc);

  rc= mysql_query(mysql, "CREATE TABLE t2 (a int , c int);");
  myquery(rc);

  rc= mysql_query(mysql,
                  "insert into t2 values (1, 1), (2, 2), (3, 3), (4, 4), (5, 5);");
  myquery(rc);

  for (j= 0; j < 9; j++)
  {
    stmt= mysql_simple_prepare(mysql, query[j]);
    check_stmt(stmt);
    for (i= 0; i < 3; i++)
    {
      rc= mysql_stmt_execute(stmt);
      check_execute(stmt, rc);
      rc= my_process_stmt_result(stmt);
      DIE_UNLESS(rc == 5);
    }
    mysql_stmt_close(stmt);
  }

  rc= mysql_query(mysql, "DROP TABLE t1, t2");
  myquery(rc);
}


static void test_selecttmp()
{
  MYSQL_STMT *stmt;
  int rc, i;
  const char *query= "select a, (select count(distinct t1.b) as sum from t1, t2 where t1.a=t2.a and t2.b > 0 and t1.a <= t3.b group by t1.a order by sum limit 1) from t3";

  myheader("test_select_tmp");

  rc= mysql_query(mysql, "DROP TABLE IF EXISTS t1, t2, t3");
  myquery(rc);

  rc= mysql_query(mysql, "CREATE TABLE t1 (a int , b int);");
  myquery(rc);

  rc= mysql_query(mysql, "create table t2 (a int, b int);");
  myquery(rc);

  rc= mysql_query(mysql, "create table t3 (a int, b int);");
  myquery(rc);

  rc= mysql_query(mysql,
                  "insert into t1 values (0, 100), (1, 2), (1, 3), (2, 2), (2, 7), \
(2, -1), (3, 10);");
  myquery(rc);
  rc= mysql_query(mysql,
                  "insert into t2 values (0, 0), (1, 1), (2, 1), (3, 1), (4, 1);");
  myquery(rc);
  rc= mysql_query(mysql,
                  "insert into t3 values (3, 3), (2, 2), (1, 1);");
  myquery(rc);

  stmt= mysql_simple_prepare(mysql, query);
  check_stmt(stmt);
  for (i= 0; i < 3; i++)
  {
    rc= mysql_stmt_execute(stmt);
    check_execute(stmt, rc);
    rc= my_process_stmt_result(stmt);
    DIE_UNLESS(rc == 3);
  }
  mysql_stmt_close(stmt);

  rc= mysql_query(mysql, "DROP TABLE t1, t2, t3");
  myquery(rc);
}


static void test_create_drop()
{
  MYSQL_STMT *stmt_create, *stmt_drop, *stmt_select, *stmt_create_select;
  char *query;
  int rc, i;
  myheader("test_table_manipulation");

  rc= mysql_query(mysql, "DROP TABLE IF EXISTS t1, t2");
  myquery(rc);

  rc= mysql_query(mysql, "create table t2 (a int);");
  myquery(rc);

  rc= mysql_query(mysql, "create table t1 (a int);");
  myquery(rc);

  rc= mysql_query(mysql, "insert into t2 values (3), (2), (1);");
  myquery(rc);

  query= (char*)"create table t1 (a int)";
  stmt_create= mysql_simple_prepare(mysql, query);
  check_stmt(stmt_create);

  query= (char*)"drop table t1";
  stmt_drop= mysql_simple_prepare(mysql, query);
  check_stmt(stmt_drop);

  query= (char*)"select a in (select a from t2) from t1";
  stmt_select= mysql_simple_prepare(mysql, query);
  check_stmt(stmt_select);

  rc= mysql_query(mysql, "DROP TABLE t1");
  myquery(rc);

  query= (char*)"create table t1 select a from t2";
  stmt_create_select= mysql_simple_prepare(mysql, query);
  check_stmt(stmt_create_select);

  for (i= 0; i < 3; i++)
  {
    rc= mysql_stmt_execute(stmt_create);
    check_execute(stmt_create, rc);
    if (!opt_silent)
      fprintf(stdout, "created %i\n", i);

    rc= mysql_stmt_execute(stmt_select);
    check_execute(stmt_select, rc);
    rc= my_process_stmt_result(stmt_select);
    DIE_UNLESS(rc == 0);

    rc= mysql_stmt_execute(stmt_drop);
    check_execute(stmt_drop, rc);
    if (!opt_silent)
      fprintf(stdout, "dropped %i\n", i);

    rc= mysql_stmt_execute(stmt_create_select);
    check_execute(stmt_create, rc);
    if (!opt_silent)
      fprintf(stdout, "created select %i\n", i);

    rc= mysql_stmt_execute(stmt_select);
    check_execute(stmt_select, rc);
    rc= my_process_stmt_result(stmt_select);
    DIE_UNLESS(rc == 3);

    rc= mysql_stmt_execute(stmt_drop);
    check_execute(stmt_drop, rc);
    if (!opt_silent)
      fprintf(stdout, "dropped %i\n", i);
  }

  mysql_stmt_close(stmt_create);
  mysql_stmt_close(stmt_drop);
  mysql_stmt_close(stmt_select);
  mysql_stmt_close(stmt_create_select);

  rc= mysql_query(mysql, "DROP TABLE t2");
  myquery(rc);
}


static void test_rename()
{
  MYSQL_STMT *stmt;
  const char *query= "rename table t1 to t2, t3 to t4";
  int rc;
  myheader("test_table_manipulation");

  rc= mysql_query(mysql, "DROP TABLE IF EXISTS t1, t2, t3, t4");
  myquery(rc);

  stmt= mysql_simple_prepare(mysql, query);
  check_stmt(stmt);

  rc= mysql_query(mysql, "create table t1 (a int)");
  myquery(rc);

  rc= mysql_stmt_execute(stmt);
  check_execute_r(stmt, rc);
  if (!opt_silent)
    fprintf(stdout, "rename without t3\n");

  rc= mysql_query(mysql, "create table t3 (a int)");
  myquery(rc);

  rc= mysql_stmt_execute(stmt);
  check_execute(stmt, rc);
  if (!opt_silent)
    fprintf(stdout, "rename with t3\n");

  rc= mysql_stmt_execute(stmt);
  check_execute_r(stmt, rc);
  if (!opt_silent)
    fprintf(stdout, "rename renamed\n");

  rc= mysql_query(mysql, "rename table t2 to t1, t4 to t3");
  myquery(rc);

  rc= mysql_stmt_execute(stmt);
  check_execute(stmt, rc);
  if (!opt_silent)
    fprintf(stdout, "rename reverted\n");

  mysql_stmt_close(stmt);

  rc= mysql_query(mysql, "DROP TABLE t2, t4");
  myquery(rc);
}


static void test_do_set()
{
  MYSQL_STMT *stmt_do, *stmt_set;
  char *query;
  int rc, i;
  myheader("test_do_set");

  rc= mysql_query(mysql, "DROP TABLE IF EXISTS t1");
  myquery(rc);

  rc= mysql_query(mysql, "create table t1 (a int)");
  myquery(rc);

  query= (char*)"do @var:=(1 in (select * from t1))";
  stmt_do= mysql_simple_prepare(mysql, query);
  check_stmt(stmt_do);

  query= (char*)"set @var=(1 in (select * from t1))";
  stmt_set= mysql_simple_prepare(mysql, query);
  check_stmt(stmt_set);

  for (i= 0; i < 3; i++)
  {
    rc= mysql_stmt_execute(stmt_do);
    check_execute(stmt_do, rc);
    if (!opt_silent)
      fprintf(stdout, "do %i\n", i);
    rc= mysql_stmt_execute(stmt_set);
    check_execute(stmt_set, rc);
    if (!opt_silent)
      fprintf(stdout, "set %i\n", i);
  }

  mysql_stmt_close(stmt_do);
  mysql_stmt_close(stmt_set);
}


static void test_multi()
{
  MYSQL_STMT *stmt_delete, *stmt_update, *stmt_select1, *stmt_select2;
  char *query;
  MYSQL_BIND my_bind[1];
  int rc, i;
  int32 param= 1;
  ulong length= 1;
  myheader("test_multi");

  /*
    We need to bzero bind structure because mysql_stmt_bind_param checks all
    its members.
  */
  bzero((char*) my_bind, sizeof(my_bind));

  my_bind[0].buffer_type= MYSQL_TYPE_LONG;
  my_bind[0].buffer= (void *)&param;
  my_bind[0].length= &length;

  rc= mysql_query(mysql, "DROP TABLE IF EXISTS t1, t2");
  myquery(rc);

  rc= mysql_query(mysql, "create table t1 (a int, b int)");
  myquery(rc);

  rc= mysql_query(mysql, "create table t2 (a int, b int)");
  myquery(rc);

  rc= mysql_query(mysql, "insert into t1 values (3, 3), (2, 2), (1, 1)");
  myquery(rc);

  rc= mysql_query(mysql, "insert into t2 values (3, 3), (2, 2), (1, 1)");
  myquery(rc);

  query= (char*)"delete t1, t2 from t1, t2 where t1.a=t2.a and t1.b=10";
  stmt_delete= mysql_simple_prepare(mysql, query);
  check_stmt(stmt_delete);

  query= (char*)"update t1, t2 set t1.b=10, t2.b=10 where t1.a=t2.a and t1.b=?";
  stmt_update= mysql_simple_prepare(mysql, query);
  check_stmt(stmt_update);

  query= (char*)"select * from t1";
  stmt_select1= mysql_simple_prepare(mysql, query);
  check_stmt(stmt_select1);

  query= (char*)"select * from t2";
  stmt_select2= mysql_simple_prepare(mysql, query);
  check_stmt(stmt_select2);

  for(i= 0; i < 3; i++)
  {
    rc= mysql_stmt_bind_param(stmt_update, my_bind);
    check_execute(stmt_update, rc);

    rc= mysql_stmt_execute(stmt_update);
    check_execute(stmt_update, rc);
    if (!opt_silent)
      fprintf(stdout, "update %ld\n", (long) param);

    rc= mysql_stmt_execute(stmt_delete);
    check_execute(stmt_delete, rc);
    if (!opt_silent)
      fprintf(stdout, "delete %ld\n", (long) param);

    rc= mysql_stmt_execute(stmt_select1);
    check_execute(stmt_select1, rc);
    rc= my_process_stmt_result(stmt_select1);
    DIE_UNLESS(rc == 3-param);

    rc= mysql_stmt_execute(stmt_select2);
    check_execute(stmt_select2, rc);
    rc= my_process_stmt_result(stmt_select2);
    DIE_UNLESS(rc == 3-param);

    param++;
  }

  mysql_stmt_close(stmt_delete);
  mysql_stmt_close(stmt_update);
  mysql_stmt_close(stmt_select1);
  mysql_stmt_close(stmt_select2);
  rc= mysql_query(mysql, "drop table t1, t2");
  myquery(rc);
}


static void test_insert_select()
{
  MYSQL_STMT *stmt_insert, *stmt_select;
  char *query;
  int rc;
  uint i;
  myheader("test_insert_select");

  rc= mysql_query(mysql, "DROP TABLE IF EXISTS t1, t2");
  myquery(rc);

  rc= mysql_query(mysql, "create table t1 (a int)");
  myquery(rc);

  rc= mysql_query(mysql, "create table t2 (a int)");
  myquery(rc);

  rc= mysql_query(mysql, "insert into t2 values (1)");
  myquery(rc);

  query= (char*)"insert into t1 select a from t2";
  stmt_insert= mysql_simple_prepare(mysql, query);
  check_stmt(stmt_insert);

  query= (char*)"select * from t1";
  stmt_select= mysql_simple_prepare(mysql, query);
  check_stmt(stmt_select);

  for(i= 0; i < 3; i++)
  {
    rc= mysql_stmt_execute(stmt_insert);
    check_execute(stmt_insert, rc);
    if (!opt_silent)
      fprintf(stdout, "insert %u\n", i);

    rc= mysql_stmt_execute(stmt_select);
    check_execute(stmt_select, rc);
    rc= my_process_stmt_result(stmt_select);
    DIE_UNLESS(rc == (int)(i+1));
  }

  mysql_stmt_close(stmt_insert);
  mysql_stmt_close(stmt_select);
  rc= mysql_query(mysql, "drop table t1, t2");
  myquery(rc);
}


static void test_bind_nagative()
{
  MYSQL_STMT *stmt_insert;
  char *query;
  int rc;
  MYSQL_BIND      my_bind[1];
  int32           my_val= 0;
  ulong           my_length= 0L;
  my_bool         my_null= FALSE;
  myheader("test_insert_select");

  rc= mysql_query(mysql, "DROP TABLE IF EXISTS t1");
  myquery(rc);

  rc= mysql_query(mysql, "create temporary table t1 (c1 int unsigned)");
  myquery(rc);

  rc= mysql_query(mysql, "INSERT INTO t1 VALUES (1), (-1)");
  myquery(rc);

  query= (char*)"INSERT INTO t1 VALUES (?)";
  stmt_insert= mysql_simple_prepare(mysql, query);
  check_stmt(stmt_insert);

  /* bind parameters */
  bzero((char*) my_bind, sizeof(my_bind));

  my_bind[0].buffer_type= MYSQL_TYPE_LONG;
  my_bind[0].buffer= (void *)&my_val;
  my_bind[0].length= &my_length;
  my_bind[0].is_null= (char*)&my_null;

  rc= mysql_stmt_bind_param(stmt_insert, my_bind);
  check_execute(stmt_insert, rc);

  my_val= -1;
  rc= mysql_stmt_execute(stmt_insert);
  check_execute(stmt_insert, rc);

  mysql_stmt_close(stmt_insert);
  rc= mysql_query(mysql, "drop table t1");
  myquery(rc);
}


static void test_derived()
{
  MYSQL_STMT *stmt;
  int rc, i;
  MYSQL_BIND      my_bind[1];
  int32           my_val= 0;
  ulong           my_length= 0L;
  my_bool         my_null= FALSE;
  const char *query=
    "select count(1) from (select f.id from t1 f where f.id=?) as x";

  myheader("test_derived");

  rc= mysql_query(mysql, "DROP TABLE IF EXISTS t1");
  myquery(rc);

  rc= mysql_query(mysql, "create table t1 (id  int(8), primary key (id)) \
ENGINE=InnoDB DEFAULT CHARSET=utf8");
  myquery(rc);

  rc= mysql_query(mysql, "insert into t1 values (1)");
  myquery(rc);

  stmt= mysql_simple_prepare(mysql, query);
  check_stmt(stmt);
  /*
    We need to bzero bind structure because mysql_stmt_bind_param checks all
    its members.
  */
  bzero((char*) my_bind, sizeof(my_bind));

  my_bind[0].buffer_type= MYSQL_TYPE_LONG;
  my_bind[0].buffer= (void *)&my_val;
  my_bind[0].length= &my_length;
  my_bind[0].is_null= (char*)&my_null;
  my_val= 1;
  rc= mysql_stmt_bind_param(stmt, my_bind);
  check_execute(stmt, rc);

  for (i= 0; i < 3; i++)
  {
    rc= mysql_stmt_execute(stmt);
    check_execute(stmt, rc);
    rc= my_process_stmt_result(stmt);
    DIE_UNLESS(rc == 1);
  }
  mysql_stmt_close(stmt);

  rc= mysql_query(mysql, "DROP TABLE t1");
  myquery(rc);
}


static void test_xjoin()
{
  MYSQL_STMT *stmt;
  int rc, i;
  const char *query=
    "select t.id, p1.value, n1.value, p2.value, n2.value from t3 t LEFT JOIN t1 p1 ON (p1.id=t.param1_id) LEFT JOIN t2 p2 ON (p2.id=t.param2_id) LEFT JOIN t4 n1 ON (n1.id=p1.name_id) LEFT JOIN t4 n2 ON (n2.id=p2.name_id) where t.id=1";

  myheader("test_xjoin");

  rc= mysql_query(mysql, "DROP TABLE IF EXISTS t1, t2, t3, t4");
  myquery(rc);

  rc= mysql_query(mysql, "create table t3 (id int(8), param1_id int(8), param2_id int(8)) ENGINE=InnoDB DEFAULT CHARSET=utf8");
  myquery(rc);

  rc= mysql_query(mysql, "create table t1 ( id int(8), name_id int(8), value varchar(10)) ENGINE=InnoDB DEFAULT CHARSET=utf8");
  myquery(rc);

  rc= mysql_query(mysql, "create table t2 (id int(8), name_id int(8), value varchar(10)) ENGINE=InnoDB DEFAULT CHARSET=utf8;");
  myquery(rc);

  rc= mysql_query(mysql, "create table t4(id int(8), value varchar(10)) ENGINE=InnoDB DEFAULT CHARSET=utf8");
  myquery(rc);

  rc= mysql_query(mysql, "insert into t3 values (1, 1, 1), (2, 2, null)");
  myquery(rc);

  rc= mysql_query(mysql, "insert into t1 values (1, 1, 'aaa'), (2, null, 'bbb')");
  myquery(rc);

  rc= mysql_query(mysql, "insert into t2 values (1, 2, 'ccc')");
  myquery(rc);

  rc= mysql_query(mysql, "insert into t4 values (1, 'Name1'), (2, null)");
  myquery(rc);

  stmt= mysql_simple_prepare(mysql, query);
  check_stmt(stmt);

  for (i= 0; i < 3; i++)
  {
    rc= mysql_stmt_execute(stmt);
    check_execute(stmt, rc);
    rc= my_process_stmt_result(stmt);
    DIE_UNLESS(rc == 1);
  }
  mysql_stmt_close(stmt);

  rc= mysql_query(mysql, "DROP TABLE t1, t2, t3, t4");
  myquery(rc);
}


static void test_bug3035()
{
  MYSQL_STMT *stmt;
  int rc;
  MYSQL_BIND bind_array[12], *my_bind= bind_array, *bind_end= my_bind + 12;
  int8 int8_val;
  uint8 uint8_val;
  int16 int16_val;
  uint16 uint16_val;
  int32 int32_val;
  uint32 uint32_val;
  longlong int64_val;
  ulonglong uint64_val;
  double double_val, udouble_val, double_tmp;
  char longlong_as_string[22], ulonglong_as_string[22];

  /* mins and maxes */
  const int8 int8_min= -128;
  const int8 int8_max= 127;
  const uint8 uint8_min= 0;
  const uint8 uint8_max= 255;

  const int16 int16_min= -32768;
  const int16 int16_max= 32767;
  const uint16 uint16_min= 0;
  const uint16 uint16_max= 65535;

  const int32 int32_max= 2147483647L;
  const int32 int32_min= -int32_max - 1;
  const uint32 uint32_min= 0;
  const uint32 uint32_max= 4294967295U;

  /* it might not work okay everyplace */
  const longlong int64_max= LL(9223372036854775807);
  const longlong int64_min= -int64_max - 1;

  const ulonglong uint64_min= 0U;
  const ulonglong uint64_max= ULL(18446744073709551615);

  const char *stmt_text;

  myheader("test_bug3035");

  stmt_text= "DROP TABLE IF EXISTS t1";
  rc= mysql_real_query(mysql, stmt_text, strlen(stmt_text));
  myquery(rc);

  stmt_text= "CREATE TABLE t1 (i8 TINYINT, ui8 TINYINT UNSIGNED, "
                              "i16 SMALLINT, ui16 SMALLINT UNSIGNED, "
                              "i32 INT, ui32 INT UNSIGNED, "
                              "i64 BIGINT, ui64 BIGINT UNSIGNED, "
                              "id INTEGER NOT NULL PRIMARY KEY AUTO_INCREMENT)";
  rc= mysql_real_query(mysql, stmt_text, strlen(stmt_text));
  myquery(rc);

  bzero((char*) bind_array, sizeof(bind_array));

  for (my_bind= bind_array; my_bind < bind_end; my_bind++)
    my_bind->error= &my_bind->error_value;

  bind_array[0].buffer_type= MYSQL_TYPE_TINY;
  bind_array[0].buffer= (void *) &int8_val;

  bind_array[1].buffer_type= MYSQL_TYPE_TINY;
  bind_array[1].buffer= (void *) &uint8_val;
  bind_array[1].is_unsigned= 1;

  bind_array[2].buffer_type= MYSQL_TYPE_SHORT;
  bind_array[2].buffer= (void *) &int16_val;

  bind_array[3].buffer_type= MYSQL_TYPE_SHORT;
  bind_array[3].buffer= (void *) &uint16_val;
  bind_array[3].is_unsigned= 1;

  bind_array[4].buffer_type= MYSQL_TYPE_LONG;
  bind_array[4].buffer= (void *) &int32_val;

  bind_array[5].buffer_type= MYSQL_TYPE_LONG;
  bind_array[5].buffer= (void *) &uint32_val;
  bind_array[5].is_unsigned= 1;

  bind_array[6].buffer_type= MYSQL_TYPE_LONGLONG;
  bind_array[6].buffer= (void *) &int64_val;

  bind_array[7].buffer_type= MYSQL_TYPE_LONGLONG;
  bind_array[7].buffer= (void *) &uint64_val;
  bind_array[7].is_unsigned= 1;

  stmt= mysql_stmt_init(mysql);
  check_stmt(stmt);

  stmt_text= "INSERT INTO t1 (i8, ui8, i16, ui16, i32, ui32, i64, ui64) "
                     "VALUES (?, ?, ?, ?, ?, ?, ?, ?)";
  rc= mysql_stmt_prepare(stmt, stmt_text, strlen(stmt_text));
  check_execute(stmt, rc);

  mysql_stmt_bind_param(stmt, bind_array);

  int8_val= int8_min;
  uint8_val= uint8_min;
  int16_val= int16_min;
  uint16_val= uint16_min;
  int32_val= int32_min;
  uint32_val= uint32_min;
  int64_val= int64_min;
  uint64_val= uint64_min;

  rc= mysql_stmt_execute(stmt);
  check_execute(stmt, rc);

  int8_val= int8_max;
  uint8_val= uint8_max;
  int16_val= int16_max;
  uint16_val= uint16_max;
  int32_val= int32_max;
  uint32_val= uint32_max;
  int64_val= int64_max;
  uint64_val= uint64_max;

  rc= mysql_stmt_execute(stmt);
  check_execute(stmt, rc);

  stmt_text= "SELECT i8, ui8, i16, ui16, i32, ui32, i64, ui64, ui64, "
             "cast(ui64 as signed), ui64, cast(ui64 as signed)"
             "FROM t1 ORDER BY id ASC";

  rc= mysql_stmt_prepare(stmt, stmt_text, strlen(stmt_text));
  check_execute(stmt, rc);

  rc= mysql_stmt_execute(stmt);
  check_execute(stmt, rc);

  bind_array[8].buffer_type= MYSQL_TYPE_DOUBLE;
  bind_array[8].buffer= (void *) &udouble_val;

  bind_array[9].buffer_type= MYSQL_TYPE_DOUBLE;
  bind_array[9].buffer= (void *) &double_val;

  bind_array[10].buffer_type= MYSQL_TYPE_STRING;
  bind_array[10].buffer= (void *) &ulonglong_as_string;
  bind_array[10].buffer_length= sizeof(ulonglong_as_string);

  bind_array[11].buffer_type= MYSQL_TYPE_STRING;
  bind_array[11].buffer= (void *) &longlong_as_string;
  bind_array[11].buffer_length= sizeof(longlong_as_string);

  mysql_stmt_bind_result(stmt, bind_array);

  rc= mysql_stmt_fetch(stmt);
  check_execute(stmt, rc);

  DIE_UNLESS(int8_val == int8_min);
  DIE_UNLESS(uint8_val == uint8_min);
  DIE_UNLESS(int16_val == int16_min);
  DIE_UNLESS(uint16_val == uint16_min);
  DIE_UNLESS(int32_val == int32_min);
  DIE_UNLESS(uint32_val == uint32_min);
  DIE_UNLESS(int64_val == int64_min);
  DIE_UNLESS(uint64_val == uint64_min);
  DIE_UNLESS(double_val == (longlong) uint64_min);
  double_tmp= ulonglong2double(uint64_val);
  DIE_UNLESS(cmp_double(&udouble_val, &double_tmp));
  DIE_UNLESS(!strcmp(longlong_as_string, "0"));
  DIE_UNLESS(!strcmp(ulonglong_as_string, "0"));

  rc= mysql_stmt_fetch(stmt);

  if (!opt_silent)
  {
    printf("Truncation mask: ");
    for (my_bind= bind_array; my_bind < bind_end; my_bind++)
      printf("%d", (int) my_bind->error_value);
    printf("\n");
  }
  DIE_UNLESS(rc == MYSQL_DATA_TRUNCATED || rc == 0);

  DIE_UNLESS(int8_val == int8_max);
  DIE_UNLESS(uint8_val == uint8_max);
  DIE_UNLESS(int16_val == int16_max);
  DIE_UNLESS(uint16_val == uint16_max);
  DIE_UNLESS(int32_val == int32_max);
  DIE_UNLESS(uint32_val == uint32_max);
  DIE_UNLESS(int64_val == int64_max);
  DIE_UNLESS(uint64_val == uint64_max);
  DIE_UNLESS(double_val == (longlong) uint64_val);
  double_tmp= ulonglong2double(uint64_val);
  DIE_UNLESS(cmp_double(&udouble_val, &double_tmp));
  DIE_UNLESS(!strcmp(longlong_as_string, "-1"));
  DIE_UNLESS(!strcmp(ulonglong_as_string, "18446744073709551615"));

  rc= mysql_stmt_fetch(stmt);
  DIE_UNLESS(rc == MYSQL_NO_DATA);

  mysql_stmt_close(stmt);

  stmt_text= "DROP TABLE t1";
  mysql_real_query(mysql, stmt_text, strlen(stmt_text));
}


static void test_union2()
{
  MYSQL_STMT *stmt;
  int rc, i;

  myheader("test_union2");

  rc= mysql_query(mysql, "DROP TABLE IF EXISTS t1");
  myquery(rc);

  rc= mysql_query(mysql, "CREATE TABLE t1(col1 INT, \
                                         col2 VARCHAR(40),      \
                                         col3 SMALLINT, \
                                         col4 TIMESTAMP)");
  myquery(rc);

  stmt= mysql_simple_prepare(mysql,
                             "select col1 FROM t1 where col1=1 union distinct "
                             "select col1 FROM t1 where col1=2");
  check_stmt(stmt);

  for (i= 0; i < 3; i++)
  {
    rc= mysql_stmt_execute(stmt);
    check_execute(stmt, rc);
    rc= my_process_stmt_result(stmt);
    DIE_UNLESS(rc == 0);
  }

  mysql_stmt_close(stmt);

  rc= mysql_query(mysql, "DROP TABLE t1");
  myquery(rc);
}


/*
  This tests for various mysql_stmt_send_long_data bugs described in #1664
*/

static void test_bug1664()
{
    MYSQL_STMT *stmt;
    int        rc, int_data;
    const char *data;
    const char *str_data= "Simple string";
    MYSQL_BIND my_bind[2];
    const char *query= "INSERT INTO test_long_data(col2, col1) VALUES(?, ?)";

    myheader("test_bug1664");

    rc= mysql_query(mysql, "DROP TABLE IF EXISTS test_long_data");
    myquery(rc);

    rc= mysql_query(mysql, "CREATE TABLE test_long_data(col1 int, col2 long varchar)");
    myquery(rc);

    stmt= mysql_stmt_init(mysql);
    check_stmt(stmt);
    rc= mysql_stmt_prepare(stmt, query, strlen(query));
    check_execute(stmt, rc);

    verify_param_count(stmt, 2);

    bzero((char*) my_bind, sizeof(my_bind));

    my_bind[0].buffer_type= MYSQL_TYPE_STRING;
    my_bind[0].buffer= (void *)str_data;
    my_bind[0].buffer_length= strlen(str_data);

    my_bind[1].buffer= (void *)&int_data;
    my_bind[1].buffer_type= MYSQL_TYPE_LONG;

    rc= mysql_stmt_bind_param(stmt, my_bind);
    check_execute(stmt, rc);

    int_data= 1;

    /*
      Let us supply empty long_data. This should work and should
      not break following execution.
    */
    data= "";
    rc= mysql_stmt_send_long_data(stmt, 0, data, strlen(data));
    check_execute(stmt, rc);

    rc= mysql_stmt_execute(stmt);
    check_execute(stmt, rc);

    verify_col_data("test_long_data", "col1", "1");
    verify_col_data("test_long_data", "col2", "");

    rc= mysql_query(mysql, "DELETE FROM test_long_data");
    myquery(rc);

    /* This should pass OK */
    data= (char *)"Data";
    rc= mysql_stmt_send_long_data(stmt, 0, data, strlen(data));
    check_execute(stmt, rc);

    rc= mysql_stmt_execute(stmt);
    check_execute(stmt, rc);

    verify_col_data("test_long_data", "col1", "1");
    verify_col_data("test_long_data", "col2", "Data");

    /* clean up */
    rc= mysql_query(mysql, "DELETE FROM test_long_data");
    myquery(rc);

    /*
      Now we are changing int parameter and don't do anything
      with first parameter. Second mysql_stmt_execute() should run
      OK treating this first parameter as string parameter.
    */

    int_data= 2;
    /* execute */
    rc= mysql_stmt_execute(stmt);
    check_execute(stmt, rc);

    verify_col_data("test_long_data", "col1", "2");
    verify_col_data("test_long_data", "col2", str_data);

    /* clean up */
    rc= mysql_query(mysql, "DELETE FROM test_long_data");
    myquery(rc);

    /*
      Now we are sending other long data. It should not be
      concatened to previous.
    */

    data= (char *)"SomeOtherData";
    rc= mysql_stmt_send_long_data(stmt, 0, data, strlen(data));
    check_execute(stmt, rc);

    rc= mysql_stmt_execute(stmt);
    check_execute(stmt, rc);

    verify_col_data("test_long_data", "col1", "2");
    verify_col_data("test_long_data", "col2", "SomeOtherData");

    mysql_stmt_close(stmt);

    /* clean up */
    rc= mysql_query(mysql, "DELETE FROM test_long_data");
    myquery(rc);

    /* Now let us test how mysql_stmt_reset works. */
    stmt= mysql_stmt_init(mysql);
    check_stmt(stmt);
    rc= mysql_stmt_prepare(stmt, query, strlen(query));
    check_execute(stmt, rc);
    rc= mysql_stmt_bind_param(stmt, my_bind);
    check_execute(stmt, rc);

    data= (char *)"SomeData";
    rc= mysql_stmt_send_long_data(stmt, 0, data, strlen(data));
    check_execute(stmt, rc);

    rc= mysql_stmt_reset(stmt);
    check_execute(stmt, rc);

    rc= mysql_stmt_execute(stmt);
    check_execute(stmt, rc);

    verify_col_data("test_long_data", "col1", "2");
    verify_col_data("test_long_data", "col2", str_data);

    mysql_stmt_close(stmt);

    /* Final clean up */
    rc= mysql_query(mysql, "DROP TABLE test_long_data");
    myquery(rc);
}


static void test_order_param()
{
  MYSQL_STMT *stmt;
  int rc;

  myheader("test_order_param");

  rc= mysql_query(mysql, "DROP TABLE IF EXISTS t1");
  myquery(rc);

  rc= mysql_query(mysql, "CREATE TABLE t1(a INT, b char(10))");
  myquery(rc);

  stmt= mysql_simple_prepare(mysql,
                             "select sum(a) + 200, 1 from t1 "
                             " union distinct "
                             "select sum(a) + 200, 1 from t1 group by b ");
  check_stmt(stmt);
  mysql_stmt_close(stmt);

  stmt= mysql_simple_prepare(mysql,
                             "select sum(a) + 200, ? from t1 group by b "
                             " union distinct "
                             "select sum(a) + 200, 1 from t1 group by b ");
  check_stmt(stmt);
  mysql_stmt_close(stmt);

  stmt= mysql_simple_prepare(mysql,
                             "select sum(a) + 200, ? from t1 "
                             " union distinct "
                             "select sum(a) + 200, 1 from t1 group by b ");
  check_stmt(stmt);
  mysql_stmt_close(stmt);

  rc= mysql_query(mysql, "DROP TABLE t1");
  myquery(rc);
}


static void test_union_param()
{
  MYSQL_STMT *stmt;
  char *query;
  int rc, i;
  MYSQL_BIND      my_bind[2];
  char            my_val[4];
  ulong           my_length= 3L;
  my_bool         my_null= FALSE;
  myheader("test_union_param");

  strmov(my_val, "abc");

  query= (char*)"select ? as my_col union distinct select ?";
  stmt= mysql_simple_prepare(mysql, query);
  check_stmt(stmt);

  /*
    We need to bzero bind structure because mysql_stmt_bind_param checks all
    its members.
  */
  bzero((char*) my_bind, sizeof(my_bind));

  /* bind parameters */
  my_bind[0].buffer_type=    MYSQL_TYPE_STRING;
  my_bind[0].buffer=         (char*) &my_val;
  my_bind[0].buffer_length=  4;
  my_bind[0].length=         &my_length;
  my_bind[0].is_null=        (char*)&my_null;
  my_bind[1].buffer_type=    MYSQL_TYPE_STRING;
  my_bind[1].buffer=         (char*) &my_val;
  my_bind[1].buffer_length=  4;
  my_bind[1].length=         &my_length;
  my_bind[1].is_null=        (char*)&my_null;

  rc= mysql_stmt_bind_param(stmt, my_bind);
  check_execute(stmt, rc);

  for (i= 0; i < 3; i++)
  {
    rc= mysql_stmt_execute(stmt);
    check_execute(stmt, rc);
    rc= my_process_stmt_result(stmt);
    DIE_UNLESS(rc == 1);
  }

  mysql_stmt_close(stmt);
}


static void test_ps_i18n()
{
  MYSQL_STMT *stmt;
  int rc;
  const char *stmt_text;
  MYSQL_BIND bind_array[2];

  /* Represented as numbers to keep UTF8 tools from clobbering them. */
  const char *koi8= "\xee\xd5\x2c\x20\xda\xc1\x20\xd2\xd9\xc2\xc1\xcc\xcb\xd5";
  const char *cp1251= "\xcd\xf3\x2c\x20\xe7\xe0\x20\xf0\xfb\xe1\xe0\xeb\xea\xf3";
  char buf1[16], buf2[16];
  ulong buf1_len, buf2_len;


  myheader("test_ps_i18n");

  stmt_text= "DROP TABLE IF EXISTS t1";
  rc= mysql_real_query(mysql, stmt_text, strlen(stmt_text));
  myquery(rc);

  /*
    Create table with binary columns, set session character set to cp1251,
    client character set to koi8, and make sure that there is conversion
    on insert and no conversion on select
  */

  stmt_text= "CREATE TABLE t1 (c1 VARBINARY(255), c2 VARBINARY(255))";

  rc= mysql_real_query(mysql, stmt_text, strlen(stmt_text));
  myquery(rc);

  stmt_text= "SET CHARACTER_SET_CLIENT=koi8r, "
                 "CHARACTER_SET_CONNECTION=cp1251, "
                 "CHARACTER_SET_RESULTS=koi8r";

  rc= mysql_real_query(mysql, stmt_text, strlen(stmt_text));
  myquery(rc);

  bzero((char*) bind_array, sizeof(bind_array));

  bind_array[0].buffer_type= MYSQL_TYPE_STRING;
  bind_array[0].buffer= (void *) koi8;
  bind_array[0].buffer_length= strlen(koi8);

  bind_array[1].buffer_type= MYSQL_TYPE_STRING;
  bind_array[1].buffer= (void *) koi8;
  bind_array[1].buffer_length= strlen(koi8);

  stmt= mysql_stmt_init(mysql);
  check_stmt(stmt);

  stmt_text= "INSERT INTO t1 (c1, c2) VALUES (?, ?)";

  rc= mysql_stmt_prepare(stmt, stmt_text, strlen(stmt_text));
  check_execute(stmt, rc);

  mysql_stmt_bind_param(stmt, bind_array);

  mysql_stmt_send_long_data(stmt, 0, koi8, strlen(koi8));

  rc= mysql_stmt_execute(stmt);
  check_execute(stmt, rc);

  stmt_text= "SELECT c1, c2 FROM t1";

  /* c1 and c2 are binary so no conversion will be done on select */
  rc= mysql_stmt_prepare(stmt, stmt_text, strlen(stmt_text));
  check_execute(stmt, rc);

  rc= mysql_stmt_execute(stmt);
  check_execute(stmt, rc);

  bind_array[0].buffer= buf1;
  bind_array[0].buffer_length= sizeof(buf1);
  bind_array[0].length= &buf1_len;

  bind_array[1].buffer= buf2;
  bind_array[1].buffer_length= sizeof(buf2);
  bind_array[1].length= &buf2_len;

  mysql_stmt_bind_result(stmt, bind_array);

  rc= mysql_stmt_fetch(stmt);
  check_execute(stmt, rc);

  DIE_UNLESS(buf1_len == strlen(cp1251));
  DIE_UNLESS(buf2_len == strlen(cp1251));
  DIE_UNLESS(!memcmp(buf1, cp1251, buf1_len));
  DIE_UNLESS(!memcmp(buf2, cp1251, buf1_len));

  rc= mysql_stmt_fetch(stmt);
  DIE_UNLESS(rc == MYSQL_NO_DATA);

  stmt_text= "DROP TABLE IF EXISTS t1";
  rc= mysql_real_query(mysql, stmt_text, strlen(stmt_text));
  myquery(rc);

  /*
    Now create table with two cp1251 columns, set client character
    set to koi8 and supply columns of one row as string and another as
    binary data. Binary data must not be converted on insert, and both
    columns must be converted to client character set on select.
  */

  stmt_text= "CREATE TABLE t1 (c1 VARCHAR(255) CHARACTER SET cp1251, "
                              "c2 VARCHAR(255) CHARACTER SET cp1251)";

  rc= mysql_real_query(mysql, stmt_text, strlen(stmt_text));
  myquery(rc);

  stmt_text= "INSERT INTO t1 (c1, c2) VALUES (?, ?)";

  rc= mysql_stmt_prepare(stmt, stmt_text, strlen(stmt_text));
  check_execute(stmt, rc);

  /* this data must be converted */
  bind_array[0].buffer_type= MYSQL_TYPE_STRING;
  bind_array[0].buffer= (void *) koi8;
  bind_array[0].buffer_length= strlen(koi8);

  bind_array[1].buffer_type= MYSQL_TYPE_STRING;
  bind_array[1].buffer= (void *) koi8;
  bind_array[1].buffer_length= strlen(koi8);

  mysql_stmt_bind_param(stmt, bind_array);

  mysql_stmt_send_long_data(stmt, 0, koi8, strlen(koi8));

  rc= mysql_stmt_execute(stmt);
  check_execute(stmt, rc);

  /* this data must not be converted */
  bind_array[0].buffer_type= MYSQL_TYPE_BLOB;
  bind_array[0].buffer= (void *) cp1251;
  bind_array[0].buffer_length= strlen(cp1251);

  bind_array[1].buffer_type= MYSQL_TYPE_BLOB;
  bind_array[1].buffer= (void *) cp1251;
  bind_array[1].buffer_length= strlen(cp1251);

  mysql_stmt_bind_param(stmt, bind_array);

  mysql_stmt_send_long_data(stmt, 0, cp1251, strlen(cp1251));

  rc= mysql_stmt_execute(stmt);
  check_execute(stmt, rc);

  /* Fetch data and verify that rows are in koi8 */

  stmt_text= "SELECT c1, c2 FROM t1";

  /* c1 and c2 are binary so no conversion will be done on select */
  rc= mysql_stmt_prepare(stmt, stmt_text, strlen(stmt_text));
  check_execute(stmt, rc);

  rc= mysql_stmt_execute(stmt);
  check_execute(stmt, rc);

  bind_array[0].buffer= buf1;
  bind_array[0].buffer_length= sizeof(buf1);
  bind_array[0].length= &buf1_len;

  bind_array[1].buffer= buf2;
  bind_array[1].buffer_length= sizeof(buf2);
  bind_array[1].length= &buf2_len;

  mysql_stmt_bind_result(stmt, bind_array);

  while ((rc= mysql_stmt_fetch(stmt)) == 0)
  {
    DIE_UNLESS(buf1_len == strlen(koi8));
    DIE_UNLESS(buf2_len == strlen(koi8));
    DIE_UNLESS(!memcmp(buf1, koi8, buf1_len));
    DIE_UNLESS(!memcmp(buf2, koi8, buf1_len));
  }
  DIE_UNLESS(rc == MYSQL_NO_DATA);
  mysql_stmt_close(stmt);

  stmt_text= "DROP TABLE t1";
  rc= mysql_real_query(mysql, stmt_text, strlen(stmt_text));
  myquery(rc);
  stmt_text= "SET NAMES DEFAULT";
  rc= mysql_real_query(mysql, stmt_text, strlen(stmt_text));
  myquery(rc);
}


static void test_bug3796()
{
  MYSQL_STMT *stmt;
  MYSQL_BIND my_bind[1];
  const char *concat_arg0= "concat_with_";
  enum { OUT_BUFF_SIZE= 30 };
  char out_buff[OUT_BUFF_SIZE];
  char canonical_buff[OUT_BUFF_SIZE];
  ulong out_length;
  const char *stmt_text;
  int rc;

  myheader("test_bug3796");

  /* Create and fill test table */
  stmt_text= "DROP TABLE IF EXISTS t1";
  rc= mysql_real_query(mysql, stmt_text, strlen(stmt_text));
  myquery(rc);

  stmt_text= "CREATE TABLE t1 (a INT, b VARCHAR(30))";
  rc= mysql_real_query(mysql, stmt_text, strlen(stmt_text));
  myquery(rc);

  stmt_text= "INSERT INTO t1 VALUES(1, 'ONE'), (2, 'TWO')";
  rc= mysql_real_query(mysql, stmt_text, strlen(stmt_text));
  myquery(rc);

  /* Create statement handle and prepare it with select */
  stmt= mysql_stmt_init(mysql);
  stmt_text= "SELECT concat(?, b) FROM t1";

  rc= mysql_stmt_prepare(stmt, stmt_text, strlen(stmt_text));
  check_execute(stmt, rc);

  /* Bind input buffers */
  bzero((char*) my_bind, sizeof(my_bind));

  my_bind[0].buffer_type= MYSQL_TYPE_STRING;
  my_bind[0].buffer= (void *) concat_arg0;
  my_bind[0].buffer_length= strlen(concat_arg0);

  mysql_stmt_bind_param(stmt, my_bind);

  /* Execute the select statement */
  rc= mysql_stmt_execute(stmt);
  check_execute(stmt, rc);

  my_bind[0].buffer= (void *) out_buff;
  my_bind[0].buffer_length= OUT_BUFF_SIZE;
  my_bind[0].length= &out_length;

  mysql_stmt_bind_result(stmt, my_bind);

  rc= mysql_stmt_fetch(stmt);
  if (!opt_silent)
    printf("Concat result: '%s'\n", out_buff);
  check_execute(stmt, rc);
  strmov(canonical_buff, concat_arg0);
  strcat(canonical_buff, "ONE");
  DIE_UNLESS(strlen(canonical_buff) == out_length &&
         strncmp(out_buff, canonical_buff, out_length) == 0);

  rc= mysql_stmt_fetch(stmt);
  check_execute(stmt, rc);
  strmov(canonical_buff + strlen(concat_arg0), "TWO");
  DIE_UNLESS(strlen(canonical_buff) == out_length &&
         strncmp(out_buff, canonical_buff, out_length) == 0);
  if (!opt_silent)
    printf("Concat result: '%s'\n", out_buff);

  rc= mysql_stmt_fetch(stmt);
  DIE_UNLESS(rc == MYSQL_NO_DATA);

  mysql_stmt_close(stmt);

  stmt_text= "DROP TABLE IF EXISTS t1";
  rc= mysql_real_query(mysql, stmt_text, strlen(stmt_text));
  myquery(rc);
}


static void test_bug4026()
{
  MYSQL_STMT *stmt;
  MYSQL_BIND my_bind[2];
  MYSQL_TIME time_in, time_out;
  MYSQL_TIME datetime_in, datetime_out;
  const char *stmt_text;
  int rc;

  myheader("test_bug4026");

  /* Check that microseconds are inserted and selected successfully */

  /* Create a statement handle and prepare it with select */
  stmt= mysql_stmt_init(mysql);
  stmt_text= "SELECT ?, ?";

  rc= mysql_stmt_prepare(stmt, stmt_text, strlen(stmt_text));
  check_execute(stmt, rc);

  /* Bind input buffers */
  bzero((char*) my_bind, sizeof(my_bind));
  bzero((char*) &time_in, sizeof(time_in));
  bzero((char*) &time_out, sizeof(time_out));
  bzero((char*) &datetime_in, sizeof(datetime_in));
  bzero((char*) &datetime_out, sizeof(datetime_out));

  my_bind[0].buffer_type= MYSQL_TYPE_TIME;
  my_bind[0].buffer= (void *) &time_in;
  my_bind[1].buffer_type= MYSQL_TYPE_DATETIME;
  my_bind[1].buffer= (void *) &datetime_in;

  time_in.hour= 23;
  time_in.minute= 59;
  time_in.second= 59;
  time_in.second_part= 123456;
  /*
    This is not necessary, just to make DIE_UNLESS below work: this field
    is filled in when time is received from server
  */
  time_in.time_type= MYSQL_TIMESTAMP_TIME;

  datetime_in= time_in;
  datetime_in.year= 2003;
  datetime_in.month= 12;
  datetime_in.day= 31;
  datetime_in.time_type= MYSQL_TIMESTAMP_DATETIME;

  mysql_stmt_bind_param(stmt, my_bind);

  /* Execute the select statement */
  rc= mysql_stmt_execute(stmt);
  check_execute(stmt, rc);

  my_bind[0].buffer= (void *) &time_out;
  my_bind[1].buffer= (void *) &datetime_out;

  mysql_stmt_bind_result(stmt, my_bind);

  rc= mysql_stmt_fetch(stmt);
  DIE_UNLESS(rc == 0);
  if (!opt_silent)
  {
    printf("%d:%d:%d.%lu\n", time_out.hour, time_out.minute, time_out.second,
           time_out.second_part);
    printf("%d-%d-%d %d:%d:%d.%lu\n", datetime_out.year, datetime_out.month,
           datetime_out.day, datetime_out.hour,
           datetime_out.minute, datetime_out.second,
           datetime_out.second_part);
  }
  DIE_UNLESS(memcmp(&time_in, &time_out, sizeof(time_in)) == 0);
  DIE_UNLESS(memcmp(&datetime_in, &datetime_out, sizeof(datetime_in)) == 0);
  mysql_stmt_close(stmt);
}


static void test_bug4079()
{
  MYSQL_STMT *stmt;
  MYSQL_BIND my_bind[1];
  const char *stmt_text;
  uint32 res;
  int rc;

  myheader("test_bug4079");

  /* Create and fill table */
  mysql_query(mysql, "DROP TABLE IF EXISTS t1");
  mysql_query(mysql, "CREATE TABLE t1 (a int)");
  mysql_query(mysql, "INSERT INTO t1 VALUES (1), (2)");

  /* Prepare erroneous statement */
  stmt= mysql_stmt_init(mysql);
  stmt_text= "SELECT 1 < (SELECT a FROM t1)";

  rc= mysql_stmt_prepare(stmt, stmt_text, strlen(stmt_text));
  check_execute(stmt, rc);

  /* Execute the select statement */
  rc= mysql_stmt_execute(stmt);
  check_execute(stmt, rc);

  /* Bind input buffers */
  bzero((char*) my_bind, sizeof(my_bind));

  my_bind[0].buffer_type= MYSQL_TYPE_LONG;
  my_bind[0].buffer= (void *) &res;

  mysql_stmt_bind_result(stmt, my_bind);

  rc= mysql_stmt_fetch(stmt);
  DIE_UNLESS(rc != 0 && rc != MYSQL_NO_DATA);
  if (!opt_silent)
    printf("Got error from mysql_stmt_fetch (as expected):\n%s\n",
           mysql_stmt_error(stmt));
  /* buggy version of libmysql hanged up here */
  mysql_stmt_close(stmt);
}


static void test_bug4236()
{
  MYSQL_STMT *stmt;
  const char *stmt_text;
  int rc;
  MYSQL_STMT backup;

  myheader("test_bug4296");

  stmt= mysql_stmt_init(mysql);

  /* mysql_stmt_execute() of statement with statement id= 0 crashed server */
  stmt_text= "SELECT 1";
  /* We need to prepare statement to pass by possible check in libmysql */
  rc= mysql_stmt_prepare(stmt, stmt_text, strlen(stmt_text));
  check_execute(stmt, rc);
  /* Hack to check that server works OK if statement wasn't found */
  backup.stmt_id= stmt->stmt_id;
  stmt->stmt_id= 0;
  rc= mysql_stmt_execute(stmt);
  DIE_UNLESS(rc);
  /* Restore original statement id to be able to reprepare it */
  stmt->stmt_id= backup.stmt_id;

  mysql_stmt_close(stmt);
}


static void test_bug4030()
{
  MYSQL_STMT *stmt;
  MYSQL_BIND my_bind[3];
  MYSQL_TIME time_canonical, time_out;
  MYSQL_TIME date_canonical, date_out;
  MYSQL_TIME datetime_canonical, datetime_out;
  const char *stmt_text;
  int rc;

  myheader("test_bug4030");

  /* Check that microseconds are inserted and selected successfully */

  /* Execute a query with time values in prepared mode */
  stmt= mysql_stmt_init(mysql);
  stmt_text= "SELECT '23:59:59.123456', '2003-12-31', "
             "'2003-12-31 23:59:59.123456'";
  rc= mysql_stmt_prepare(stmt, stmt_text, strlen(stmt_text));
  check_execute(stmt, rc);
  rc= mysql_stmt_execute(stmt);
  check_execute(stmt, rc);

  /* Bind output buffers */
  bzero((char*) my_bind, sizeof(my_bind));
  bzero((char*) &time_canonical, sizeof(time_canonical));
  bzero((char*) &time_out, sizeof(time_out));
  bzero((char*) &date_canonical, sizeof(date_canonical));
  bzero((char*) &date_out, sizeof(date_out));
  bzero((char*) &datetime_canonical, sizeof(datetime_canonical));
  bzero((char*) &datetime_out, sizeof(datetime_out));

  my_bind[0].buffer_type= MYSQL_TYPE_TIME;
  my_bind[0].buffer= (void *) &time_out;
  my_bind[1].buffer_type= MYSQL_TYPE_DATE;
  my_bind[1].buffer= (void *) &date_out;
  my_bind[2].buffer_type= MYSQL_TYPE_DATETIME;
  my_bind[2].buffer= (void *) &datetime_out;

  time_canonical.hour= 23;
  time_canonical.minute= 59;
  time_canonical.second= 59;
  time_canonical.second_part= 123456;
  time_canonical.time_type= MYSQL_TIMESTAMP_TIME;

  date_canonical.year= 2003;
  date_canonical.month= 12;
  date_canonical.day= 31;
  date_canonical.time_type= MYSQL_TIMESTAMP_DATE;

  datetime_canonical= time_canonical;
  datetime_canonical.year= 2003;
  datetime_canonical.month= 12;
  datetime_canonical.day= 31;
  datetime_canonical.time_type= MYSQL_TIMESTAMP_DATETIME;

  mysql_stmt_bind_result(stmt, my_bind);

  rc= mysql_stmt_fetch(stmt);
  DIE_UNLESS(rc == 0);
  if (!opt_silent)
  {
    printf("%d:%d:%d.%lu\n", time_out.hour, time_out.minute, time_out.second,
           time_out.second_part);
    printf("%d-%d-%d\n", date_out.year, date_out.month, date_out.day);
    printf("%d-%d-%d %d:%d:%d.%lu\n", datetime_out.year, datetime_out.month,
           datetime_out.day, datetime_out.hour,
           datetime_out.minute, datetime_out.second,
           datetime_out.second_part);
  }
  DIE_UNLESS(memcmp(&time_canonical, &time_out, sizeof(time_out)) == 0);
  DIE_UNLESS(memcmp(&date_canonical, &date_out, sizeof(date_out)) == 0);
  DIE_UNLESS(memcmp(&datetime_canonical, &datetime_out, sizeof(datetime_out)) == 0);
  mysql_stmt_close(stmt);
}

static void test_view()
{
  MYSQL_STMT *stmt;
  int rc, i;
  MYSQL_BIND      my_bind[1];
  char            str_data[50];
  ulong           length = 0L;
  long            is_null = 0L;
  const char *query=
    "SELECT COUNT(*) FROM v1 WHERE SERVERNAME=?";

  myheader("test_view");

  rc = mysql_query(mysql, "DROP TABLE IF EXISTS t1,t2,t3,v1");
  myquery(rc);

  rc = mysql_query(mysql, "DROP VIEW IF EXISTS v1,t1,t2,t3");
  myquery(rc);
  rc= mysql_query(mysql,"CREATE TABLE t1 ("
                        " SERVERGRP varchar(20) NOT NULL default '', "
                        " DBINSTANCE varchar(20) NOT NULL default '', "
                        " PRIMARY KEY  (SERVERGRP)) "
                        " CHARSET=latin1 collate=latin1_bin");
  myquery(rc);
  rc= mysql_query(mysql,"CREATE TABLE t2 ("
                        " SERVERNAME varchar(20) NOT NULL, "
                        " SERVERGRP varchar(20) NOT NULL, "
                        " PRIMARY KEY (SERVERNAME)) "
                        " CHARSET=latin1 COLLATE latin1_bin");
  myquery(rc);
  rc= mysql_query(mysql,
                  "CREATE TABLE t3 ("
                  " SERVERGRP varchar(20) BINARY NOT NULL, "
                  " TABNAME varchar(30) NOT NULL, MAPSTATE char(1) NOT NULL, "
                  " ACTSTATE char(1) NOT NULL , "
                  " LOCAL_NAME varchar(30) NOT NULL, "
                  " CHG_DATE varchar(8) NOT NULL default '00000000', "
                  " CHG_TIME varchar(6) NOT NULL default '000000', "
                  " MXUSER varchar(12) NOT NULL default '', "
                  " PRIMARY KEY (SERVERGRP, TABNAME, MAPSTATE, ACTSTATE, "
                  " LOCAL_NAME)) CHARSET=latin1 COLLATE latin1_bin");
  myquery(rc);
  rc= mysql_query(mysql,"CREATE VIEW v1 AS select sql_no_cache"
                  " T0001.SERVERNAME AS SERVERNAME, T0003.TABNAME AS"
                  " TABNAME,T0003.LOCAL_NAME AS LOCAL_NAME,T0002.DBINSTANCE AS"
                  " DBINSTANCE from t2 T0001 join t1 T0002 join t3 T0003 where"
                  " ((T0002.SERVERGRP = T0001.SERVERGRP) and"
                  " (T0002.SERVERGRP = T0003.SERVERGRP)"
                  " and (T0003.MAPSTATE = _latin1'A') and"
                  " (T0003.ACTSTATE = _latin1' '))");
  myquery(rc);

  stmt= mysql_stmt_init(mysql);
  rc= mysql_stmt_prepare(stmt, query, strlen(query));
  check_execute(stmt, rc);

  strmov(str_data, "TEST");
  bzero((char*) my_bind, sizeof(my_bind));
  my_bind[0].buffer_type= MYSQL_TYPE_STRING;
  my_bind[0].buffer= (char *)&str_data;
  my_bind[0].buffer_length= 50;
  my_bind[0].length= &length;
  length= 4;
  my_bind[0].is_null= (char*)&is_null;
  rc= mysql_stmt_bind_param(stmt, my_bind);
  check_execute(stmt,rc);

  for (i= 0; i < 3; i++)
  {
    rc= mysql_stmt_execute(stmt);
    check_execute(stmt, rc);
    rc= my_process_stmt_result(stmt);
    DIE_UNLESS(1 == rc);
  }
  mysql_stmt_close(stmt);

  rc= mysql_query(mysql, "DROP TABLE t1,t2,t3");
  myquery(rc);
  rc= mysql_query(mysql, "DROP VIEW v1");
  myquery(rc);
}


static void test_view_where()
{
  MYSQL_STMT *stmt;
  int rc, i;
  const char *query=
    "select v1.c,v2.c from v1, v2";

  myheader("test_view_where");

  rc = mysql_query(mysql, "DROP TABLE IF EXISTS t1,v1,v2");
  myquery(rc);

  rc = mysql_query(mysql, "DROP VIEW IF EXISTS v1,v2,t1");
  myquery(rc);
  rc= mysql_query(mysql,"CREATE TABLE t1 (a int, b int)");
  myquery(rc);
  rc= mysql_query(mysql,"insert into t1 values (1,2), (1,3), (2,4), (2,5), (3,10)");
  myquery(rc);
  rc= mysql_query(mysql,"create view v1 (c) as select b from t1 where a<3");
  myquery(rc);
  rc= mysql_query(mysql,"create view v2 (c) as select b from t1 where a>=3");
  myquery(rc);

  stmt= mysql_stmt_init(mysql);
  rc= mysql_stmt_prepare(stmt, query, strlen(query));
  check_execute(stmt, rc);

  for (i= 0; i < 3; i++)
  {
    rc= mysql_stmt_execute(stmt);
    check_execute(stmt, rc);
    rc= my_process_stmt_result(stmt);
    DIE_UNLESS(4 == rc);
  }
  mysql_stmt_close(stmt);

  rc= mysql_query(mysql, "DROP TABLE t1");
  myquery(rc);
  rc= mysql_query(mysql, "DROP VIEW v1, v2");
  myquery(rc);
}


static void test_view_2where()
{
  MYSQL_STMT *stmt;
  int rc, i;
  MYSQL_BIND      my_bind[8];
  char            parms[8][100];
  ulong           length[8];
  const char *query=
    "select relid, report, handle, log_group, username, variant, type, "
    "version, erfdat, erftime, erfname, aedat, aetime, aename, dependvars, "
    "inactive from V_LTDX where mandt = ? and relid = ? and report = ? and "
    "handle = ? and log_group = ? and username in ( ? , ? ) and type = ?";

  myheader("test_view_2where");

  rc= mysql_query(mysql, "DROP TABLE IF EXISTS LTDX");
  myquery(rc);
  rc= mysql_query(mysql, "DROP VIEW IF EXISTS V_LTDX");
  myquery(rc);
  rc= mysql_query(mysql,
                  "CREATE TABLE LTDX (MANDT char(3) NOT NULL default '000', "
                  " RELID char(2) NOT NULL, REPORT varchar(40) NOT NULL,"
                  " HANDLE varchar(4) NOT NULL, LOG_GROUP varchar(4) NOT NULL,"
                  " USERNAME varchar(12) NOT NULL,"
                  " VARIANT varchar(12) NOT NULL,"
                  " TYPE char(1) NOT NULL, SRTF2 int(11) NOT NULL,"
                  " VERSION varchar(6) NOT NULL default '000000',"
                  " ERFDAT varchar(8) NOT NULL default '00000000',"
                  " ERFTIME varchar(6) NOT NULL default '000000',"
                  " ERFNAME varchar(12) NOT NULL,"
                  " AEDAT varchar(8) NOT NULL default '00000000',"
                  " AETIME varchar(6) NOT NULL default '000000',"
                  " AENAME varchar(12) NOT NULL,"
                  " DEPENDVARS varchar(10) NOT NULL,"
                  " INACTIVE char(1) NOT NULL, CLUSTR smallint(6) NOT NULL,"
                  " CLUSTD blob,"
                  " PRIMARY KEY (MANDT, RELID, REPORT, HANDLE, LOG_GROUP, "
                                "USERNAME, VARIANT, TYPE, SRTF2))"
                 " CHARSET=latin1 COLLATE latin1_bin");
  myquery(rc);
  rc= mysql_query(mysql,
                  "CREATE VIEW V_LTDX AS select T0001.MANDT AS "
                  " MANDT,T0001.RELID AS RELID,T0001.REPORT AS "
                  " REPORT,T0001.HANDLE AS HANDLE,T0001.LOG_GROUP AS "
                  " LOG_GROUP,T0001.USERNAME AS USERNAME,T0001.VARIANT AS "
                  " VARIANT,T0001.TYPE AS TYPE,T0001.VERSION AS "
                  " VERSION,T0001.ERFDAT AS ERFDAT,T0001.ERFTIME AS "
                  " ERFTIME,T0001.ERFNAME AS ERFNAME,T0001.AEDAT AS "
                  " AEDAT,T0001.AETIME AS AETIME,T0001.AENAME AS "
                  " AENAME,T0001.DEPENDVARS AS DEPENDVARS,T0001.INACTIVE AS "
                  " INACTIVE from LTDX T0001 where (T0001.SRTF2 = 0)");
  myquery(rc);
  bzero((char*) my_bind, sizeof(my_bind));
  for (i=0; i < 8; i++) {
    strmov(parms[i], "1");
    my_bind[i].buffer_type = MYSQL_TYPE_VAR_STRING;
    my_bind[i].buffer = (char *)&parms[i];
    my_bind[i].buffer_length = 100;
    my_bind[i].is_null = 0;
    my_bind[i].length = &length[i];
    length[i] = 1;
  }
  stmt= mysql_stmt_init(mysql);
  rc= mysql_stmt_prepare(stmt, query, strlen(query));
  check_execute(stmt, rc);

  rc= mysql_stmt_bind_param(stmt, my_bind);
  check_execute(stmt,rc);

  rc= mysql_stmt_execute(stmt);
  check_execute(stmt, rc);
  rc= my_process_stmt_result(stmt);
  DIE_UNLESS(0 == rc);

  mysql_stmt_close(stmt);

  rc= mysql_query(mysql, "DROP VIEW V_LTDX");
  myquery(rc);
  rc= mysql_query(mysql, "DROP TABLE LTDX");
  myquery(rc);
}


static void test_view_star()
{
  MYSQL_STMT *stmt;
  int rc, i;
  MYSQL_BIND      my_bind[8];
  char            parms[8][100];
  ulong           length[8];
  const char *query= "SELECT * FROM vt1 WHERE a IN (?,?)";

  myheader("test_view_star");

  rc= mysql_query(mysql, "DROP TABLE IF EXISTS t1, vt1");
  myquery(rc);
  rc= mysql_query(mysql, "DROP VIEW IF EXISTS t1, vt1");
  myquery(rc);
  rc= mysql_query(mysql, "CREATE TABLE t1 (a int)");
  myquery(rc);
  rc= mysql_query(mysql, "CREATE VIEW vt1 AS SELECT a FROM t1");
  myquery(rc);
  bzero((char*) my_bind, sizeof(my_bind));
  for (i= 0; i < 2; i++) {
    sprintf((char *)&parms[i], "%d", i);
    my_bind[i].buffer_type = MYSQL_TYPE_VAR_STRING;
    my_bind[i].buffer = (char *)&parms[i];
    my_bind[i].buffer_length = 100;
    my_bind[i].is_null = 0;
    my_bind[i].length = &length[i];
    length[i] = 1;
  }

  stmt= mysql_stmt_init(mysql);
  rc= mysql_stmt_prepare(stmt, query, strlen(query));
  check_execute(stmt, rc);

  rc= mysql_stmt_bind_param(stmt, my_bind);
  check_execute(stmt,rc);

  for (i= 0; i < 3; i++)
  {
    rc= mysql_stmt_execute(stmt);
    check_execute(stmt, rc);
    rc= my_process_stmt_result(stmt);
    DIE_UNLESS(0 == rc);
  }

  mysql_stmt_close(stmt);

  rc= mysql_query(mysql, "DROP TABLE t1");
  myquery(rc);
  rc= mysql_query(mysql, "DROP VIEW vt1");
  myquery(rc);
}


static void test_view_insert()
{
  MYSQL_STMT *insert_stmt, *select_stmt;
  int rc, i;
  MYSQL_BIND      my_bind[1];
  int             my_val = 0;
  ulong           my_length = 0L;
  long            my_null = 0L;
  const char *query=
    "insert into v1 values (?)";

  myheader("test_view_insert");

  rc = mysql_query(mysql, "DROP TABLE IF EXISTS t1,v1");
  myquery(rc);
  rc = mysql_query(mysql, "DROP VIEW IF EXISTS t1,v1");
  myquery(rc);

  rc= mysql_query(mysql,"create table t1 (a int, primary key (a))");
  myquery(rc);

  rc= mysql_query(mysql, "create view v1 as select a from t1 where a>=1");
  myquery(rc);

  insert_stmt= mysql_stmt_init(mysql);
  rc= mysql_stmt_prepare(insert_stmt, query, strlen(query));
  check_execute(insert_stmt, rc);
  query= "select * from t1";
  select_stmt= mysql_stmt_init(mysql);
  rc= mysql_stmt_prepare(select_stmt, query, strlen(query));
  check_execute(select_stmt, rc);

  bzero((char*) my_bind, sizeof(my_bind));
  my_bind[0].buffer_type = MYSQL_TYPE_LONG;
  my_bind[0].buffer = (char *)&my_val;
  my_bind[0].length = &my_length;
  my_bind[0].is_null = (char*)&my_null;
  rc= mysql_stmt_bind_param(insert_stmt, my_bind);
  check_execute(insert_stmt, rc);

  for (i= 0; i < 3; i++)
  {
    int rowcount= 0;
    my_val= i;

    rc= mysql_stmt_execute(insert_stmt);
    check_execute(insert_stmt, rc);

    rc= mysql_stmt_execute(select_stmt);
    check_execute(select_stmt, rc);
    rowcount= (int)my_process_stmt_result(select_stmt);
    DIE_UNLESS((i+1) == rowcount);
  }
  mysql_stmt_close(insert_stmt);
  mysql_stmt_close(select_stmt);

  rc= mysql_query(mysql, "DROP VIEW v1");
  myquery(rc);
  rc= mysql_query(mysql, "DROP TABLE t1");
  myquery(rc);
}


static void test_left_join_view()
{
  MYSQL_STMT *stmt;
  int rc, i;
  const char *query=
    "select t1.a, v1.x from t1 left join v1 on (t1.a= v1.x);";

  myheader("test_left_join_view");

  rc = mysql_query(mysql, "DROP TABLE IF EXISTS t1,v1");
  myquery(rc);

  rc = mysql_query(mysql, "DROP VIEW IF EXISTS v1,t1");
  myquery(rc);
  rc= mysql_query(mysql,"CREATE TABLE t1 (a int)");
  myquery(rc);
  rc= mysql_query(mysql,"insert into t1 values (1), (2), (3)");
  myquery(rc);
  rc= mysql_query(mysql,"create view v1 (x) as select a from t1 where a > 1");
  myquery(rc);
  stmt= mysql_stmt_init(mysql);
  rc= mysql_stmt_prepare(stmt, query, strlen(query));
  check_execute(stmt, rc);

  for (i= 0; i < 3; i++)
  {
    rc= mysql_stmt_execute(stmt);
    check_execute(stmt, rc);
    rc= my_process_stmt_result(stmt);
    DIE_UNLESS(3 == rc);
  }
  mysql_stmt_close(stmt);

  rc= mysql_query(mysql, "DROP VIEW v1");
  myquery(rc);
  rc= mysql_query(mysql, "DROP TABLE t1");
  myquery(rc);
}


static void test_view_insert_fields()
{
  MYSQL_STMT	*stmt;
  char		parm[11][1000];
  ulong         l[11];
  int		rc, i;
  MYSQL_BIND	my_bind[11];
  const char    *query= "INSERT INTO `v1` ( `K1C4` ,`K2C4` ,`K3C4` ,`K4N4` ,`F1C4` ,`F2I4` ,`F3N5` ,`F7F8` ,`F6N4` ,`F5C8` ,`F9D8` ) VALUES( ? , ? , ? , ? , ? , ? , ? , ? , ? , ? , ? )";

  myheader("test_view_insert_fields");

  rc= mysql_query(mysql, "DROP TABLE IF EXISTS t1, v1");
  myquery(rc);
  rc= mysql_query(mysql, "DROP VIEW IF EXISTS t1, v1");
  myquery(rc);
  rc= mysql_query(mysql,
                  "CREATE TABLE t1 (K1C4 varchar(4) NOT NULL,"
                  "K2C4 varchar(4) NOT NULL, K3C4 varchar(4) NOT NULL,"
                  "K4N4 varchar(4) NOT NULL default '0000',"
                  "F1C4 varchar(4) NOT NULL, F2I4 int(11) NOT NULL,"
                  "F3N5 varchar(5) NOT NULL default '00000',"
                  "F4I4 int(11) NOT NULL default '0', F5C8 varchar(8) NOT NULL,"
                  "F6N4 varchar(4) NOT NULL default '0000',"
                  "F7F8 double NOT NULL default '0',"
                  "F8F8 double NOT NULL default '0',"
                  "F9D8 decimal(8,2) NOT NULL default '0.00',"
                  "PRIMARY KEY (K1C4,K2C4,K3C4,K4N4)) "
                  "CHARSET=latin1 COLLATE latin1_bin");
  myquery(rc);
  rc= mysql_query(mysql,
                  "CREATE VIEW v1 AS select sql_no_cache "
                  " K1C4 AS K1C4, K2C4 AS K2C4, K3C4 AS K3C4, K4N4 AS K4N4, "
                  " F1C4 AS F1C4, F2I4 AS F2I4, F3N5 AS F3N5,"
                  " F7F8 AS F7F8, F6N4 AS F6N4, F5C8 AS F5C8, F9D8 AS F9D8"
                  " from t1 T0001");

  bzero((char*) my_bind, sizeof(my_bind));
  for (i= 0; i < 11; i++)
  {
    l[i]= 20;
    my_bind[i].buffer_type= MYSQL_TYPE_STRING;
    my_bind[i].is_null= 0;
    my_bind[i].buffer= (char *)&parm[i];

    strmov(parm[i], "1");
    my_bind[i].buffer_length= 2;
    my_bind[i].length= &l[i];
  }
  stmt= mysql_stmt_init(mysql);
  rc= mysql_stmt_prepare(stmt, query, strlen(query));
  check_execute(stmt, rc);
  rc= mysql_stmt_bind_param(stmt, my_bind);
  check_execute(stmt, rc);

  rc= mysql_stmt_execute(stmt);
  check_execute(stmt, rc);
  mysql_stmt_close(stmt);

  query= "select * from t1";
  stmt= mysql_stmt_init(mysql);
  rc= mysql_stmt_prepare(stmt, query, strlen(query));
  check_execute(stmt, rc);
  rc= mysql_stmt_execute(stmt);
  check_execute(stmt, rc);
  rc= my_process_stmt_result(stmt);
  DIE_UNLESS(1 == rc);

  mysql_stmt_close(stmt);
  rc= mysql_query(mysql, "DROP VIEW v1");
  myquery(rc);
  rc= mysql_query(mysql, "DROP TABLE t1");
  myquery(rc);

}

static void test_bug5126()
{
  MYSQL_STMT *stmt;
  MYSQL_BIND my_bind[2];
  int32 c1, c2;
  const char *stmt_text;
  int rc;

  myheader("test_bug5126");

  stmt_text= "DROP TABLE IF EXISTS t1";
  rc= mysql_real_query(mysql, stmt_text, strlen(stmt_text));
  myquery(rc);

  stmt_text= "CREATE TABLE t1 (a mediumint, b int)";
  rc= mysql_real_query(mysql, stmt_text, strlen(stmt_text));
  myquery(rc);

  stmt_text= "INSERT INTO t1 VALUES (8386608, 1)";
  rc= mysql_real_query(mysql, stmt_text, strlen(stmt_text));
  myquery(rc);

  stmt= mysql_stmt_init(mysql);
  stmt_text= "SELECT a, b FROM t1";
  rc= mysql_stmt_prepare(stmt, stmt_text, strlen(stmt_text));
  check_execute(stmt, rc);
  rc= mysql_stmt_execute(stmt);
  check_execute(stmt, rc);

  /* Bind output buffers */
  bzero((char*) my_bind, sizeof(my_bind));

  my_bind[0].buffer_type= MYSQL_TYPE_LONG;
  my_bind[0].buffer= &c1;
  my_bind[1].buffer_type= MYSQL_TYPE_LONG;
  my_bind[1].buffer= &c2;

  mysql_stmt_bind_result(stmt, my_bind);

  rc= mysql_stmt_fetch(stmt);
  DIE_UNLESS(rc == 0);
  DIE_UNLESS(c1 == 8386608 && c2 == 1);
  if (!opt_silent)
    printf("%ld, %ld\n", (long) c1, (long) c2);
  mysql_stmt_close(stmt);
}


static void test_bug4231()
{
  MYSQL_STMT *stmt;
  MYSQL_BIND my_bind[2];
  MYSQL_TIME tm[2];
  const char *stmt_text;
  int rc;

  myheader("test_bug4231");

  stmt_text= "DROP TABLE IF EXISTS t1";
  rc= mysql_real_query(mysql, stmt_text, strlen(stmt_text));
  myquery(rc);

  stmt_text= "CREATE TABLE t1 (a int)";
  rc= mysql_real_query(mysql, stmt_text, strlen(stmt_text));
  myquery(rc);

  stmt_text= "INSERT INTO t1 VALUES (1)";
  rc= mysql_real_query(mysql, stmt_text, strlen(stmt_text));
  myquery(rc);

  stmt= mysql_stmt_init(mysql);
  stmt_text= "SELECT a FROM t1 WHERE ? = ?";
  rc= mysql_stmt_prepare(stmt, stmt_text, strlen(stmt_text));
  check_execute(stmt, rc);

  /* Bind input buffers */
  bzero((char*) my_bind, sizeof(my_bind));
  bzero((char*) tm, sizeof(tm));

  my_bind[0].buffer_type= MYSQL_TYPE_DATE;
  my_bind[0].buffer= &tm[0];
  my_bind[1].buffer_type= MYSQL_TYPE_DATE;
  my_bind[1].buffer= &tm[1];

  mysql_stmt_bind_param(stmt, my_bind);
  check_execute(stmt, rc);

  /*
    First set server-side params to some non-zero non-equal values:
    then we will check that they are not used when client sends
    new (zero) times.
  */
  tm[0].time_type = MYSQL_TIMESTAMP_DATE;
  tm[0].year = 2000;
  tm[0].month = 1;
  tm[0].day = 1;
  tm[1]= tm[0];
  --tm[1].year;                                 /* tm[0] != tm[1] */

  rc= mysql_stmt_execute(stmt);
  check_execute(stmt, rc);

  rc= mysql_stmt_fetch(stmt);

  /* binds are unequal, no rows should be returned */
  DIE_UNLESS(rc == MYSQL_NO_DATA);

  /* Set one of the dates to zero */
  tm[0].year= tm[0].month= tm[0].day= 0;
  tm[1]= tm[0];
  mysql_stmt_execute(stmt);
  rc= mysql_stmt_fetch(stmt);
  DIE_UNLESS(rc == 0);

  mysql_stmt_close(stmt);
  stmt_text= "DROP TABLE t1";
  rc= mysql_real_query(mysql, stmt_text, strlen(stmt_text));
  myquery(rc);
}


static void test_bug5399()
{
  /*
    Ascii 97 is 'a', which gets mapped to Ascii 65 'A' unless internal
    statement id hash in the server uses binary collation.
  */
#define NUM_OF_USED_STMT 97 
  MYSQL_STMT *stmt_list[NUM_OF_USED_STMT];
  MYSQL_STMT **stmt;
  MYSQL_BIND my_bind[1];
  char buff[600];
  int rc;
  int32 no;

  myheader("test_bug5399");

  bzero((char*) my_bind, sizeof(my_bind));
  my_bind[0].buffer_type= MYSQL_TYPE_LONG;
  my_bind[0].buffer= &no;

  for (stmt= stmt_list; stmt != stmt_list + NUM_OF_USED_STMT; ++stmt)
  {
    sprintf(buff, "select %d", (int) (stmt - stmt_list));
    *stmt= mysql_stmt_init(mysql);
    rc= mysql_stmt_prepare(*stmt, buff, strlen(buff));
    check_execute(*stmt, rc);
    mysql_stmt_bind_result(*stmt, my_bind);
  }
  if (!opt_silent)
    printf("%d statements prepared.\n", NUM_OF_USED_STMT);

  for (stmt= stmt_list; stmt != stmt_list + NUM_OF_USED_STMT; ++stmt)
  {
    rc= mysql_stmt_execute(*stmt);
    check_execute(*stmt, rc);
    rc= mysql_stmt_store_result(*stmt);
    check_execute(*stmt, rc);
    rc= mysql_stmt_fetch(*stmt);
    DIE_UNLESS(rc == 0);
    DIE_UNLESS((int32) (stmt - stmt_list) == no);
  }

  for (stmt= stmt_list; stmt != stmt_list + NUM_OF_USED_STMT; ++stmt)
    mysql_stmt_close(*stmt);
#undef NUM_OF_USED_STMT
}


static void test_bug5194()
{
  MYSQL_STMT *stmt;
  MYSQL_BIND *my_bind;
  char *query;
  char *param_str;
  int param_str_length;
  const char *stmt_text;
  int rc;
  float float_array[250] =
  {
    0.5,  0.5,  0.5,  0.5,  0.5,  0.5,  0.5,  0.5,  0.5,  0.5,
    0.5,  0.5,  0.5,  0.5,  0.5,  0.5,  0.5,  0.5,  0.5,  0.5,
    0.5,  0.5,  0.5,  0.5,  0.5,  0.5,  0.5,  0.5,  0.5,  0.5,
    0.5,  0.5,  0.5,  0.5,  0.5,  0.5,  0.5,  0.5,  0.5,  0.5,
    0.5,  0.5,  0.5,  0.5,  0.5,  0.5,  0.5,  0.5,  0.5,  0.5,
    0.5,  0.5,  0.5,  0.5,  0.5,  0.5,  0.5,  0.5,  0.5,  0.5,
    0.5,  0.5,  0.5,  0.5,  0.5,  0.5,  0.5,  0.5,  0.5,  0.5,
    0.5,  0.5,  0.5,  0.5,  0.5,  0.5,  0.5,  0.5,  0.5,  0.5,
    0.5,  0.5,  0.5,  0.5,  0.5,  0.5,  0.5,  0.5,  0.5,  0.5,
    0.5,  0.5,  0.5,  0.5,  0.5,  0.5,  0.5,  0.5,  0.5,  0.5,
    0.5,  0.5,  0.5,  0.5,  0.5,  0.5,  0.5,  0.5,  0.5,  0.5,
    0.5,  0.5,  0.5,  0.5,  0.5,  0.5,  0.5,  0.5,  0.5,  0.5,
    0.5,  0.5,  0.5,  0.5,  0.5,  0.5,  0.5,  0.5,  0.5,  0.5,
    0.25,  0.25,  0.25,  0.25,  0.25,  0.25,  0.25,  0.25,  0.25,  0.25,
    0.25,  0.25,  0.25,  0.25,  0.25,  0.25,  0.25,  0.25,  0.25,  0.25,
    0.25,  0.25,  0.25,  0.25,  0.25,  0.25,  0.25,  0.25,  0.25,  0.25,
    0.25,  0.25,  0.25,  0.25,  0.25,  0.25,  0.25,  0.25,  0.25,  0.25,
    0.25,  0.25,  0.25,  0.25,  0.25,  0.25,  0.25,  0.25,  0.25,  0.25,
    0.25,  0.25,  0.25,  0.25,  0.25,  0.25,  0.25,  0.25,  0.25,  0.25,
    0.25,  0.25,  0.25,  0.25,  0.25,  0.25,  0.25,  0.25,  0.25,  0.25,
    0.25,  0.25,  0.25,  0.25,  0.25,  0.25,  0.25,  0.25,  0.25,  0.25,
    0.25,  0.25,  0.25,  0.25,  0.25,  0.25,  0.25,  0.25,  0.25,  0.25,
    0.25,  0.25,  0.25,  0.25,  0.25,  0.25,  0.25,  0.25,  0.25,  0.25,
    0.25,  0.25,  0.25,  0.25,  0.25,  0.25,  0.25,  0.25,  0.25,  0.25,
    0.25,  0.25,  0.25,  0.25,  0.25,  0.25,  0.25,  0.25,  0.25,  0.25
  };
  float *fa_ptr= float_array;
  /* Number of columns per row */
  const int COLUMN_COUNT= sizeof(float_array)/sizeof(*float_array);
  /* Number of rows per bulk insert to start with */
  const int MIN_ROWS_PER_INSERT= 262;
  /* Max number of rows per bulk insert to end with */
  const int MAX_ROWS_PER_INSERT= 300;
  const int MAX_PARAM_COUNT= COLUMN_COUNT*MAX_ROWS_PER_INSERT;
  const char *query_template= "insert into t1 values %s";
  const int CHARS_PER_PARAM= 5; /* space needed to place ", ?" in the query */
  const int uint16_max= 65535;
  int nrows, i;

  myheader("test_bug5194");

  stmt_text= "drop table if exists t1";
  rc= mysql_real_query(mysql, stmt_text, strlen(stmt_text));

  stmt_text= "create table if not exists t1"
   "(c1 float, c2 float, c3 float, c4 float, c5 float, c6 float, "
   "c7 float, c8 float, c9 float, c10 float, c11 float, c12 float, "
   "c13 float, c14 float, c15 float, c16 float, c17 float, c18 float, "
   "c19 float, c20 float, c21 float, c22 float, c23 float, c24 float, "
   "c25 float, c26 float, c27 float, c28 float, c29 float, c30 float, "
   "c31 float, c32 float, c33 float, c34 float, c35 float, c36 float, "
   "c37 float, c38 float, c39 float, c40 float, c41 float, c42 float, "
   "c43 float, c44 float, c45 float, c46 float, c47 float, c48 float, "
   "c49 float, c50 float, c51 float, c52 float, c53 float, c54 float, "
   "c55 float, c56 float, c57 float, c58 float, c59 float, c60 float, "
   "c61 float, c62 float, c63 float, c64 float, c65 float, c66 float, "
   "c67 float, c68 float, c69 float, c70 float, c71 float, c72 float, "
   "c73 float, c74 float, c75 float, c76 float, c77 float, c78 float, "
   "c79 float, c80 float, c81 float, c82 float, c83 float, c84 float, "
   "c85 float, c86 float, c87 float, c88 float, c89 float, c90 float, "
   "c91 float, c92 float, c93 float, c94 float, c95 float, c96 float, "
   "c97 float, c98 float, c99 float, c100 float, c101 float, c102 float, "
   "c103 float, c104 float, c105 float, c106 float, c107 float, c108 float, "
   "c109 float, c110 float, c111 float, c112 float, c113 float, c114 float, "
   "c115 float, c116 float, c117 float, c118 float, c119 float, c120 float, "
   "c121 float, c122 float, c123 float, c124 float, c125 float, c126 float, "
   "c127 float, c128 float, c129 float, c130 float, c131 float, c132 float, "
   "c133 float, c134 float, c135 float, c136 float, c137 float, c138 float, "
   "c139 float, c140 float, c141 float, c142 float, c143 float, c144 float, "
   "c145 float, c146 float, c147 float, c148 float, c149 float, c150 float, "
   "c151 float, c152 float, c153 float, c154 float, c155 float, c156 float, "
   "c157 float, c158 float, c159 float, c160 float, c161 float, c162 float, "
   "c163 float, c164 float, c165 float, c166 float, c167 float, c168 float, "
   "c169 float, c170 float, c171 float, c172 float, c173 float, c174 float, "
   "c175 float, c176 float, c177 float, c178 float, c179 float, c180 float, "
   "c181 float, c182 float, c183 float, c184 float, c185 float, c186 float, "
   "c187 float, c188 float, c189 float, c190 float, c191 float, c192 float, "
   "c193 float, c194 float, c195 float, c196 float, c197 float, c198 float, "
   "c199 float, c200 float, c201 float, c202 float, c203 float, c204 float, "
   "c205 float, c206 float, c207 float, c208 float, c209 float, c210 float, "
   "c211 float, c212 float, c213 float, c214 float, c215 float, c216 float, "
   "c217 float, c218 float, c219 float, c220 float, c221 float, c222 float, "
   "c223 float, c224 float, c225 float, c226 float, c227 float, c228 float, "
   "c229 float, c230 float, c231 float, c232 float, c233 float, c234 float, "
   "c235 float, c236 float, c237 float, c238 float, c239 float, c240 float, "
   "c241 float, c242 float, c243 float, c244 float, c245 float, c246 float, "
   "c247 float, c248 float, c249 float, c250 float)";
  rc= mysql_real_query(mysql, stmt_text, strlen(stmt_text));
  myquery(rc);

  my_bind= (MYSQL_BIND*) malloc(MAX_PARAM_COUNT * sizeof(MYSQL_BIND));
  query= (char*) malloc(strlen(query_template) +
                        MAX_PARAM_COUNT * CHARS_PER_PARAM + 1);
  param_str= (char*) malloc(COLUMN_COUNT * CHARS_PER_PARAM);

  if (my_bind == 0 || query == 0 || param_str == 0)
  {
    fprintf(stderr, "Can't allocate enough memory for query structs\n");
    if (my_bind)
      free(my_bind);
    if (query)
      free(query);
    if (param_str)
      free(param_str);
    return;
  }

  stmt= mysql_stmt_init(mysql);

  /* setup a template for one row of parameters */
  sprintf(param_str, "(");
  for (i= 1; i < COLUMN_COUNT; ++i)
    strcat(param_str, "?, ");
  strcat(param_str, "?)");
  param_str_length= strlen(param_str);

  /* setup bind array */
  bzero((char*) my_bind, MAX_PARAM_COUNT * sizeof(MYSQL_BIND));
  for (i= 0; i < MAX_PARAM_COUNT; ++i)
  {
    my_bind[i].buffer_type= MYSQL_TYPE_FLOAT;
    my_bind[i].buffer= fa_ptr;
    if (++fa_ptr == float_array + COLUMN_COUNT)
      fa_ptr= float_array;
  }

  /*
    Test each number of rows per bulk insert, so that we can see where
    MySQL fails.
  */
  for (nrows= MIN_ROWS_PER_INSERT; nrows <= MAX_ROWS_PER_INSERT; ++nrows)
  {
    char *query_ptr;
    /* Create statement text for current number of rows */
    sprintf(query, query_template, param_str);
    query_ptr= query + strlen(query);
    for (i= 1; i < nrows; ++i)
    {
      memcpy(query_ptr, ", ", 2);
      query_ptr+= 2;
      memcpy(query_ptr, param_str, param_str_length);
      query_ptr+= param_str_length;
    }
    *query_ptr= '\0';

    rc= mysql_stmt_prepare(stmt, query, query_ptr - query);
    if (rc && nrows * COLUMN_COUNT > uint16_max)
    {
      if (!opt_silent)
        printf("Failed to prepare a statement with %d placeholders "
               "(as expected).\n", nrows * COLUMN_COUNT);
      break;
    }
    else
      check_execute(stmt, rc);

    if (!opt_silent)
      printf("Insert: query length= %d, row count= %d, param count= %lu\n",
             (int) strlen(query), nrows, mysql_stmt_param_count(stmt));

    /* bind the parameter array and execute the query */
    rc= mysql_stmt_bind_param(stmt, my_bind);
    check_execute(stmt, rc);

    rc= mysql_stmt_execute(stmt);
    check_execute(stmt, rc);
  }

  mysql_stmt_close(stmt);
  free(my_bind);
  free(query);
  free(param_str);
  stmt_text= "drop table t1";
  rc= mysql_real_query(mysql, stmt_text, strlen(stmt_text));
  myquery(rc);
}


static void test_bug5315()
{
  MYSQL_STMT *stmt;
  const char *stmt_text;
  int rc;

  myheader("test_bug5315");

  stmt_text= "SELECT 1";
  stmt= mysql_stmt_init(mysql);
  rc= mysql_stmt_prepare(stmt, stmt_text, strlen(stmt_text));
  DIE_UNLESS(rc == 0);
  if (!opt_silent)
    printf("Excuting mysql_change_user\n");
  mysql_change_user(mysql, opt_user, opt_password, current_db);
  if (!opt_silent)
    printf("Excuting mysql_stmt_execute\n");
  rc= mysql_stmt_execute(stmt);
  DIE_UNLESS(rc != 0);
  if (rc)
  {
    if (!opt_silent)
      printf("Got error (as expected): '%s'\n", mysql_stmt_error(stmt));
  }
  /* check that connection is OK */
  if (!opt_silent)
    printf("Excuting mysql_stmt_close\n");
  mysql_stmt_close(stmt);
  if (!opt_silent)
    printf("Excuting mysql_stmt_init\n");
  stmt= mysql_stmt_init(mysql);
  rc= mysql_stmt_prepare(stmt, stmt_text, strlen(stmt_text));
  DIE_UNLESS(rc == 0);
  rc= mysql_stmt_execute(stmt);
  DIE_UNLESS(rc == 0);
  mysql_stmt_close(stmt);
}


static void test_bug6049()
{
  MYSQL_STMT *stmt;
  MYSQL_BIND my_bind[1];
  MYSQL_RES *res;
  MYSQL_ROW row;
  const char *stmt_text;
  char buffer[30];
  ulong length;
  int rc;

  myheader("test_bug6049");

  stmt_text= "SELECT MAKETIME(-25, 12, 12)";

  rc= mysql_real_query(mysql, stmt_text, strlen(stmt_text));
  myquery(rc);
  res= mysql_store_result(mysql);
  row= mysql_fetch_row(res);

  stmt= mysql_stmt_init(mysql);
  rc= mysql_stmt_prepare(stmt, stmt_text, strlen(stmt_text));
  check_execute(stmt, rc);
  rc= mysql_stmt_execute(stmt);
  check_execute(stmt, rc);

  bzero((char*) my_bind, sizeof(my_bind));
  my_bind[0].buffer_type    = MYSQL_TYPE_STRING;
  my_bind[0].buffer         = &buffer;
  my_bind[0].buffer_length  = sizeof(buffer);
  my_bind[0].length         = &length;

  mysql_stmt_bind_result(stmt, my_bind);
  rc= mysql_stmt_fetch(stmt);
  DIE_UNLESS(rc == 0);

  if (!opt_silent)
  {
    printf("Result from query: %s\n", row[0]);
    printf("Result from prepared statement: %s\n", (char*) buffer);
  }

  DIE_UNLESS(strcmp(row[0], (char*) buffer) == 0);

  mysql_free_result(res);
  mysql_stmt_close(stmt);
}


static void test_bug6058()
{
  MYSQL_STMT *stmt;
  MYSQL_BIND my_bind[1];
  MYSQL_RES *res;
  MYSQL_ROW row;
  const char *stmt_text;
  char buffer[30];
  ulong length;
  int rc;

  myheader("test_bug6058");

  stmt_text= "SELECT CAST('0000-00-00' AS DATE)";

  rc= mysql_real_query(mysql, stmt_text, strlen(stmt_text));
  myquery(rc);
  res= mysql_store_result(mysql);
  row= mysql_fetch_row(res);

  stmt= mysql_stmt_init(mysql);
  rc= mysql_stmt_prepare(stmt, stmt_text, strlen(stmt_text));
  check_execute(stmt, rc);
  rc= mysql_stmt_execute(stmt);
  check_execute(stmt, rc);

  bzero((char*) my_bind, sizeof(my_bind));
  my_bind[0].buffer_type    = MYSQL_TYPE_STRING;
  my_bind[0].buffer         = &buffer;
  my_bind[0].buffer_length  = sizeof(buffer);
  my_bind[0].length         = &length;

  mysql_stmt_bind_result(stmt, my_bind);
  rc= mysql_stmt_fetch(stmt);
  DIE_UNLESS(rc == 0);

  if (!opt_silent)
  {
    printf("Result from query: %s\n", row[0]);
    printf("Result from prepared statement: %s\n", buffer);
  }

  DIE_UNLESS(strcmp(row[0], buffer) == 0);

  mysql_free_result(res);
  mysql_stmt_close(stmt);
}


static void test_bug6059()
{
  MYSQL_STMT *stmt;
  const char *stmt_text;

  myheader("test_bug6059");

  stmt_text= "SELECT 'foo' INTO OUTFILE 'x.3'";

  stmt= mysql_stmt_init(mysql);
  (void) mysql_stmt_prepare(stmt, stmt_text, strlen(stmt_text));
  DIE_UNLESS(mysql_stmt_field_count(stmt) == 0);
  mysql_stmt_close(stmt);
}


static void test_bug6046()
{
  MYSQL_STMT *stmt;
  const char *stmt_text;
  int rc;
  short b= 1;
  MYSQL_BIND my_bind[1];

  myheader("test_bug6046");

  stmt_text= "DROP TABLE IF EXISTS t1";
  rc= mysql_real_query(mysql, stmt_text, strlen(stmt_text));
  myquery(rc);
  stmt_text= "CREATE TABLE t1 (a int, b int)";
  rc= mysql_real_query(mysql, stmt_text, strlen(stmt_text));
  myquery(rc);
  stmt_text= "INSERT INTO t1 VALUES (1,1),(2,2),(3,1),(4,2)";
  rc= mysql_real_query(mysql, stmt_text, strlen(stmt_text));
  myquery(rc);

  stmt= mysql_stmt_init(mysql);

  stmt_text= "SELECT t1.a FROM t1 NATURAL JOIN t1 as X1 "
             "WHERE t1.b > ? ORDER BY t1.a";

  rc= mysql_stmt_prepare(stmt, stmt_text, strlen(stmt_text));
  check_execute(stmt, rc);

  b= 1;
  bzero((char*) my_bind, sizeof(my_bind));
  my_bind[0].buffer= &b;
  my_bind[0].buffer_type= MYSQL_TYPE_SHORT;

  mysql_stmt_bind_param(stmt, my_bind);

  rc= mysql_stmt_execute(stmt);
  check_execute(stmt, rc);
  mysql_stmt_store_result(stmt);

  rc= mysql_stmt_execute(stmt);
  check_execute(stmt, rc);

  mysql_stmt_close(stmt);
}



static void test_basic_cursors()
{
  const char *basic_tables[]=
  {
    "DROP TABLE IF EXISTS t1, t2",

    "CREATE TABLE t1 "
    "(id INTEGER NOT NULL PRIMARY KEY, "
    " name VARCHAR(20) NOT NULL)",

    "INSERT INTO t1 (id, name) VALUES "
    "  (2, 'Ja'), (3, 'Ede'), "
    "  (4, 'Haag'), (5, 'Kabul'), "
    "  (6, 'Almere'), (7, 'Utrecht'), "
    "  (8, 'Qandahar'), (9, 'Amsterdam'), "
    "  (10, 'Amersfoort'), (11, 'Constantine')",

    "CREATE TABLE t2 "
    "(id INTEGER NOT NULL PRIMARY KEY, "
    " name VARCHAR(20) NOT NULL)",

    "INSERT INTO t2 (id, name) VALUES "
    "  (4, 'Guam'), (5, 'Aruba'), "
    "  (6, 'Angola'), (7, 'Albania'), "
    "  (8, 'Anguilla'), (9, 'Argentina'), "
    "  (10, 'Azerbaijan'), (11, 'Afghanistan'), "
    "  (12, 'Burkina Faso'), (13, 'Faroe Islands')"
  };
  const char *queries[]=
  {
    "SELECT * FROM t1",
    "SELECT * FROM t2"
  };

  DBUG_ENTER("test_basic_cursors");
  myheader("test_basic_cursors");

  fill_tables(basic_tables, sizeof(basic_tables)/sizeof(*basic_tables));

  fetch_n(queries, sizeof(queries)/sizeof(*queries), USE_ROW_BY_ROW_FETCH);
  fetch_n(queries, sizeof(queries)/sizeof(*queries), USE_STORE_RESULT);
  DBUG_VOID_RETURN;
}


static void test_cursors_with_union()
{
  const char *queries[]=
  {
    "SELECT t1.name FROM t1 UNION SELECT t2.name FROM t2",
    "SELECT t1.id FROM t1 WHERE t1.id < 5"
  };
  myheader("test_cursors_with_union");
  fetch_n(queries, sizeof(queries)/sizeof(*queries), USE_ROW_BY_ROW_FETCH);
  fetch_n(queries, sizeof(queries)/sizeof(*queries), USE_STORE_RESULT);
}


static void test_cursors_with_procedure()
{
  const char *queries[]=
  {
    "SELECT * FROM t1 procedure analyse()"
  };
  myheader("test_cursors_with_procedure");
  fetch_n(queries, sizeof(queries)/sizeof(*queries), USE_ROW_BY_ROW_FETCH);
  fetch_n(queries, sizeof(queries)/sizeof(*queries), USE_STORE_RESULT);
}


/*
  Altough mysql_create_db(), mysql_rm_db() are deprecated since 4.0 they
  should not crash server and should not hang in case of errors.

  Since those functions can't be seen in modern API (unless client library
  was compiled with USE_OLD_FUNCTIONS define) we use simple_command() macro.
*/
static void test_bug6081()
{
  int rc;
  myheader("test_bug6081");

  rc= simple_command(mysql, COM_DROP_DB, (uchar*) current_db,
                     (ulong)strlen(current_db), 0);
  if (rc == 0 && mysql_errno(mysql) != ER_UNKNOWN_COM_ERROR)
  {
    myerror(NULL);                                   /* purecov: inspected */
    die(__FILE__, __LINE__, "COM_DROP_DB failed");   /* purecov: inspected */
  }
  rc= simple_command(mysql, COM_DROP_DB, (uchar*) current_db,
                     (ulong)strlen(current_db), 0);
  myquery_r(rc);
  rc= simple_command(mysql, COM_CREATE_DB, (uchar*) current_db,
                     (ulong)strlen(current_db), 0);
  if (rc == 0 && mysql_errno(mysql) != ER_UNKNOWN_COM_ERROR)
  {
    myerror(NULL);                                   /* purecov: inspected */
    die(__FILE__, __LINE__, "COM_CREATE_DB failed"); /* purecov: inspected */
  }
  rc= simple_command(mysql, COM_CREATE_DB, (uchar*) current_db,
                     (ulong)strlen(current_db), 0);
  myquery_r(rc);
  rc= mysql_select_db(mysql, current_db);
  myquery(rc);
}


static void test_bug6096()
{
  MYSQL_STMT *stmt;
  MYSQL_RES *query_result, *stmt_metadata;
  const char *stmt_text;
  MYSQL_BIND my_bind[12];
  MYSQL_FIELD *query_field_list, *stmt_field_list;
  ulong query_field_count, stmt_field_count;
  int rc;
  my_bool update_max_length= TRUE;
  uint i;

  myheader("test_bug6096");

  stmt_text= "drop table if exists t1";
  rc= mysql_real_query(mysql, stmt_text, strlen(stmt_text));
  myquery(rc);

  mysql_query(mysql, "set sql_mode=''");
  stmt_text= "create table t1 (c_tinyint tinyint, c_smallint smallint, "
                             " c_mediumint mediumint, c_int int, "
                             " c_bigint bigint, c_float float, "
                             " c_double double, c_varchar varchar(20), "
                             " c_char char(20), c_time time, c_date date, "
                             " c_datetime datetime)";
  rc= mysql_real_query(mysql, stmt_text, strlen(stmt_text));
  myquery(rc);
  stmt_text= "insert into t1  values (-100, -20000, 30000000, 4, 8, 1.0, "
                                     "2.0, 'abc', 'def', now(), now(), now())";
  rc= mysql_real_query(mysql, stmt_text, strlen(stmt_text));
  myquery(rc);

  stmt_text= "select * from t1";

  /* Run select in prepared and non-prepared mode and compare metadata */
  rc= mysql_real_query(mysql, stmt_text, strlen(stmt_text));
  myquery(rc);
  query_result= mysql_store_result(mysql);
  query_field_list= mysql_fetch_fields(query_result);
  query_field_count= mysql_num_fields(query_result);

  stmt= mysql_stmt_init(mysql);
  rc= mysql_stmt_prepare(stmt, stmt_text, strlen(stmt_text));
  check_execute(stmt, rc);
  rc= mysql_stmt_execute(stmt);
  check_execute(stmt, rc);
  mysql_stmt_attr_set(stmt, STMT_ATTR_UPDATE_MAX_LENGTH,
                      (void*) &update_max_length);
  mysql_stmt_store_result(stmt);
  stmt_metadata= mysql_stmt_result_metadata(stmt);
  stmt_field_list= mysql_fetch_fields(stmt_metadata);
  stmt_field_count= mysql_num_fields(stmt_metadata);
  DIE_UNLESS(stmt_field_count == query_field_count);

  /* Print out and check the metadata */

  if (!opt_silent)
  {
    printf(" ------------------------------------------------------------\n");
    printf("             |                     Metadata \n");
    printf(" ------------------------------------------------------------\n");
    printf("             |         Query          |   Prepared statement \n");
    printf(" ------------------------------------------------------------\n");
    printf(" field name  |  length   | max_length |  length   |  max_length\n");
    printf(" ------------------------------------------------------------\n");

    for (i= 0; i < query_field_count; ++i)
    {
      MYSQL_FIELD *f1= &query_field_list[i], *f2= &stmt_field_list[i];
      printf(" %-11s | %9lu | %10lu | %9lu | %10lu \n",
             f1->name, f1->length, f1->max_length, f2->length, f2->max_length);
      DIE_UNLESS(f1->length == f2->length);
    }
    printf(" ---------------------------------------------------------------\n");
  }

  /* Bind and fetch the data */

  bzero((char*) my_bind, sizeof(my_bind));
  for (i= 0; i < stmt_field_count; ++i)
  {
    my_bind[i].buffer_type= MYSQL_TYPE_STRING;
    my_bind[i].buffer_length= stmt_field_list[i].max_length + 1;
    my_bind[i].buffer= malloc(my_bind[i].buffer_length);
  }
  mysql_stmt_bind_result(stmt, my_bind);
  rc= mysql_stmt_fetch(stmt);
  check_execute(stmt, rc);
  rc= mysql_stmt_fetch(stmt);
  DIE_UNLESS(rc == MYSQL_NO_DATA);

  /* Clean up */

  for (i= 0; i < stmt_field_count; ++i)
    free(my_bind[i].buffer);
  mysql_stmt_close(stmt);
  mysql_free_result(query_result);
  mysql_free_result(stmt_metadata);
  stmt_text= "drop table t1";
  rc= mysql_real_query(mysql, stmt_text, strlen(stmt_text));
  myquery(rc);
}


/*
  Test of basic checks that are performed in server for components
  of MYSQL_TIME parameters.
*/

static void test_datetime_ranges()
{
  const char *stmt_text;
  int rc, i;
  MYSQL_STMT *stmt;
  MYSQL_BIND my_bind[6];
  MYSQL_TIME tm[6];

  myheader("test_datetime_ranges");

  stmt_text= "drop table if exists t1";
  rc= mysql_real_query(mysql, stmt_text, strlen(stmt_text));
  myquery(rc);

  stmt_text= "create table t1 (year datetime, month datetime, day datetime, "
                              "hour datetime, min datetime, sec datetime)";
  rc= mysql_real_query(mysql, stmt_text, strlen(stmt_text));
  myquery(rc);

  stmt= mysql_simple_prepare(mysql,
                             "INSERT INTO t1 VALUES (?, ?, ?, ?, ?, ?)");
  check_stmt(stmt);
  verify_param_count(stmt, 6);

  bzero((char*) my_bind, sizeof(my_bind));
  for (i= 0; i < 6; i++)
  {
    my_bind[i].buffer_type= MYSQL_TYPE_DATETIME;
    my_bind[i].buffer= &tm[i];
  }
  rc= mysql_stmt_bind_param(stmt, my_bind);
  check_execute(stmt, rc);

  tm[0].year= 2004; tm[0].month= 11; tm[0].day= 10;
  tm[0].hour= 12; tm[0].minute= 30; tm[0].second= 30;
  tm[0].second_part= 0; tm[0].neg= 0;

  tm[5]= tm[4]= tm[3]= tm[2]= tm[1]= tm[0];
  tm[0].year= 10000;  tm[1].month= 13; tm[2].day= 32;
  tm[3].hour= 24; tm[4].minute= 60; tm[5].second= 60;

  rc= mysql_stmt_execute(stmt);
  check_execute(stmt, rc);
  DIE_UNLESS(mysql_warning_count(mysql) != 6);

  verify_col_data("t1", "year", "0000-00-00 00:00:00");
  verify_col_data("t1", "month", "0000-00-00 00:00:00");
  verify_col_data("t1", "day", "0000-00-00 00:00:00");
  verify_col_data("t1", "hour", "0000-00-00 00:00:00");
  verify_col_data("t1", "min", "0000-00-00 00:00:00");
  verify_col_data("t1", "sec", "0000-00-00 00:00:00");

  mysql_stmt_close(stmt);

  stmt_text= "delete from t1";
  rc= mysql_real_query(mysql, stmt_text, strlen(stmt_text));
  myquery(rc);

  stmt= mysql_simple_prepare(mysql, "INSERT INTO t1 (year, month, day) "
                                    "VALUES (?, ?, ?)");
  check_stmt(stmt);
  verify_param_count(stmt, 3);

  /*
    We reuse contents of bind and tm arrays left from previous part of test.
  */
  for (i= 0; i < 3; i++)
    my_bind[i].buffer_type= MYSQL_TYPE_DATE;

  rc= mysql_stmt_bind_param(stmt, my_bind);
  check_execute(stmt, rc);

  rc= mysql_stmt_execute(stmt);
  check_execute(stmt, rc);
  DIE_UNLESS(mysql_warning_count(mysql) != 3);

  verify_col_data("t1", "year", "0000-00-00 00:00:00");
  verify_col_data("t1", "month", "0000-00-00 00:00:00");
  verify_col_data("t1", "day", "0000-00-00 00:00:00");

  mysql_stmt_close(stmt);

  stmt_text= "drop table t1";
  rc= mysql_real_query(mysql, stmt_text, strlen(stmt_text));
  myquery(rc);

  stmt_text= "create table t1 (day_ovfl time, day time, hour time, min time, sec time)";
  rc= mysql_real_query(mysql, stmt_text, strlen(stmt_text));
  myquery(rc);

  stmt= mysql_simple_prepare(mysql,
                             "INSERT INTO t1 VALUES (?, ?, ?, ?, ?)");
  check_stmt(stmt);
  verify_param_count(stmt, 5);

  /*
    Again we reuse what we can from previous part of test.
  */
  for (i= 0; i < 5; i++)
    my_bind[i].buffer_type= MYSQL_TYPE_TIME;

  rc= mysql_stmt_bind_param(stmt, my_bind);
  check_execute(stmt, rc);

  tm[0].year= 0; tm[0].month= 0; tm[0].day= 10;
  tm[0].hour= 12; tm[0].minute= 30; tm[0].second= 30;
  tm[0].second_part= 0; tm[0].neg= 0;

  tm[4]= tm[3]= tm[2]= tm[1]= tm[0];
  tm[0].day= 35; tm[1].day= 34; tm[2].hour= 30; tm[3].minute= 60; tm[4].second= 60;

  rc= mysql_stmt_execute(stmt);
  check_execute(stmt, rc);
  DIE_UNLESS(mysql_warning_count(mysql) == 2);

  verify_col_data("t1", "day_ovfl", "838:59:59");
  verify_col_data("t1", "day", "828:30:30");
  verify_col_data("t1", "hour", "270:30:30");
  verify_col_data("t1", "min", "00:00:00");
  verify_col_data("t1", "sec", "00:00:00");

  mysql_stmt_close(stmt);

  stmt_text= "drop table t1";
  rc= mysql_real_query(mysql, stmt_text, strlen(stmt_text));
  myquery(rc);
}


static void test_bug4172()
{
  MYSQL_STMT *stmt;
  MYSQL_BIND my_bind[3];
  const char *stmt_text;
  MYSQL_RES *res;
  MYSQL_ROW row;
  int rc;
  char f[100], d[100], e[100];
  ulong f_len, d_len, e_len;

  myheader("test_bug4172");

  mysql_query(mysql, "DROP TABLE IF EXISTS t1");
  mysql_query(mysql, "CREATE TABLE t1 (f float, d double, e decimal(10,4))");
  mysql_query(mysql, "INSERT INTO t1 VALUES (12345.1234, 123456.123456, "
                                            "123456.1234)");

  stmt= mysql_stmt_init(mysql);
  stmt_text= "SELECT f, d, e FROM t1";

  rc= mysql_stmt_prepare(stmt, stmt_text, strlen(stmt_text));
  check_execute(stmt, rc);
  rc= mysql_stmt_execute(stmt);
  check_execute(stmt, rc);

  bzero((char*) my_bind, sizeof(my_bind));
  my_bind[0].buffer_type= MYSQL_TYPE_STRING;
  my_bind[0].buffer= f;
  my_bind[0].buffer_length= sizeof(f);
  my_bind[0].length= &f_len;
  my_bind[1].buffer_type= MYSQL_TYPE_STRING;
  my_bind[1].buffer= d;
  my_bind[1].buffer_length= sizeof(d);
  my_bind[1].length= &d_len;
  my_bind[2].buffer_type= MYSQL_TYPE_STRING;
  my_bind[2].buffer= e;
  my_bind[2].buffer_length= sizeof(e);
  my_bind[2].length= &e_len;

  mysql_stmt_bind_result(stmt, my_bind);

  mysql_stmt_store_result(stmt);
  rc= mysql_stmt_fetch(stmt);
  check_execute(stmt, rc);

  rc= mysql_real_query(mysql, stmt_text, strlen(stmt_text));
  myquery(rc);
  res= mysql_store_result(mysql);
  row= mysql_fetch_row(res);

  if (!opt_silent)
  {
    printf("Binary protocol: float=%s, double=%s, decimal(10,4)=%s\n",
           f, d, e);
    printf("Text protocol:   float=%s, double=%s, decimal(10,4)=%s\n",
           row[0], row[1], row[2]);
  }
  DIE_UNLESS(!strcmp(f, row[0]) && !strcmp(d, row[1]) && !strcmp(e, row[2]));

  mysql_free_result(res);
  mysql_stmt_close(stmt);
}


static void test_conversion()
{
  MYSQL_STMT *stmt;
  const char *stmt_text;
  int rc;
  MYSQL_BIND my_bind[1];
  char buff[4];
  ulong length;

  myheader("test_conversion");

  stmt_text= "DROP TABLE IF EXISTS t1";
  rc= mysql_real_query(mysql, stmt_text, strlen(stmt_text));
  myquery(rc);
  stmt_text= "CREATE TABLE t1 (a TEXT) DEFAULT CHARSET latin1";
  rc= mysql_real_query(mysql, stmt_text, strlen(stmt_text));
  myquery(rc);
  stmt_text= "SET character_set_connection=utf8, character_set_client=utf8, "
             " character_set_results=latin1";
  rc= mysql_real_query(mysql, stmt_text, strlen(stmt_text));
  myquery(rc);

  stmt= mysql_stmt_init(mysql);

  stmt_text= "INSERT INTO t1 (a) VALUES (?)";
  rc= mysql_stmt_prepare(stmt, stmt_text, strlen(stmt_text));
  check_execute(stmt, rc);

  bzero((char*) my_bind, sizeof(my_bind));
  my_bind[0].buffer= buff;
  my_bind[0].length= &length;
  my_bind[0].buffer_type= MYSQL_TYPE_STRING;

  mysql_stmt_bind_param(stmt, my_bind);

  buff[0]= (uchar) 0xC3;
  buff[1]= (uchar) 0xA0;
  length= 2;

  rc= mysql_stmt_execute(stmt);
  check_execute(stmt, rc);

  stmt_text= "SELECT a FROM t1";
  rc= mysql_stmt_prepare(stmt, stmt_text, strlen(stmt_text));
  check_execute(stmt, rc);
  rc= mysql_stmt_execute(stmt);
  check_execute(stmt, rc);

  my_bind[0].buffer_length= sizeof(buff);
  mysql_stmt_bind_result(stmt, my_bind);

  rc= mysql_stmt_fetch(stmt);
  DIE_UNLESS(rc == 0);
  DIE_UNLESS(length == 1);
  DIE_UNLESS((uchar) buff[0] == 0xE0);
  rc= mysql_stmt_fetch(stmt);
  DIE_UNLESS(rc == MYSQL_NO_DATA);

  mysql_stmt_close(stmt);
  stmt_text= "DROP TABLE t1";
  rc= mysql_real_query(mysql, stmt_text, strlen(stmt_text));
  myquery(rc);
  stmt_text= "SET NAMES DEFAULT";
  rc= mysql_real_query(mysql, stmt_text, strlen(stmt_text));
  myquery(rc);
}

static void test_rewind(void)
{
  MYSQL_STMT *stmt;
  MYSQL_BIND my_bind;
  int rc = 0;
  const char *stmt_text;
  long unsigned int length=4, Data=0;
  my_bool isnull=0;

  myheader("test_rewind");

  stmt_text= "CREATE TABLE t1 (a int)";
  rc= mysql_real_query(mysql, stmt_text, strlen(stmt_text));
  myquery(rc);
  stmt_text= "INSERT INTO t1 VALUES(2),(3),(4)";
  rc= mysql_real_query(mysql, stmt_text, strlen(stmt_text));
  myquery(rc);

  stmt= mysql_stmt_init(mysql);

  stmt_text= "SELECT * FROM t1";
  rc= mysql_stmt_prepare(stmt, stmt_text, strlen(stmt_text));
  check_execute(stmt, rc);

  bzero((char*) &my_bind, sizeof(MYSQL_BIND));
  my_bind.buffer_type= MYSQL_TYPE_LONG;
  my_bind.buffer= (void *)&Data; /* this buffer won't be altered */
  my_bind.length= &length;
  my_bind.is_null= &isnull;

  rc= mysql_stmt_execute(stmt);
  check_execute(stmt, rc);

  rc= mysql_stmt_store_result(stmt);
  DIE_UNLESS(rc == 0);

  rc= mysql_stmt_bind_result(stmt, &my_bind);
  DIE_UNLESS(rc == 0);

  /* retreive all result sets till we are at the end */
  while(!mysql_stmt_fetch(stmt))
    if (!opt_silent)
      printf("fetched result:%ld\n", Data);

  DIE_UNLESS(rc != MYSQL_NO_DATA);

  /* seek to the first row */
  mysql_stmt_data_seek(stmt, 0);

  /* now we should be able to fetch the results again */
  /* but mysql_stmt_fetch returns MYSQL_NO_DATA */
  while(!(rc= mysql_stmt_fetch(stmt)))
    if (!opt_silent)
      printf("fetched result after seek:%ld\n", Data);
  
  DIE_UNLESS(rc == MYSQL_NO_DATA);

  stmt_text= "DROP TABLE t1";
  rc= mysql_real_query(mysql, stmt_text, strlen(stmt_text));
  myquery(rc);
  rc= mysql_stmt_free_result(stmt);
  rc= mysql_stmt_close(stmt);
}


static void test_truncation()
{
  MYSQL_STMT *stmt;
  const char *stmt_text;
  int rc;
  uint bind_count;
  MYSQL_BIND *bind_array, *my_bind;

  myheader("test_truncation");

  /* Prepare the test table */
  rc= mysql_query(mysql, "drop table if exists t1");
  myquery(rc);

  stmt_text= "create table t1 ("
             "i8 tinyint, ui8 tinyint unsigned, "
             "i16 smallint, i16_1 smallint, "
             "ui16 smallint unsigned, i32 int, i32_1 int, "
             "d double, d_1 double, ch char(30), ch_1 char(30), "
             "tx text, tx_1 text, ch_2 char(30) "
             ")";
  rc= mysql_real_query(mysql, stmt_text, strlen(stmt_text));
  myquery(rc);
  stmt_text= "insert into t1 VALUES ("
             "-10, "                            /* i8 */
             "200, "                            /* ui8 */
             "32000, "                          /* i16 */
             "-32767, "                         /* i16_1 */
             "64000, "                          /* ui16 */
             "1073741824, "                     /* i32 */
             "1073741825, "                     /* i32_1 */
             "123.456, "                        /* d */
             "-12345678910, "                   /* d_1 */
             "'111111111111111111111111111111',"/* ch */
             "'abcdef', "                       /* ch_1 */
             "'12345 	      ', "              /* tx */
             "'12345.67 	      ', "      /* tx_1 */
             "'12345.67abc'"                    /* ch_2 */
             ")";
  rc= mysql_real_query(mysql, stmt_text, strlen(stmt_text));
  myquery(rc);

  stmt_text= "select i8 c1, i8 c2, ui8 c3, i16_1 c4, ui16 c5, "
             "       i16 c6, ui16 c7, i32 c8, i32_1 c9, i32_1 c10, "
             "       d c11, d_1 c12, d_1 c13, ch c14, ch_1 c15, tx c16, "
             "       tx_1 c17, ch_2 c18 "
             "from t1";

  stmt= mysql_stmt_init(mysql);
  rc= mysql_stmt_prepare(stmt, stmt_text, strlen(stmt_text));
  check_execute(stmt, rc);
  rc= mysql_stmt_execute(stmt);
  check_execute(stmt, rc);
  bind_count= (uint) mysql_stmt_field_count(stmt);

  /*************** Fill in the bind structure and bind it **************/
  bind_array= malloc(sizeof(MYSQL_BIND) * bind_count);
  bzero((char*) bind_array, sizeof(MYSQL_BIND) * bind_count);
  for (my_bind= bind_array; my_bind < bind_array + bind_count; my_bind++)
    my_bind->error= &my_bind->error_value;
  my_bind= bind_array;

  my_bind->buffer= malloc(sizeof(uint8));
  my_bind->buffer_type= MYSQL_TYPE_TINY;
  my_bind->is_unsigned= TRUE;

  DIE_UNLESS(my_bind++ < bind_array + bind_count);
  my_bind->buffer= malloc(sizeof(uint32));
  my_bind->buffer_type= MYSQL_TYPE_LONG;
  my_bind->is_unsigned= TRUE;

  DIE_UNLESS(my_bind++ < bind_array + bind_count);
  my_bind->buffer= malloc(sizeof(int8));
  my_bind->buffer_type= MYSQL_TYPE_TINY;

  DIE_UNLESS(my_bind++ < bind_array + bind_count);
  my_bind->buffer= malloc(sizeof(uint16));
  my_bind->buffer_type= MYSQL_TYPE_SHORT;
  my_bind->is_unsigned= TRUE;

  DIE_UNLESS(my_bind++ < bind_array + bind_count);
  my_bind->buffer= malloc(sizeof(int16));
  my_bind->buffer_type= MYSQL_TYPE_SHORT;

  DIE_UNLESS(my_bind++ < bind_array + bind_count);
  my_bind->buffer= malloc(sizeof(uint16));
  my_bind->buffer_type= MYSQL_TYPE_SHORT;
  my_bind->is_unsigned= TRUE;

  DIE_UNLESS(my_bind++ < bind_array + bind_count);
  my_bind->buffer= malloc(sizeof(int8));
  my_bind->buffer_type= MYSQL_TYPE_TINY;
  my_bind->is_unsigned= TRUE;

  DIE_UNLESS(my_bind++ < bind_array + bind_count);
  my_bind->buffer= malloc(sizeof(float));
  my_bind->buffer_type= MYSQL_TYPE_FLOAT;

  DIE_UNLESS(my_bind++ < bind_array + bind_count);
  my_bind->buffer= malloc(sizeof(float));
  my_bind->buffer_type= MYSQL_TYPE_FLOAT;

  DIE_UNLESS(my_bind++ < bind_array + bind_count);
  my_bind->buffer= malloc(sizeof(double));
  my_bind->buffer_type= MYSQL_TYPE_DOUBLE;

  DIE_UNLESS(my_bind++ < bind_array + bind_count);
  my_bind->buffer= malloc(sizeof(longlong));
  my_bind->buffer_type= MYSQL_TYPE_LONGLONG;

  DIE_UNLESS(my_bind++ < bind_array + bind_count);
  my_bind->buffer= malloc(sizeof(ulonglong));
  my_bind->buffer_type= MYSQL_TYPE_LONGLONG;
  my_bind->is_unsigned= TRUE;

  DIE_UNLESS(my_bind++ < bind_array + bind_count);
  my_bind->buffer= malloc(sizeof(longlong));
  my_bind->buffer_type= MYSQL_TYPE_LONGLONG;

  DIE_UNLESS(my_bind++ < bind_array + bind_count);
  my_bind->buffer= malloc(sizeof(longlong));
  my_bind->buffer_type= MYSQL_TYPE_LONGLONG;

  DIE_UNLESS(my_bind++ < bind_array + bind_count);
  my_bind->buffer= malloc(sizeof(longlong));
  my_bind->buffer_type= MYSQL_TYPE_LONGLONG;

  DIE_UNLESS(my_bind++ < bind_array + bind_count);
  my_bind->buffer= malloc(sizeof(longlong));
  my_bind->buffer_type= MYSQL_TYPE_LONGLONG;

  DIE_UNLESS(my_bind++ < bind_array + bind_count);
  my_bind->buffer= malloc(sizeof(double));
  my_bind->buffer_type= MYSQL_TYPE_DOUBLE;

  DIE_UNLESS(my_bind++ < bind_array + bind_count);
  my_bind->buffer= malloc(sizeof(double));
  my_bind->buffer_type= MYSQL_TYPE_DOUBLE;

  rc= mysql_stmt_bind_result(stmt, bind_array);
  check_execute(stmt, rc);
  rc= mysql_stmt_fetch(stmt);
  DIE_UNLESS(rc == MYSQL_DATA_TRUNCATED);

  /*************** Verify truncation results ***************************/
  my_bind= bind_array;

  /* signed tiny -> tiny */
  DIE_UNLESS(*my_bind->error && * (int8*) my_bind->buffer == -10);

  /* signed tiny -> uint32 */
  DIE_UNLESS(my_bind++ < bind_array + bind_count);
  DIE_UNLESS(*my_bind->error && * (int32*) my_bind->buffer == -10);

  /* unsigned tiny -> tiny */
  DIE_UNLESS(my_bind++ < bind_array + bind_count);
  DIE_UNLESS(*my_bind->error && * (uint8*) my_bind->buffer == 200);

  /* short -> ushort */
  DIE_UNLESS(my_bind++ < bind_array + bind_count);
  DIE_UNLESS(*my_bind->error && * (int16*) my_bind->buffer == -32767);

  /* ushort -> short */
  DIE_UNLESS(my_bind++ < bind_array + bind_count);
  DIE_UNLESS(*my_bind->error && * (uint16*) my_bind->buffer == 64000);

  /* short -> ushort (no truncation, data is in the range of target type) */
  DIE_UNLESS(my_bind++ < bind_array + bind_count);
  DIE_UNLESS(! *my_bind->error && * (uint16*) my_bind->buffer == 32000);

  /* ushort -> utiny */
  DIE_UNLESS(my_bind++ < bind_array + bind_count);
  DIE_UNLESS(*my_bind->error && * (int8*) my_bind->buffer == 0);

  /* int -> float: no truncation, the number is a power of two */
  DIE_UNLESS(my_bind++ < bind_array + bind_count);
  DIE_UNLESS(! *my_bind->error && * (float*) my_bind->buffer == 1073741824);

  /* int -> float: truncation, not enough bits in float */
  DIE_UNLESS(my_bind++ < bind_array + bind_count);
  DIE_UNLESS(*my_bind->error);

  /* int -> double: no truncation */
  DIE_UNLESS(my_bind++ < bind_array + bind_count);
  DIE_UNLESS(! *my_bind->error && * (double*) my_bind->buffer == 1073741825);

  /* double -> longlong: fractional part is lost */
  DIE_UNLESS(my_bind++ < bind_array + bind_count);

  /* double -> ulonglong, negative fp number to unsigned integer */
  DIE_UNLESS(my_bind++ < bind_array + bind_count);
  /* Value in the buffer is not defined: don't test it */
  DIE_UNLESS(*my_bind->error);

  /* double -> longlong, negative fp number to signed integer: no loss */
  DIE_UNLESS(my_bind++ < bind_array + bind_count);
  DIE_UNLESS(! *my_bind->error && * (longlong*) my_bind->buffer == LL(-12345678910));

  /* big numeric string -> number */
  DIE_UNLESS(my_bind++ < bind_array + bind_count);
  DIE_UNLESS(*my_bind->error);

  /* junk string -> number */
  DIE_UNLESS(my_bind++ < bind_array + bind_count);
  DIE_UNLESS(*my_bind->error && *(longlong*) my_bind->buffer == 0);

  /* string with trailing spaces -> number */
  DIE_UNLESS(my_bind++ < bind_array + bind_count);
  DIE_UNLESS(! *my_bind->error && *(longlong*) my_bind->buffer == 12345);

  /* string with trailing spaces -> double */
  DIE_UNLESS(my_bind++ < bind_array + bind_count);
  DIE_UNLESS(! *my_bind->error && *(double*) my_bind->buffer == 12345.67);

  /* string with trailing junk -> double */
  DIE_UNLESS(my_bind++ < bind_array + bind_count);
  /*
    XXX: There must be a truncation error: but it's not the way the server
    behaves, so let's leave it for now.
  */
  DIE_UNLESS(*(double*) my_bind->buffer == 12345.67);
  /*
    TODO: string -> double,  double -> time, double -> string (truncation
          errors are not supported here yet)
          longlong -> time/date/datetime
          date -> time, date -> timestamp, date -> number
          time -> string, time -> date, time -> timestamp,
          number -> date string -> date
  */
  /*************** Cleanup *********************************************/

  mysql_stmt_close(stmt);

  for (my_bind= bind_array; my_bind < bind_array + bind_count; my_bind++)
    free(my_bind->buffer);
  free(bind_array);

  rc= mysql_query(mysql, "drop table t1");
  myquery(rc);
}

static void test_truncation_option()
{
  MYSQL_STMT *stmt;
  const char *stmt_text;
  int rc;
  uint8 buf;
  my_bool option= 0;
  my_bool error;
  MYSQL_BIND my_bind;

  myheader("test_truncation_option");

  /* Prepare the test table */
  stmt_text= "select -1";

  stmt= mysql_stmt_init(mysql);
  rc= mysql_stmt_prepare(stmt, stmt_text, strlen(stmt_text));
  check_execute(stmt, rc);
  rc= mysql_stmt_execute(stmt);
  check_execute(stmt, rc);

  bzero((char*) &my_bind, sizeof(my_bind));

  my_bind.buffer= (void*) &buf;
  my_bind.buffer_type= MYSQL_TYPE_TINY;
  my_bind.is_unsigned= TRUE;
  my_bind.error= &error;

  rc= mysql_stmt_bind_result(stmt, &my_bind);
  check_execute(stmt, rc);
  rc= mysql_stmt_fetch(stmt);
  DIE_UNLESS(rc == MYSQL_DATA_TRUNCATED);
  DIE_UNLESS(error);
  rc= mysql_options(mysql, MYSQL_REPORT_DATA_TRUNCATION, (char*) &option);
  myquery(rc);
  /* need to rebind for the new setting to take effect */
  rc= mysql_stmt_bind_result(stmt, &my_bind);
  check_execute(stmt, rc);
  rc= mysql_stmt_execute(stmt);
  check_execute(stmt, rc);
  rc= mysql_stmt_fetch(stmt);
  check_execute(stmt, rc);
  /* The only change is rc - error pointers are still filled in */
  DIE_UNLESS(error == 1);
  /* restore back the defaults */
  option= 1;
  mysql_options(mysql, MYSQL_REPORT_DATA_TRUNCATION, (char*) &option);

  mysql_stmt_close(stmt);
}


/* Bug#6761 - mysql_list_fields doesn't work */

static void test_bug6761(void)
{
  const char *stmt_text;
  MYSQL_RES *res;
  int rc;
  myheader("test_bug6761");

  stmt_text= "CREATE TABLE t1 (a int, b char(255), c decimal)";
  rc= mysql_real_query(mysql, stmt_text, strlen(stmt_text));
  myquery(rc);

  res= mysql_list_fields(mysql, "t1", "%");
  DIE_UNLESS(res && mysql_num_fields(res) == 3);
  mysql_free_result(res);

  stmt_text= "DROP TABLE t1";
  rc= mysql_real_query(mysql, stmt_text, strlen(stmt_text));
  myquery(rc);
}


/* Bug#8330 - mysql_stmt_execute crashes (libmysql) */

static void test_bug8330()
{
  const char *stmt_text;
  MYSQL_STMT *stmt[2];
  int i, rc;
  const char *query= "select a,b from t1 where a=?";
  MYSQL_BIND my_bind[2];
  long lval[2];

  myheader("test_bug8330");

  stmt_text= "drop table if exists t1";
  /* in case some previos test failed */
  rc= mysql_real_query(mysql, stmt_text, strlen(stmt_text));
  myquery(rc);
  stmt_text= "create table t1 (a int, b int)";
  rc= mysql_real_query(mysql, stmt_text, strlen(stmt_text));
  myquery(rc);

  bzero((char*) my_bind, sizeof(my_bind));
  for (i=0; i < 2; i++)
  {
    stmt[i]= mysql_stmt_init(mysql);
    rc= mysql_stmt_prepare(stmt[i], query, strlen(query));
    check_execute(stmt[i], rc);

    my_bind[i].buffer_type= MYSQL_TYPE_LONG;
    my_bind[i].buffer= (void*) &lval[i];
    my_bind[i].is_null= 0;
    mysql_stmt_bind_param(stmt[i], &my_bind[i]);
  }

  rc= mysql_stmt_execute(stmt[0]);
  check_execute(stmt[0], rc);

  rc= mysql_stmt_execute(stmt[1]);
  DIE_UNLESS(rc && mysql_stmt_errno(stmt[1]) == CR_COMMANDS_OUT_OF_SYNC);
  rc= mysql_stmt_execute(stmt[0]);
  check_execute(stmt[0], rc);

  mysql_stmt_close(stmt[0]);
  mysql_stmt_close(stmt[1]);

  stmt_text= "drop table t1";
  rc= mysql_real_query(mysql, stmt_text, strlen(stmt_text));
  myquery(rc);
}


/* Bug#7990 - mysql_stmt_close doesn't reset mysql->net.last_error */

static void test_bug7990()
{
  MYSQL_STMT *stmt;
  int rc;
  myheader("test_bug7990");

  stmt= mysql_stmt_init(mysql);
  rc= mysql_stmt_prepare(stmt, "foo", 3);
  /*
    XXX: the fact that we store errno both in STMT and in
    MYSQL is not documented and is subject to change in 5.0
  */
  DIE_UNLESS(rc && mysql_stmt_errno(stmt) && mysql_errno(mysql));
  mysql_stmt_close(stmt);
  DIE_UNLESS(!mysql_errno(mysql));
}

/*
  Bug #15518 - Reusing a stmt that has failed during prepare
  does not clear error
*/

static void test_bug15518()
{
  MYSQL_STMT *stmt;
  MYSQL* mysql1;
  int rc;
  myheader("test_bug15518");

  mysql1= mysql_init(NULL);

  if (!mysql_real_connect(mysql1, opt_host, opt_user, opt_password,
                          opt_db ? opt_db : "test", opt_port, opt_unix_socket,
                          CLIENT_MULTI_STATEMENTS))
  {
    fprintf(stderr, "Failed to connect to the database\n");
    DIE_UNLESS(0);
  }

  stmt= mysql_stmt_init(mysql1);

  /*
    The prepare of foo should fail with errno 1064 since
    it's not a valid query
  */
  rc= mysql_stmt_prepare(stmt, "foo", 3);
  if (!opt_silent)
    fprintf(stdout, "rc: %d, mysql_stmt_errno: %d, mysql_errno: %d\n",
            rc, mysql_stmt_errno(stmt), mysql_errno(mysql1));
  DIE_UNLESS(rc && mysql_stmt_errno(stmt) && mysql_errno(mysql1));

  /*
    Use the same stmt and reprepare with another query that
    suceeds
  */
  rc= mysql_stmt_prepare(stmt, "SHOW STATUS", 12);
  if (!opt_silent)
    fprintf(stdout, "rc: %d, mysql_stmt_errno: %d, mysql_errno: %d\n",
            rc, mysql_stmt_errno(stmt), mysql_errno(mysql1));
  DIE_UNLESS(!rc || mysql_stmt_errno(stmt) || mysql_errno(mysql1));

  mysql_stmt_close(stmt);
  DIE_UNLESS(!mysql_errno(mysql1));

  /*
    part2, when connection to server has been closed
    after first prepare
  */
  stmt= mysql_stmt_init(mysql1);
  rc= mysql_stmt_prepare(stmt, "foo", 3);
  if (!opt_silent)
    fprintf(stdout, "rc: %d, mysql_stmt_errno: %d, mysql_errno: %d\n",
            rc, mysql_stmt_errno(stmt), mysql_errno(mysql1));
  DIE_UNLESS(rc && mysql_stmt_errno(stmt) && mysql_errno(mysql1));

  /* Close connection to server */
  mysql_close(mysql1);

  /*
    Use the same stmt and reprepare with another query that
    suceeds. The prepare should fail with error 2013 since
    connection to server has been closed.
  */
  rc= mysql_stmt_prepare(stmt, "SHOW STATUS", 12);
  if (!opt_silent)
    fprintf(stdout, "rc: %d, mysql_stmt_errno: %d\n",
            rc, mysql_stmt_errno(stmt));
  DIE_UNLESS(rc && mysql_stmt_errno(stmt));

  mysql_stmt_close(stmt);
}


static void test_view_sp_list_fields()
{
  int		rc;
  MYSQL_RES     *res;

  myheader("test_view_sp_list_fields");

  rc= mysql_query(mysql, "DROP FUNCTION IF EXISTS f1");
  myquery(rc);
  rc= mysql_query(mysql, "DROP TABLE IF EXISTS v1, t1, t2");
  myquery(rc);
  rc= mysql_query(mysql, "DROP VIEW IF EXISTS v1, t1, t2");
  myquery(rc);
  rc= mysql_query(mysql, "create function f1 () returns int return 5");
  myquery(rc);
  rc= mysql_query(mysql, "create table t1 (s1 char,s2 char)");
  myquery(rc);
  rc= mysql_query(mysql, "create table t2 (s1 int);");
  myquery(rc);
  rc= mysql_query(mysql, "create view v1 as select s2,sum(s1) - \
count(s2) as vx from t1 group by s2 having sum(s1) - count(s2) < (select f1() \
from t2);");
  myquery(rc);
  res= mysql_list_fields(mysql, "v1", NullS);
  DIE_UNLESS(res != 0 && mysql_num_fields(res) != 0);
  rc= mysql_query(mysql, "DROP FUNCTION f1");
  myquery(rc);
  rc= mysql_query(mysql, "DROP VIEW v1");
  myquery(rc);
  rc= mysql_query(mysql, "DROP TABLE t1, t2");
  mysql_free_result(res);
  myquery(rc);

}


/*
 Test mysql_real_escape_string() with gbk charset

 The important part is that 0x27 (') is the second-byte in a invalid
 two-byte GBK character here. But 0xbf5c is a valid GBK character, so
 it needs to be escaped as 0x5cbf27
*/
#define TEST_BUG8378_IN  "\xef\xbb\xbf\x27\xbf\x10"
#define TEST_BUG8378_OUT "\xef\xbb\x5c\xbf\x5c\x27\x5c\xbf\x10"

static void test_bug8378()
{
#if defined(HAVE_CHARSET_gbk) && !defined(EMBEDDED_LIBRARY)
  MYSQL *lmysql;
  char out[9]; /* strlen(TEST_BUG8378)*2+1 */
  char buf[256];
  int len, rc;

  myheader("test_bug8378");

  if (!opt_silent)
    fprintf(stdout, "\n Establishing a test connection ...");
  if (!(lmysql= mysql_init(NULL)))
  {
    myerror("mysql_init() failed");
    exit(1);
  }
  if (mysql_options(lmysql, MYSQL_SET_CHARSET_NAME, "gbk"))
  {
    myerror("mysql_options() failed");
    exit(1);
  }
  if (!(mysql_real_connect(lmysql, opt_host, opt_user,
                           opt_password, current_db, opt_port,
                           opt_unix_socket, 0)))
  {
    myerror("connection failed");
    exit(1);
  }
  if (!opt_silent)
    fprintf(stdout, "OK");

  len= mysql_real_escape_string(lmysql, out, TEST_BUG8378_IN, 4);

  /* No escaping should have actually happened. */
  DIE_UNLESS(memcmp(out, TEST_BUG8378_OUT, len) == 0);

  sprintf(buf, "SELECT '%s'", out);
  
  rc=mysql_real_query(lmysql, buf, strlen(buf));
  myquery(rc);

  mysql_close(lmysql);
#endif
}


static void test_bug8722()
{
  MYSQL_STMT *stmt;
  int rc;
  const char *stmt_text;

  myheader("test_bug8722");
  /* Prepare test data */
  stmt_text= "drop table if exists t1, v1";
  rc= mysql_real_query(mysql, stmt_text, strlen(stmt_text));
  myquery(rc);
  stmt_text= "CREATE TABLE t1 (c1 varchar(10), c2 varchar(10), c3 varchar(10),"
                             " c4 varchar(10), c5 varchar(10), c6 varchar(10),"
                             " c7 varchar(10), c8 varchar(10), c9 varchar(10),"
                             "c10 varchar(10))";
  rc= mysql_real_query(mysql, stmt_text, strlen(stmt_text));
  myquery(rc);
  stmt_text= "INSERT INTO t1 VALUES (1,2,3,4,5,6,7,8,9,10)";
  rc= mysql_real_query(mysql, stmt_text, strlen(stmt_text));
  myquery(rc);
  stmt_text= "CREATE VIEW v1 AS SELECT * FROM t1";
  rc= mysql_real_query(mysql, stmt_text, strlen(stmt_text));
  myquery(rc);
  /* Note: if you uncomment following block everything works fine */
/*
  rc= mysql_query(mysql, "sellect * from v1");
  myquery(rc);
  mysql_free_result(mysql_store_result(mysql));
*/

  stmt= mysql_stmt_init(mysql);
  stmt_text= "select * from v1";
  rc= mysql_stmt_prepare(stmt, stmt_text, strlen(stmt_text));
  check_execute(stmt, rc);
  mysql_stmt_close(stmt);
  stmt_text= "drop table if exists t1, v1";
  rc= mysql_real_query(mysql, stmt_text, strlen(stmt_text));
  myquery(rc);
}


MYSQL_STMT *open_cursor(const char *query)
{
  int rc;
  const ulong type= (ulong)CURSOR_TYPE_READ_ONLY;

  MYSQL_STMT *stmt= mysql_stmt_init(mysql);
  rc= mysql_stmt_prepare(stmt, query, strlen(query));
  check_execute(stmt, rc);

  mysql_stmt_attr_set(stmt, STMT_ATTR_CURSOR_TYPE, (void*) &type);
  return stmt;
}


static void test_bug8880()
{
  MYSQL_STMT *stmt_list[2], **stmt;
  MYSQL_STMT **stmt_list_end= (MYSQL_STMT**) stmt_list + 2;
  int rc;

  myheader("test_bug8880");

  mysql_query(mysql, "drop table if exists t1");
  mysql_query(mysql, "create table t1 (a int not null primary key, b int)");
  rc= mysql_query(mysql, "insert into t1 values (1,1)");
  myquery(rc);                                  /* one check is enough */
  /*
    when inserting 2 rows everything works well
    mysql_query(mysql, "INSERT INTO t1 VALUES (1,1),(2,2)");
  */
  for (stmt= stmt_list; stmt < stmt_list_end; stmt++)
    *stmt= open_cursor("select a from t1");
  for (stmt= stmt_list; stmt < stmt_list_end; stmt++)
  {
    rc= mysql_stmt_execute(*stmt);
    check_execute(*stmt, rc);
  }
  for (stmt= stmt_list; stmt < stmt_list_end; stmt++)
    mysql_stmt_close(*stmt);
}


static void test_bug9159()
{
  MYSQL_STMT *stmt;
  int rc;
  const char *stmt_text= "select a, b from t1";
  const unsigned long type= CURSOR_TYPE_READ_ONLY;

  myheader("test_bug9159");

  mysql_query(mysql, "drop table if exists t1");
  mysql_query(mysql, "create table t1 (a int not null primary key, b int)");
  rc= mysql_query(mysql, "insert into t1 values (1,1)");
  myquery(rc);

  stmt= mysql_stmt_init(mysql);
  mysql_stmt_prepare(stmt, stmt_text, strlen(stmt_text));
  mysql_stmt_attr_set(stmt, STMT_ATTR_CURSOR_TYPE, (const void *)&type);

  mysql_stmt_execute(stmt);
  mysql_stmt_close(stmt);
  rc= mysql_query(mysql, "drop table if exists t1");
  myquery(rc);
}


/* Crash when opening a cursor to a query with DISTICNT and no key */

static void test_bug9520()
{
  MYSQL_STMT *stmt;
  MYSQL_BIND my_bind[1];
  char a[6];
  ulong a_len;
  int rc, row_count= 0;

  myheader("test_bug9520");

  mysql_query(mysql, "drop table if exists t1");
  mysql_query(mysql, "create table t1 (a char(5), b char(5), c char(5),"
                     " primary key (a, b, c))");
  rc= mysql_query(mysql, "insert into t1 values ('x', 'y', 'z'), "
                  " ('a', 'b', 'c'), ('k', 'l', 'm')");
  myquery(rc);

  stmt= open_cursor("select distinct b from t1");

  /*
    Not crashes with:
    stmt= open_cursor("select distinct a from t1");
  */

  rc= mysql_stmt_execute(stmt);
  check_execute(stmt, rc);

  bzero((char*) my_bind, sizeof(my_bind));
  my_bind[0].buffer_type= MYSQL_TYPE_STRING;
  my_bind[0].buffer= (char*) a;
  my_bind[0].buffer_length= sizeof(a);
  my_bind[0].length= &a_len;

  mysql_stmt_bind_result(stmt, my_bind);

  while (!(rc= mysql_stmt_fetch(stmt)))
    row_count++;

  DIE_UNLESS(rc == MYSQL_NO_DATA);

  if (!opt_silent)
    printf("Fetched %d rows\n", row_count);
  DBUG_ASSERT(row_count == 3);

  mysql_stmt_close(stmt);

  rc= mysql_query(mysql, "drop table t1");
  myquery(rc);
}


/*
  We can't have more than one cursor open for a prepared statement.
  Test re-executions of a PS with cursor; mysql_stmt_reset must close
  the cursor attached to the statement, if there is one.
*/

static void test_bug9478()
{
  MYSQL_STMT *stmt;
  MYSQL_BIND my_bind[1];
  char a[6];
  ulong a_len;
  int rc, i;
  DBUG_ENTER("test_bug9478");

  myheader("test_bug9478");

  mysql_query(mysql, "drop table if exists t1");
  mysql_query(mysql, "create table t1 (id integer not null primary key, "
                     " name varchar(20) not null)");
  rc= mysql_query(mysql, "insert into t1 (id, name) values "
                         " (1, 'aaa'), (2, 'bbb'), (3, 'ccc')");
  myquery(rc);

  stmt= open_cursor("select name from t1 where id=2");

  bzero((char*) my_bind, sizeof(my_bind));
  my_bind[0].buffer_type= MYSQL_TYPE_STRING;
  my_bind[0].buffer= (char*) a;
  my_bind[0].buffer_length= sizeof(a);
  my_bind[0].length= &a_len;
  mysql_stmt_bind_result(stmt, my_bind);

  for (i= 0; i < 5; i++)
  {
    rc= mysql_stmt_execute(stmt);
    check_execute(stmt, rc);
    rc= mysql_stmt_fetch(stmt);
    check_execute(stmt, rc);
    if (!opt_silent && i == 0)
      printf("Fetched row: %s\n", a);

    /*
      The query above is a one-row result set. Therefore, there is no
      cursor associated with it, as the server won't bother with opening
      a cursor for a one-row result set. The first row was read from the
      server in the fetch above. But there is eof packet pending in the
      network. mysql_stmt_execute will flush the packet and successfully
      execute the statement.
    */

    rc= mysql_stmt_execute(stmt);
    check_execute(stmt, rc);

    rc= mysql_stmt_fetch(stmt);
    check_execute(stmt, rc);
    if (!opt_silent && i == 0)
      printf("Fetched row: %s\n", a);
    rc= mysql_stmt_fetch(stmt);
    DIE_UNLESS(rc == MYSQL_NO_DATA);

    {
      char buff[8];
      /* Fill in the fetch packet */
      int4store(buff, stmt->stmt_id);
      buff[4]= 1;                               /* prefetch rows */
      rc= ((*mysql->methods->advanced_command)(mysql, COM_STMT_FETCH,
                                               (uchar*) buff,
                                               sizeof(buff), 0,0,1,NULL) ||
           (*mysql->methods->read_query_result)(mysql));
      DIE_UNLESS(rc);
      if (!opt_silent && i == 0)
        printf("Got error (as expected): %s\n", mysql_error(mysql));
    }

    rc= mysql_stmt_execute(stmt);
    check_execute(stmt, rc);

    rc= mysql_stmt_fetch(stmt);
    check_execute(stmt, rc);
    if (!opt_silent && i == 0)
      printf("Fetched row: %s\n", a);

    rc= mysql_stmt_reset(stmt);
    check_execute(stmt, rc);
    rc= mysql_stmt_fetch(stmt);
    DIE_UNLESS(rc && mysql_stmt_errno(stmt));
    if (!opt_silent && i == 0)
      printf("Got error (as expected): %s\n", mysql_stmt_error(stmt));
  }
  rc= mysql_stmt_close(stmt);
  DIE_UNLESS(rc == 0);

  /* Test the case with a server side cursor */
  stmt= open_cursor("select name from t1");

  mysql_stmt_bind_result(stmt, my_bind);

  for (i= 0; i < 5; i++)
  {
    DBUG_PRINT("loop",("i: %d", i));
    rc= mysql_stmt_execute(stmt);
    check_execute(stmt, rc);
    rc= mysql_stmt_fetch(stmt);
    check_execute(stmt, rc);
    if (!opt_silent && i == 0)
      printf("Fetched row: %s\n", a);
    rc= mysql_stmt_execute(stmt);
    check_execute(stmt, rc);

    while (! (rc= mysql_stmt_fetch(stmt)))
    {
      if (!opt_silent && i == 0)
        printf("Fetched row: %s\n", a);
    }
    DIE_UNLESS(rc == MYSQL_NO_DATA);

    rc= mysql_stmt_execute(stmt);
    check_execute(stmt, rc);

    rc= mysql_stmt_fetch(stmt);
    check_execute(stmt, rc);
    if (!opt_silent && i == 0)
      printf("Fetched row: %s\n", a);

    rc= mysql_stmt_reset(stmt);
    check_execute(stmt, rc);
    rc= mysql_stmt_fetch(stmt);
    DIE_UNLESS(rc && mysql_stmt_errno(stmt));
    if (!opt_silent && i == 0)
      printf("Got error (as expected): %s\n", mysql_stmt_error(stmt));
  }

  rc= mysql_stmt_close(stmt);
  DIE_UNLESS(rc == 0);

  rc= mysql_query(mysql, "drop table t1");
  myquery(rc);
  DBUG_VOID_RETURN;
}


/*
  Error message is returned for unsupported features.
  Test also cursors with non-default PREFETCH_ROWS
*/

static void test_bug9643()
{
  MYSQL_STMT *stmt;
  MYSQL_BIND my_bind[1];
  int32 a;
  int rc;
  const char *stmt_text;
  int num_rows= 0;
  ulong type;
  ulong prefetch_rows= 5;

  myheader("test_bug9643");

  mysql_query(mysql, "drop table if exists t1");
  mysql_query(mysql, "create table t1 (id integer not null primary key)");
  rc= mysql_query(mysql, "insert into t1 (id) values "
                         " (1), (2), (3), (4), (5), (6), (7), (8), (9)");
  myquery(rc);

  stmt= mysql_stmt_init(mysql);
  /* Not implemented in 5.0 */
  type= (ulong) CURSOR_TYPE_SCROLLABLE;
  rc= mysql_stmt_attr_set(stmt, STMT_ATTR_CURSOR_TYPE, (void*) &type);
  DIE_UNLESS(rc);
  if (! opt_silent)
    printf("Got error (as expected): %s\n", mysql_stmt_error(stmt));

  type= (ulong) CURSOR_TYPE_READ_ONLY;
  rc= mysql_stmt_attr_set(stmt, STMT_ATTR_CURSOR_TYPE, (void*) &type);
  check_execute(stmt, rc);
  rc= mysql_stmt_attr_set(stmt, STMT_ATTR_PREFETCH_ROWS,
                          (void*) &prefetch_rows);
  check_execute(stmt, rc);
  stmt_text= "select * from t1";
  rc= mysql_stmt_prepare(stmt, stmt_text, strlen(stmt_text));
  check_execute(stmt, rc);

  bzero((char*) my_bind, sizeof(my_bind));
  my_bind[0].buffer_type= MYSQL_TYPE_LONG;
  my_bind[0].buffer= (void*) &a;
  my_bind[0].buffer_length= sizeof(a);
  mysql_stmt_bind_result(stmt, my_bind);

  rc= mysql_stmt_execute(stmt);
  check_execute(stmt, rc);

  while ((rc= mysql_stmt_fetch(stmt)) == 0)
    ++num_rows;
  DIE_UNLESS(num_rows == 9);

  rc= mysql_stmt_close(stmt);
  DIE_UNLESS(rc == 0);

  rc= mysql_query(mysql, "drop table t1");
  myquery(rc);
}

/*
  Bug#11111: fetch from view returns wrong data
*/

static void test_bug11111()
{
  MYSQL_STMT    *stmt;
  MYSQL_BIND    my_bind[2];
  char          buf[2][20];
  ulong         len[2];
  int i;
  int rc;
  const char *query= "SELECT DISTINCT f1,ff2 FROM v1";

  myheader("test_bug11111");

  rc= mysql_query(mysql, "drop table if exists t1, t2, v1");
  myquery(rc);
  rc= mysql_query(mysql, "drop view if exists t1, t2, v1");
  myquery(rc);
  rc= mysql_query(mysql, "create table t1 (f1 int, f2 int)");
  myquery(rc);
  rc= mysql_query(mysql, "create table t2 (ff1 int, ff2 int)");
  myquery(rc);
  rc= mysql_query(mysql, "create view v1 as select * from t1, t2 where f1=ff1");
  myquery(rc);
  rc= mysql_query(mysql, "insert into t1 values (1,1), (2,2), (3,3)");
  myquery(rc);
  rc= mysql_query(mysql, "insert into t2 values (1,1), (2,2), (3,3)");
  myquery(rc);

  stmt= mysql_stmt_init(mysql);

  mysql_stmt_prepare(stmt, query, strlen(query));
  mysql_stmt_execute(stmt);

  bzero((char*) my_bind, sizeof(my_bind));
  for (i=0; i < 2; i++)
  {
    my_bind[i].buffer_type= MYSQL_TYPE_STRING;
    my_bind[i].buffer= (uchar* *)&buf[i];
    my_bind[i].buffer_length= 20;
    my_bind[i].length= &len[i];
  }

  rc= mysql_stmt_bind_result(stmt, my_bind);
  check_execute(stmt, rc);

  rc= mysql_stmt_fetch(stmt);
  check_execute(stmt, rc);
  if (!opt_silent)
    printf("return: %s", buf[1]);
  DIE_UNLESS(!strcmp(buf[1],"1"));
  mysql_stmt_close(stmt);
  rc= mysql_query(mysql, "drop view v1");
  myquery(rc);
  rc= mysql_query(mysql, "drop table t1, t2");
  myquery(rc);
}

/*
  Check that proper cleanups are done for prepared statement when
  fetching thorugh a cursor.
*/

static void test_bug10729()
{
  MYSQL_STMT *stmt;
  MYSQL_BIND my_bind[1];
  char a[21];
  int rc;
  const char *stmt_text;
  int i= 0;
  const char *name_array[3]= { "aaa", "bbb", "ccc" };
  ulong type;

  myheader("test_bug10729");

  mysql_query(mysql, "drop table if exists t1");
  mysql_query(mysql, "create table t1 (id integer not null primary key,"
                                      "name VARCHAR(20) NOT NULL)");
  rc= mysql_query(mysql, "insert into t1 (id, name) values "
                         "(1, 'aaa'), (2, 'bbb'), (3, 'ccc')");
  myquery(rc);

  stmt= mysql_stmt_init(mysql);

  type= (ulong) CURSOR_TYPE_READ_ONLY;
  rc= mysql_stmt_attr_set(stmt, STMT_ATTR_CURSOR_TYPE, (void*) &type);
  check_execute(stmt, rc);
  stmt_text= "select name from t1";
  rc= mysql_stmt_prepare(stmt, stmt_text, strlen(stmt_text));
  check_execute(stmt, rc);

  bzero((char*) my_bind, sizeof(my_bind));
  my_bind[0].buffer_type= MYSQL_TYPE_STRING;
  my_bind[0].buffer= (void*) a;
  my_bind[0].buffer_length= sizeof(a);
  mysql_stmt_bind_result(stmt, my_bind);

  for (i= 0; i < 3; i++)
  {
    int row_no= 0;
    rc= mysql_stmt_execute(stmt);
    check_execute(stmt, rc);
    while ((rc= mysql_stmt_fetch(stmt)) == 0)
    {
      DIE_UNLESS(strcmp(a, name_array[row_no]) == 0);
      if (!opt_silent)
        printf("%d: %s\n", row_no, a);
      ++row_no;
    }
    DIE_UNLESS(rc == MYSQL_NO_DATA);
  }
  rc= mysql_stmt_close(stmt);
  DIE_UNLESS(rc == 0);

  rc= mysql_query(mysql, "drop table t1");
  myquery(rc);
}


/*
  Check that mysql_next_result works properly in case when one of
  the statements used in a multi-statement query is erroneous
*/

static void test_bug9992()
{
  MYSQL *mysql1;
  MYSQL_RES* res ;
  int   rc;

  myheader("test_bug9992");

  if (!opt_silent)
    printf("Establishing a connection with option CLIENT_MULTI_STATEMENTS..\n");

  mysql1= mysql_init(NULL);

  if (!mysql_real_connect(mysql1, opt_host, opt_user, opt_password,
                          opt_db ? opt_db : "test", opt_port, opt_unix_socket,
                          CLIENT_MULTI_STATEMENTS))
  {
    fprintf(stderr, "Failed to connect to the database\n");
    DIE_UNLESS(0);
  }


  /* Sic: SHOW DATABASE is incorrect syntax. */
  rc= mysql_query(mysql1, "SHOW TABLES; SHOW DATABASE; SELECT 1;");

  if (rc)
  {
    fprintf(stderr, "[%d] %s\n", mysql_errno(mysql1), mysql_error(mysql1));
    DIE_UNLESS(0);
  }

  if (!opt_silent)
    printf("Testing mysql_store_result/mysql_next_result..\n");

  res= mysql_store_result(mysql1);
  DIE_UNLESS(res);
  mysql_free_result(res);
  rc= mysql_next_result(mysql1);
  DIE_UNLESS(rc == 1);                         /* Got errors, as expected */

  if (!opt_silent)
    fprintf(stdout, "Got error, as expected:\n [%d] %s\n",
            mysql_errno(mysql1), mysql_error(mysql1));

  mysql_close(mysql1);
}

/* Bug#10736: cursors and subqueries, memroot management */

static void test_bug10736()
{
  MYSQL_STMT *stmt;
  MYSQL_BIND my_bind[1];
  char a[21];
  int rc;
  const char *stmt_text;
  int i= 0;
  ulong type;

  myheader("test_bug10736");

  mysql_query(mysql, "drop table if exists t1");
  mysql_query(mysql, "create table t1 (id integer not null primary key,"
                                      "name VARCHAR(20) NOT NULL)");
  rc= mysql_query(mysql, "insert into t1 (id, name) values "
                         "(1, 'aaa'), (2, 'bbb'), (3, 'ccc')");
  myquery(rc);

  stmt= mysql_stmt_init(mysql);

  type= (ulong) CURSOR_TYPE_READ_ONLY;
  rc= mysql_stmt_attr_set(stmt, STMT_ATTR_CURSOR_TYPE, (void*) &type);
  check_execute(stmt, rc);
  stmt_text= "select name from t1 where name=(select name from t1 where id=2)";
  rc= mysql_stmt_prepare(stmt, stmt_text, strlen(stmt_text));
  check_execute(stmt, rc);

  bzero((char*) my_bind, sizeof(my_bind));
  my_bind[0].buffer_type= MYSQL_TYPE_STRING;
  my_bind[0].buffer= (void*) a;
  my_bind[0].buffer_length= sizeof(a);
  mysql_stmt_bind_result(stmt, my_bind);

  for (i= 0; i < 3; i++)
  {
    int row_no= 0;
    rc= mysql_stmt_execute(stmt);
    check_execute(stmt, rc);
    while ((rc= mysql_stmt_fetch(stmt)) == 0)
    {
      if (!opt_silent)
        printf("%d: %s\n", row_no, a);
      ++row_no;
    }
    DIE_UNLESS(rc == MYSQL_NO_DATA);
  }
  rc= mysql_stmt_close(stmt);
  DIE_UNLESS(rc == 0);

  rc= mysql_query(mysql, "drop table t1");
  myquery(rc);
}

/* Bug#10794: cursors, packets out of order */

static void test_bug10794()
{
  MYSQL_STMT *stmt, *stmt1;
  MYSQL_BIND my_bind[2];
  char a[21];
  int id_val;
  ulong a_len;
  int rc;
  const char *stmt_text;
  int i= 0;
  ulong type;

  myheader("test_bug10794");

  mysql_query(mysql, "drop table if exists t1");
  mysql_query(mysql, "create table t1 (id integer not null primary key,"
                                      "name varchar(20) not null)");
  stmt= mysql_stmt_init(mysql);
  stmt_text= "insert into t1 (id, name) values (?, ?)";
  rc= mysql_stmt_prepare(stmt, stmt_text, strlen(stmt_text));
  check_execute(stmt, rc);
  bzero((char*) my_bind, sizeof(my_bind));
  my_bind[0].buffer_type= MYSQL_TYPE_LONG;
  my_bind[0].buffer= (void*) &id_val;
  my_bind[1].buffer_type= MYSQL_TYPE_STRING;
  my_bind[1].buffer= (void*) a;
  my_bind[1].length= &a_len;
  rc= mysql_stmt_bind_param(stmt, my_bind);
  check_execute(stmt, rc);
  for (i= 0; i < 42; i++)
  {
    id_val= (i+1)*10;
    sprintf(a, "a%d", i);
    a_len= strlen(a); /* safety against broken sprintf */
    rc= mysql_stmt_execute(stmt);
    check_execute(stmt, rc);
  }
  stmt_text= "select name from t1";
  rc= mysql_stmt_prepare(stmt, stmt_text, strlen(stmt_text));
  type= (ulong) CURSOR_TYPE_READ_ONLY;
  mysql_stmt_attr_set(stmt, STMT_ATTR_CURSOR_TYPE, (const void*) &type);
  stmt1= mysql_stmt_init(mysql);
  mysql_stmt_attr_set(stmt1, STMT_ATTR_CURSOR_TYPE, (const void*) &type);
  bzero((char*) my_bind, sizeof(my_bind));
  my_bind[0].buffer_type= MYSQL_TYPE_STRING;
  my_bind[0].buffer= (void*) a;
  my_bind[0].buffer_length= sizeof(a);
  my_bind[0].length= &a_len;
  rc= mysql_stmt_bind_result(stmt, my_bind);
  check_execute(stmt, rc);
  rc= mysql_stmt_execute(stmt);
  check_execute(stmt, rc);
  rc= mysql_stmt_fetch(stmt);
  check_execute(stmt, rc);
  if (!opt_silent)
    printf("Fetched row from stmt: %s\n", a);
  /* Don't optimize: an attribute of the original test case */
  mysql_stmt_free_result(stmt);
  mysql_stmt_reset(stmt);
  stmt_text= "select name from t1 where id=10";
  rc= mysql_stmt_prepare(stmt1, stmt_text, strlen(stmt_text));
  check_execute(stmt1, rc);
  rc= mysql_stmt_bind_result(stmt1, my_bind);
  check_execute(stmt1, rc);
  rc= mysql_stmt_execute(stmt1);
  while (1)
  {
    rc= mysql_stmt_fetch(stmt1);
    if (rc == MYSQL_NO_DATA)
    {
      if (!opt_silent)
        printf("End of data in stmt1\n");
      break;
    }
    check_execute(stmt1, rc);
    if (!opt_silent)
      printf("Fetched row from stmt1: %s\n", a);
  }
  mysql_stmt_close(stmt);
  mysql_stmt_close(stmt1);

  rc= mysql_query(mysql, "drop table t1");
  myquery(rc);
}


/* Bug#11172: cursors, crash on a fetch from a datetime column */

static void test_bug11172()
{
  MYSQL_STMT *stmt;
  MYSQL_BIND bind_in[1], bind_out[2];
  MYSQL_TIME hired;
  int rc;
  const char *stmt_text;
  int i= 0, id;
  ulong type;

  myheader("test_bug11172");

  mysql_query(mysql, "drop table if exists t1");
  mysql_query(mysql, "create table t1 (id integer not null primary key,"
                                      "hired date not null)");
  rc= mysql_query(mysql,
                  "insert into t1 (id, hired) values (1, '1933-08-24'), "
                  "(2, '1965-01-01'), (3, '1949-08-17'), (4, '1945-07-07'), "
                  "(5, '1941-05-15'), (6, '1978-09-15'), (7, '1936-03-28')");
  myquery(rc);
  stmt= mysql_stmt_init(mysql);
  stmt_text= "SELECT id, hired FROM t1 WHERE hired=?";
  rc= mysql_stmt_prepare(stmt, stmt_text, strlen(stmt_text));
  check_execute(stmt, rc);

  type= (ulong) CURSOR_TYPE_READ_ONLY;
  mysql_stmt_attr_set(stmt, STMT_ATTR_CURSOR_TYPE, (const void*) &type);

  bzero((char*) bind_in, sizeof(bind_in));
  bzero((char*) bind_out, sizeof(bind_out));
  bzero((char*) &hired, sizeof(hired));
  hired.year= 1965;
  hired.month= 1;
  hired.day= 1;
  bind_in[0].buffer_type= MYSQL_TYPE_DATE;
  bind_in[0].buffer= (void*) &hired;
  bind_in[0].buffer_length= sizeof(hired);
  bind_out[0].buffer_type= MYSQL_TYPE_LONG;
  bind_out[0].buffer= (void*) &id;
  bind_out[1]= bind_in[0];

  for (i= 0; i < 3; i++)
  {
    rc= mysql_stmt_bind_param(stmt, bind_in);
    check_execute(stmt, rc);
    rc= mysql_stmt_bind_result(stmt, bind_out);
    check_execute(stmt, rc);
    rc= mysql_stmt_execute(stmt);
    check_execute(stmt, rc);
    while ((rc= mysql_stmt_fetch(stmt)) == 0)
    {
      if (!opt_silent)
        printf("fetched data %d:%d-%d-%d\n", id,
               hired.year, hired.month, hired.day);
    }
    DIE_UNLESS(rc == MYSQL_NO_DATA);
    if (!mysql_stmt_free_result(stmt))
      mysql_stmt_reset(stmt);
  }
  mysql_stmt_close(stmt);
  mysql_rollback(mysql);
  mysql_rollback(mysql);

  rc= mysql_query(mysql, "drop table t1");
  myquery(rc);
}


/* Bug#11656: cursors, crash on a fetch from a query with distinct. */

static void test_bug11656()
{
  MYSQL_STMT *stmt;
  MYSQL_BIND my_bind[2];
  int rc;
  const char *stmt_text;
  char buf[2][20];
  int i= 0;
  ulong type;

  myheader("test_bug11656");

  mysql_query(mysql, "drop table if exists t1");

  rc= mysql_query(mysql, "create table t1 ("
                  "server varchar(40) not null, "
                  "test_kind varchar(1) not null, "
                  "test_id varchar(30) not null , "
                  "primary key (server,test_kind,test_id))");
  myquery(rc);

  stmt_text= "select distinct test_kind, test_id from t1 "
             "where server in (?, ?)";
  stmt= mysql_stmt_init(mysql);
  rc= mysql_stmt_prepare(stmt, stmt_text, strlen(stmt_text));
  check_execute(stmt, rc);
  type= (ulong) CURSOR_TYPE_READ_ONLY;
  mysql_stmt_attr_set(stmt, STMT_ATTR_CURSOR_TYPE, (const void*) &type);

  bzero((char*) my_bind, sizeof(my_bind));
  strmov(buf[0], "pcint502_MY2");
  strmov(buf[1], "*");
  for (i=0; i < 2; i++)
  {
    my_bind[i].buffer_type= MYSQL_TYPE_STRING;
    my_bind[i].buffer= (uchar* *)&buf[i];
    my_bind[i].buffer_length= strlen(buf[i]);
  }
  mysql_stmt_bind_param(stmt, my_bind);

  rc= mysql_stmt_execute(stmt);
  check_execute(stmt, rc);

  rc= mysql_stmt_fetch(stmt);
  DIE_UNLESS(rc == MYSQL_NO_DATA);

  mysql_stmt_close(stmt);
  rc= mysql_query(mysql, "drop table t1");
  myquery(rc);
}


/*
  Check that the server signals when NO_BACKSLASH_ESCAPES mode is in effect,
  and mysql_real_escape_string() does the right thing as a result.
*/

static void test_bug10214()
{
  int   len;
  char  out[8];

  myheader("test_bug10214");

  DIE_UNLESS(!(mysql->server_status & SERVER_STATUS_NO_BACKSLASH_ESCAPES));

  len= mysql_real_escape_string(mysql, out, "a'b\\c", 5);
  DIE_UNLESS(memcmp(out, "a\\'b\\\\c", len) == 0);

  mysql_query(mysql, "set sql_mode='NO_BACKSLASH_ESCAPES'");
  DIE_UNLESS(mysql->server_status & SERVER_STATUS_NO_BACKSLASH_ESCAPES);

  len= mysql_real_escape_string(mysql, out, "a'b\\c", 5);
  DIE_UNLESS(memcmp(out, "a''b\\c", len) == 0);

  mysql_query(mysql, "set sql_mode=''");
}

static void test_client_character_set()
{
  MY_CHARSET_INFO cs;
  char *csname= (char*) "utf8";
  char *csdefault= (char*)mysql_character_set_name(mysql);
  int rc;

  myheader("test_client_character_set");

  rc= mysql_set_character_set(mysql, csname);
  DIE_UNLESS(rc == 0);

  mysql_get_character_set_info(mysql, &cs);
  DIE_UNLESS(!strcmp(cs.csname, "utf8"));
  DIE_UNLESS(!strcmp(cs.name, "utf8_general_ci"));
  /* Restore the default character set */
  rc= mysql_set_character_set(mysql, csdefault);
  myquery(rc);
}

/* Test correct max length for MEDIUMTEXT and LONGTEXT columns */

static void test_bug9735()
{
  MYSQL_RES *res;
  int rc;

  myheader("test_bug9735");

  rc= mysql_query(mysql, "drop table if exists t1");
  myquery(rc);
  rc= mysql_query(mysql, "create table t1 (a mediumtext, b longtext) "
                         "character set latin1");
  myquery(rc);
  rc= mysql_query(mysql, "select * from t1");
  myquery(rc);
  res= mysql_store_result(mysql);
  verify_prepare_field(res, 0, "a", "a", MYSQL_TYPE_BLOB,
                       "t1", "t1", current_db, (1U << 24)-1, 0);
  verify_prepare_field(res, 1, "b", "b", MYSQL_TYPE_BLOB,
                       "t1", "t1", current_db, ~0U, 0);
  mysql_free_result(res);
  rc= mysql_query(mysql, "drop table t1");
  myquery(rc);
}


/* Bug#11183 "mysql_stmt_reset() doesn't reset information about error" */

static void test_bug11183()
{
  int rc;
  MYSQL_STMT *stmt;
  char bug_statement[]= "insert into t1 values (1)";

  myheader("test_bug11183");

  mysql_query(mysql, "drop table t1 if exists");
  mysql_query(mysql, "create table t1 (a int)");

  stmt= mysql_stmt_init(mysql);
  DIE_UNLESS(stmt != 0);

  rc= mysql_stmt_prepare(stmt, bug_statement, strlen(bug_statement));
  check_execute(stmt, rc);

  rc= mysql_query(mysql, "drop table t1");
  myquery(rc);

  /* Trying to execute statement that should fail on execute stage */
  rc= mysql_stmt_execute(stmt);
  DIE_UNLESS(rc);

  mysql_stmt_reset(stmt);
  DIE_UNLESS(mysql_stmt_errno(stmt) == 0);

  mysql_query(mysql, "create table t1 (a int)");

  /* Trying to execute statement that should pass ok */
  if (mysql_stmt_execute(stmt))
  {
    mysql_stmt_reset(stmt);
    DIE_UNLESS(mysql_stmt_errno(stmt) == 0);
  }

  mysql_stmt_close(stmt);

  rc= mysql_query(mysql, "drop table t1");
  myquery(rc);
}

static void test_bug11037()
{
  MYSQL_STMT *stmt;
  int rc;
  const char *stmt_text;

  myheader("test_bug11037");

  mysql_query(mysql, "drop table if exists t1");

  rc= mysql_query(mysql, "create table t1 (id int not null)");
  myquery(rc);

  rc= mysql_query(mysql, "insert into t1 values (1)");
  myquery(rc);

  stmt_text= "select id FROM t1";
  stmt= mysql_stmt_init(mysql);
  rc= mysql_stmt_prepare(stmt, stmt_text, strlen(stmt_text));

  /* expected error */
  rc = mysql_stmt_fetch(stmt);
  DIE_UNLESS(rc==1);
  if (!opt_silent)
    fprintf(stdout, "Got error, as expected:\n [%d] %s\n",
            mysql_stmt_errno(stmt), mysql_stmt_error(stmt));

  rc= mysql_stmt_execute(stmt);
  check_execute(stmt, rc);

  rc= mysql_stmt_fetch(stmt);
  DIE_UNLESS(rc==0);

  rc= mysql_stmt_fetch(stmt);
  DIE_UNLESS(rc==MYSQL_NO_DATA);

  rc= mysql_stmt_fetch(stmt);
  DIE_UNLESS(rc==MYSQL_NO_DATA);

  mysql_stmt_close(stmt);
  rc= mysql_query(mysql, "drop table t1");
  myquery(rc);
}

/* Bug#10760: cursors, crash in a fetch after rollback. */

static void test_bug10760()
{
  MYSQL_STMT *stmt;
  MYSQL_BIND my_bind[1];
  int rc;
  const char *stmt_text;
  char id_buf[20];
  ulong id_len;
  int i= 0;
  ulong type;

  myheader("test_bug10760");

  mysql_query(mysql, "drop table if exists t1, t2");

  /* create tables */
  rc= mysql_query(mysql, "create table t1 (id integer not null primary key)"
                         " engine=MyISAM");
  myquery(rc);
  for (; i < 42; ++i)
  {
    char buf[100];
    sprintf(buf, "insert into t1 (id) values (%d)", i+1);
    rc= mysql_query(mysql, buf);
    myquery(rc);
  }
  mysql_autocommit(mysql, FALSE);
  /* create statement */
  stmt= mysql_stmt_init(mysql);
  type= (ulong) CURSOR_TYPE_READ_ONLY;
  mysql_stmt_attr_set(stmt, STMT_ATTR_CURSOR_TYPE, (const void*) &type);

  /*
    1: check that a deadlock within the same connection
    is resolved and an error is returned. The deadlock is modelled
    as follows:
    con1: open cursor for select * from t1;
    con1: insert into t1 (id) values (1)
  */
  stmt_text= "select id from t1 order by 1";
  rc= mysql_stmt_prepare(stmt, stmt_text, strlen(stmt_text));
  check_execute(stmt, rc);
  rc= mysql_stmt_execute(stmt);
  check_execute(stmt, rc);
  rc= mysql_query(mysql, "update t1 set id=id+100");
  /*
    If cursors are not materialized, the update will return an error;
    we mainly test that it won't deadlock.
  */
  if (rc && !opt_silent)
    printf("Got error (as expected): %s\n", mysql_error(mysql));
  /*
    2: check that MyISAM tables used in cursors survive
    COMMIT/ROLLBACK.
  */
  rc= mysql_rollback(mysql);                  /* should not close the cursor */
  myquery(rc);
  rc= mysql_stmt_fetch(stmt);
  check_execute(stmt, rc);

  /*
    3: check that cursors to InnoDB tables are closed (for now) by
    COMMIT/ROLLBACK.
  */
  if (! have_innodb)
  {
    if (!opt_silent)
      printf("Testing that cursors are closed at COMMIT/ROLLBACK requires "
             "InnoDB.\n");
  }
  else
  {
    stmt_text= "select id from t1 order by 1";
    rc= mysql_stmt_prepare(stmt, stmt_text, strlen(stmt_text));
    check_execute(stmt, rc);

    rc= mysql_query(mysql, "alter table t1 engine=InnoDB");
    myquery(rc);

    bzero(my_bind, sizeof(my_bind));
    my_bind[0].buffer_type= MYSQL_TYPE_STRING;
    my_bind[0].buffer= (void*) id_buf;
    my_bind[0].buffer_length= sizeof(id_buf);
    my_bind[0].length= &id_len;
    check_execute(stmt, rc);
    mysql_stmt_bind_result(stmt, my_bind);

    rc= mysql_stmt_execute(stmt);
    rc= mysql_stmt_fetch(stmt);
    DIE_UNLESS(rc == 0);
    if (!opt_silent)
      printf("Fetched row %s\n", id_buf);
    rc= mysql_rollback(mysql);                  /* should close the cursor */
    myquery(rc);
#if 0
    rc= mysql_stmt_fetch(stmt);
    DIE_UNLESS(rc);
    if (!opt_silent)
      printf("Got error (as expected): %s\n", mysql_error(mysql));
#endif
  }

  mysql_stmt_close(stmt);
  rc= mysql_query(mysql, "drop table t1");
  myquery(rc);
  mysql_autocommit(mysql, TRUE);                /* restore default */
}

static void test_bug12001()
{
  MYSQL *mysql_local;
  MYSQL_RES *result;
  const char *query= "DROP TABLE IF EXISTS test_table;"
                     "CREATE TABLE test_table(id INT);"
                     "INSERT INTO test_table VALUES(10);"
                     "UPDATE test_table SET id=20 WHERE id=10;"
                     "SELECT * FROM test_table;"
                     "INSERT INTO non_existent_table VALUES(11);";
  int rc, res;

  myheader("test_bug12001");

  if (!(mysql_local= mysql_init(NULL)))
  {
    fprintf(stdout, "\n mysql_init() failed");
    exit(1);
  }

  /* Create connection that supports multi statements */
  if (!mysql_real_connect(mysql_local, opt_host, opt_user,
                           opt_password, current_db, opt_port,
                           opt_unix_socket, CLIENT_MULTI_STATEMENTS |
                           CLIENT_MULTI_RESULTS))
  {
    fprintf(stdout, "\n mysql_real_connect() failed");
    exit(1);
  }

  rc= mysql_query(mysql_local, query);
  myquery(rc);

  do
  {
    if (mysql_field_count(mysql_local) &&
        (result= mysql_use_result(mysql_local)))
    {
      mysql_free_result(result);
    }
  }
  while (!(res= mysql_next_result(mysql_local)));

  rc= mysql_query(mysql_local, "DROP TABLE IF EXISTS test_table");
  myquery(rc);

  mysql_close(mysql_local);
  DIE_UNLESS(res==1);
}


/* Bug#11909: wrong metadata if fetching from two cursors */

static void test_bug11909()
{
  MYSQL_STMT *stmt1, *stmt2;
  MYSQL_BIND my_bind[7];
  int rc;
  char firstname[20], midinit[20], lastname[20], workdept[20];
  ulong firstname_len, midinit_len, lastname_len, workdept_len;
  uint32 empno;
  double salary;
  float bonus;
  const char *stmt_text;

  myheader("test_bug11909");

  stmt_text= "drop table if exists t1";
  rc= mysql_real_query(mysql, stmt_text, strlen(stmt_text));
  myquery(rc);

  stmt_text= "create table t1 ("
    "  empno int(11) not null, firstname varchar(20) not null,"
    "  midinit varchar(20) not null, lastname varchar(20) not null,"
    "  workdept varchar(6) not null, salary double not null,"
    "  bonus float not null, primary key (empno)"
    ") default charset=latin1 collate=latin1_bin";
  rc= mysql_real_query(mysql, stmt_text, strlen(stmt_text));
  myquery(rc);

  stmt_text= "insert into t1 values "
    "(10, 'CHRISTINE', 'I', 'HAAS',     'A00', 52750, 1000), "
    "(20, 'MICHAEL',   'L', 'THOMPSON', 'B01', 41250, 800),"
    "(30, 'SALLY',     'A', 'KWAN',     'C01', 38250, 800),"
    "(50, 'JOHN',      'B', 'GEYER',    'E01', 40175, 800), "
    "(60, 'IRVING',    'F', 'STERN',    'D11', 32250, 500)";
  rc= mysql_real_query(mysql, stmt_text, strlen(stmt_text));
  myquery(rc);

  /* ****** Begin of trace ****** */

  stmt1= open_cursor("SELECT empno, firstname, midinit, lastname,"
                     "workdept, salary, bonus FROM t1");

  bzero(my_bind, sizeof(my_bind));
  my_bind[0].buffer_type= MYSQL_TYPE_LONG;
  my_bind[0].buffer= (void*) &empno;

  my_bind[1].buffer_type= MYSQL_TYPE_VAR_STRING;
  my_bind[1].buffer= (void*) firstname;
  my_bind[1].buffer_length= sizeof(firstname);
  my_bind[1].length= &firstname_len;

  my_bind[2].buffer_type= MYSQL_TYPE_VAR_STRING;
  my_bind[2].buffer= (void*) midinit;
  my_bind[2].buffer_length= sizeof(midinit);
  my_bind[2].length= &midinit_len;

  my_bind[3].buffer_type= MYSQL_TYPE_VAR_STRING;
  my_bind[3].buffer= (void*) lastname;
  my_bind[3].buffer_length= sizeof(lastname);
  my_bind[3].length= &lastname_len;

  my_bind[4].buffer_type= MYSQL_TYPE_VAR_STRING;
  my_bind[4].buffer= (void*) workdept;
  my_bind[4].buffer_length= sizeof(workdept);
  my_bind[4].length= &workdept_len;

  my_bind[5].buffer_type= MYSQL_TYPE_DOUBLE;
  my_bind[5].buffer= (void*) &salary;

  my_bind[6].buffer_type= MYSQL_TYPE_FLOAT;
  my_bind[6].buffer= (void*) &bonus;
  rc= mysql_stmt_bind_result(stmt1, my_bind);
  check_execute(stmt1, rc);

  rc= mysql_stmt_execute(stmt1);
  check_execute(stmt1, rc);

  rc= mysql_stmt_fetch(stmt1);
  DIE_UNLESS(rc == 0);
  DIE_UNLESS(empno == 10);
  DIE_UNLESS(strcmp(firstname, "CHRISTINE") == 0);
  DIE_UNLESS(strcmp(midinit, "I") == 0);
  DIE_UNLESS(strcmp(lastname, "HAAS") == 0);
  DIE_UNLESS(strcmp(workdept, "A00") == 0);
  DIE_UNLESS(salary == (double) 52750.0);
  DIE_UNLESS(bonus == (float) 1000.0);

  stmt2= open_cursor("SELECT empno, firstname FROM t1");
  rc= mysql_stmt_bind_result(stmt2, my_bind);
  check_execute(stmt2, rc);

  rc= mysql_stmt_execute(stmt2);
  check_execute(stmt2, rc);

  rc= mysql_stmt_fetch(stmt2);
  DIE_UNLESS(rc == 0);

  DIE_UNLESS(empno == 10);
  DIE_UNLESS(strcmp(firstname, "CHRISTINE") == 0);

  rc= mysql_stmt_reset(stmt2);
  check_execute(stmt2, rc);

  /* ERROR: next statement should return 0 */

  rc= mysql_stmt_fetch(stmt1);
  DIE_UNLESS(rc == 0);

  mysql_stmt_close(stmt1);
  mysql_stmt_close(stmt2);
  rc= mysql_rollback(mysql);
  myquery(rc);

  rc= mysql_query(mysql, "drop table t1");
  myquery(rc);
}

/* Cursors: opening a cursor to a compilicated query with ORDER BY */

static void test_bug11901()
{
  MYSQL_STMT *stmt;
  MYSQL_BIND my_bind[2];
  int rc;
  char workdept[20];
  ulong workdept_len;
  uint32 empno;
  const char *stmt_text;

  myheader("test_bug11901");

  stmt_text= "drop table if exists t1, t2";
  rc= mysql_real_query(mysql, stmt_text, strlen(stmt_text));
  myquery(rc);

  stmt_text= "create table t1 ("
    "  empno int(11) not null, firstname varchar(20) not null,"
    "  midinit varchar(20) not null, lastname varchar(20) not null,"
    "  workdept varchar(6) not null, salary double not null,"
    "  bonus float not null, primary key (empno), "
    " unique key (workdept, empno) "
    ") default charset=latin1 collate=latin1_bin";
  rc= mysql_real_query(mysql, stmt_text, strlen(stmt_text));
  myquery(rc);

  stmt_text= "insert into t1 values "
     "(10,  'CHRISTINE', 'I', 'HAAS',      'A00', 52750, 1000),"
     "(20,  'MICHAEL',   'L', 'THOMPSON',  'B01', 41250, 800), "
     "(30,  'SALLY',     'A', 'KWAN',      'C01', 38250, 800), "
     "(50,  'JOHN',      'B', 'GEYER',     'E01', 40175, 800), "
     "(60,  'IRVING',    'F', 'STERN',     'D11', 32250, 500), "
     "(70,  'EVA',       'D', 'PULASKI',   'D21', 36170, 700), "
     "(90,  'EILEEN',    'W', 'HENDERSON', 'E11', 29750, 600), "
     "(100, 'THEODORE',  'Q', 'SPENSER',   'E21', 26150, 500), "
     "(110, 'VINCENZO',  'G', 'LUCCHESSI', 'A00', 46500, 900), "
     "(120, 'SEAN',      '',  'O\\'CONNELL', 'A00', 29250, 600), "
     "(130, 'DOLORES',   'M', 'QUINTANA',  'C01', 23800, 500), "
     "(140, 'HEATHER',   'A', 'NICHOLLS',  'C01', 28420, 600), "
     "(150, 'BRUCE',     '',  'ADAMSON',   'D11', 25280, 500), "
     "(160, 'ELIZABETH', 'R', 'PIANKA',    'D11', 22250, 400), "
     "(170, 'MASATOSHI', 'J', 'YOSHIMURA', 'D11', 24680, 500), "
     "(180, 'MARILYN',   'S', 'SCOUTTEN',  'D11', 21340, 500), "
     "(190, 'JAMES',     'H', 'WALKER',    'D11', 20450, 400), "
     "(200, 'DAVID',     '',  'BROWN',     'D11', 27740, 600), "
     "(210, 'WILLIAM',   'T', 'JONES',     'D11', 18270, 400), "
     "(220, 'JENNIFER',  'K', 'LUTZ',      'D11', 29840, 600), "
     "(230, 'JAMES',     'J', 'JEFFERSON', 'D21', 22180, 400), "
     "(240, 'SALVATORE', 'M', 'MARINO',    'D21', 28760, 600), "
     "(250, 'DANIEL',    'S', 'SMITH',     'D21', 19180, 400), "
     "(260, 'SYBIL',     'P', 'JOHNSON',   'D21', 17250, 300), "
     "(270, 'MARIA',     'L', 'PEREZ',     'D21', 27380, 500), "
     "(280, 'ETHEL',     'R', 'SCHNEIDER', 'E11', 26250, 500), "
     "(290, 'JOHN',      'R', 'PARKER',    'E11', 15340, 300), "
     "(300, 'PHILIP',    'X', 'SMITH',     'E11', 17750, 400), "
     "(310, 'MAUDE',     'F', 'SETRIGHT',  'E11', 15900, 300), "
     "(320, 'RAMLAL',    'V', 'MEHTA',     'E21', 19950, 400), "
     "(330, 'WING',      '',  'LEE',       'E21', 25370, 500), "
     "(340, 'JASON',     'R', 'GOUNOT',    'E21', 23840, 500)";

  rc= mysql_real_query(mysql, stmt_text, strlen(stmt_text));
  myquery(rc);

  stmt_text= "create table t2 ("
    " deptno varchar(6) not null, deptname varchar(20) not null,"
    " mgrno int(11) not null, location varchar(20) not null,"
    " admrdept varchar(6) not null, refcntd int(11) not null,"
    " refcntu int(11) not null, primary key (deptno)"
    ") default charset=latin1 collate=latin1_bin";
  rc= mysql_real_query(mysql, stmt_text, strlen(stmt_text));
  myquery(rc);

  stmt_text= "insert into t2 values "
    "('A00', 'SPIFFY COMPUTER SERV', 10, '', 'A00', 0, 0), "
    "('B01', 'PLANNING',             20, '', 'A00', 0, 0), "
    "('C01', 'INFORMATION CENTER',   30, '', 'A00', 0, 0), "
    "('D01', 'DEVELOPMENT CENTER',   0,  '', 'A00', 0, 0),"
    "('D11', 'MANUFACTURING SYSTEM', 60, '', 'D01', 0, 0), "
    "('D21', 'ADMINISTRATION SYSTE', 70, '', 'D01', 0, 0), "
    "('E01', 'SUPPORT SERVICES',     50, '', 'A00', 0, 0), "
    "('E11', 'OPERATIONS',           90, '', 'E01', 0, 0), "
    "('E21', 'SOFTWARE SUPPORT',     100,'', 'E01', 0, 0)";
  rc= mysql_real_query(mysql, stmt_text, strlen(stmt_text));
  myquery(rc);

  /* ****** Begin of trace ****** */

  stmt= open_cursor("select t1.empno, t1.workdept "
                    "from (t1 left join t2 on t2.deptno = t1.workdept) "
                    "where t2.deptno in "
                    "   (select t2.deptno "
                    "    from (t1 left join t2 on t2.deptno = t1.workdept) "
                    "    where t1.empno = ?) "
                    "order by 1");
  bzero(my_bind, sizeof(my_bind));

  my_bind[0].buffer_type= MYSQL_TYPE_LONG;
  my_bind[0].buffer= &empno;
  rc= mysql_stmt_bind_param(stmt, my_bind);
  check_execute(stmt, rc);

  my_bind[1].buffer_type= MYSQL_TYPE_VAR_STRING;
  my_bind[1].buffer= (void*) workdept;
  my_bind[1].buffer_length= sizeof(workdept);
  my_bind[1].length= &workdept_len;

  rc= mysql_stmt_bind_result(stmt, my_bind);
  check_execute(stmt, rc);

  empno= 10;
  /* ERROR: next statement causes a server crash */
  rc= mysql_stmt_execute(stmt);
  check_execute(stmt, rc);

  mysql_stmt_close(stmt);

  rc= mysql_query(mysql, "drop table t1, t2");
  myquery(rc);
}

/* Bug#11904: mysql_stmt_attr_set CURSOR_TYPE_READ_ONLY grouping wrong result */

static void test_bug11904()
{
  MYSQL_STMT *stmt1;
  int rc;
  const char *stmt_text;
  const ulong type= (ulong)CURSOR_TYPE_READ_ONLY;
  MYSQL_BIND my_bind[2];
  int country_id=0;
  char row_data[11]= {0};

  myheader("test_bug11904");

  /* create tables */
  rc= mysql_query(mysql, "DROP TABLE IF EXISTS bug11904b");
  myquery(rc);
  rc= mysql_query(mysql, "CREATE TABLE bug11904b (id int, name char(10), primary key(id, name))");
  myquery(rc);

  rc= mysql_query(mysql, "INSERT INTO bug11904b VALUES (1, 'sofia'), (1,'plovdiv'),"
                          " (1,'varna'), (2,'LA'), (2,'new york'), (3,'heidelberg'),"
                          " (3,'berlin'), (3, 'frankfurt')");

  myquery(rc);
  mysql_commit(mysql);
  /* create statement */
  stmt1= mysql_stmt_init(mysql);
  mysql_stmt_attr_set(stmt1, STMT_ATTR_CURSOR_TYPE, (const void*) &type);

  stmt_text= "SELECT id, MIN(name) FROM bug11904b GROUP BY id";

  rc= mysql_stmt_prepare(stmt1, stmt_text, strlen(stmt_text));
  check_execute(stmt1, rc);

  memset(my_bind, 0, sizeof(my_bind));
  my_bind[0].buffer_type= MYSQL_TYPE_LONG;
  my_bind[0].buffer=& country_id;
  my_bind[0].buffer_length= 0;
  my_bind[0].length= 0;

  my_bind[1].buffer_type= MYSQL_TYPE_STRING;
  my_bind[1].buffer=& row_data;
  my_bind[1].buffer_length= sizeof(row_data) - 1;
  my_bind[1].length= 0;

  rc= mysql_stmt_bind_result(stmt1, my_bind);
  check_execute(stmt1, rc);

  rc= mysql_stmt_execute(stmt1);
  check_execute(stmt1, rc);

  rc= mysql_stmt_fetch(stmt1);
  check_execute(stmt1, rc);
  DIE_UNLESS(country_id == 1);
  DIE_UNLESS(memcmp(row_data, "plovdiv", 7) == 0);

  rc= mysql_stmt_fetch(stmt1);
  check_execute(stmt1, rc);
  DIE_UNLESS(country_id == 2);
  DIE_UNLESS(memcmp(row_data, "LA", 2) == 0);

  rc= mysql_stmt_fetch(stmt1);
  check_execute(stmt1, rc);
  DIE_UNLESS(country_id == 3);
  DIE_UNLESS(memcmp(row_data, "berlin", 6) == 0);

  rc= mysql_stmt_close(stmt1);
  check_execute(stmt1, rc);

  rc= mysql_query(mysql, "drop table bug11904b");
  myquery(rc);
}


/* Bug#12243: multiple cursors, crash in a fetch after commit. */

static void test_bug12243()
{
  MYSQL_STMT *stmt1, *stmt2;
  int rc;
  const char *stmt_text;
  ulong type;

  myheader("test_bug12243");

  if (! have_innodb)
  {
    if (!opt_silent)
      printf("This test requires InnoDB.\n");
    return;
  }

  /* create tables */
  mysql_query(mysql, "drop table if exists t1");
  mysql_query(mysql, "create table t1 (a int) engine=InnoDB");
  rc= mysql_query(mysql, "insert into t1 (a) values (1), (2)");
  myquery(rc);
  mysql_autocommit(mysql, FALSE);
  /* create statement */
  stmt1= mysql_stmt_init(mysql);
  stmt2= mysql_stmt_init(mysql);
  type= (ulong) CURSOR_TYPE_READ_ONLY;
  mysql_stmt_attr_set(stmt1, STMT_ATTR_CURSOR_TYPE, (const void*) &type);
  mysql_stmt_attr_set(stmt2, STMT_ATTR_CURSOR_TYPE, (const void*) &type);

  stmt_text= "select a from t1";

  rc= mysql_stmt_prepare(stmt1, stmt_text, strlen(stmt_text));
  check_execute(stmt1, rc);
  rc= mysql_stmt_execute(stmt1);
  check_execute(stmt1, rc);
  rc= mysql_stmt_fetch(stmt1);
  check_execute(stmt1, rc);

  rc= mysql_stmt_prepare(stmt2, stmt_text, strlen(stmt_text));
  check_execute(stmt2, rc);
  rc= mysql_stmt_execute(stmt2);
  check_execute(stmt2, rc);
  rc= mysql_stmt_fetch(stmt2);
  check_execute(stmt2, rc);

  rc= mysql_stmt_close(stmt1);
  check_execute(stmt1, rc);
  rc= mysql_commit(mysql);
  myquery(rc);
  rc= mysql_stmt_fetch(stmt2);
  check_execute(stmt2, rc);

  mysql_stmt_close(stmt2);
  rc= mysql_query(mysql, "drop table t1");
  myquery(rc);
  mysql_autocommit(mysql, TRUE);                /* restore default */
}


/*
  Bug#11718: query with function, join and order by returns wrong type
*/

static void test_bug11718()
{
  MYSQL_RES	*res;
  int rc;
  const char *query= "select str_to_date(concat(f3),'%Y%m%d') from t1,t2 "
                     "where f1=f2 order by f1";

  myheader("test_bug11718");

  rc= mysql_query(mysql, "drop table if exists t1, t2");
  myquery(rc);
  rc= mysql_query(mysql, "create table t1 (f1 int)");
  myquery(rc);
  rc= mysql_query(mysql, "create table t2 (f2 int, f3 numeric(8))");
  myquery(rc);
  rc= mysql_query(mysql, "insert into t1 values (1), (2)");
  myquery(rc);
  rc= mysql_query(mysql, "insert into t2 values (1,20050101), (2,20050202)");
  myquery(rc);
  rc= mysql_query(mysql, query);
  myquery(rc);
  res = mysql_store_result(mysql);

  if (!opt_silent)
    printf("return type: %s", (res->fields[0].type == MYSQL_TYPE_DATE)?"DATE":
           "not DATE");
  DIE_UNLESS(res->fields[0].type == MYSQL_TYPE_DATE);
  mysql_free_result(res);
  rc= mysql_query(mysql, "drop table t1, t2");
  myquery(rc);
}


/*
  Bug #12925: Bad handling of maximum values in getopt
*/
static void test_bug12925()
{
  myheader("test_bug12925");
  if (opt_getopt_ll_test)
    DIE_UNLESS(opt_getopt_ll_test == LL(25600*1024*1024));
}


/*
  Bug#14210 "Simple query with > operator on large table gives server
  crash"
*/

static void test_bug14210()
{
  MYSQL_STMT *stmt;
  int rc, i;
  const char *stmt_text;
  ulong type;

  myheader("test_bug14210");

  mysql_query(mysql, "drop table if exists t1");
  /*
    To trigger the problem the table must be InnoDB, although the problem
    itself is not InnoDB related. In case the table is MyISAM this test
    is harmless.
  */
  mysql_query(mysql, "create table t1 (a varchar(255)) engine=InnoDB");
  rc= mysql_query(mysql, "insert into t1 (a) values (repeat('a', 256))");
  myquery(rc);
  rc= mysql_query(mysql, "set @@session.max_heap_table_size=16384");
  /* Create a big enough table (more than max_heap_table_size) */
  for (i= 0; i < 8; i++)
  {
    rc= mysql_query(mysql, "insert into t1 (a) select a from t1");
    myquery(rc);
  }
  /* create statement */
  stmt= mysql_stmt_init(mysql);
  type= (ulong) CURSOR_TYPE_READ_ONLY;
  mysql_stmt_attr_set(stmt, STMT_ATTR_CURSOR_TYPE, (const void*) &type);

  stmt_text= "select a from t1";

  rc= mysql_stmt_prepare(stmt, stmt_text, strlen(stmt_text));
  check_execute(stmt, rc);
  rc= mysql_stmt_execute(stmt);
  while ((rc= mysql_stmt_fetch(stmt)) == 0)
    ;
  DIE_UNLESS(rc == MYSQL_NO_DATA);

  rc= mysql_stmt_close(stmt);

  rc= mysql_query(mysql, "drop table t1");
  myquery(rc);
  rc= mysql_query(mysql, "set @@session.max_heap_table_size=default");
  myquery(rc);
}

/* Bug#13488: wrong column metadata when fetching from cursor */

static void test_bug13488()
{
  MYSQL_BIND my_bind[3];
  MYSQL_STMT *stmt1;
  int rc, f1, f2, f3, i;
  const ulong type= CURSOR_TYPE_READ_ONLY;
  const char *query= "select * from t1 left join t2 on f1=f2 where f1=1";

  myheader("test_bug13488");

  rc= mysql_query(mysql, "drop table if exists t1, t2");
  myquery(rc);
  rc= mysql_query(mysql, "create table t1 (f1 int not null primary key)");
  myquery(rc);
  rc= mysql_query(mysql, "create table t2 (f2 int not null primary key, "
                  "f3 int not null)");
  myquery(rc);
  rc= mysql_query(mysql, "insert into t1 values (1), (2)");
  myquery(rc);
  rc= mysql_query(mysql, "insert into t2 values (1,2), (2,4)");
  myquery(rc);

  memset(my_bind, 0, sizeof(my_bind));
  for (i= 0; i < 3; i++)
  {
    my_bind[i].buffer_type= MYSQL_TYPE_LONG;
    my_bind[i].buffer_length= 4;
    my_bind[i].length= 0;
  }
  my_bind[0].buffer=&f1;
  my_bind[1].buffer=&f2;
  my_bind[2].buffer=&f3;

  stmt1= mysql_stmt_init(mysql);
  rc= mysql_stmt_attr_set(stmt1,STMT_ATTR_CURSOR_TYPE, (const void *)&type);
  check_execute(stmt1, rc);

  rc= mysql_stmt_prepare(stmt1, query, strlen(query));
  check_execute(stmt1, rc);

  rc= mysql_stmt_execute(stmt1);
  check_execute(stmt1, rc);

  rc= mysql_stmt_bind_result(stmt1, my_bind);
  check_execute(stmt1, rc);

  rc= mysql_stmt_fetch(stmt1);
  check_execute(stmt1, rc);

  rc= mysql_stmt_free_result(stmt1);
  check_execute(stmt1, rc);

  rc= mysql_stmt_reset(stmt1);
  check_execute(stmt1, rc);

  rc= mysql_stmt_close(stmt1);
  check_execute(stmt1, rc);

  if (!opt_silent)
    printf("data is: %s", (f1 == 1 && f2 == 1 && f3 == 2)?"OK":
           "wrong");
  DIE_UNLESS(f1 == 1 && f2 == 1 && f3 == 2);
  rc= mysql_query(mysql, "drop table t1, t2");
  myquery(rc);
}

/*
  Bug#13524: warnings of a previous command are not reset when fetching
  from a cursor.
*/

static void test_bug13524()
{
  MYSQL_STMT *stmt;
  int rc;
  unsigned int warning_count;
  const ulong type= CURSOR_TYPE_READ_ONLY;
  const char *query= "select * from t1";

  myheader("test_bug13524");

  rc= mysql_query(mysql, "drop table if exists t1, t2");
  myquery(rc);
  rc= mysql_query(mysql, "create table t1 (a int not null primary key)");
  myquery(rc);
  rc= mysql_query(mysql, "insert into t1 values (1), (2), (3), (4)");
  myquery(rc);

  stmt= mysql_stmt_init(mysql);
  rc= mysql_stmt_attr_set(stmt, STMT_ATTR_CURSOR_TYPE, (const void*) &type);
  check_execute(stmt, rc);

  rc= mysql_stmt_prepare(stmt, query, strlen(query));
  check_execute(stmt, rc);

  rc= mysql_stmt_execute(stmt);
  check_execute(stmt, rc);

  rc= mysql_stmt_fetch(stmt);
  check_execute(stmt, rc);

  warning_count= mysql_warning_count(mysql);
  DIE_UNLESS(warning_count == 0);

  /* Check that DROP TABLE produced a warning (no such table) */
  rc= mysql_query(mysql, "drop table if exists t2");
  myquery(rc);
  warning_count= mysql_warning_count(mysql);
  DIE_UNLESS(warning_count == 1);

  /*
    Check that fetch from a cursor cleared the warning from the previous
    command.
  */
  rc= mysql_stmt_fetch(stmt);
  check_execute(stmt, rc);
  warning_count= mysql_warning_count(mysql);
  DIE_UNLESS(warning_count == 0);

  /* Cleanup */
  mysql_stmt_close(stmt);
  rc= mysql_query(mysql, "drop table t1");
  myquery(rc);
}

/*
  Bug#14845 "mysql_stmt_fetch returns MYSQL_NO_DATA when COUNT(*) is 0"
*/

static void test_bug14845()
{
  MYSQL_STMT *stmt;
  int rc;
  const ulong type= CURSOR_TYPE_READ_ONLY;
  const char *query= "select count(*) from t1 where 1 = 0";

  myheader("test_bug14845");

  rc= mysql_query(mysql, "drop table if exists t1");
  myquery(rc);
  rc= mysql_query(mysql, "create table t1 (id int(11) default null, "
                         "name varchar(20) default null)"
                         "engine=MyISAM DEFAULT CHARSET=utf8");
  myquery(rc);
  rc= mysql_query(mysql, "insert into t1 values (1,'abc'),(2,'def')");
  myquery(rc);

  stmt= mysql_stmt_init(mysql);
  rc= mysql_stmt_attr_set(stmt, STMT_ATTR_CURSOR_TYPE, (const void*) &type);
  check_execute(stmt, rc);

  rc= mysql_stmt_prepare(stmt, query, strlen(query));
  check_execute(stmt, rc);

  rc= mysql_stmt_execute(stmt);
  check_execute(stmt, rc);

  rc= mysql_stmt_fetch(stmt);
  DIE_UNLESS(rc == 0);

  rc= mysql_stmt_fetch(stmt);
  DIE_UNLESS(rc == MYSQL_NO_DATA);

  /* Cleanup */
  mysql_stmt_close(stmt);
  rc= mysql_query(mysql, "drop table t1");
  myquery(rc);
}


/*
  Bug #15510: mysql_warning_count returns 0 after mysql_stmt_fetch which
  should warn
*/
static void test_bug15510()
{
  MYSQL_STMT *stmt;
  int rc;
  const char *query= "select 1 from dual where 1/0";

  myheader("test_bug15510");

  rc= mysql_query(mysql, "set @@sql_mode='ERROR_FOR_DIVISION_BY_ZERO'");
  myquery(rc);

  stmt= mysql_stmt_init(mysql);

  rc= mysql_stmt_prepare(stmt, query, strlen(query));
  check_execute(stmt, rc);

  rc= mysql_stmt_execute(stmt);
  check_execute(stmt, rc);

  rc= mysql_stmt_fetch(stmt);
  DIE_UNLESS(mysql_warning_count(mysql));

  /* Cleanup */
  mysql_stmt_close(stmt);
  rc= mysql_query(mysql, "set @@sql_mode=''");
  myquery(rc);
}


/* Test MYSQL_OPT_RECONNECT, Bug#15719 */

static void test_opt_reconnect()
{
  MYSQL *lmysql;
  my_bool my_true= TRUE;

  myheader("test_opt_reconnect");

  if (!(lmysql= mysql_init(NULL)))
  {
    myerror("mysql_init() failed");
    exit(1);
  }

  if (!opt_silent)
    fprintf(stdout, "reconnect before mysql_options: %d\n", lmysql->reconnect);
  DIE_UNLESS(lmysql->reconnect == 0);

  if (mysql_options(lmysql, MYSQL_OPT_RECONNECT, &my_true))
  {
    myerror("mysql_options failed: unknown option MYSQL_OPT_RECONNECT\n");
    DIE_UNLESS(0);
  }

  /* reconnect should be 1 */
  if (!opt_silent)
    fprintf(stdout, "reconnect after mysql_options: %d\n", lmysql->reconnect);
  DIE_UNLESS(lmysql->reconnect == 1);

  if (!(mysql_real_connect(lmysql, opt_host, opt_user,
                           opt_password, current_db, opt_port,
                           opt_unix_socket, 0)))
  {
    myerror("connection failed");
    DIE_UNLESS(0);
  }

  /* reconnect should still be 1 */
  if (!opt_silent)
    fprintf(stdout, "reconnect after mysql_real_connect: %d\n",
	    lmysql->reconnect);
  DIE_UNLESS(lmysql->reconnect == 1);

  mysql_close(lmysql);

  if (!(lmysql= mysql_init(NULL)))
  {
    myerror("mysql_init() failed");
    DIE_UNLESS(0);
  }

  if (!opt_silent)
    fprintf(stdout, "reconnect before mysql_real_connect: %d\n", lmysql->reconnect);
  DIE_UNLESS(lmysql->reconnect == 0);

  if (!(mysql_real_connect(lmysql, opt_host, opt_user,
                           opt_password, current_db, opt_port,
                           opt_unix_socket, 0)))
  {
    myerror("connection failed");
    DIE_UNLESS(0);
  }

  /* reconnect should still be 0 */
  if (!opt_silent)
    fprintf(stdout, "reconnect after mysql_real_connect: %d\n",
	    lmysql->reconnect);
  DIE_UNLESS(lmysql->reconnect == 0);

  mysql_close(lmysql);
}


#ifndef EMBEDDED_LIBRARY

static void test_bug12744()
{
  MYSQL_STMT *prep_stmt = NULL;
  MYSQL *lmysql;
  int rc;
  myheader("test_bug12744");

  lmysql= mysql_init(NULL);
  DIE_UNLESS(lmysql);

  if (!mysql_real_connect(lmysql, opt_host, opt_user, opt_password,
                          current_db, opt_port, opt_unix_socket, 0))
  {
    fprintf(stderr, "Failed to connect to the database\n");
    DIE_UNLESS(0);
  }

  prep_stmt= mysql_stmt_init(lmysql);
  rc= mysql_stmt_prepare(prep_stmt, "SELECT 1", 8);
  DIE_UNLESS(rc == 0);

  mysql_close(lmysql);

  rc= mysql_stmt_execute(prep_stmt);
  DIE_UNLESS(rc);
  rc= mysql_stmt_reset(prep_stmt);
  DIE_UNLESS(rc);
  rc= mysql_stmt_close(prep_stmt);
  DIE_UNLESS(rc == 0);
}

#endif /* EMBEDDED_LIBRARY */

/* Bug #16143: mysql_stmt_sqlstate returns an empty string instead of '00000' */

static void test_bug16143()
{
  MYSQL_STMT *stmt;
  myheader("test_bug16143");

  stmt= mysql_stmt_init(mysql);
  /* Check mysql_stmt_sqlstate return "no error" */
  DIE_UNLESS(strcmp(mysql_stmt_sqlstate(stmt), "00000") == 0);

  mysql_stmt_close(stmt);
}


/* Bug #16144: mysql_stmt_attr_get type error */

static void test_bug16144()
{
  const my_bool flag_orig= (my_bool) 0xde;
  my_bool flag= flag_orig;
  MYSQL_STMT *stmt;
  myheader("test_bug16144");

  /* Check that attr_get returns correct data on little and big endian CPUs */
  stmt= mysql_stmt_init(mysql);
  mysql_stmt_attr_set(stmt, STMT_ATTR_UPDATE_MAX_LENGTH, (const void*) &flag);
  mysql_stmt_attr_get(stmt, STMT_ATTR_UPDATE_MAX_LENGTH, (void*) &flag);
  DIE_UNLESS(flag == flag_orig);

  mysql_stmt_close(stmt);
}

/*
  Bug #15613: "libmysqlclient API function mysql_stmt_prepare returns wrong
  field length"
*/

static void test_bug15613()
{
  MYSQL_STMT *stmt;
  const char *stmt_text;
  MYSQL_RES *metadata;
  MYSQL_FIELD *field;
  int rc;
  myheader("test_bug15613");

  /* I. Prepare the table */
  rc= mysql_query(mysql, "set names latin1");
  myquery(rc);
  mysql_query(mysql, "drop table if exists t1");
  rc= mysql_query(mysql,
                  "create table t1 (t text character set utf8, "
                                   "tt tinytext character set utf8, "
                                   "mt mediumtext character set utf8, "
                                   "lt longtext character set utf8, "
                                   "vl varchar(255) character set latin1,"
                                   "vb varchar(255) character set binary,"
                                   "vu varchar(255) character set utf8)");
  myquery(rc);

  stmt= mysql_stmt_init(mysql);

  /* II. Check SELECT metadata */
  stmt_text= ("select t, tt, mt, lt, vl, vb, vu from t1");
  rc= mysql_stmt_prepare(stmt, stmt_text, strlen(stmt_text));
  metadata= mysql_stmt_result_metadata(stmt);
  field= mysql_fetch_fields(metadata);
  if (!opt_silent)
  {
    printf("Field lengths (client character set is latin1):\n"
           "text character set utf8:\t\t%lu\n"
           "tinytext character set utf8:\t\t%lu\n"
           "mediumtext character set utf8:\t\t%lu\n"
           "longtext character set utf8:\t\t%lu\n"
           "varchar(255) character set latin1:\t%lu\n"
           "varchar(255) character set binary:\t%lu\n"
           "varchar(255) character set utf8:\t%lu\n",
           field[0].length, field[1].length, field[2].length, field[3].length,
           field[4].length, field[5].length, field[6].length);
  }
  DIE_UNLESS(field[0].length == 65535);
  DIE_UNLESS(field[1].length == 255);
  DIE_UNLESS(field[2].length == 16777215);
  DIE_UNLESS(field[3].length == 4294967295UL);
  DIE_UNLESS(field[4].length == 255);
  DIE_UNLESS(field[5].length == 255);
  DIE_UNLESS(field[6].length == 255);
  mysql_free_result(metadata);
  mysql_stmt_free_result(stmt);

  /* III. Cleanup */
  rc= mysql_query(mysql, "drop table t1");
  myquery(rc);
  rc= mysql_query(mysql, "set names default");
  myquery(rc);
  mysql_stmt_close(stmt);
}

/*
  Bug#17667: An attacker has the opportunity to bypass query logging.

  Note! Also tests Bug#21813, where prepared statements are used to
  run queries
*/
static void test_bug17667()
{
  int rc;
  MYSQL_STMT *stmt;
  enum query_type { QT_NORMAL, QT_PREPARED};
  struct buffer_and_length {
    enum query_type qt;
    const char *buffer;
    const uint length;
  } statements[]= {
    { QT_NORMAL, "drop table if exists bug17667", 29 },
    { QT_NORMAL, "create table bug17667 (c varchar(20))", 37 },
    { QT_NORMAL, "insert into bug17667 (c) values ('regular') /* NUL=\0 with comment */", 68 },
    { QT_PREPARED,
      "insert into bug17667 (c) values ('prepared') /* NUL=\0 with comment */", 69, },
    { QT_NORMAL, "insert into bug17667 (c) values ('NUL=\0 in value')", 50 },
    { QT_NORMAL, "insert into bug17667 (c) values ('5 NULs=\0\0\0\0\0')", 48 },
    { QT_PREPARED, "insert into bug17667 (c) values ('6 NULs=\0\0\0\0\0\0')", 50 },
    { QT_NORMAL, "/* NUL=\0 with comment */ insert into bug17667 (c) values ('encore')", 67 },
    { QT_NORMAL, "drop table bug17667", 19 },
    { QT_NORMAL, NULL, 0 } };

  struct buffer_and_length *statement_cursor;
  FILE *log_file;
  char *master_log_filename;

  myheader("test_bug17667");

  master_log_filename = (char *) malloc(strlen(opt_vardir) + strlen("/log/master.log") + 1);
  strxmov(master_log_filename, opt_vardir, "/log/master.log", NullS);
  if (!opt_silent)
    printf("Opening '%s'\n", master_log_filename);
  log_file= my_fopen(master_log_filename, (int) (O_RDONLY | O_BINARY), MYF(0));
  free(master_log_filename);

  if (log_file == NULL)
  {
    if (!opt_silent)
    {
      printf("Could not find the log file, VARDIR/log/master.log, so "
             "test_bug17667 is not run.\n"
             "Run test from the mysql-test/mysql-test-run* program to set up "
             "correct environment for this test.\n\n");
    }
    return;
  }

  for (statement_cursor= statements; statement_cursor->buffer != NULL;
       statement_cursor++)
  {
    if (statement_cursor->qt == QT_NORMAL)
    {
      /* Run statement as normal query */
      rc= mysql_real_query(mysql, statement_cursor->buffer,
                           statement_cursor->length);
      myquery(rc);
    }
    else if (statement_cursor->qt == QT_PREPARED)
    {
      /*
        Run as prepared statement

        NOTE! All these queries should be in the log twice,
        one time for prepare and one time for execute
      */
      stmt= mysql_stmt_init(mysql);

      rc= mysql_stmt_prepare(stmt, statement_cursor->buffer,
                             statement_cursor->length);
      check_execute(stmt, rc);

      rc= mysql_stmt_execute(stmt);
      check_execute(stmt, rc);

      mysql_stmt_close(stmt);
    }
    else
    {
      DIE_UNLESS(0==1);
    }
  }

  /* Make sure the server has written the logs to disk before reading it */
  rc= mysql_query(mysql, "flush logs");
  myquery(rc);

  for (statement_cursor= statements; statement_cursor->buffer != NULL;
       statement_cursor++)
  {
    int expected_hits= 1, hits= 0;
    char line_buffer[MAX_TEST_QUERY_LENGTH*2];
    /* more than enough room for the query and some marginalia. */

    /* Prepared statments always occurs twice in log */
    if (statement_cursor->qt == QT_PREPARED)
      expected_hits++;

    /* Loop until we found expected number of log entries */
    do {
      /* Loop until statement is found in log */
      do {
        memset(line_buffer, '/', MAX_TEST_QUERY_LENGTH*2);

        if(fgets(line_buffer, MAX_TEST_QUERY_LENGTH*2, log_file) == NULL)
        {
          /* If fgets returned NULL, it indicates either error or EOF */
          if (feof(log_file))
            DIE("Found EOF before all statements where found");

          fprintf(stderr, "Got error %d while reading from file\n",
                  ferror(log_file));
          DIE("Read error");
        }

      } while (my_memmem(line_buffer, MAX_TEST_QUERY_LENGTH*2,
                         statement_cursor->buffer,
                         statement_cursor->length) == NULL);
      hits++;
    } while (hits < expected_hits);

    if (!opt_silent)
      printf("Found statement starting with \"%s\"\n",
             statement_cursor->buffer);
  }

  if (!opt_silent)
    printf("success.  All queries found intact in the log.\n");

  my_fclose(log_file, MYF(0));
}


/*
  Bug#14169: type of group_concat() result changed to blob if tmp_table was
  used
*/
static void test_bug14169()
{
  MYSQL_STMT *stmt;
  const char *stmt_text;
  MYSQL_RES *res;
  MYSQL_FIELD *field;
  int rc;

  myheader("test_bug14169");

  rc= mysql_query(mysql, "drop table if exists t1");
  myquery(rc);
  rc= mysql_query(mysql, "set session group_concat_max_len=1024");
  myquery(rc);
  rc= mysql_query(mysql, "create table t1 (f1 int unsigned, f2 varchar(255))");
  myquery(rc);
  rc= mysql_query(mysql, "insert into t1 values (1,repeat('a',255)),"
                         "(2,repeat('b',255))");
  myquery(rc);
  stmt= mysql_stmt_init(mysql);
  stmt_text= "select f2,group_concat(f1) from t1 group by f2";
  rc= mysql_stmt_prepare(stmt, stmt_text, strlen(stmt_text));
  myquery(rc);
  res= mysql_stmt_result_metadata(stmt);
  field= mysql_fetch_fields(res);
  if (!opt_silent)
    printf("GROUP_CONCAT() result type %i", field[1].type);
  DIE_UNLESS(field[1].type == MYSQL_TYPE_BLOB);
  mysql_free_result(res);
  mysql_stmt_free_result(stmt);
  mysql_stmt_close(stmt);

  rc= mysql_query(mysql, "drop table t1");
  myquery(rc);
}

/*
   Test that mysql_insert_id() behaves as documented in our manual
*/
static void test_mysql_insert_id()
{
  my_ulonglong res;
  int rc;

  myheader("test_mysql_insert_id");

  rc= mysql_query(mysql, "drop table if exists t1");
  myquery(rc);
  /* table without auto_increment column */
  rc= mysql_query(mysql, "create table t1 (f1 int, f2 varchar(255), key(f1))");
  myquery(rc);
  rc= mysql_query(mysql, "insert into t1 values (1,'a')");
  myquery(rc);
  res= mysql_insert_id(mysql);
  DIE_UNLESS(res == 0);
  rc= mysql_query(mysql, "insert into t1 values (null,'b')");
  myquery(rc);
  res= mysql_insert_id(mysql);
  DIE_UNLESS(res == 0);
  rc= mysql_query(mysql, "insert into t1 select 5,'c'");
  myquery(rc);
  res= mysql_insert_id(mysql);
  DIE_UNLESS(res == 0);

  /*
    Test for bug #34889: mysql_client_test::test_mysql_insert_id test fails
    sporadically
  */
  rc= mysql_query(mysql, "create table t2 (f1 int not null primary key auto_increment, f2 varchar(255))");
  myquery(rc);
  rc= mysql_query(mysql, "insert into t2 values (null,'b')");
  myquery(rc);
  rc= mysql_query(mysql, "insert into t1 select 5,'c'");
  myquery(rc);
  res= mysql_insert_id(mysql);
  DIE_UNLESS(res == 0);
  rc= mysql_query(mysql, "drop table t2");
  myquery(rc);
  
  rc= mysql_query(mysql, "insert into t1 select null,'d'");
  myquery(rc);
  res= mysql_insert_id(mysql);
  DIE_UNLESS(res == 0);
  rc= mysql_query(mysql, "insert into t1 values (null,last_insert_id(300))");
  myquery(rc);
  res= mysql_insert_id(mysql);
  DIE_UNLESS(res == 300);
  rc= mysql_query(mysql, "insert into t1 select null,last_insert_id(400)");
  myquery(rc);
  res= mysql_insert_id(mysql);
  /*
    Behaviour change: old code used to return 0; but 400 is consistent
    with INSERT VALUES, and the manual's section of mysql_insert_id() does not
    say INSERT SELECT should be different.
  */
  DIE_UNLESS(res == 400);

  /* table with auto_increment column */
  rc= mysql_query(mysql, "create table t2 (f1 int not null primary key auto_increment, f2 varchar(255))");
  myquery(rc);
  rc= mysql_query(mysql, "insert into t2 values (1,'a')");
  myquery(rc);
  res= mysql_insert_id(mysql);
  DIE_UNLESS(res == 1);
  /* this should not influence next INSERT if it doesn't have auto_inc */
  rc= mysql_query(mysql, "insert into t1 values (10,'e')");
  myquery(rc);
  res= mysql_insert_id(mysql);
  DIE_UNLESS(res == 0);

  rc= mysql_query(mysql, "insert into t2 values (null,'b')");
  myquery(rc);
  res= mysql_insert_id(mysql);
  DIE_UNLESS(res == 2);
  rc= mysql_query(mysql, "insert into t2 select 5,'c'");
  myquery(rc);
  res= mysql_insert_id(mysql);
  /*
    Manual says that for multirow insert this should have been 5, but does not
    say for INSERT SELECT. This is a behaviour change: old code used to return
    0. We try to be consistent with INSERT VALUES.
  */
  DIE_UNLESS(res == 5);
  rc= mysql_query(mysql, "insert into t2 select null,'d'");
  myquery(rc);
  res= mysql_insert_id(mysql);
  DIE_UNLESS(res == 6);
  /* with more than one row */
  rc= mysql_query(mysql, "insert into t2 values (10,'a'),(11,'b')");
  myquery(rc);
  res= mysql_insert_id(mysql);
  DIE_UNLESS(res == 11);
  rc= mysql_query(mysql, "insert into t2 select 12,'a' union select 13,'b'");
  myquery(rc);
  res= mysql_insert_id(mysql);
  /*
    Manual says that for multirow insert this should have been 13, but does
    not say for INSERT SELECT. This is a behaviour change: old code used to
    return 0. We try to be consistent with INSERT VALUES.
  */
  DIE_UNLESS(res == 13);
  rc= mysql_query(mysql, "insert into t2 values (null,'a'),(null,'b')");
  myquery(rc);
  res= mysql_insert_id(mysql);
  DIE_UNLESS(res == 14);
  rc= mysql_query(mysql, "insert into t2 select null,'a' union select null,'b'");
  myquery(rc);
  res= mysql_insert_id(mysql);
  DIE_UNLESS(res == 16);
  rc= mysql_query(mysql, "insert into t2 select 12,'a' union select 13,'b'");
  myquery_r(rc);
  rc= mysql_query(mysql, "insert ignore into t2 select 12,'a' union select 13,'b'");
  myquery(rc);
  res= mysql_insert_id(mysql);
  DIE_UNLESS(res == 0);
  rc= mysql_query(mysql, "insert into t2 values (12,'a'),(13,'b')");
  myquery_r(rc);
  res= mysql_insert_id(mysql);
  DIE_UNLESS(res == 0);
  rc= mysql_query(mysql, "insert ignore into t2 values (12,'a'),(13,'b')");
  myquery(rc);
  res= mysql_insert_id(mysql);
  DIE_UNLESS(res == 0);
  /* mixing autogenerated and explicit values */
  rc= mysql_query(mysql, "insert into t2 values (null,'e'),(12,'a'),(13,'b')");
  myquery_r(rc);
  rc= mysql_query(mysql, "insert into t2 values (null,'e'),(12,'a'),(13,'b'),(25,'g')");
  myquery_r(rc);
  rc= mysql_query(mysql, "insert into t2 values (null,last_insert_id(300))");
  myquery(rc);
  res= mysql_insert_id(mysql);
  /*
    according to the manual, this might be 20 or 300, but it looks like
    auto_increment column takes priority over last_insert_id().
  */
  DIE_UNLESS(res == 20);
  /* If first autogenerated number fails and 2nd works: */
  rc= mysql_query(mysql, "drop table t2");
  myquery(rc);
  rc= mysql_query(mysql, "create table t2 (f1 int not null primary key "
                  "auto_increment, f2 varchar(255), unique (f2))");
  myquery(rc);
  rc= mysql_query(mysql, "insert into t2 values (null,'e')");
  res= mysql_insert_id(mysql);
  DIE_UNLESS(res == 1);
  rc= mysql_query(mysql, "insert ignore into t2 values (null,'e'),(null,'a'),(null,'e')");
  myquery(rc);
  res= mysql_insert_id(mysql);
  DIE_UNLESS(res == 2);
  /* If autogenerated fails and explicit works: */
  rc= mysql_query(mysql, "insert ignore into t2 values (null,'e'),(12,'c'),(null,'d')");
  myquery(rc);
  res= mysql_insert_id(mysql);
  /*
    Behaviour change: old code returned 3 (first autogenerated, even if it
    fails); we now return first successful autogenerated.
  */
  DIE_UNLESS(res == 13);
  /* UPDATE may update mysql_insert_id() if it uses LAST_INSERT_ID(#) */
  rc= mysql_query(mysql, "update t2 set f1=14 where f1=12");
  myquery(rc);
  res= mysql_insert_id(mysql);
  DIE_UNLESS(res == 0);
  rc= mysql_query(mysql, "update t2 set f1=0 where f1=14");
  myquery(rc);
  res= mysql_insert_id(mysql);
  DIE_UNLESS(res == 0);
  rc= mysql_query(mysql, "update t2 set f2=last_insert_id(372) where f1=0");
  myquery(rc);
  res= mysql_insert_id(mysql);
  DIE_UNLESS(res == 372);
  /* check that LAST_INSERT_ID() does not update mysql_insert_id(): */
  rc= mysql_query(mysql, "insert into t2 values (null,'g')");
  myquery(rc);
  res= mysql_insert_id(mysql);
  DIE_UNLESS(res == 15);
  rc= mysql_query(mysql, "update t2 set f2=(@li:=last_insert_id()) where f1=15");
  myquery(rc);
  res= mysql_insert_id(mysql);
  DIE_UNLESS(res == 0);
  /*
    Behaviour change: now if ON DUPLICATE KEY UPDATE updates a row,
    mysql_insert_id() returns the id of the row, instead of not being
    affected.
  */
  rc= mysql_query(mysql, "insert into t2 values (null,@li) on duplicate key "
                  "update f2=concat('we updated ',f2)");
  myquery(rc);
  res= mysql_insert_id(mysql);
  DIE_UNLESS(res == 15);

  rc= mysql_query(mysql, "drop table t1,t2");
  myquery(rc);
}

/*
  Bug#20152: mysql_stmt_execute() writes to MYSQL_TYPE_DATE buffer
*/

static void test_bug20152()
{
  MYSQL_BIND my_bind[1];
  MYSQL_STMT *stmt;
  MYSQL_TIME tm;
  int rc;
  const char *query= "INSERT INTO t1 (f1) VALUES (?)";

  myheader("test_bug20152");

  memset(my_bind, 0, sizeof(my_bind));
  my_bind[0].buffer_type= MYSQL_TYPE_DATE;
  my_bind[0].buffer= (void*)&tm;

  tm.year = 2006;
  tm.month = 6;
  tm.day = 18;
  tm.hour = 14;
  tm.minute = 9;
  tm.second = 42;

  rc= mysql_query(mysql, "DROP TABLE IF EXISTS t1");
  myquery(rc);
  rc= mysql_query(mysql, "CREATE TABLE t1 (f1 DATE)");
  myquery(rc);

  stmt= mysql_stmt_init(mysql);
  rc= mysql_stmt_prepare(stmt, query, strlen(query));
  check_execute(stmt, rc);
  rc= mysql_stmt_bind_param(stmt, my_bind);
  check_execute(stmt, rc);
  rc= mysql_stmt_execute(stmt);
  check_execute(stmt, rc);
  rc= mysql_stmt_close(stmt);
  check_execute(stmt, rc);
  rc= mysql_query(mysql, "DROP TABLE t1");
  myquery(rc);

  if (tm.hour == 14 && tm.minute == 9 && tm.second == 42) {
    if (!opt_silent)
      printf("OK!");
  } else {
    printf("[14:09:42] != [%02d:%02d:%02d]\n", tm.hour, tm.minute, tm.second);
    DIE_UNLESS(0==1);
  }
}

/* Bug#15752 "Lost connection to MySQL server when calling a SP from C API" */

static void test_bug15752()
{
  MYSQL mysql_local;
  int rc, i;
  const int ITERATION_COUNT= 100;
  const char *query= "CALL p1()";

  myheader("test_bug15752");

  rc= mysql_query(mysql, "drop procedure if exists p1");
  myquery(rc);
  rc= mysql_query(mysql, "create procedure p1() select 1");
  myquery(rc);

  mysql_init(&mysql_local);
  if (! mysql_real_connect(&mysql_local, opt_host, opt_user,
                           opt_password, current_db, opt_port,
                           opt_unix_socket,
                           CLIENT_MULTI_STATEMENTS|CLIENT_MULTI_RESULTS))
  {
    printf("Unable connect to MySQL server: %s\n", mysql_error(&mysql_local));
    DIE_UNLESS(0);
  }
  rc= mysql_real_query(&mysql_local, query, strlen(query));
  myquery(rc);
  mysql_free_result(mysql_store_result(&mysql_local));

  rc= mysql_real_query(&mysql_local, query, strlen(query));
  DIE_UNLESS(rc && mysql_errno(&mysql_local) == CR_COMMANDS_OUT_OF_SYNC);

  if (! opt_silent)
    printf("Got error (as expected): %s\n", mysql_error(&mysql_local));

  /* Check some other commands too */

  DIE_UNLESS(mysql_next_result(&mysql_local) == 0);
  mysql_free_result(mysql_store_result(&mysql_local));
  DIE_UNLESS(mysql_next_result(&mysql_local) == -1);

  /* The second problem is not reproducible: add the test case */
  for (i = 0; i < ITERATION_COUNT; i++)
  {
    if (mysql_real_query(&mysql_local, query, strlen(query)))
    {
      printf("\ni=%d %s failed: %s\n", i, query, mysql_error(&mysql_local));
      break;
    }
    mysql_free_result(mysql_store_result(&mysql_local));
    DIE_UNLESS(mysql_next_result(&mysql_local) == 0);
    mysql_free_result(mysql_store_result(&mysql_local));
    DIE_UNLESS(mysql_next_result(&mysql_local) == -1);

  }
  mysql_close(&mysql_local);
  rc= mysql_query(mysql, "drop procedure p1");
  myquery(rc);
}

/*
  Bug#21206: memory corruption when too many cursors are opened at once

  Memory corruption happens when more than 1024 cursors are open
  simultaneously.
*/
static void test_bug21206()
{
  const size_t cursor_count= 1025;

  const char *create_table[]=
  {
    "DROP TABLE IF EXISTS t1",
    "CREATE TABLE t1 (i INT)",
    "INSERT INTO t1 VALUES (1), (2), (3)"
  };
  const char *query= "SELECT * FROM t1";

  Stmt_fetch *fetch_array=
    (Stmt_fetch*) calloc(cursor_count, sizeof(Stmt_fetch));

  Stmt_fetch *fetch;

  DBUG_ENTER("test_bug21206");
  myheader("test_bug21206");

  fill_tables(create_table, sizeof(create_table) / sizeof(*create_table));

  for (fetch= fetch_array; fetch < fetch_array + cursor_count; ++fetch)
  {
    /* Init will exit(1) in case of error */
    stmt_fetch_init(fetch, fetch - fetch_array, query);
  }

  for (fetch= fetch_array; fetch < fetch_array + cursor_count; ++fetch)
    stmt_fetch_close(fetch);

  free(fetch_array);

  DBUG_VOID_RETURN;
}

/*
  Ensure we execute the status code while testing
*/

static void test_status()
{
  const char *status;
  DBUG_ENTER("test_status");
  myheader("test_status");

  if (!(status= mysql_stat(mysql)))
  {
    myerror("mysql_stat failed");                 /* purecov: inspected */
    die(__FILE__, __LINE__, "mysql_stat failed"); /* purecov: inspected */
  }
  DBUG_VOID_RETURN;
}

/*
  Bug#21726: Incorrect result with multiple invocations of
  LAST_INSERT_ID

  Test that client gets updated value of insert_id on UPDATE that uses
  LAST_INSERT_ID(expr).
  select_query added to test for bug
    #26921 Problem in mysql_insert_id() Embedded C API function
*/
static void test_bug21726()
{
  const char *create_table[]=
  {
    "DROP TABLE IF EXISTS t1",
    "CREATE TABLE t1 (i INT)",
    "INSERT INTO t1 VALUES (1)",
  };
  const char *update_query= "UPDATE t1 SET i= LAST_INSERT_ID(i + 1)";
  int rc;
  my_ulonglong insert_id;
  const char *select_query= "SELECT * FROM t1";
  MYSQL_RES  *result;

  DBUG_ENTER("test_bug21726");
  myheader("test_bug21726");

  fill_tables(create_table, sizeof(create_table) / sizeof(*create_table));

  rc= mysql_query(mysql, update_query);
  myquery(rc);
  insert_id= mysql_insert_id(mysql);
  DIE_UNLESS(insert_id == 2);

  rc= mysql_query(mysql, update_query);
  myquery(rc);
  insert_id= mysql_insert_id(mysql);
  DIE_UNLESS(insert_id == 3);

  rc= mysql_query(mysql, select_query);
  myquery(rc);
  insert_id= mysql_insert_id(mysql);
  DIE_UNLESS(insert_id == 3);
  result= mysql_store_result(mysql);
  mysql_free_result(result);

  DBUG_VOID_RETURN;
}


/*
  BUG#23383: mysql_affected_rows() returns different values than
  mysql_stmt_affected_rows()

  Test that both mysql_affected_rows() and mysql_stmt_affected_rows()
  return -1 on error, 0 when no rows were affected, and (positive) row
  count when some rows were affected.
*/
static void test_bug23383()
{
  const char *insert_query= "INSERT INTO t1 VALUES (1), (2)";
  const char *update_query= "UPDATE t1 SET i= 4 WHERE i = 3";
  MYSQL_STMT *stmt;
  my_ulonglong row_count;
  int rc;

  DBUG_ENTER("test_bug23383");
  myheader("test_bug23383");

  rc= mysql_query(mysql, "DROP TABLE IF EXISTS t1");
  myquery(rc);

  rc= mysql_query(mysql, "CREATE TABLE t1 (i INT UNIQUE)");
  myquery(rc);

  rc= mysql_query(mysql, insert_query);
  myquery(rc);
  row_count= mysql_affected_rows(mysql);
  DIE_UNLESS(row_count == 2);

  rc= mysql_query(mysql, insert_query);
  DIE_UNLESS(rc != 0);
  row_count= mysql_affected_rows(mysql);
  DIE_UNLESS(row_count == (my_ulonglong)-1);

  rc= mysql_query(mysql, update_query);
  myquery(rc);
  row_count= mysql_affected_rows(mysql);
  DIE_UNLESS(row_count == 0);

  rc= mysql_query(mysql, "DELETE FROM t1");
  myquery(rc);

  stmt= mysql_stmt_init(mysql);
  DIE_UNLESS(stmt != 0);

  rc= mysql_stmt_prepare(stmt, insert_query, strlen(insert_query));
  check_execute(stmt, rc);

  rc= mysql_stmt_execute(stmt);
  check_execute(stmt, rc);
  row_count= mysql_stmt_affected_rows(stmt);
  DIE_UNLESS(row_count == 2);

  rc= mysql_stmt_execute(stmt);
  DIE_UNLESS(rc != 0);
  row_count= mysql_stmt_affected_rows(stmt);
  DIE_UNLESS(row_count == (my_ulonglong)-1);

  rc= mysql_stmt_prepare(stmt, update_query, strlen(update_query));
  check_execute(stmt, rc);

  rc= mysql_stmt_execute(stmt);
  check_execute(stmt, rc);
  row_count= mysql_stmt_affected_rows(stmt);
  DIE_UNLESS(row_count == 0);

  rc= mysql_stmt_close(stmt);
  check_execute(stmt, rc);

  rc= mysql_query(mysql, "DROP TABLE t1");
  myquery(rc);

  DBUG_VOID_RETURN;
}


/*
  BUG#21635: MYSQL_FIELD struct's member strings seem to misbehave for
  expression cols

  Check that for MIN(), MAX(), COUNT() only MYSQL_FIELD::name is set
  to either expression or its alias, and db, org_table, table,
  org_name fields are empty strings.
*/
static void test_bug21635()
{
  const char *expr[]=
  {
    "MIN(i)", "MIN(i)",
    "MIN(i) AS A1", "A1",
    "MAX(i)", "MAX(i)",
    "MAX(i) AS A2", "A2",
    "COUNT(i)", "COUNT(i)",
    "COUNT(i) AS A3", "A3",
  };
  char query[MAX_TEST_QUERY_LENGTH];
  char *query_end;
  MYSQL_RES *result;
  MYSQL_FIELD *field;
  unsigned int field_count, i, j;
  int rc;

  DBUG_ENTER("test_bug21635");
  myheader("test_bug21635");

  query_end= strxmov(query, "SELECT ", NullS);
  for (i= 0; i < sizeof(expr) / sizeof(*expr) / 2; ++i)
    query_end= strxmov(query_end, expr[i * 2], ", ", NullS);
  query_end= strxmov(query_end - 2, " FROM t1 GROUP BY i", NullS);
  DIE_UNLESS(query_end - query < MAX_TEST_QUERY_LENGTH);

  rc= mysql_query(mysql, "DROP TABLE IF EXISTS t1");
  myquery(rc);
  rc= mysql_query(mysql, "CREATE TABLE t1 (i INT)");
  myquery(rc);
  /*
    We need this loop to ensure correct behavior with both constant and
    non-constant tables.
  */
  for (j= 0; j < 2 ; j++)
  {
    rc= mysql_query(mysql, "INSERT INTO t1 VALUES (1)");
    myquery(rc);

    rc= mysql_real_query(mysql, query, query_end - query);
    myquery(rc);

    result= mysql_use_result(mysql);
    DIE_UNLESS(result);

  field_count= mysql_field_count(mysql);
  for (i= 0; i < field_count; ++i)
  {
    field= mysql_fetch_field_direct(result, i);
    if (!opt_silent)
      if (!opt_silent)
        printf("%s -> %s ... ", expr[i * 2], field->name);
    fflush(stdout);
    DIE_UNLESS(field->db[0] == 0 && field->org_table[0] == 0 &&
               field->table[0] == 0 && field->org_name[0] == 0);
    DIE_UNLESS(strcmp(field->name, expr[i * 2 + 1]) == 0);
    if (!opt_silent)
      if (!opt_silent)
        puts("OK");
  }

    mysql_free_result(result);
  }
  rc= mysql_query(mysql, "DROP TABLE t1");
  myquery(rc);

  DBUG_VOID_RETURN;
}

/*
  Bug#24179 "select b into $var" fails with --cursor_protocol"
  The failure is correct, check that the returned message is meaningful.
*/

static void test_bug24179()
{
  int rc;
  MYSQL_STMT *stmt;

  DBUG_ENTER("test_bug24179");
  myheader("test_bug24179");

  stmt= open_cursor("select 1 into @a");
  rc= mysql_stmt_execute(stmt);
  DIE_UNLESS(rc);
  if (!opt_silent)
  {
    printf("Got error (as expected): %d %s\n",
           mysql_stmt_errno(stmt),
           mysql_stmt_error(stmt));
  }
  DIE_UNLESS(mysql_stmt_errno(stmt) == 1323);
  mysql_stmt_close(stmt);

  DBUG_VOID_RETURN;
}


/**
  Bug#32265 Server returns different metadata if prepared statement is used
*/

static void test_bug32265()
{
  int rc;
  MYSQL_STMT *stmt;
  MYSQL_FIELD *field;
  MYSQL_RES *metadata;

  DBUG_ENTER("test_bug32265");
  myheader("test_bug32265");

  rc= mysql_query(mysql, "DROP TABLE IF EXISTS t1");
  myquery(rc);
  rc= mysql_query(mysql, "CREATE  TABLE t1 (a INTEGER)");
  myquery(rc);
  rc= mysql_query(mysql, "INSERT INTO t1 VALUES (1)");
  myquery(rc);
  rc= mysql_query(mysql, "CREATE VIEW v1 AS SELECT * FROM t1");
  myquery(rc);

  stmt= open_cursor("SELECT * FROM t1");
  rc= mysql_stmt_execute(stmt);
  check_execute(stmt, rc);

  metadata= mysql_stmt_result_metadata(stmt);
  field= mysql_fetch_field(metadata);
  DIE_UNLESS(field);
  DIE_UNLESS(strcmp(field->table, "t1") == 0);
  DIE_UNLESS(strcmp(field->org_table, "t1") == 0);
  DIE_UNLESS(strcmp(field->db, "client_test_db") == 0);
  mysql_free_result(metadata);
  mysql_stmt_close(stmt);

  stmt= open_cursor("SELECT a '' FROM t1 ``");
  rc= mysql_stmt_execute(stmt);
  check_execute(stmt, rc);

  metadata= mysql_stmt_result_metadata(stmt);
  field= mysql_fetch_field(metadata);
  DIE_UNLESS(strcmp(field->table, "") == 0);
  DIE_UNLESS(strcmp(field->org_table, "t1") == 0);
  DIE_UNLESS(strcmp(field->db, "client_test_db") == 0);
  mysql_free_result(metadata);
  mysql_stmt_close(stmt);

  stmt= open_cursor("SELECT a '' FROM t1 ``");
  rc= mysql_stmt_execute(stmt);
  check_execute(stmt, rc);

  metadata= mysql_stmt_result_metadata(stmt);
  field= mysql_fetch_field(metadata);
  DIE_UNLESS(strcmp(field->table, "") == 0);
  DIE_UNLESS(strcmp(field->org_table, "t1") == 0);
  DIE_UNLESS(strcmp(field->db, "client_test_db") == 0);
  mysql_free_result(metadata);
  mysql_stmt_close(stmt);

  stmt= open_cursor("SELECT * FROM v1");
  rc= mysql_stmt_execute(stmt);
  check_execute(stmt, rc);

  metadata= mysql_stmt_result_metadata(stmt);
  field= mysql_fetch_field(metadata);
  DIE_UNLESS(strcmp(field->table, "v1") == 0);
  DIE_UNLESS(strcmp(field->org_table, "t1") == 0);
  DIE_UNLESS(strcmp(field->db, "client_test_db") == 0);
  mysql_free_result(metadata);
  mysql_stmt_close(stmt);

  stmt= open_cursor("SELECT * FROM v1 /* SIC */ GROUP BY 1");
  rc= mysql_stmt_execute(stmt);
  check_execute(stmt, rc);

  metadata= mysql_stmt_result_metadata(stmt);
  field= mysql_fetch_field(metadata);
  DIE_UNLESS(strcmp(field->table, "v1") == 0);
  DIE_UNLESS(strcmp(field->org_table, "t1") == 0);
  DIE_UNLESS(strcmp(field->db, "client_test_db") == 0);
  mysql_free_result(metadata);
  mysql_stmt_close(stmt);

  rc= mysql_query(mysql, "DROP VIEW v1");
  myquery(rc);
  rc= mysql_query(mysql, "DROP TABLE t1");
  myquery(rc);

  DBUG_VOID_RETURN;
}

/*
  Bug#28075 "COM_DEBUG crashes mysqld"
*/

static void test_bug28075()
{
  int rc;

  DBUG_ENTER("test_bug28075");
  myheader("test_bug28075");

  rc= mysql_dump_debug_info(mysql);
  DIE_UNLESS(rc == 0);

  rc= mysql_ping(mysql);
  DIE_UNLESS(rc == 0);

  DBUG_VOID_RETURN;
}


/*
  Bug#27876 (SF with cyrillic variable name fails during execution (regression))
*/

static void test_bug27876()
{
  int rc;
  MYSQL_RES *result;

  uchar utf8_func[] =
  {
    0xd1, 0x84, 0xd1, 0x83, 0xd0, 0xbd, 0xd0, 0xba,
    0xd1, 0x86, 0xd0, 0xb8, 0xd0, 0xb9, 0xd0, 0xba,
    0xd0, 0xb0,
    0x00
  };

  uchar utf8_param[] =
  {
    0xd0, 0xbf, 0xd0, 0xb0, 0xd1, 0x80, 0xd0, 0xb0,
    0xd0, 0xbc, 0xd0, 0xb5, 0xd1, 0x82, 0xd1, 0x8a,
    0xd1, 0x80, 0x5f, 0xd0, 0xb2, 0xd0, 0xb5, 0xd1,
    0x80, 0xd1, 0x81, 0xd0, 0xb8, 0xd1, 0x8f,
    0x00
  };

  char query[500];

  DBUG_ENTER("test_bug27876");
  myheader("test_bug27876");

  rc= mysql_query(mysql, "set names utf8");
  myquery(rc);

  rc= mysql_query(mysql, "select version()");
  myquery(rc);
  result= mysql_store_result(mysql);
  mytest(result);
  mysql_free_result(result);

  sprintf(query, "DROP FUNCTION IF EXISTS %s", (char*) utf8_func);
  rc= mysql_query(mysql, query);
  myquery(rc);

  sprintf(query,
          "CREATE FUNCTION %s( %s VARCHAR(25))"
          " RETURNS VARCHAR(25) DETERMINISTIC RETURN %s",
          (char*) utf8_func, (char*) utf8_param, (char*) utf8_param);
  rc= mysql_query(mysql, query);
  myquery(rc);
  sprintf(query, "SELECT %s(VERSION())", (char*) utf8_func);
  rc= mysql_query(mysql, query);
  myquery(rc);
  result= mysql_store_result(mysql);
  mytest(result);
  mysql_free_result(result);

  sprintf(query, "DROP FUNCTION %s", (char*) utf8_func);
  rc= mysql_query(mysql, query);
  myquery(rc);

  rc= mysql_query(mysql, "set names default");
  myquery(rc);
}


/*
  Bug#28505: mysql_affected_rows() returns wrong value if CLIENT_FOUND_ROWS
  flag is set.
*/

static void test_bug28505()
{
  my_ulonglong res;

  myquery(mysql_query(mysql, "drop table if exists t1"));
  myquery(mysql_query(mysql, "create table t1(f1 int primary key)"));
  myquery(mysql_query(mysql, "insert into t1 values(1)"));
  myquery(mysql_query(mysql,
                  "insert into t1 values(1) on duplicate key update f1=1"));
  res= mysql_affected_rows(mysql);
  DIE_UNLESS(!res);
  myquery(mysql_query(mysql, "drop table t1"));
}


/*
  Bug#28934: server crash when receiving malformed com_execute packets
*/

static void test_bug28934()
{
  my_bool error= 0;
  MYSQL_BIND bind[5];
  MYSQL_STMT *stmt;
  int cnt;

  myquery(mysql_query(mysql, "drop table if exists t1"));
  myquery(mysql_query(mysql, "create table t1(id int)"));

  myquery(mysql_query(mysql, "insert into t1 values(1),(2),(3),(4),(5)"));
  stmt= mysql_simple_prepare(mysql,"select * from t1 where id in(?,?,?,?,?)");
  check_stmt(stmt);

  memset (&bind, 0, sizeof (bind));
  for (cnt= 0; cnt < 5; cnt++)
  {
    bind[cnt].buffer_type= MYSQL_TYPE_LONG;
    bind[cnt].buffer= (char*)&cnt;
    bind[cnt].buffer_length= 0;
  }
  myquery(mysql_stmt_bind_param(stmt, bind));

  stmt->param_count=2;
  error= mysql_stmt_execute(stmt);
  DIE_UNLESS(error != 0);
  myerror(NULL);
  mysql_stmt_close(stmt);

  myquery(mysql_query(mysql, "drop table t1"));
}

/*
  Test mysql_change_user() C API and COM_CHANGE_USER
*/

static void test_change_user()
{
  char buff[256];
  const char *user_pw= "mysqltest_pw";
  const char *user_no_pw= "mysqltest_no_pw";
  const char *pw= "password";
  const char *db= "mysqltest_user_test_database";
  int rc;

  DBUG_ENTER("test_change_user");
  myheader("test_change_user");

  /* Prepare environment */
  sprintf(buff, "drop database if exists %s", db);
  rc= mysql_query(mysql, buff);
  myquery(rc);

  sprintf(buff, "create database %s", db);
  rc= mysql_query(mysql, buff);
  myquery(rc);

  sprintf(buff,
          "grant select on %s.* to %s@'%%' identified by '%s'",
          db,
          user_pw,
          pw);
  rc= mysql_query(mysql, buff);
  myquery(rc);

  sprintf(buff,
          "grant select on %s.* to %s@'%%'",
          db,
          user_no_pw);
  rc= mysql_query(mysql, buff);
  myquery(rc);


  /* Try some combinations */
  rc= mysql_change_user(mysql, NULL, NULL, NULL);
  DIE_UNLESS(rc);
  if (! opt_silent)
    printf("Got error (as expected): %s\n", mysql_error(mysql));


  rc= mysql_change_user(mysql, "", NULL, NULL);
  DIE_UNLESS(rc);
  if (! opt_silent)
    printf("Got error (as expected): %s\n", mysql_error(mysql));

  rc= mysql_change_user(mysql, "", "", NULL);
  DIE_UNLESS(rc);
  if (! opt_silent)
    printf("Got error (as expected): %s\n", mysql_error(mysql));

  rc= mysql_change_user(mysql, "", "", "");
  DIE_UNLESS(rc);
  if (! opt_silent)
    printf("Got error (as expected): %s\n", mysql_error(mysql));

  rc= mysql_change_user(mysql, NULL, "", "");
  DIE_UNLESS(rc);
  if (! opt_silent)
    printf("Got error (as expected): %s\n", mysql_error(mysql));


  rc= mysql_change_user(mysql, NULL, NULL, "");
  DIE_UNLESS(rc);
  if (! opt_silent)
    printf("Got error (as expected): %s\n", mysql_error(mysql));

  rc= mysql_change_user(mysql, "", NULL, "");
  DIE_UNLESS(rc);
  if (! opt_silent)
    printf("Got error (as expected): %s\n", mysql_error(mysql));

  rc= mysql_change_user(mysql, user_pw, NULL, "");
  DIE_UNLESS(rc);
  if (! opt_silent)
    printf("Got error (as expected): %s\n", mysql_error(mysql));

  rc= mysql_change_user(mysql, user_pw, "", "");
  DIE_UNLESS(rc);
  if (! opt_silent)
    printf("Got error (as expected): %s\n", mysql_error(mysql));

  rc= mysql_change_user(mysql, user_pw, "", NULL);
  DIE_UNLESS(rc);
  if (! opt_silent)
    printf("Got error (as expected): %s\n", mysql_error(mysql));

  rc= mysql_change_user(mysql, user_pw, NULL, NULL);
  DIE_UNLESS(rc);
  if (! opt_silent)
    printf("Got error (as expected): %s\n", mysql_error(mysql));

  rc= mysql_change_user(mysql, user_pw, "", db);
  DIE_UNLESS(rc);
  if (! opt_silent)
    printf("Got error (as expected): %s\n", mysql_error(mysql));

  rc= mysql_change_user(mysql, user_pw, NULL, db);
  DIE_UNLESS(rc);
  if (! opt_silent)
    printf("Got error (as expected): %s\n", mysql_error(mysql));

  rc= mysql_change_user(mysql, user_pw, pw, db);
  myquery(rc);

  rc= mysql_change_user(mysql, user_pw, pw, NULL);
  myquery(rc);

  rc= mysql_change_user(mysql, user_pw, pw, "");
  myquery(rc);

  rc= mysql_change_user(mysql, user_no_pw, pw, db);
  DIE_UNLESS(rc);
  if (! opt_silent)
    printf("Got error (as expected): %s\n", mysql_error(mysql));

  rc= mysql_change_user(mysql, user_no_pw, pw, "");
  DIE_UNLESS(rc);
  if (! opt_silent)
    printf("Got error (as expected): %s\n", mysql_error(mysql));

  rc= mysql_change_user(mysql, user_no_pw, pw, NULL);
  DIE_UNLESS(rc);
  if (! opt_silent)
    printf("Got error (as expected): %s\n", mysql_error(mysql));

  rc= mysql_change_user(mysql, user_no_pw, "", NULL);
  myquery(rc);

  rc= mysql_change_user(mysql, user_no_pw, "", "");
  myquery(rc);

  rc= mysql_change_user(mysql, user_no_pw, "", db);
  myquery(rc);

  rc= mysql_change_user(mysql, user_no_pw, NULL, db);
  myquery(rc);

  rc= mysql_change_user(mysql, "", pw, db);
  DIE_UNLESS(rc);
  if (! opt_silent)
    printf("Got error (as expected): %s\n", mysql_error(mysql));

  rc= mysql_change_user(mysql, "", pw, "");
  DIE_UNLESS(rc);
  if (! opt_silent)
    printf("Got error (as expected): %s\n", mysql_error(mysql));

  rc= mysql_change_user(mysql, "", pw, NULL);
  DIE_UNLESS(rc);
  if (! opt_silent)
    printf("Got error (as expected): %s\n", mysql_error(mysql));

  rc= mysql_change_user(mysql, NULL, pw, NULL);
  DIE_UNLESS(rc);
  if (! opt_silent)
    printf("Got error (as expected): %s\n", mysql_error(mysql));

  rc= mysql_change_user(mysql, NULL, NULL, db);
  DIE_UNLESS(rc);
  if (! opt_silent)
    printf("Got error (as expected): %s\n", mysql_error(mysql));

  rc= mysql_change_user(mysql, NULL, "", db);
  DIE_UNLESS(rc);
  if (! opt_silent)
    printf("Got error (as expected): %s\n", mysql_error(mysql));

  rc= mysql_change_user(mysql, "", "", db);
  DIE_UNLESS(rc);
  if (! opt_silent)
    printf("Got error (as expected): %s\n", mysql_error(mysql));

  /* Cleanup the environment */

  mysql_change_user(mysql, opt_user, opt_password, current_db);

  sprintf(buff, "drop database %s", db);
  rc= mysql_query(mysql, buff);
  myquery(rc);

  sprintf(buff, "drop user %s@'%%'", user_pw);
  rc= mysql_query(mysql, buff);
  myquery(rc);

  sprintf(buff, "drop user %s@'%%'", user_no_pw);
  rc= mysql_query(mysql, buff);
  myquery(rc);

  DBUG_VOID_RETURN;
}

/*
  Bug#27592 (stack overrun when storing datetime value using prepared statements)
*/

static void test_bug27592()
{
  const int NUM_ITERATIONS= 40;
  int i;
  int rc;
  MYSQL_STMT *stmt= NULL;
  MYSQL_BIND bind[1];
  MYSQL_TIME time_val;

  DBUG_ENTER("test_bug27592");
  myheader("test_bug27592");

  mysql_query(mysql, "DROP TABLE IF EXISTS t1");
  mysql_query(mysql, "CREATE TABLE t1(c2 DATETIME)");

  stmt= mysql_simple_prepare(mysql, "INSERT INTO t1 VALUES (?)");
  DIE_UNLESS(stmt);

  memset(bind, 0, sizeof(bind));

  bind[0].buffer_type= MYSQL_TYPE_DATETIME;
  bind[0].buffer= (char *) &time_val;
  bind[0].length= NULL;

  for (i= 0; i < NUM_ITERATIONS; i++)
  {
    time_val.year= 2007;
    time_val.month= 6;
    time_val.day= 7;
    time_val.hour= 18;
    time_val.minute= 41;
    time_val.second= 3;

    time_val.second_part=0;
    time_val.neg=0;

    rc= mysql_stmt_bind_param(stmt, bind);
    check_execute(stmt, rc);

    rc= mysql_stmt_execute(stmt);
    check_execute(stmt, rc);
  }

  mysql_stmt_close(stmt);

  DBUG_VOID_RETURN;
}

static void test_bug29948()
{
  MYSQL *dbc=NULL;
  MYSQL_STMT *stmt=NULL;
  MYSQL_BIND bind;

  int res=0;
  my_bool auto_reconnect=1, error=0, is_null=0;
  char kill_buf[20];
  const char *query;
  int buf;
  unsigned long length, cursor_type;
  
  dbc = mysql_init(NULL);
  DIE_UNLESS(dbc);

  mysql_options(dbc, MYSQL_OPT_RECONNECT, (char*)&auto_reconnect);
  if (!mysql_real_connect(dbc, opt_host, opt_user,
                           opt_password, current_db, opt_port,
                           opt_unix_socket,
                          (CLIENT_FOUND_ROWS | CLIENT_MULTI_STATEMENTS |
                           CLIENT_MULTI_RESULTS)))
  {
    printf("connection failed: %s (%d)", mysql_error(dbc),
           mysql_errno(dbc));
    exit(1);
  }

  bind.buffer_type= MYSQL_TYPE_LONG;
  bind.buffer= (char *)&buf;
  bind.is_null= &is_null;
  bind.error= &error;
  bind.length= &length;

  res= mysql_query(dbc, "DROP TABLE IF EXISTS t1");
  myquery(res);
  res= mysql_query(dbc, "CREATE TABLE t1 (a INT)");
  myquery(res);
  res= mysql_query(dbc, "INSERT INTO t1 VALUES(1)");
  myquery(res);

  stmt= mysql_stmt_init(dbc);
  check_stmt(stmt);

  cursor_type= CURSOR_TYPE_READ_ONLY;
  res= mysql_stmt_attr_set(stmt, STMT_ATTR_CURSOR_TYPE, (void *)&cursor_type);
  myquery(res);

  query= "SELECT * from t1 where a=?";
  res= mysql_stmt_prepare(stmt, query, strlen(query));
  myquery(res);

  res= mysql_stmt_bind_param(stmt, &bind);
  myquery(res);

  res= mysql_stmt_execute(stmt);
  check_execute(stmt, res);

  res= mysql_stmt_bind_result(stmt,&bind);
  check_execute(stmt, res);
    
  sprintf(kill_buf, "kill %ld", dbc->thread_id);
  mysql_query(dbc, kill_buf);

  res= mysql_stmt_store_result(stmt);
  DIE_UNLESS(res);

  mysql_stmt_free_result(stmt);
  mysql_stmt_close(stmt);
  mysql_query(dbc, "DROP TABLE t1");
  mysql_close(dbc);
}


/*
  Bug#29687 mysql_stmt_store_result memory leak in libmysqld
*/

static void test_bug29687()
{
  const int NUM_ITERATIONS= 40;
  int i;
  int rc;
  MYSQL_STMT *stmt= NULL;

  DBUG_ENTER("test_bug29687");
  myheader("test_bug29687");

  stmt= mysql_simple_prepare(mysql, "SELECT 1 FROM dual WHERE 0=2");
  DIE_UNLESS(stmt);

  for (i= 0; i < NUM_ITERATIONS; i++)
  {
    rc= mysql_stmt_execute(stmt);
    check_execute(stmt, rc);
    mysql_stmt_store_result(stmt);
    while (mysql_stmt_fetch(stmt)==0);
    mysql_stmt_free_result(stmt);
  }

  mysql_stmt_close(stmt);
  DBUG_VOID_RETURN;
}


/*
  Bug #29692  	Single row inserts can incorrectly report a huge number of 
  row insertions
*/

static void test_bug29692()
{
  MYSQL* conn;

  if (!(conn= mysql_init(NULL)))
  {
    myerror("test_bug29692 init failed");
    exit(1);
  }

  if (!(mysql_real_connect(conn, opt_host, opt_user,
                           opt_password, opt_db ? opt_db:"test", opt_port,
                           opt_unix_socket,  CLIENT_FOUND_ROWS)))
  {
    myerror("test_bug29692 connection failed");
    mysql_close(mysql);
    exit(1);
  }
  myquery(mysql_query(conn, "drop table if exists t1"));
  myquery(mysql_query(conn, "create table t1(f1 int)"));
  myquery(mysql_query(conn, "insert into t1 values(1)"));
  DIE_UNLESS(1 == mysql_affected_rows(conn));
  myquery(mysql_query(conn, "drop table t1"));
  mysql_close(conn);
}

/**
  Bug#29306 Truncated data in MS Access with decimal (3,1) columns in a VIEW
*/

static void test_bug29306()
{
  MYSQL_FIELD *field;
  int rc;
  MYSQL_RES *res;

  DBUG_ENTER("test_bug29306");
  myheader("test_bug29306");

  rc= mysql_query(mysql, "DROP TABLE IF EXISTS tab17557");
  myquery(rc);
  rc= mysql_query(mysql, "DROP VIEW IF EXISTS view17557");
  myquery(rc);
  rc= mysql_query(mysql, "CREATE TABLE tab17557 (dd decimal (3,1))");
  myquery(rc);
  rc= mysql_query(mysql, "CREATE VIEW view17557 as SELECT dd FROM tab17557");
  myquery(rc);
  rc= mysql_query(mysql, "INSERT INTO tab17557 VALUES (7.6)");
  myquery(rc);

  /* Checking the view */
  res= mysql_list_fields(mysql, "view17557", NULL);
  while ((field= mysql_fetch_field(res)))
  {
    if (! opt_silent)
    {
      printf("field name %s\n", field->name);
      printf("field table %s\n", field->table);
      printf("field decimals %d\n", field->decimals);
      if (field->decimals < 1)
        printf("Error! No decimals! \n");
      printf("\n\n");
    }
    DIE_UNLESS(field->decimals == 1);
  }
  mysql_free_result(res);

  rc= mysql_query(mysql, "DROP TABLE tab17557");
  myquery(rc);
  rc= mysql_query(mysql, "DROP VIEW view17557");
  myquery(rc);

  DBUG_VOID_RETURN;
}
/*
  Bug#30472: libmysql doesn't reset charset, insert_id after succ.
  mysql_change_user() call row insertions.
*/

static void bug30472_retrieve_charset_info(MYSQL *con,
                                           char *character_set_name,
                                           char *character_set_client,
                                           char *character_set_results,
                                           char *collation_connection)
{
  MYSQL_RES *rs;
  MYSQL_ROW row;

  /* Get the cached client character set name. */

  strcpy(character_set_name, mysql_character_set_name(con));

  /* Retrieve server character set information. */

  DIE_IF(mysql_query(con, "SHOW VARIABLES LIKE 'character_set_client'"));
  DIE_UNLESS(rs= mysql_store_result(con));
  DIE_UNLESS(row= mysql_fetch_row(rs));
  strcpy(character_set_client, row[1]);
  mysql_free_result(rs);

  DIE_IF(mysql_query(con, "SHOW VARIABLES LIKE 'character_set_results'"));
  DIE_UNLESS(rs= mysql_store_result(con));
  DIE_UNLESS(row= mysql_fetch_row(rs));
  strcpy(character_set_results, row[1]);
  mysql_free_result(rs);

  DIE_IF(mysql_query(con, "SHOW VARIABLES LIKE 'collation_connection'"));
  DIE_UNLESS(rs= mysql_store_result(con));
  DIE_UNLESS(row= mysql_fetch_row(rs));
  strcpy(collation_connection, row[1]);
  mysql_free_result(rs);
}

static void test_bug30472()
{
  MYSQL con;

  char character_set_name_1[MY_CS_NAME_SIZE];
  char character_set_client_1[MY_CS_NAME_SIZE];
  char character_set_results_1[MY_CS_NAME_SIZE];
  char collation_connnection_1[MY_CS_NAME_SIZE];

  char character_set_name_2[MY_CS_NAME_SIZE];
  char character_set_client_2[MY_CS_NAME_SIZE];
  char character_set_results_2[MY_CS_NAME_SIZE];
  char collation_connnection_2[MY_CS_NAME_SIZE];

  char character_set_name_3[MY_CS_NAME_SIZE];
  char character_set_client_3[MY_CS_NAME_SIZE];
  char character_set_results_3[MY_CS_NAME_SIZE];
  char collation_connnection_3[MY_CS_NAME_SIZE];

  char character_set_name_4[MY_CS_NAME_SIZE];
  char character_set_client_4[MY_CS_NAME_SIZE];
  char character_set_results_4[MY_CS_NAME_SIZE];
  char collation_connnection_4[MY_CS_NAME_SIZE];

  /* Create a new connection. */

  DIE_UNLESS(mysql_init(&con));

  DIE_UNLESS(mysql_real_connect(&con,
                                opt_host,
                                opt_user,
                                opt_password,
                                opt_db ? opt_db : "test",
                                opt_port,
                                opt_unix_socket,
                                CLIENT_FOUND_ROWS));

  /* Retrieve character set information. */

  bug30472_retrieve_charset_info(&con,
                                 character_set_name_1,
                                 character_set_client_1,
                                 character_set_results_1,
                                 collation_connnection_1);

  /* Switch client character set. */

  DIE_IF(mysql_set_character_set(&con, "utf8"));

  /* Retrieve character set information. */

  bug30472_retrieve_charset_info(&con,
                                 character_set_name_2,
                                 character_set_client_2,
                                 character_set_results_2,
                                 collation_connnection_2);

  /*
    Check that
      1) character set has been switched and
      2) new character set is different from the original one.
  */

  DIE_UNLESS(strcmp(character_set_name_2, "utf8") == 0);
  DIE_UNLESS(strcmp(character_set_client_2, "utf8") == 0);
  DIE_UNLESS(strcmp(character_set_results_2, "utf8") == 0);
  DIE_UNLESS(strcmp(collation_connnection_2, "utf8_general_ci") == 0);

  DIE_UNLESS(strcmp(character_set_name_1, character_set_name_2) != 0);
  DIE_UNLESS(strcmp(character_set_client_1, character_set_client_2) != 0);
  DIE_UNLESS(strcmp(character_set_results_1, character_set_results_2) != 0);
  DIE_UNLESS(strcmp(collation_connnection_1, collation_connnection_2) != 0);

  /* Call mysql_change_user() with the same username, password, database. */

  DIE_IF(mysql_change_user(&con,
                           opt_user,
                           opt_password,
                           opt_db ? opt_db : "test"));

  /* Retrieve character set information. */

  bug30472_retrieve_charset_info(&con,
                                 character_set_name_3,
                                 character_set_client_3,
                                 character_set_results_3,
                                 collation_connnection_3);

  /* Check that character set information has been reset. */

  DIE_UNLESS(strcmp(character_set_name_1, character_set_name_3) == 0);
  DIE_UNLESS(strcmp(character_set_client_1, character_set_client_3) == 0);
  DIE_UNLESS(strcmp(character_set_results_1, character_set_results_3) == 0);
  DIE_UNLESS(strcmp(collation_connnection_1, collation_connnection_3) == 0);

  /* Change connection-default character set in the client. */

  mysql_options(&con, MYSQL_SET_CHARSET_NAME, "utf8");

  /*
    Call mysql_change_user() in order to check that new connection will
    have UTF8 character set on the client and on the server.
  */

  DIE_IF(mysql_change_user(&con,
                           opt_user,
                           opt_password,
                           opt_db ? opt_db : "test"));

  /* Retrieve character set information. */

  bug30472_retrieve_charset_info(&con,
                                 character_set_name_4,
                                 character_set_client_4,
                                 character_set_results_4,
                                 collation_connnection_4);

  /* Check that we have UTF8 on the server and on the client. */

  DIE_UNLESS(strcmp(character_set_name_4, "utf8") == 0);
  DIE_UNLESS(strcmp(character_set_client_4, "utf8") == 0);
  DIE_UNLESS(strcmp(character_set_results_4, "utf8") == 0);
  DIE_UNLESS(strcmp(collation_connnection_4, "utf8_general_ci") == 0);

  /* That's it. Cleanup. */

  mysql_close(&con);
}

static void bug20023_change_user(MYSQL *con)
{
  DIE_IF(mysql_change_user(con,
                           opt_user,
                           opt_password,
                           opt_db ? opt_db : "test"));
}

static my_bool query_int_variable(MYSQL *con,
                                  const char *var_name,
                                  int *var_value)
{
  MYSQL_RES *rs;
  MYSQL_ROW row;

  char query_buffer[MAX_TEST_QUERY_LENGTH];

  my_bool is_null;

  my_snprintf(query_buffer,
          sizeof (query_buffer),
          "SELECT %s",
          (const char *) var_name);

  DIE_IF(mysql_query(con, query_buffer));
  DIE_UNLESS(rs= mysql_store_result(con));
  DIE_UNLESS(row= mysql_fetch_row(rs));

  is_null= row[0] == NULL;

  if (!is_null)
    *var_value= atoi(row[0]);

  mysql_free_result(rs);

  return is_null;
}

static void test_bug20023()
{
  MYSQL con;

  int sql_big_selects_orig;
  int max_join_size_orig;

  int sql_big_selects_2;
  int sql_big_selects_3;
  int sql_big_selects_4;
  int sql_big_selects_5;

#if NOT_USED
  char query_buffer[MAX_TEST_QUERY_LENGTH];
#endif

  /* Create a new connection. */

  DIE_UNLESS(mysql_init(&con));

  DIE_UNLESS(mysql_real_connect(&con,
                                opt_host,
                                opt_user,
                                opt_password,
                                opt_db ? opt_db : "test",
                                opt_port,
                                opt_unix_socket,
                                CLIENT_FOUND_ROWS));

  /***********************************************************************
    Remember original SQL_BIG_SELECTS, MAX_JOIN_SIZE values.
  ***********************************************************************/

  query_int_variable(&con,
                     "@@session.sql_big_selects",
                     &sql_big_selects_orig);

  query_int_variable(&con,
                     "@@global.max_join_size",
                     &max_join_size_orig);

  /***********************************************************************
    Test that COM_CHANGE_USER resets the SQL_BIG_SELECTS to the initial value.
  ***********************************************************************/

  /* Issue COM_CHANGE_USER. */

  bug20023_change_user(&con);

  /* Query SQL_BIG_SELECTS. */

  query_int_variable(&con,
                     "@@session.sql_big_selects",
                     &sql_big_selects_2);

  /* Check that SQL_BIG_SELECTS is reset properly. */

  DIE_UNLESS(sql_big_selects_orig == sql_big_selects_2);

  /***********************************************************************
    Test that if MAX_JOIN_SIZE set to non-default value,
    SQL_BIG_SELECTS will be 0.
  ***********************************************************************/

  /* Set MAX_JOIN_SIZE to some non-default value. */

  DIE_IF(mysql_query(&con, "SET @@global.max_join_size = 10000"));
  DIE_IF(mysql_query(&con, "SET @@session.max_join_size = default"));

  /* Issue COM_CHANGE_USER. */

  bug20023_change_user(&con);

  /* Query SQL_BIG_SELECTS. */

  query_int_variable(&con,
                     "@@session.sql_big_selects",
                     &sql_big_selects_3);

  /* Check that SQL_BIG_SELECTS is 0. */

  DIE_UNLESS(sql_big_selects_3 == 0);

  /***********************************************************************
    Test that if MAX_JOIN_SIZE set to default value,
    SQL_BIG_SELECTS will be 1.
  ***********************************************************************/

  /* Set MAX_JOIN_SIZE to the default value (-1). */

  DIE_IF(mysql_query(&con, "SET @@global.max_join_size = -1"));
  DIE_IF(mysql_query(&con, "SET @@session.max_join_size = default"));

  /* Issue COM_CHANGE_USER. */

  bug20023_change_user(&con);

  /* Query SQL_BIG_SELECTS. */

  query_int_variable(&con,
                     "@@session.sql_big_selects",
                     &sql_big_selects_4);

  /* Check that SQL_BIG_SELECTS is 1. */

  DIE_UNLESS(sql_big_selects_4 == 1);

  /***********************************************************************
    Restore MAX_JOIN_SIZE.
    Check that SQL_BIG_SELECTS will be the original one.
  ***********************************************************************/

#if NOT_USED
  /*
    max_join_size is a ulong or better.
    my_snprintf() only goes up to ul.
  */

  /* Restore MAX_JOIN_SIZE. */

  my_snprintf(query_buffer,
           sizeof (query_buffer),
           "SET @@global.max_join_size = %d",
           (int) max_join_size_orig);

  DIE_IF(mysql_query(&con, query_buffer));

#else
  DIE_IF(mysql_query(&con, "SET @@global.max_join_size = -1"));
#endif

  DIE_IF(mysql_query(&con, "SET @@session.max_join_size = default"));

  /* Issue COM_CHANGE_USER. */

  bug20023_change_user(&con);

  /* Query SQL_BIG_SELECTS. */

  query_int_variable(&con,
                     "@@session.sql_big_selects",
                     &sql_big_selects_5);

  /* Check that SQL_BIG_SELECTS is 1. */

  DIE_UNLESS(sql_big_selects_5 == sql_big_selects_orig);

  /***********************************************************************
    That's it. Cleanup.
  ***********************************************************************/

  mysql_close(&con);
}

static void bug31418_impl()
{
  MYSQL con;

  my_bool is_null;
  int rc;

  /* Create a new connection. */

  DIE_UNLESS(mysql_init(&con));

  DIE_UNLESS(mysql_real_connect(&con,
                                opt_host,
                                opt_user,
                                opt_password,
                                opt_db ? opt_db : "test",
                                opt_port,
                                opt_unix_socket,
                                CLIENT_FOUND_ROWS));

  /***********************************************************************
    Check that lock is free:
      - IS_FREE_LOCK() should return 1;
      - IS_USED_LOCK() should return NULL;
  ***********************************************************************/

  is_null= query_int_variable(&con,
                              "IS_FREE_LOCK('bug31418')",
                              &rc);
  DIE_UNLESS(!is_null && rc);

  is_null= query_int_variable(&con,
                              "IS_USED_LOCK('bug31418')",
                              &rc);
  DIE_UNLESS(is_null);

  /***********************************************************************
    Acquire lock and check the lock status (the lock must be in use):
      - IS_FREE_LOCK() should return 0;
      - IS_USED_LOCK() should return non-zero thread id;
  ***********************************************************************/

  query_int_variable(&con, "GET_LOCK('bug31418', 1)", &rc);
  DIE_UNLESS(rc);

  is_null= query_int_variable(&con,
                              "IS_FREE_LOCK('bug31418')",
                              &rc);
  DIE_UNLESS(!is_null && !rc);

  is_null= query_int_variable(&con,
                              "IS_USED_LOCK('bug31418')",
                              &rc);
  DIE_UNLESS(!is_null && rc);

  /***********************************************************************
    Issue COM_CHANGE_USER command and check the lock status
    (the lock must be free):
      - IS_FREE_LOCK() should return 1;
      - IS_USED_LOCK() should return NULL;
  **********************************************************************/

  bug20023_change_user(&con);

  is_null= query_int_variable(&con,
                              "IS_FREE_LOCK('bug31418')",
                              &rc);
  DIE_UNLESS(!is_null && rc);

  is_null= query_int_variable(&con,
                              "IS_USED_LOCK('bug31418')",
                              &rc);
  DIE_UNLESS(is_null);

  /***********************************************************************
   That's it. Cleanup.
  ***********************************************************************/

  mysql_close(&con);
}

static void test_bug31418()
{
  /* Run test case for BUG#31418 for three different connections. */

  bug31418_impl();

  bug31418_impl();

  bug31418_impl();
}



/**
  Bug#31669 Buffer overflow in mysql_change_user()
*/

#define LARGE_BUFFER_SIZE 2048

static void test_bug31669()
{
  int rc;
  static char buff[LARGE_BUFFER_SIZE+1];
#ifndef EMBEDDED_LIBRARY
  static char user[USERNAME_CHAR_LENGTH+1];
  static char db[NAME_CHAR_LEN+1];
  static char query[LARGE_BUFFER_SIZE*2];
#endif

  DBUG_ENTER("test_bug31669");
  myheader("test_bug31669");

  rc= mysql_change_user(mysql, NULL, NULL, NULL);
  DIE_UNLESS(rc);

  rc= mysql_change_user(mysql, "", "", "");
  DIE_UNLESS(rc);

  memset(buff, 'a', sizeof(buff));

  rc= mysql_change_user(mysql, buff, buff, buff);
  DIE_UNLESS(rc);

  rc = mysql_change_user(mysql, opt_user, opt_password, current_db);
  DIE_UNLESS(!rc);

#ifndef EMBEDDED_LIBRARY
  memset(db, 'a', sizeof(db));
  db[NAME_CHAR_LEN]= 0;
  strxmov(query, "CREATE DATABASE IF NOT EXISTS ", db, NullS);
  rc= mysql_query(mysql, query);
  myquery(rc);

  memset(user, 'b', sizeof(user));
  user[USERNAME_CHAR_LENGTH]= 0;
  memset(buff, 'c', sizeof(buff));
  buff[LARGE_BUFFER_SIZE]= 0;
  strxmov(query, "GRANT ALL PRIVILEGES ON *.* TO '", user, "'@'%' IDENTIFIED BY "
                 "'", buff, "' WITH GRANT OPTION", NullS);
  rc= mysql_query(mysql, query);
  myquery(rc);

  rc= mysql_query(mysql, "FLUSH PRIVILEGES");
  myquery(rc);

  rc= mysql_change_user(mysql, user, buff, db);
  DIE_UNLESS(!rc);

  user[USERNAME_CHAR_LENGTH-1]= 'a';
  rc= mysql_change_user(mysql, user, buff, db);
  DIE_UNLESS(rc);

  user[USERNAME_CHAR_LENGTH-1]= 'b';
  buff[LARGE_BUFFER_SIZE-1]= 'd';
  rc= mysql_change_user(mysql, user, buff, db);
  DIE_UNLESS(rc);

  buff[LARGE_BUFFER_SIZE-1]= 'c';
  db[NAME_CHAR_LEN-1]= 'e';
  rc= mysql_change_user(mysql, user, buff, db);
  DIE_UNLESS(rc);

  db[NAME_CHAR_LEN-1]= 'a';
  rc= mysql_change_user(mysql, user, buff, db);
  DIE_UNLESS(!rc);

  rc= mysql_change_user(mysql, user + 1, buff + 1, db + 1);
  DIE_UNLESS(rc);

  rc = mysql_change_user(mysql, opt_user, opt_password, current_db);
  DIE_UNLESS(!rc);

  strxmov(query, "DROP DATABASE ", db, NullS);
  rc= mysql_query(mysql, query);
  myquery(rc);

  strxmov(query, "DELETE FROM mysql.user WHERE User='", user, "'", NullS);
  rc= mysql_query(mysql, query);
  myquery(rc);
  DIE_UNLESS(mysql_affected_rows(mysql) == 1);
#endif

  DBUG_VOID_RETURN;
}


/**
  Bug#28386 the general log is incomplete
*/

static void test_bug28386()
{
  int rc;
  MYSQL_STMT *stmt;
  MYSQL_RES *result;
  MYSQL_ROW row;
  MYSQL_BIND bind;
  const char hello[]= "hello world!";

  DBUG_ENTER("test_bug28386");
  myheader("test_bug28386");

  rc= mysql_query(mysql, "select @@global.log_output");
  myquery(rc);

  result= mysql_store_result(mysql);
  DIE_UNLESS(result);

  row= mysql_fetch_row(result);
  if (! strstr(row[0], "TABLE"))
  {
    mysql_free_result(result);
    if (! opt_silent)
      printf("Skipping the test since logging to tables is not enabled\n");
    /* Log output is not to tables */
    return;
  }
  mysql_free_result(result);

  rc= mysql_query(mysql, "set @save_global_general_log=@@global.general_log");
  myquery(rc);

  rc= mysql_query(mysql, "set @@global.general_log=on");
  myquery(rc);

  rc= mysql_query(mysql, "truncate mysql.general_log");
  myquery(rc);

  stmt= mysql_simple_prepare(mysql, "SELECT ?");
  check_stmt(stmt);

  memset(&bind, 0, sizeof(bind));

  bind.buffer_type= MYSQL_TYPE_STRING;
  bind.buffer= (void *) hello;
  bind.buffer_length= sizeof(hello);

  mysql_stmt_bind_param(stmt, &bind);
  mysql_stmt_send_long_data(stmt, 0, hello, sizeof(hello));

  rc= mysql_stmt_execute(stmt);
  check_execute(stmt, rc);

  rc= my_process_stmt_result(stmt);
  DIE_UNLESS(rc == 1);

  rc= mysql_stmt_reset(stmt);
  check_execute(stmt, rc);

  rc= mysql_stmt_close(stmt);
  DIE_UNLESS(!rc);

  rc= mysql_query(mysql, "select * from mysql.general_log where "
                         "command_type='Close stmt' or "
                         "command_type='Reset stmt' or "
                         "command_type='Long Data'");
  myquery(rc);

  result= mysql_store_result(mysql);
  mytest(result);

  DIE_UNLESS(mysql_num_rows(result) == 3);

  mysql_free_result(result);

  rc= mysql_query(mysql, "set @@global.general_log=@save_global_general_log");
  myquery(rc);

  DBUG_VOID_RETURN;
}

/*
  Read and parse arguments and MySQL options from my.cnf
*/

static const char *client_test_load_default_groups[]= { "client", 0 };
static char **defaults_argv;

static struct my_option client_test_long_options[] =
{
  {"basedir", 'b', "Basedir for tests.", (uchar**) &opt_basedir,
   (uchar**) &opt_basedir, 0, GET_STR, REQUIRED_ARG, 0, 0, 0, 0, 0, 0},
  {"count", 't', "Number of times test to be executed", (uchar **) &opt_count,
   (uchar **) &opt_count, 0, GET_UINT, REQUIRED_ARG, 1, 0, 0, 0, 0, 0},
  {"database", 'D', "Database to use", (uchar **) &opt_db, (uchar **) &opt_db,
   0, GET_STR_ALLOC, REQUIRED_ARG, 0, 0, 0, 0, 0, 0},
  {"debug", '#', "Output debug log", (uchar**) &default_dbug_option,
   (uchar**) &default_dbug_option, 0, GET_STR, OPT_ARG, 0, 0, 0, 0, 0, 0},
  {"help", '?', "Display this help and exit", 0, 0, 0, GET_NO_ARG, NO_ARG, 0,
   0, 0, 0, 0, 0},
  {"host", 'h', "Connect to host", (uchar **) &opt_host, (uchar **) &opt_host,
   0, GET_STR_ALLOC, REQUIRED_ARG, 0, 0, 0, 0, 0, 0},
  {"password", 'p',
   "Password to use when connecting to server. If password is not given it's asked from the tty.",
   0, 0, 0, GET_STR, OPT_ARG, 0, 0, 0, 0, 0, 0},
  {"port", 'P', "Port number to use for connection or 0 for default to, in "
   "order of preference, my.cnf, $MYSQL_TCP_PORT, "
#if MYSQL_PORT_DEFAULT == 0
   "/etc/services, "
#endif
   "built-in default (" STRINGIFY_ARG(MYSQL_PORT) ").",
   (uchar **) &opt_port,
   (uchar **) &opt_port, 0, GET_UINT, REQUIRED_ARG, 0, 0, 0, 0, 0, 0},
  {"server-arg", 'A', "Send embedded server this as a parameter.",
   0, 0, 0, GET_STR, REQUIRED_ARG, 0, 0, 0, 0, 0, 0},
  {"show-tests", 'T', "Show all tests' names", 0, 0, 0, GET_NO_ARG, NO_ARG,
   0, 0, 0, 0, 0, 0},
  {"silent", 's', "Be more silent", 0, 0, 0, GET_NO_ARG, NO_ARG, 0, 0, 0, 0, 0,
   0},
  {"socket", 'S', "Socket file to use for connection",
   (uchar **) &opt_unix_socket, (uchar **) &opt_unix_socket, 0, GET_STR,
   REQUIRED_ARG, 0, 0, 0, 0, 0, 0},
  {"testcase", 'c',
   "May disable some code when runs as mysql-test-run testcase.",
   0, 0, 0, GET_NO_ARG, NO_ARG, 0, 0, 0, 0, 0, 0},
#ifndef DONT_ALLOW_USER_CHANGE
  {"user", 'u', "User for login if not current user", (uchar **) &opt_user,
   (uchar **) &opt_user, 0, GET_STR, REQUIRED_ARG, 0, 0, 0, 0, 0, 0},
#endif
  {"vardir", 'v', "Data dir for tests.", (uchar**) &opt_vardir,
   (uchar**) &opt_vardir, 0, GET_STR, REQUIRED_ARG, 0, 0, 0, 0, 0, 0},
  {"getopt-ll-test", 'g', "Option for testing bug in getopt library",
   (uchar **) &opt_getopt_ll_test, (uchar **) &opt_getopt_ll_test, 0,
   GET_LL, REQUIRED_ARG, 0, 0, LONGLONG_MAX, 0, 0, 0},
  { 0, 0, 0, 0, 0, 0, GET_NO_ARG, NO_ARG, 0, 0, 0, 0, 0, 0}
};


static void usage(void)
{
  /* show the usage string when the user asks for this */
  putc('\n', stdout);
  printf("%s  Ver %s Distrib %s, for %s (%s)\n",
	 my_progname, VER, MYSQL_SERVER_VERSION, SYSTEM_TYPE, MACHINE_TYPE);
  puts("By Monty, Venu, Kent and others\n");
  printf("\
Copyright (C) 2002-2004 MySQL AB\n\
This software comes with ABSOLUTELY NO WARRANTY. This is free software,\n\
and you are welcome to modify and redistribute it under the GPL license\n");
  printf("Usage: %s [OPTIONS] [TESTNAME1 TESTNAME2...]\n", my_progname);
  my_print_help(client_test_long_options);
  print_defaults("my", client_test_load_default_groups);
  my_print_variables(client_test_long_options);
}


static struct my_tests_st my_tests[]= {
  { "test_view_sp_list_fields", test_view_sp_list_fields},
  { "client_query", client_query },
  { "test_prepare_insert_update", test_prepare_insert_update},
#if NOT_YET_WORKING
  { "test_drop_temp", test_drop_temp },
#endif
  { "test_fetch_seek", test_fetch_seek },
  { "test_fetch_nobuffs", test_fetch_nobuffs },
  { "test_open_direct", test_open_direct },
  { "test_fetch_null", test_fetch_null },
  { "test_ps_null_param", test_ps_null_param },
  { "test_fetch_date", test_fetch_date },
  { "test_fetch_str", test_fetch_str },
  { "test_fetch_long", test_fetch_long },
  { "test_fetch_short", test_fetch_short },
  { "test_fetch_tiny", test_fetch_tiny },
  { "test_fetch_bigint", test_fetch_bigint },
  { "test_fetch_float", test_fetch_float },
  { "test_fetch_double", test_fetch_double },
  { "test_bind_result_ext", test_bind_result_ext },
  { "test_bind_result_ext1", test_bind_result_ext1 },
  { "test_select_direct", test_select_direct },
  { "test_select_prepare", test_select_prepare },
  { "test_select", test_select },
  { "test_select_version", test_select_version },
  { "test_ps_conj_select", test_ps_conj_select },
  { "test_select_show_table", test_select_show_table },
  { "test_func_fields", test_func_fields },
  { "test_long_data", test_long_data },
  { "test_insert", test_insert },
  { "test_set_variable", test_set_variable },
  { "test_select_show", test_select_show },
  { "test_prepare_noparam", test_prepare_noparam },
  { "test_bind_result", test_bind_result },
  { "test_prepare_simple", test_prepare_simple },
  { "test_prepare", test_prepare },
  { "test_null", test_null },
  { "test_debug_example", test_debug_example },
  { "test_update", test_update },
  { "test_simple_update", test_simple_update },
  { "test_simple_delete", test_simple_delete },
  { "test_double_compare", test_double_compare },
  { "client_store_result", client_store_result },
  { "client_use_result", client_use_result },
  { "test_tran_bdb", test_tran_bdb },
  { "test_tran_innodb", test_tran_innodb },
  { "test_prepare_ext", test_prepare_ext },
  { "test_prepare_syntax", test_prepare_syntax },
  { "test_field_names", test_field_names },
  { "test_field_flags", test_field_flags },
  { "test_long_data_str", test_long_data_str },
  { "test_long_data_str1", test_long_data_str1 },
  { "test_long_data_bin", test_long_data_bin },
  { "test_warnings", test_warnings },
  { "test_errors", test_errors },
  { "test_prepare_resultset", test_prepare_resultset },
  { "test_stmt_close", test_stmt_close },
  { "test_prepare_field_result", test_prepare_field_result },
  { "test_multi_stmt", test_multi_stmt },
  { "test_multi_statements", test_multi_statements },
  { "test_prepare_multi_statements", test_prepare_multi_statements },
  { "test_store_result", test_store_result },
  { "test_store_result1", test_store_result1 },
  { "test_store_result2", test_store_result2 },
  { "test_subselect", test_subselect },
  { "test_date", test_date },
  { "test_date_date", test_date_date },
  { "test_date_time", test_date_time },
  { "test_date_ts", test_date_ts },
  { "test_date_dt", test_date_dt },
  { "test_prepare_alter", test_prepare_alter },
  { "test_manual_sample", test_manual_sample },
  { "test_pure_coverage", test_pure_coverage },
  { "test_buffers", test_buffers },
  { "test_ushort_bug", test_ushort_bug },
  { "test_sshort_bug", test_sshort_bug },
  { "test_stiny_bug", test_stiny_bug },
  { "test_field_misc", test_field_misc },
  { "test_set_option", test_set_option },
#ifndef EMBEDDED_LIBRARY
  { "test_prepare_grant", test_prepare_grant },
#endif
  { "test_frm_bug", test_frm_bug },
  { "test_explain_bug", test_explain_bug },
  { "test_decimal_bug", test_decimal_bug },
  { "test_nstmts", test_nstmts },
  { "test_logs;", test_logs },
  { "test_cuted_rows", test_cuted_rows },
  { "test_fetch_offset", test_fetch_offset },
  { "test_fetch_column", test_fetch_column },
  { "test_mem_overun", test_mem_overun },
  { "test_list_fields", test_list_fields },
  { "test_free_result", test_free_result },
  { "test_free_store_result", test_free_store_result },
  { "test_sqlmode", test_sqlmode },
  { "test_ts", test_ts },
  { "test_bug1115", test_bug1115 },
  { "test_bug1180", test_bug1180 },
  { "test_bug1500", test_bug1500 },
  { "test_bug1644", test_bug1644 },
  { "test_bug1946", test_bug1946 },
  { "test_bug2248", test_bug2248 },
  { "test_parse_error_and_bad_length", test_parse_error_and_bad_length },
  { "test_bug2247", test_bug2247 },
  { "test_subqueries", test_subqueries },
  { "test_bad_union", test_bad_union },
  { "test_distinct", test_distinct },
  { "test_subqueries_ref", test_subqueries_ref },
  { "test_union", test_union },
  { "test_bug3117", test_bug3117 },
  { "test_join", test_join },
  { "test_selecttmp", test_selecttmp },
  { "test_create_drop", test_create_drop },
  { "test_rename", test_rename },
  { "test_do_set", test_do_set },
  { "test_multi", test_multi },
  { "test_insert_select", test_insert_select },
  { "test_bind_nagative", test_bind_nagative },
  { "test_derived", test_derived },
  { "test_xjoin", test_xjoin },
  { "test_bug3035", test_bug3035 },
  { "test_union2", test_union2 },
  { "test_bug1664", test_bug1664 },
  { "test_union_param", test_union_param },
  { "test_order_param", test_order_param },
  { "test_ps_i18n", test_ps_i18n },
  { "test_bug3796", test_bug3796 },
  { "test_bug4026", test_bug4026 },
  { "test_bug4079", test_bug4079 },
  { "test_bug4236", test_bug4236 },
  { "test_bug4030", test_bug4030 },
  { "test_bug5126", test_bug5126 },
  { "test_bug4231", test_bug4231 },
  { "test_bug5399", test_bug5399 },
  { "test_bug5194", test_bug5194 },
  { "test_bug5315", test_bug5315 },
  { "test_bug6049", test_bug6049 },
  { "test_bug6058", test_bug6058 },
  { "test_bug6059", test_bug6059 },
  { "test_bug6046", test_bug6046 },
  { "test_bug6081", test_bug6081 },
  { "test_bug6096", test_bug6096 },
  { "test_datetime_ranges", test_datetime_ranges },
  { "test_bug4172", test_bug4172 },
  { "test_conversion", test_conversion },
  { "test_rewind", test_rewind },
  { "test_bug6761", test_bug6761 },
  { "test_view", test_view },
  { "test_view_where", test_view_where },
  { "test_view_2where", test_view_2where },
  { "test_view_star", test_view_star },
  { "test_view_insert", test_view_insert },
  { "test_left_join_view", test_left_join_view },
  { "test_view_insert_fields", test_view_insert_fields },
  { "test_basic_cursors", test_basic_cursors },
  { "test_cursors_with_union", test_cursors_with_union },
  { "test_cursors_with_procedure", test_cursors_with_procedure },
  { "test_truncation", test_truncation },
  { "test_truncation_option", test_truncation_option },
  { "test_client_character_set", test_client_character_set },
  { "test_bug8330", test_bug8330 },
  { "test_bug7990", test_bug7990 },
  { "test_bug8378", test_bug8378 },
  { "test_bug8722", test_bug8722 },
  { "test_bug8880", test_bug8880 },
  { "test_bug9159", test_bug9159 },
  { "test_bug9520", test_bug9520 },
  { "test_bug9478", test_bug9478 },
  { "test_bug9643", test_bug9643 },
  { "test_bug10729", test_bug10729 },
  { "test_bug11111", test_bug11111 },
  { "test_bug9992", test_bug9992 },
  { "test_bug10736", test_bug10736 },
  { "test_bug10794", test_bug10794 },
  { "test_bug11172", test_bug11172 },
  { "test_bug11656", test_bug11656 },
  { "test_bug10214", test_bug10214 },
  { "test_bug9735", test_bug9735 },
  { "test_bug11183", test_bug11183 },
  { "test_bug11037", test_bug11037 },
  { "test_bug10760", test_bug10760 },
  { "test_bug12001", test_bug12001 },
  { "test_bug11718", test_bug11718 },
  { "test_bug12925", test_bug12925 },
  { "test_bug11909", test_bug11909 },
  { "test_bug11901", test_bug11901 },
  { "test_bug11904", test_bug11904 },
  { "test_bug12243", test_bug12243 },
  { "test_bug14210", test_bug14210 },
  { "test_bug13488", test_bug13488 },
  { "test_bug13524", test_bug13524 },
  { "test_bug14845", test_bug14845 },
  { "test_opt_reconnect", test_opt_reconnect },
  { "test_bug15510", test_bug15510},
#ifndef EMBEDDED_LIBRARY
  { "test_bug12744", test_bug12744 },
#endif
  { "test_bug16143", test_bug16143 },
  { "test_bug16144", test_bug16144 },
  { "test_bug15613", test_bug15613 },
  { "test_bug20152", test_bug20152 },
  { "test_bug14169", test_bug14169 },
  { "test_bug17667", test_bug17667 },
  { "test_bug15752", test_bug15752 },
<<<<<<< HEAD
  /* { "test_mysql_insert_id", test_mysql_insert_id }, Bug#34889 */
  { "test_bug19671", test_bug19671 },
=======
  { "test_mysql_insert_id", test_mysql_insert_id },
>>>>>>> a48f1d24
  { "test_bug21206", test_bug21206 },
  { "test_bug21726", test_bug21726 },
  { "test_bug15518", test_bug15518 },
  { "test_bug23383", test_bug23383 },
  { "test_bug32265", test_bug32265 },
  { "test_bug21635", test_bug21635 },
  { "test_status",   test_status   },
  { "test_bug24179", test_bug24179 },
  { "test_ps_query_cache", test_ps_query_cache },
  { "test_bug28075", test_bug28075 },
  { "test_bug27876", test_bug27876 },
  { "test_bug28505", test_bug28505 },
  { "test_bug28934", test_bug28934 },
  { "test_bug27592", test_bug27592 },
  { "test_bug29948", test_bug29948 },
  { "test_bug29687", test_bug29687 },
  { "test_bug29692", test_bug29692 },
  { "test_bug29306", test_bug29306 },
  { "test_change_user", test_change_user },
  { "test_bug30472", test_bug30472 },
  { "test_bug20023", test_bug20023 },
  { "test_bug31418", test_bug31418 },
  { "test_bug31669", test_bug31669 },
  { "test_bug28386", test_bug28386 },
  { 0, 0 }
};


static my_bool
get_one_option(int optid, const struct my_option *opt __attribute__((unused)),
               char *argument)
{
  switch (optid) {
  case '#':
    DBUG_PUSH(argument ? argument : default_dbug_option);
    break;
  case 'c':
    opt_testcase = 1;
    break;
  case 'p':
    if (argument)
    {
      char *start=argument;
      my_free(opt_password, MYF(MY_ALLOW_ZERO_PTR));
      opt_password= my_strdup(argument, MYF(MY_FAE));
      while (*argument) *argument++= 'x';               /* Destroy argument */
      if (*start)
        start[1]=0;
    }
    else
      tty_password= 1;
    break;
  case 's':
    if (argument == disabled_my_option)
      opt_silent= 0;
    else
      opt_silent++;
    break;
  case 'A':
    /*
      When the embedded server is being tested, the test suite needs to be
      able to pass command-line arguments to the embedded server so it can
      locate the language files and data directory. The test suite
      (mysql-test-run) never uses config files, just command-line options.
    */
    if (!embedded_server_arg_count)
    {
      embedded_server_arg_count= 1;
      embedded_server_args[0]= (char*) "";
    }
    if (embedded_server_arg_count == MAX_SERVER_ARGS-1 ||
        !(embedded_server_args[embedded_server_arg_count++]=
          my_strdup(argument, MYF(MY_FAE))))
    {
      DIE("Can't use server argument");
    }
    break;
  case 'T':
    {
      struct my_tests_st *fptr;
      
      printf("All possible test names:\n\n");
      for (fptr= my_tests; fptr->name; fptr++)
	printf("%s\n", fptr->name);
      exit(0);
      break;
    }
  case '?':
  case 'I':                                     /* Info */
    usage();
    exit(0);
    break;
  }
  return 0;
}

static void get_options(int *argc, char ***argv)
{
  int ho_error;

  if ((ho_error= handle_options(argc, argv, client_test_long_options,
                                get_one_option)))
    exit(ho_error);

  if (tty_password)
    opt_password= get_tty_password(NullS);
  return;
}

/*
  Print the test output on successful execution before exiting
*/

static void print_test_output()
{
  if (opt_silent < 3)
  {
    fprintf(stdout, "\n\n");
    fprintf(stdout, "All '%d' tests were successful (in '%d' iterations)",
            test_count-1, opt_count);
    fprintf(stdout, "\n  Total execution time: %g SECS", total_time);
    if (opt_count > 1)
      fprintf(stdout, " (Avg: %g SECS)", total_time/opt_count);

    fprintf(stdout, "\n\n!!! SUCCESS !!!\n");
  }
}

/***************************************************************************
  main routine
***************************************************************************/


int main(int argc, char **argv)
{
  struct my_tests_st *fptr;

  MY_INIT(argv[0]);

  load_defaults("my", client_test_load_default_groups, &argc, &argv);
  defaults_argv= argv;
  get_options(&argc, &argv);

  if (mysql_server_init(embedded_server_arg_count,
                        embedded_server_args,
                        (char**) embedded_server_groups))
    DIE("Can't initialize MySQL server");

  client_connect(0);       /* connect to server */

  total_time= 0;
  for (iter_count= 1; iter_count <= opt_count; iter_count++)
  {
    /* Start of tests */
    test_count= 1;
    start_time= time((time_t *)0);
    if (!argc)
    {
      for (fptr= my_tests; fptr->name; fptr++)
	(*fptr->function)();	
    }
    else
    {
      for ( ; *argv ; argv++)
      {
	for (fptr= my_tests; fptr->name; fptr++)
	{
	  if (!strcmp(fptr->name, *argv))
	  {
	    (*fptr->function)();
	    break;
	  }
	}
	if (!fptr->name)
	{
	  fprintf(stderr, "\n\nGiven test not found: '%s'\n", *argv);
	  fprintf(stderr, "See legal test names with %s -T\n\nAborting!\n",
		  my_progname);
	  client_disconnect();
	  free_defaults(defaults_argv);
	  exit(1);
	}
      }
    }

    end_time= time((time_t *)0);
    total_time+= difftime(end_time, start_time);

    /* End of tests */
  }

  client_disconnect();    /* disconnect from server */

  free_defaults(defaults_argv);
  print_test_output();

  while (embedded_server_arg_count > 1)
    my_free(embedded_server_args[--embedded_server_arg_count],MYF(0));

  mysql_server_end();

  my_end(0);

  exit(0);
}<|MERGE_RESOLUTION|>--- conflicted
+++ resolved
@@ -17706,12 +17706,8 @@
   { "test_bug14169", test_bug14169 },
   { "test_bug17667", test_bug17667 },
   { "test_bug15752", test_bug15752 },
-<<<<<<< HEAD
-  /* { "test_mysql_insert_id", test_mysql_insert_id }, Bug#34889 */
+  { "test_mysql_insert_id", test_mysql_insert_id },
   { "test_bug19671", test_bug19671 },
-=======
-  { "test_mysql_insert_id", test_mysql_insert_id },
->>>>>>> a48f1d24
   { "test_bug21206", test_bug21206 },
   { "test_bug21726", test_bug21726 },
   { "test_bug15518", test_bug15518 },
