--- conflicted
+++ resolved
@@ -297,14 +297,9 @@
         ENDIF(WITH_${ENGINE}_STORAGE_ENGINE AND MYSQL_PLUGIN_STATIC)
 
         IF (ENGINE_BUILD_TYPE STREQUAL "STATIC") 
-<<<<<<< HEAD
-          SET (maria_plugin_defs  "${maria_plugin_defs},builtin_maria_${PLUGIN_NAME}_plugin")
-          SET (MYSQLD_STATIC_ENGINE_LIBS ${MYSQLD_STATIC_ENGINE_LIBS} ${PLUGIN_NAME})
-=======
-          SET (mysql_plugin_defs  "${mysql_plugin_defs},builtin_${ENGINE_LOWER}_plugin")
+          SET (maria_plugin_defs  "${maria_plugin_defs},builtin_maria_${ENGINE_LOWER}_plugin")
           SET (MYSQLD_STATIC_ENGINE_LIBS ${MYSQLD_STATIC_ENGINE_LIBS} ${MYSQL_PLUGIN_STATIC})
           SET (MYSQLD_STATIC_ENGINES ${MYSQLD_STATIC_ENGINES} ${ENGINE})
->>>>>>> 4a4aa358
           SET (STORAGE_ENGINE_DEFS "${STORAGE_ENGINE_DEFS} -DWITH_${ENGINE}_STORAGE_ENGINE")
           SET (WITH_${ENGINE}_STORAGE_ENGINE TRUE)
 	  SET (${ENGINE}_DIR ${SUBDIR})
