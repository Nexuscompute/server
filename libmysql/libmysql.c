--- conflicted
+++ resolved
@@ -1900,11 +1900,8 @@
   }
   mysql_init(&tmp_mysql);
   tmp_mysql.options=mysql->options;
-<<<<<<< HEAD
+  bzero((char*) &mysql->options,sizeof(mysql->options));
   tmp_mysql.rpl_pivot = mysql->rpl_pivot;
-=======
-  bzero((char*) &mysql->options,sizeof(mysql->options));
->>>>>>> 7fd95741
   if (!mysql_real_connect(&tmp_mysql,mysql->host,mysql->user,mysql->passwd,
 			  mysql->db, mysql->port, mysql->unix_socket,
 			  mysql->client_flag))
