/* Copyright (C) 2003 MySQL AB

   This program is free software; you can redistribute it and/or modify
   it under the terms of the GNU General Public License as published by
   the Free Software Foundation; either version 2 of the License, or
   (at your option) any later version.

   This program is distributed in the hope that it will be useful,
   but WITHOUT ANY WARRANTY; without even the implied warranty of
   MERCHANTABILITY or FITNESS FOR A PARTICULAR PURPOSE.  See the
   GNU General Public License for more details.

   You should have received a copy of the GNU General Public License
   along with this program; if not, write to the Free Software
   Foundation, Inc., 59 Temple Place, Suite 330, Boston, MA  02111-1307  USA */

#define DBTC_C

#include "Dbtc.hpp"
#include "md5_hash.hpp"
#include <RefConvert.hpp>
#include <ndb_limits.h>
#include <my_sys.h>

#include <signaldata/EventReport.hpp>
#include <signaldata/TcKeyReq.hpp>
#include <signaldata/TcKeyConf.hpp>
#include <signaldata/TcKeyRef.hpp>
#include <signaldata/KeyInfo.hpp>
#include <signaldata/AttrInfo.hpp>
#include <signaldata/TransIdAI.hpp>
#include <signaldata/TcRollbackRep.hpp>
#include <signaldata/NodeFailRep.hpp>
#include <signaldata/ReadNodesConf.hpp>
#include <signaldata/NFCompleteRep.hpp>
#include <signaldata/LqhKey.hpp>
#include <signaldata/TcCommit.hpp>
#include <signaldata/TcContinueB.hpp>
#include <signaldata/TcKeyFailConf.hpp>
#include <signaldata/AbortAll.hpp>
#include <signaldata/ScanFrag.hpp>
#include <signaldata/ScanTab.hpp>
#include <signaldata/PrepDropTab.hpp>
#include <signaldata/DropTab.hpp>
#include <signaldata/AlterTab.hpp>
#include <signaldata/CreateTrig.hpp>
#include <signaldata/DropTrig.hpp>
#include <signaldata/FireTrigOrd.hpp>
#include <signaldata/TrigAttrInfo.hpp>
#include <signaldata/CreateIndx.hpp>
#include <signaldata/DropIndx.hpp>
#include <signaldata/AlterIndx.hpp>
#include <signaldata/ScanTab.hpp>
#include <signaldata/SystemError.hpp>
#include <signaldata/DumpStateOrd.hpp>
#include <signaldata/DisconnectRep.hpp>
#include <signaldata/TcHbRep.hpp>

#include <signaldata/PrepDropTab.hpp>
#include <signaldata/DropTab.hpp>
#include <signaldata/TcIndx.hpp>
#include <signaldata/IndxKeyInfo.hpp>
#include <signaldata/IndxAttrInfo.hpp>
#include <signaldata/PackedSignal.hpp>
#include <AttributeHeader.hpp>
#include <signaldata/DictTabInfo.hpp>
#include <AttributeDescriptor.hpp>
#include <SectionReader.hpp>

#include <NdbOut.hpp>
#include <DebuggerNames.hpp>

// Use DEBUG to print messages that should be
// seen only when we debug the product
#ifdef VM_TRACE
#define DEBUG(x) ndbout << "DBTC: "<< x << endl;
#else
#define DEBUG(x)
#endif
  
#define INTERNAL_TRIGGER_TCKEYREQ_JBA 0

#ifdef VM_TRACE
NdbOut &
operator<<(NdbOut& out, Dbtc::ConnectionState state){
  switch(state){
  case Dbtc::CS_CONNECTED: out << "CS_CONNECTED"; break;
  case Dbtc::CS_DISCONNECTED: out << "CS_DISCONNECTED"; break;
  case Dbtc::CS_STARTED: out << "CS_STARTED"; break;
  case Dbtc::CS_RECEIVING: out << "CS_RECEIVING"; break;
  case Dbtc::CS_PREPARED: out << "CS_PREPARED"; break;
  case Dbtc::CS_START_PREPARING: out << "CS_START_PREPARING"; break;
  case Dbtc::CS_REC_PREPARING: out << "CS_REC_PREPARING"; break;
  case Dbtc::CS_RESTART: out << "CS_RESTART"; break;
  case Dbtc::CS_ABORTING: out << "CS_ABORTING"; break;
  case Dbtc::CS_COMPLETING: out << "CS_COMPLETING"; break;
  case Dbtc::CS_COMPLETE_SENT: out << "CS_COMPLETE_SENT"; break;
  case Dbtc::CS_PREPARE_TO_COMMIT: out << "CS_PREPARE_TO_COMMIT"; break;
  case Dbtc::CS_COMMIT_SENT: out << "CS_COMMIT_SENT"; break;
  case Dbtc::CS_START_COMMITTING: out << "CS_START_COMMITTING"; break;
  case Dbtc::CS_COMMITTING: out << "CS_COMMITTING"; break;
  case Dbtc::CS_REC_COMMITTING: out << "CS_REC_COMMITTING"; break;
  case Dbtc::CS_WAIT_ABORT_CONF: out << "CS_WAIT_ABORT_CONF"; break;
  case Dbtc::CS_WAIT_COMPLETE_CONF: out << "CS_WAIT_COMPLETE_CONF"; break;
  case Dbtc::CS_WAIT_COMMIT_CONF: out << "CS_WAIT_COMMIT_CONF"; break;
  case Dbtc::CS_FAIL_ABORTING: out << "CS_FAIL_ABORTING"; break;
  case Dbtc::CS_FAIL_ABORTED: out << "CS_FAIL_ABORTED"; break;
  case Dbtc::CS_FAIL_PREPARED: out << "CS_FAIL_PREPARED"; break;
  case Dbtc::CS_FAIL_COMMITTING: out << "CS_FAIL_COMMITTING"; break;
  case Dbtc::CS_FAIL_COMMITTED: out << "CS_FAIL_COMMITTED"; break;
  case Dbtc::CS_FAIL_COMPLETED: out << "CS_FAIL_COMPLETED"; break;
  case Dbtc::CS_START_SCAN: out << "CS_START_SCAN"; break;
  default:
    out << "Unknown: " << (int)state; break;
  }
  return out;
}
NdbOut &
operator<<(NdbOut& out, Dbtc::OperationState state){
  out << (int)state;
  return out;
}
NdbOut &
operator<<(NdbOut& out, Dbtc::AbortState state){
  out << (int)state;
  return out;
}
NdbOut &
operator<<(NdbOut& out, Dbtc::ReturnSignal state){
  out << (int)state;
  return out;
}
NdbOut &
operator<<(NdbOut& out, Dbtc::ScanRecord::ScanState state){
  out << (int)state;
  return out;
}
NdbOut &
operator<<(NdbOut& out, Dbtc::ScanFragRec::ScanFragState state){
  out << (int)state;
  return out;
}
#endif

void
Dbtc::updateBuddyTimer(ApiConnectRecordPtr apiPtr)
{
  if (apiPtr.p->buddyPtr != RNIL) {
    jam();
    ApiConnectRecordPtr buddyApiPtr;
    buddyApiPtr.i = apiPtr.p->buddyPtr;
    ptrCheckGuard(buddyApiPtr, capiConnectFilesize, apiConnectRecord);
    if (getApiConTimer(buddyApiPtr.i) != 0) {
      if ((apiPtr.p->transid[0] == buddyApiPtr.p->transid[0]) &&
          (apiPtr.p->transid[1] == buddyApiPtr.p->transid[1])) {
        jam();
        setApiConTimer(buddyApiPtr.i, ctcTimer, __LINE__);
      } else {
        jam();
        // Not a buddy anymore since not the same transid
        apiPtr.p->buddyPtr = RNIL;
      }//if
    }//if
  }//if
}

void Dbtc::execCONTINUEB(Signal* signal) 
{
  UintR tcase;

  jamEntry();
  tcase = signal->theData[0];
  UintR Tdata0 = signal->theData[1];
  UintR Tdata1 = signal->theData[2];
  UintR Tdata2 = signal->theData[3];
  switch (tcase) {
  case TcContinueB::ZRETURN_FROM_QUEUED_DELIVERY:
    jam();
    ndbrequire(false);
    return;
  case TcContinueB::ZCOMPLETE_TRANS_AT_TAKE_OVER:
    jam();
    tcNodeFailptr.i = Tdata0;
    ptrCheckGuard(tcNodeFailptr, 1, tcFailRecord);
    completeTransAtTakeOverLab(signal, Tdata1);
    return;
  case TcContinueB::ZCONTINUE_TIME_OUT_CONTROL:
    jam();
    timeOutLoopStartLab(signal, Tdata0);
    return;
  case TcContinueB::ZNODE_TAKE_OVER_COMPLETED:
    jam();
    tnodeid = Tdata0;
    tcNodeFailptr.i = 0;
    ptrAss(tcNodeFailptr, tcFailRecord);
    nodeTakeOverCompletedLab(signal);
    return;
  case TcContinueB::ZINITIALISE_RECORDS:
    jam();
    initialiseRecordsLab(signal, Tdata0, Tdata2, signal->theData[4]);
    return;
  case TcContinueB::ZSEND_COMMIT_LOOP:
    jam();
    apiConnectptr.i = Tdata0;
    ptrCheckGuard(apiConnectptr, capiConnectFilesize, apiConnectRecord);
    tcConnectptr.i = Tdata1;
    ptrCheckGuard(tcConnectptr, ctcConnectFilesize, tcConnectRecord);
    commit020Lab(signal);
    return;
  case TcContinueB::ZSEND_COMPLETE_LOOP:
    jam();
    apiConnectptr.i = Tdata0;
    ptrCheckGuard(apiConnectptr, capiConnectFilesize, apiConnectRecord);
    tcConnectptr.i = Tdata1;
    ptrCheckGuard(tcConnectptr, ctcConnectFilesize, tcConnectRecord);
    complete010Lab(signal);
    return;
  case TcContinueB::ZHANDLE_FAILED_API_NODE:
    jam();
    handleFailedApiNode(signal, Tdata0, Tdata1);
    return;
  case TcContinueB::ZTRANS_EVENT_REP:
    jam();
    /* -------------------------------------------------------------------- */
    // Report information about transaction activity once per second.
    /* -------------------------------------------------------------------- */
    if (c_counters.c_trans_status == TransCounters::Timer){
      Uint32 len = c_counters.report(signal);
      sendSignal(CMVMI_REF, GSN_EVENT_REP, signal, len, JBB);
      
      c_counters.reset();
      signal->theData[0] = TcContinueB::ZTRANS_EVENT_REP;
      sendSignalWithDelay(cownref, GSN_CONTINUEB, signal, 5000, 1);
    }
    return;
  case TcContinueB::ZCONTINUE_TIME_OUT_FRAG_CONTROL:
    jam();
    timeOutLoopStartFragLab(signal, Tdata0);
    return;
  case TcContinueB::ZABORT_BREAK:
    jam();
    tcConnectptr.i = Tdata0;
    apiConnectptr.i = Tdata1;
    ptrCheckGuard(apiConnectptr, capiConnectFilesize, apiConnectRecord);
    apiConnectptr.p->counter--;
    abort015Lab(signal);
    return;
  case TcContinueB::ZABORT_TIMEOUT_BREAK:
    jam();
    tcConnectptr.i = Tdata0;
    apiConnectptr.i = Tdata1;
    ptrCheckGuard(apiConnectptr, capiConnectFilesize, apiConnectRecord);
    apiConnectptr.p->counter--;
    sendAbortedAfterTimeout(signal, 1);
    return;
  case TcContinueB::ZHANDLE_FAILED_API_NODE_REMOVE_MARKERS:
    jam();
    removeMarkerForFailedAPI(signal, Tdata0, Tdata1);
    return;
  case TcContinueB::ZWAIT_ABORT_ALL:
    jam();
    checkAbortAllTimeout(signal, Tdata0);
    return;
  case TcContinueB::ZCHECK_SCAN_ACTIVE_FAILED_LQH:
    jam();
    checkScanActiveInFailedLqh(signal, Tdata0, Tdata1);
    return;
  case TcContinueB::CHECK_WAIT_DROP_TAB_FAILED_LQH:
    jam();
    checkWaitDropTabFailedLqh(signal, Tdata0, Tdata1);
    return;
  case TcContinueB::TRIGGER_PENDING:
    jam();
    ApiConnectRecordPtr transPtr;
    transPtr.i = Tdata0;
    ptrCheckGuard(transPtr, capiConnectFilesize, apiConnectRecord);
    transPtr.p->triggerPending = false;
    executeTriggers(signal, &transPtr);
    return;
  case TcContinueB::DelayTCKEYCONF:
    jam();
    apiConnectptr.i = Tdata0;
    ptrCheckGuard(apiConnectptr, capiConnectFilesize, apiConnectRecord);
    sendtckeyconf(signal, Tdata1);
    return;
  default:
    ndbrequire(false);
  }//switch
}

void Dbtc::execDIGETNODESREF(Signal* signal) 
{
  jamEntry();
  terrorCode = signal->theData[1];
  releaseAtErrorLab(signal);
}

void Dbtc::execINCL_NODEREQ(Signal* signal) 
{
  jamEntry();
  tblockref = signal->theData[0];
  hostptr.i = signal->theData[1];
  ptrCheckGuard(hostptr, chostFilesize, hostRecord);
  hostptr.p->hostStatus = HS_ALIVE;
  hostptr.p->takeOverStatus = TOS_IDLE;
  signal->theData[0] = cownref;
  sendSignal(tblockref, GSN_INCL_NODECONF, signal, 1, JBB);
}

void Dbtc::execREAD_NODESREF(Signal* signal) 
{
  jamEntry();
  ndbrequire(false);
}

void Dbtc::execTC_SCHVERREQ(Signal* signal) 
{
  jamEntry();
  if (! assembleFragments(signal)) {
    jam();
    return;
  }
  tabptr.i = signal->theData[0];
  ptrCheckGuard(tabptr, ctabrecFilesize, tableRecord);
  tabptr.p->currentSchemaVersion = signal->theData[1];
  tabptr.p->storedTable = (bool)signal->theData[2];
  BlockReference retRef = signal->theData[3];
  tabptr.p->tableType = (Uint8)signal->theData[4];
  BlockReference retPtr = signal->theData[5];
  Uint32 noOfKeyAttr = signal->theData[6];
  ndbrequire(noOfKeyAttr <= MAX_ATTRIBUTES_IN_INDEX);
  Uint32 hasCharAttr = 0;
  Uint32 noOfDistrKeys = 0;
  SegmentedSectionPtr s0Ptr;
  signal->getSection(s0Ptr, 0);
  SectionReader r0(s0Ptr, getSectionSegmentPool());
  Uint32 i = 0;
  while (i < noOfKeyAttr) {
    jam();
    Uint32 attributeDescriptor = ~0;
    Uint32 csNumber = ~0;
    if (! r0.getWord(&attributeDescriptor) ||
        ! r0.getWord(&csNumber)) {
      jam();
      break;
    }
    CHARSET_INFO* cs = 0;
    if (csNumber != 0) {
      cs = all_charsets[csNumber];
      ndbrequire(cs != 0);
      hasCharAttr = 1;
    }
    
    noOfDistrKeys += AttributeDescriptor::getDKey(attributeDescriptor);
    tabptr.p->keyAttr[i].attributeDescriptor = attributeDescriptor;
    tabptr.p->keyAttr[i].charsetInfo = cs;
    i++;
  }
  ndbrequire(i == noOfKeyAttr);
  releaseSections(signal);

  ndbrequire(tabptr.p->enabled == false);
  tabptr.p->enabled = true;
  tabptr.p->dropping = false;
  tabptr.p->noOfKeyAttr = noOfKeyAttr;
  tabptr.p->hasCharAttr = hasCharAttr;
  tabptr.p->noOfDistrKeys = noOfDistrKeys;
  
  signal->theData[0] = tabptr.i;
  signal->theData[1] = retPtr;
  sendSignal(retRef, GSN_TC_SCHVERCONF, signal, 2, JBB);
}//Dbtc::execTC_SCHVERREQ()

void
Dbtc::execPREP_DROP_TAB_REQ(Signal* signal)
{
  jamEntry();
  
  PrepDropTabReq* req = (PrepDropTabReq*)signal->getDataPtr();
  
  TableRecordPtr tabPtr;
  tabPtr.i = req->tableId;
  ptrCheckGuard(tabPtr, ctabrecFilesize, tableRecord);
  
  Uint32 senderRef = req->senderRef;
  Uint32 senderData = req->senderData;
  
  if(!tabPtr.p->enabled){
    jam();
    PrepDropTabRef* ref = (PrepDropTabRef*)signal->getDataPtrSend();
    ref->senderRef = reference();
    ref->senderData = senderData;
    ref->tableId = tabPtr.i;
    ref->errorCode = PrepDropTabRef::NoSuchTable;
    sendSignal(senderRef, GSN_PREP_DROP_TAB_REF, signal,
	       PrepDropTabRef::SignalLength, JBB);
    return;
  }

  if(tabPtr.p->dropping){
    jam();
    PrepDropTabRef* ref = (PrepDropTabRef*)signal->getDataPtrSend();
    ref->senderRef = reference();
    ref->senderData = senderData;
    ref->tableId = tabPtr.i;
    ref->errorCode = PrepDropTabRef::DropInProgress;
    sendSignal(senderRef, GSN_PREP_DROP_TAB_REF, signal,
	       PrepDropTabRef::SignalLength, JBB);
    return;
  }
  
  tabPtr.p->dropping = true;
  tabPtr.p->dropTable.senderRef = senderRef;
  tabPtr.p->dropTable.senderData = senderData;

  {
    WaitDropTabReq * req = (WaitDropTabReq*)signal->getDataPtrSend();
    req->tableId = tabPtr.i;
    req->senderRef = reference();
    
    HostRecordPtr hostPtr;
    tabPtr.p->dropTable.waitDropTabCount.clearWaitingFor();
    for (hostPtr.i = 1; hostPtr.i < MAX_NDB_NODES; hostPtr.i++) {
      jam();
      ptrAss(hostPtr, hostRecord);
      if (hostPtr.p->hostStatus == HS_ALIVE) {
	jam();
	tabPtr.p->dropTable.waitDropTabCount.setWaitingFor(hostPtr.i);
	sendSignal(calcLqhBlockRef(hostPtr.i), GSN_WAIT_DROP_TAB_REQ,
		   signal, WaitDropTabReq::SignalLength, JBB);
      }//for
    }//if
    
    ndbrequire(tabPtr.p->dropTable.waitDropTabCount.done() != true);
  }
}

void
Dbtc::execWAIT_DROP_TAB_CONF(Signal* signal)
{
  jamEntry();
  WaitDropTabConf * conf = (WaitDropTabConf*)signal->getDataPtr();

  TableRecordPtr tabPtr;
  tabPtr.i = conf->tableId;
  ptrCheckGuard(tabPtr, ctabrecFilesize, tableRecord);
  
  ndbrequire(tabPtr.p->dropping == true);
  Uint32 nodeId = refToNode(conf->senderRef);
  tabPtr.p->dropTable.waitDropTabCount.clearWaitingFor(nodeId);
  
  if(!tabPtr.p->dropTable.waitDropTabCount.done()){
    jam();
    return;
  }
  
  {
    PrepDropTabConf* conf = (PrepDropTabConf*)signal->getDataPtrSend();
    conf->tableId = tabPtr.i;
    conf->senderRef = reference();
    conf->senderData = tabPtr.p->dropTable.senderData;
    sendSignal(tabPtr.p->dropTable.senderRef, GSN_PREP_DROP_TAB_CONF, signal,
	       PrepDropTabConf::SignalLength, JBB);
    tabPtr.p->dropTable.senderRef = 0;
  }
}

void
Dbtc::execWAIT_DROP_TAB_REF(Signal* signal)
{
  jamEntry();
  WaitDropTabRef * ref = (WaitDropTabRef*)signal->getDataPtr();

  TableRecordPtr tabPtr;
  tabPtr.i = ref->tableId;
  ptrCheckGuard(tabPtr, ctabrecFilesize, tableRecord);
  
  ndbrequire(tabPtr.p->dropping == true);
  Uint32 nodeId = refToNode(ref->senderRef);
  tabPtr.p->dropTable.waitDropTabCount.clearWaitingFor(nodeId);
  
  ndbrequire(ref->errorCode == WaitDropTabRef::NoSuchTable ||
	     ref->errorCode == WaitDropTabRef::NF_FakeErrorREF);
  
  if(!tabPtr.p->dropTable.waitDropTabCount.done()){
    jam();
    return;
  }
  
  {
    PrepDropTabConf* conf = (PrepDropTabConf*)signal->getDataPtrSend();
    conf->tableId = tabPtr.i;
    conf->senderRef = reference();
    conf->senderData = tabPtr.p->dropTable.senderData;
    sendSignal(tabPtr.p->dropTable.senderRef, GSN_PREP_DROP_TAB_CONF, signal,
	       PrepDropTabConf::SignalLength, JBB);
    tabPtr.p->dropTable.senderRef = 0;
  }
}  

void
Dbtc::checkWaitDropTabFailedLqh(Signal* signal, Uint32 nodeId, Uint32 tableId)
{
  
  TableRecordPtr tabPtr;
  tabPtr.i = tableId;

  WaitDropTabConf * conf = (WaitDropTabConf*)signal->getDataPtr();
  conf->tableId = tableId;

  const Uint32 RT_BREAK = 16;
  for(Uint32 i = 0; i<RT_BREAK && tabPtr.i < ctabrecFilesize; i++, tabPtr.i++){
    jam();
    ptrAss(tabPtr, tableRecord);
    if(tabPtr.p->enabled && tabPtr.p->dropping){
      if(tabPtr.p->dropTable.waitDropTabCount.isWaitingFor(nodeId)){
        jam();
	conf->senderRef = calcLqhBlockRef(nodeId);
	execWAIT_DROP_TAB_CONF(signal);
	tabPtr.i++;
	break;
      }
    }
  }
  
  if(tabPtr.i == ctabrecFilesize){
    /**
     * Finished
     */
    jam();
    return;
  }
  
  signal->theData[0] = TcContinueB::CHECK_WAIT_DROP_TAB_FAILED_LQH;
  signal->theData[1] = nodeId;
  signal->theData[2] = tabPtr.i;
  sendSignal(reference(), GSN_CONTINUEB, signal, 3, JBB);
}

void
Dbtc::execDROP_TAB_REQ(Signal* signal)
{
  jamEntry();

  DropTabReq* req = (DropTabReq*)signal->getDataPtr();
  
  TableRecordPtr tabPtr;
  tabPtr.i = req->tableId;
  ptrCheckGuard(tabPtr, ctabrecFilesize, tableRecord);
  
  Uint32 senderRef = req->senderRef;
  Uint32 senderData = req->senderData;
  DropTabReq::RequestType rt = (DropTabReq::RequestType)req->requestType;
  
  if(!tabPtr.p->enabled && rt == DropTabReq::OnlineDropTab){
    jam();
    DropTabRef* ref = (DropTabRef*)signal->getDataPtrSend();
    ref->senderRef = reference();
    ref->senderData = senderData;
    ref->tableId = tabPtr.i;
    ref->errorCode = DropTabRef::NoSuchTable;
    sendSignal(senderRef, GSN_DROP_TAB_REF, signal,
	       DropTabRef::SignalLength, JBB);
    return;
  }

  if(!tabPtr.p->dropping && rt == DropTabReq::OnlineDropTab){
    jam();
    DropTabRef* ref = (DropTabRef*)signal->getDataPtrSend();
    ref->senderRef = reference();
    ref->senderData = senderData;
    ref->tableId = tabPtr.i;
    ref->errorCode = DropTabRef::DropWoPrep;
    sendSignal(senderRef, GSN_DROP_TAB_REF, signal,
	       DropTabRef::SignalLength, JBB);
    return;
  }
  
  tabPtr.p->enabled = false;
  tabPtr.p->dropping = false;
  
  DropTabConf * conf = (DropTabConf*)signal->getDataPtrSend();
  conf->tableId = tabPtr.i;
  conf->senderRef = reference();
  conf->senderData = senderData;
  sendSignal(senderRef, GSN_DROP_TAB_CONF, signal,
	     PrepDropTabConf::SignalLength, JBB);
}

void Dbtc::execALTER_TAB_REQ(Signal * signal)
{
  AlterTabReq* const req = (AlterTabReq*)signal->getDataPtr();
  const Uint32 senderRef = req->senderRef;
  const Uint32 senderData = req->senderData;
  const Uint32 changeMask = req->changeMask;
  const Uint32 tableId = req->tableId;
  const Uint32 tableVersion = req->tableVersion;
  const Uint32 gci = req->gci;
  AlterTabReq::RequestType requestType = 
    (AlterTabReq::RequestType) req->requestType;

  TableRecordPtr tabPtr;
  tabPtr.i = req->tableId;
  ptrCheckGuard(tabPtr, ctabrecFilesize, tableRecord);
  tabPtr.p->currentSchemaVersion = tableVersion;

  // Request handled successfully 
  AlterTabConf * conf = (AlterTabConf*)signal->getDataPtrSend();
  conf->senderRef = reference();
  conf->senderData = senderData;
  conf->changeMask = changeMask;
  conf->tableId = tableId;
  conf->tableVersion = tableVersion;
  conf->gci = gci;
  conf->requestType = requestType;
  sendSignal(senderRef, GSN_ALTER_TAB_CONF, signal, 
	     AlterTabConf::SignalLength, JBB);
}

/* ***************************************************************************/
/*                                START / RESTART                            */
/* ***************************************************************************/
void Dbtc::execREAD_CONFIG_REQ(Signal* signal) 
{
  const ReadConfigReq * req = (ReadConfigReq*)signal->getDataPtr();
  Uint32 ref = req->senderRef;
  Uint32 senderData = req->senderData;
  ndbrequire(req->noOfParameters == 0);
  
  jamEntry();
  
  const ndb_mgm_configuration_iterator * p = 
    theConfiguration.getOwnConfigIterator();
  ndbrequire(p != 0);
  
  UintR apiConnect;
  UintR tcConnect;
  UintR tables;
  UintR localScan;
  UintR tcScan;

  ndbrequire(!ndb_mgm_get_int_parameter(p, CFG_TC_API_CONNECT, &apiConnect));
  ndbrequire(!ndb_mgm_get_int_parameter(p, CFG_TC_TC_CONNECT, &tcConnect));
  ndbrequire(!ndb_mgm_get_int_parameter(p, CFG_TC_TABLE, &tables));
  ndbrequire(!ndb_mgm_get_int_parameter(p, CFG_TC_LOCAL_SCAN, &localScan));
  ndbrequire(!ndb_mgm_get_int_parameter(p, CFG_TC_SCAN, &tcScan));

  ccacheFilesize = (apiConnect/3) + 1;
  capiConnectFilesize = apiConnect;
  ctcConnectFilesize  = tcConnect;
  ctabrecFilesize     = tables;
  cscanrecFileSize = tcScan;
  cscanFragrecFileSize = localScan;

  initRecords();
  initialiseRecordsLab(signal, 0, ref, senderData);

  Uint32 val = 3000;
  ndb_mgm_get_int_parameter(p, CFG_DB_TRANSACTION_DEADLOCK_TIMEOUT, &val);
  set_timeout_value(val);

  val = 3000;
  ndb_mgm_get_int_parameter(p, CFG_DB_TRANSACTION_INACTIVE_TIMEOUT, &val);
  set_appl_timeout_value(val);

  val = 1;
  //ndb_mgm_get_int_parameter(p, CFG_DB_PARALLEL_TRANSACTION_TAKEOVER, &val);
  set_no_parallel_takeover(val);

  ctimeOutCheckDelay = 50; // 500ms
}//Dbtc::execSIZEALT_REP()

void Dbtc::execSTTOR(Signal* signal) 
{
  Uint16 tphase;

  jamEntry();
                                                     /* START CASE */
  tphase = signal->theData[1];
  csignalKey = signal->theData[6];
  switch (tphase) {
  case ZSPH1:
    jam();
    startphase1x010Lab(signal);
    return;
  default:
    jam();
    sttorryLab(signal); /* START PHASE 255 */
    return;
  }//switch
}//Dbtc::execSTTOR()

void Dbtc::sttorryLab(Signal* signal) 
{
  signal->theData[0] = csignalKey;
  signal->theData[1] = 3;    /* BLOCK CATEGORY */
  signal->theData[2] = 2;    /* SIGNAL VERSION NUMBER */
  signal->theData[3] = ZSPH1;
  signal->theData[4] = 255;
  sendSignal(NDBCNTR_REF, GSN_STTORRY, signal, 5, JBB);
}//Dbtc::sttorryLab()

/* ***************************************************************************/
/*                          INTERNAL  START / RESTART                        */
/*****************************************************************************/
void Dbtc::execNDB_STTOR(Signal* signal) 
{
  Uint16 tndbstartphase;
  Uint16 tstarttype;

  jamEntry();
  tusersblkref = signal->theData[0];
  tnodeid = signal->theData[1];
  tndbstartphase = signal->theData[2];   /* START PHASE      */
  tstarttype = signal->theData[3];       /* START TYPE       */
  switch (tndbstartphase) {
  case ZINTSPH1:
    jam();
    intstartphase1x010Lab(signal);
    return;
  case ZINTSPH2:
    jam();
    intstartphase2x010Lab(signal);
    return;
  case ZINTSPH3:
    jam();
    intstartphase3x010Lab(signal);      /* SEIZE CONNECT RECORD IN EACH LQH*/
// Start transaction event reporting.
    c_counters.c_trans_status = TransCounters::Timer;
    c_counters.reset();
    signal->theData[0] = TcContinueB::ZTRANS_EVENT_REP;
    sendSignalWithDelay(cownref, GSN_CONTINUEB, signal, 10, 1);
    return;
  case ZINTSPH6:
    jam();
    csystemStart = SSS_TRUE;
    break;
  default:
    jam();
    break;
  }//switch
  ndbsttorry010Lab(signal);
  return;
}//Dbtc::execNDB_STTOR()

void Dbtc::ndbsttorry010Lab(Signal* signal) 
{
  signal->theData[0] = cownref;
  sendSignal(cndbcntrblockref, GSN_NDB_STTORRY, signal, 1, JBB);
}//Dbtc::ndbsttorry010Lab()

void
Dbtc::set_timeout_value(Uint32 timeOut)
{
  timeOut = timeOut / 10;
  if (timeOut < 2) {
    jam();
    timeOut = 100;
  }//if
  ctimeOutValue = timeOut;
}

void
Dbtc::set_appl_timeout_value(Uint32 timeOut)
{
  timeOut /= 10;
  if (timeOut < ctimeOutValue) {
    jam();
    c_appl_timeout_value = ctimeOutValue;
  }//if
  c_appl_timeout_value = timeOut;
}

void
Dbtc::set_no_parallel_takeover(Uint32 noParallelTakeOver)
{
  if (noParallelTakeOver == 0) {
    jam();
    noParallelTakeOver = 1;
  } else if (noParallelTakeOver > MAX_NDB_NODES) {
    jam();
    noParallelTakeOver = MAX_NDB_NODES;
  }//if
  cnoParallelTakeOver = noParallelTakeOver;
}

/* ***************************************************************************/
/*                        S T A R T P H A S E 1 X                            */
/*                     INITIALISE BLOCKREF AND BLOCKNUMBERS                  */
/* ***************************************************************************/
void Dbtc::startphase1x010Lab(Signal* signal) 
{
  csystemStart = SSS_FALSE;
  ctimeOutCheckCounter = 0;
  ctimeOutCheckFragCounter = 0;
  ctimeOutMissedHeartbeats = 0;
  ctimeOutCheckHeartbeat = 0;
  ctimeOutCheckLastHeartbeat = 0;
  ctimeOutCheckActive = TOCS_FALSE;
  ctimeOutCheckFragActive = TOCS_FALSE;
  sttorryLab(signal);
}//Dbtc::startphase1x010Lab()

/*****************************************************************************/
/*                        I N T S T A R T P H A S E 1 X                      */
/*                         INITIALISE ALL RECORDS.                           */
/*****************************************************************************/
void Dbtc::intstartphase1x010Lab(Signal* signal) 
{
  cownNodeid = tnodeid;
  cownref =          calcTcBlockRef(cownNodeid);
  clqhblockref =     calcLqhBlockRef(cownNodeid);
  cdihblockref =     calcDihBlockRef(cownNodeid);
  cdictblockref =    calcDictBlockRef(cownNodeid);
  cndbcntrblockref = calcNdbCntrBlockRef(cownNodeid);
  cerrorBlockref   = calcNdbCntrBlockRef(cownNodeid);
  coperationsize = 0;
  cfailure_nr = 0;
  ndbsttorry010Lab(signal);
}//Dbtc::intstartphase1x010Lab()

/*****************************************************************************/
/*                         I N T S T A R T P H A S E 2 X                     */
/*                          SET-UP LOCAL CONNECTIONS.                        */
/*****************************************************************************/
void Dbtc::intstartphase2x010Lab(Signal* signal) 
{
  tcConnectptr.i = cfirstfreeTcConnect;
  intstartphase2x020Lab(signal);
}//Dbtc::intstartphase2x010Lab()

void Dbtc::intstartphase2x020Lab(Signal* signal) 
{
  if (tcConnectptr.i == RNIL) {
    jam();
    ndbsttorry010Lab(signal);
    return;
  }//if
  ptrCheckGuard(tcConnectptr, ctcConnectFilesize, tcConnectRecord);
  tcConnectptr.p->tcConnectstate = OS_CONNECTING_DICT;
/* ****************** */
/*     DISEIZEREQ   < */
/* ****************** */
  signal->theData[0] = tcConnectptr.i;
  signal->theData[1] = cownref;
  sendSignal(cdihblockref, GSN_DISEIZEREQ, signal, 2, JBB);
}//Dbtc::intstartphase2x020Lab()

void Dbtc::execDISEIZECONF(Signal* signal) 
{
  jamEntry();
  tcConnectptr.i = signal->theData[0];
  ptrCheckGuard(tcConnectptr, ctcConnectFilesize, tcConnectRecord);
  tcConnectptr.p->dihConnectptr = signal->theData[1];
  tcConnectptr.i = tcConnectptr.p->nextTcConnect;
  intstartphase2x020Lab(signal);
}//Dbtc::execDISEIZECONF()

/*****************************************************************************/
/*                         I N T S T A R T P H A S E 3 X                     */
/*                        PREPARE DISTRIBUTED CONNECTIONS                    */
/*****************************************************************************/
void Dbtc::intstartphase3x010Lab(Signal* signal) 
{
  signal->theData[0] = cownref;
  sendSignal(cndbcntrblockref, GSN_READ_NODESREQ, signal, 1, JBB);
}//Dbtc::intstartphase3x010Lab()

void Dbtc::execREAD_NODESCONF(Signal* signal) 
{
  UintR guard0;

  jamEntry();

  ReadNodesConf * const readNodes = (ReadNodesConf *)&signal->theData[0];

  csystemnodes  = readNodes->noOfNodes;
  cmasterNodeId = readNodes->masterNodeId;

  con_lineNodes = 0;
  arrGuard(csystemnodes, MAX_NDB_NODES);
  guard0 = csystemnodes - 1;
  arrGuard(guard0, MAX_NDB_NODES);       // Check not zero nodes

  for (unsigned i = 1; i < MAX_NDB_NODES; i++) {
    jam();
    if (NodeBitmask::get(readNodes->allNodes, i)) {
      hostptr.i = i;
      ptrCheckGuard(hostptr, chostFilesize, hostRecord);

      hostptr.p->takeOverStatus = TOS_IDLE;
      
      if (NodeBitmask::get(readNodes->inactiveNodes, i)) {
        jam();
        hostptr.p->hostStatus = HS_DEAD;
      } else {
        jam();
        con_lineNodes++;
        hostptr.p->hostStatus = HS_ALIVE;
      }//if
    }//if
  }//for
  ndbsttorry010Lab(signal);
}//Dbtc::execREAD_NODESCONF()

/*****************************************************************************/
/*                     A P I _ F A I L R E Q                                 */
// An API node has failed for some reason. We need to disconnect all API 
// connections to the API node. This also includes 
/*****************************************************************************/
void Dbtc::execAPI_FAILREQ(Signal* signal)
{
  /***************************************************************************
   * Set the block reference to return API_FAILCONF to. Set the number of api 
   * connects currently closing to one to indicate that we are still in the 
   * process of going through the api connect records. Thus checking for zero 
   * can only be true after all api connect records have been checked.
   **************************************************************************/
  jamEntry();  
  capiFailRef = signal->theData[1];
  arrGuard(signal->theData[0], MAX_NODES);
  capiConnectClosing[signal->theData[0]] = 1;
  handleFailedApiNode(signal, signal->theData[0], (UintR)0);
}

void
Dbtc::handleFailedApiNode(Signal* signal, 
                          UintR TapiFailedNode, 
                          UintR TapiConnectPtr)
{
  UintR TloopCount = 0;
  arrGuard(TapiFailedNode, MAX_NODES);
  apiConnectptr.i = TapiConnectPtr;
  do {
    ptrCheckGuard(apiConnectptr, capiConnectFilesize, apiConnectRecord);
    const UintR TapiNode = refToNode(apiConnectptr.p->ndbapiBlockref);
    if (TapiNode == TapiFailedNode) {
#ifdef VM_TRACE
      if (apiConnectptr.p->apiFailState != ZFALSE) {
        ndbout << "Error in previous API fail handling discovered" << endl
	       << "  apiConnectptr.i = " << apiConnectptr.i << endl
	       << "  apiConnectstate = " << apiConnectptr.p->apiConnectstate 
	       << endl
	       << "  ndbapiBlockref = " << hex
	       << apiConnectptr.p->ndbapiBlockref << endl
	       << "  apiNode = " << refToNode(apiConnectptr.p->ndbapiBlockref) 
	       << endl;
	if (apiConnectptr.p->lastTcConnect != RNIL){	  
	  jam();
	  tcConnectptr.i = apiConnectptr.p->lastTcConnect;
	  ptrCheckGuard(tcConnectptr, ctcConnectFilesize, tcConnectRecord);
	  ndbout << "  tcConnectptr.i = " << tcConnectptr.i << endl
		 << "  tcConnectstate = " << tcConnectptr.p->tcConnectstate 
		 << endl;
	}
      }//if
#endif
      
      apiConnectptr.p->returnsignal = RS_NO_RETURN;
      /***********************************************************************/
      // The connected node is the failed node.
      /**********************************************************************/
      switch(apiConnectptr.p->apiConnectstate) {
      case CS_DISCONNECTED:
        /*********************************************************************/
        // These states do not need any special handling. 
        // Simply continue with the next.
        /*********************************************************************/
        jam();
        break;
      case CS_ABORTING:
        /*********************************************************************/
        // This could actually mean that the API connection is already 
        // ready to release if the abortState is IDLE.
        /*********************************************************************/
        if (apiConnectptr.p->abortState == AS_IDLE) {
          jam();
          releaseApiCon(signal, apiConnectptr.i);
        } else {
          jam();
          capiConnectClosing[TapiFailedNode]++;
          apiConnectptr.p->apiFailState = ZTRUE;
        }//if
        break;
      case CS_WAIT_ABORT_CONF:
      case CS_WAIT_COMMIT_CONF:
      case CS_START_COMMITTING:
      case CS_PREPARE_TO_COMMIT:
      case CS_COMMITTING:
      case CS_COMMIT_SENT:
        /*********************************************************************/
        // These states indicate that an abort process or commit process is 
        // already ongoing. We will set a state in the api record indicating 
        // that the API node has failed.
        // Also we will increase the number of outstanding api records to 
        // wait for before we can respond with API_FAILCONF.
        /*********************************************************************/
        jam();
        capiConnectClosing[TapiFailedNode]++;
        apiConnectptr.p->apiFailState = ZTRUE;
        break;
      case CS_START_SCAN:
        /*********************************************************************/
        // The api record was performing a scan operation. We need to check 
        // on the scan state. Since completing a scan process might involve
        // sending several signals we will increase the loop count by 64.
        /*********************************************************************/
        jam();

	apiConnectptr.p->apiFailState = ZTRUE;
	capiConnectClosing[TapiFailedNode]++;

	ScanRecordPtr scanPtr;
	scanPtr.i = apiConnectptr.p->apiScanRec;
	ptrCheckGuard(scanPtr, cscanrecFileSize, scanRecord);
	close_scan_req(signal, scanPtr, true);
	
        TloopCount += 64;
        break;
      case CS_CONNECTED:
        /*********************************************************************/
        // The api record is connected to failed node. We need to release the 
        // connection and set it in a disconnected state.
        /*********************************************************************/
        jam();
        releaseApiCon(signal, apiConnectptr.i);
        break;
      case CS_REC_COMMITTING:
      case CS_RECEIVING:
      case CS_STARTED:
        /*********************************************************************/
        // The api record was in the process of performing a transaction but 
        // had not yet sent all information. 
        // We need to initiate an ABORT since the API will not provide any 
        // more information. 
        // Since the abort can send many signals we will insert a real-time
        // break after checking this record.
        /*********************************************************************/
        jam();
        apiConnectptr.p->apiFailState = ZTRUE;
        capiConnectClosing[TapiFailedNode]++;
        abort010Lab(signal);
        TloopCount = 256;
        break;
      case CS_PREPARED:
        jam();
      case CS_REC_PREPARING:
        jam();
      case CS_START_PREPARING:
        jam();
        /*********************************************************************/
        // Not implemented yet.
        /*********************************************************************/
        systemErrorLab(signal);
        break;
      case CS_RESTART:
        jam();
      case CS_COMPLETING:
        jam();
      case CS_COMPLETE_SENT:
        jam();
      case CS_WAIT_COMPLETE_CONF:
        jam();
      case CS_FAIL_ABORTING:
        jam();
      case CS_FAIL_ABORTED:
        jam();
      case CS_FAIL_PREPARED:
        jam();
      case CS_FAIL_COMMITTING:
        jam();
      case CS_FAIL_COMMITTED:
        /*********************************************************************/
        // These states are only valid on copy and fail API connections.
        /*********************************************************************/
      default:
        jam();
        systemErrorLab(signal);
        break;
      }//switch
    } else {
      jam();
    }//if
    apiConnectptr.i++;
    if (apiConnectptr.i > ((capiConnectFilesize / 3) - 1)) {
      jam();
      /**
       * Finished with scanning connection record
       *
       * Now scan markers
       */
      removeMarkerForFailedAPI(signal, TapiFailedNode, 0);
      return;
    }//if
  } while (TloopCount++ < 256);
  signal->theData[0] = TcContinueB::ZHANDLE_FAILED_API_NODE;
  signal->theData[1] = TapiFailedNode;
  signal->theData[2] = apiConnectptr.i;
  sendSignal(cownref, GSN_CONTINUEB, signal, 3, JBB);
}//Dbtc::handleFailedApiNode()

void
Dbtc::removeMarkerForFailedAPI(Signal* signal, 
                               Uint32 nodeId, 
                               Uint32 startBucket)
{
  TcFailRecordPtr node_fail_ptr;
  node_fail_ptr.i = 0;
  ptrAss(node_fail_ptr, tcFailRecord);
  if(node_fail_ptr.p->failStatus != FS_IDLE) {
    jam();
    DEBUG("Restarting removeMarkerForFailedAPI");
    /**
     * TC take-over in progress
     *   needs to restart as this
     *   creates new markers
     */
    signal->theData[0] = TcContinueB::ZHANDLE_FAILED_API_NODE_REMOVE_MARKERS;
    signal->theData[1] = nodeId;
    signal->theData[2] = 0;
    sendSignalWithDelay(cownref, GSN_CONTINUEB, signal, 500, 3);
    return;
  }

  CommitAckMarkerIterator iter;
  m_commitAckMarkerHash.next(startBucket, iter);
  
  const Uint32 RT_BREAK = 256;
  for(Uint32 i = 0; i<RT_BREAK || iter.bucket == startBucket; i++){ 
    jam();
    
    if(iter.curr.i == RNIL){
      jam();
      /**
       * Done with iteration
       */
      capiConnectClosing[nodeId]--;
      if (capiConnectClosing[nodeId] == 0) {
        jam();
        /********************************************************************/
        // No outstanding ABORT or COMMIT's of this failed API node. 
        // We can respond with API_FAILCONF
        /********************************************************************/
        signal->theData[0] = nodeId;
        signal->theData[1] = cownref;
        sendSignal(capiFailRef, GSN_API_FAILCONF, signal, 2, JBB);
      }
      return;
    }
    
    if(iter.curr.p->apiNodeId == nodeId){
      jam();
      
      /**
       * Check so that the record is not still in use
       *
       */
      ApiConnectRecordPtr apiConnectPtr;
      apiConnectPtr.i = iter.curr.p->apiConnectPtr;
      ptrCheckGuard(apiConnectPtr, capiConnectFilesize, apiConnectRecord);
      if(apiConnectPtr.p->commitAckMarker == iter.curr.i){
	jam();
        /**
         * The record is still active
         *
         * Don't remove it, but continueb instead
         */
	break;
      }
      sendRemoveMarkers(signal, iter.curr.p);
      m_commitAckMarkerHash.release(iter.curr);
      
      break;
    } 
    m_commitAckMarkerHash.next(iter);
  }
  
  signal->theData[0] = TcContinueB::ZHANDLE_FAILED_API_NODE_REMOVE_MARKERS;
  signal->theData[1] = nodeId;
  signal->theData[2] = iter.bucket;
  sendSignal(cownref, GSN_CONTINUEB, signal, 3, JBB);
}

void Dbtc::handleApiFailState(Signal* signal, UintR TapiConnectptr)
{
  ApiConnectRecordPtr TlocalApiConnectptr;
  UintR TfailedApiNode;

  TlocalApiConnectptr.i = TapiConnectptr;
  ptrCheckGuard(TlocalApiConnectptr, capiConnectFilesize, apiConnectRecord);
  TfailedApiNode = refToNode(TlocalApiConnectptr.p->ndbapiBlockref);
  arrGuard(TfailedApiNode, MAX_NODES);
  capiConnectClosing[TfailedApiNode]--;
  releaseApiCon(signal, TapiConnectptr);
  TlocalApiConnectptr.p->apiFailState = ZFALSE;
  if (capiConnectClosing[TfailedApiNode] == 0) {
    jam();
    signal->theData[0] = TfailedApiNode;
    signal->theData[1] = cownref;
    sendSignal(capiFailRef, GSN_API_FAILCONF, signal, 2, JBB);
  }//if
}//Dbtc::handleApiFailState()

/****************************************************************************
 *                                T C S E I Z E R E Q
 * THE APPLICATION SENDS A REQUEST TO SEIZE A CONNECT RECORD TO CARRY OUT A 
 * TRANSACTION
 * TC BLOCK TAKE OUT A CONNECT RECORD FROM THE FREE LIST AND ESTABLISHES ALL 
 * NECESSARY CONNECTION BEFORE REPLYING TO THE APPLICATION BLOCK   
 ****************************************************************************/
void Dbtc::execTCSEIZEREQ(Signal* signal) 
{
  UintR tapiPointer;
  BlockReference tapiBlockref;       /* SENDER BLOCK REFERENCE*/
  
  jamEntry();
  tapiPointer = signal->theData[0]; /* REQUEST SENDERS CONNECT RECORD POINTER*/
  tapiBlockref = signal->theData[1]; /* SENDERS BLOCK REFERENCE*/
  
  const NodeState::StartLevel sl = 
    (NodeState::StartLevel)getNodeState().startLevel;

  const NodeId senderNodeId = refToNode(tapiBlockref);
  const bool local = senderNodeId == getOwnNodeId() || senderNodeId == 0;
  
  if(!(senderNodeId == getNodeState().getSingleUserApi()) &&
      !getNodeState().getSingleUserMode()) {
    if(!(sl==NodeState::SL_SINGLEUSER && 
	 senderNodeId == getNodeState().getSingleUserApi())) {
      if (!(sl == NodeState::SL_STARTED ||
	    (sl == NodeState::SL_STARTING && local == true))) {
	jam();
	
	Uint32 errCode;
	if(!(sl == NodeState::SL_SINGLEUSER && local))
	  {
	    switch(sl){
	    case NodeState::SL_STARTING:
	      errCode = ZSYSTEM_NOT_STARTED_ERROR;
	      break;
	    case NodeState::SL_STOPPING_1:
	    case NodeState::SL_STOPPING_2:
	    case NodeState::SL_STOPPING_3:
	    case NodeState::SL_STOPPING_4:
	      if(getNodeState().stopping.systemShutdown)
		errCode = ZCLUSTER_SHUTDOWN_IN_PROGRESS;
	      else
		errCode = ZNODE_SHUTDOWN_IN_PROGRESS;
	      break;
	    case NodeState::SL_SINGLEUSER:
	      errCode = ZCLUSTER_IN_SINGLEUSER_MODE;
	      break;
	    default:
	      errCode = ZWRONG_STATE;
	      break;
	    }
	    signal->theData[0] = tapiPointer;
	    signal->theData[1] = errCode;
	    sendSignal(tapiBlockref, GSN_TCSEIZEREF, signal, 2, JBB);
	    return;
	  }//if (!(sl == SL_SINGLEUSER))
      } //if
    }
  } 
  
  seizeApiConnect(signal);
  if (terrorCode == ZOK) {
    jam();
    apiConnectptr.p->ndbapiConnect = tapiPointer;
    apiConnectptr.p->ndbapiBlockref = tapiBlockref;
    signal->theData[0] = apiConnectptr.p->ndbapiConnect;
    signal->theData[1] = apiConnectptr.i;
    sendSignal(tapiBlockref, GSN_TCSEIZECONF, signal, 2, JBB);
    return;
  }

  signal->theData[0] = tapiPointer;
  signal->theData[1] = terrorCode;
  sendSignal(tapiBlockref, GSN_TCSEIZEREF, signal, 2, JBB);
}//Dbtc::execTCSEIZEREQ()

/****************************************************************************/
/*                    T C R E L E A S E Q                                   */
/*                  REQUEST TO RELEASE A CONNECT RECORD                     */
/****************************************************************************/
void Dbtc::execTCRELEASEREQ(Signal* signal) 
{
  UintR tapiPointer;
  BlockReference tapiBlockref;     /* SENDER BLOCK REFERENCE*/

  jamEntry();
  tapiPointer = signal->theData[0]; /* REQUEST SENDERS CONNECT RECORD POINTER*/
  tapiBlockref = signal->theData[1];/* SENDERS BLOCK REFERENCE*/
  tuserpointer = signal->theData[2];
  if (tapiPointer >= capiConnectFilesize) {
    jam();
    signal->theData[0] = tuserpointer;
    signal->theData[1] = ZINVALID_CONNECTION;
    signal->theData[2] = __LINE__;
    sendSignal(tapiBlockref, GSN_TCRELEASEREF, signal, 3, JBB);
    return;
  } else {
    jam();
    apiConnectptr.i = tapiPointer;
  }//if
  ptrAss(apiConnectptr, apiConnectRecord);
  if (apiConnectptr.p->apiConnectstate == CS_DISCONNECTED) {
    jam();
    signal->theData[0] = tuserpointer;
    sendSignal(tapiBlockref, GSN_TCRELEASECONF, signal, 1, JBB);
  } else {
    if (tapiBlockref == apiConnectptr.p->ndbapiBlockref) {
      if (apiConnectptr.p->apiConnectstate == CS_CONNECTED ||
	  (apiConnectptr.p->apiConnectstate == CS_ABORTING &&
	   apiConnectptr.p->abortState == AS_IDLE) ||
	  (apiConnectptr.p->apiConnectstate == CS_STARTED &&
	   apiConnectptr.p->firstTcConnect == RNIL))
      {
        jam();                                   /* JUST REPLY OK */
        releaseApiCon(signal, apiConnectptr.i);
        signal->theData[0] = tuserpointer;
        sendSignal(tapiBlockref,
                   GSN_TCRELEASECONF, signal, 1, JBB);
      } else {
        jam();
        signal->theData[0] = tuserpointer;
        signal->theData[1] = ZINVALID_CONNECTION;
	signal->theData[2] = __LINE__;
	signal->theData[3] = apiConnectptr.p->apiConnectstate;
        sendSignal(tapiBlockref,
                   GSN_TCRELEASEREF, signal, 4, JBB);
      }
    } else {
      jam();
      signal->theData[0] = tuserpointer;
      signal->theData[1] = ZINVALID_CONNECTION;
      signal->theData[2] = __LINE__;
      signal->theData[3] = tapiBlockref;      
      signal->theData[4] = apiConnectptr.p->ndbapiBlockref;      
      sendSignal(tapiBlockref, GSN_TCRELEASEREF, signal, 5, JBB);
    }//if
  }//if
}//Dbtc::execTCRELEASEREQ()

/****************************************************************************/
// Error Handling for TCKEYREQ messages
/****************************************************************************/
void Dbtc::signalErrorRefuseLab(Signal* signal) 
{
  ptrGuard(apiConnectptr);
  if (apiConnectptr.p->apiConnectstate != CS_DISCONNECTED) {
    jam();
    apiConnectptr.p->abortState = AS_IDLE;
    apiConnectptr.p->apiConnectstate = CS_ABORTING;
  }//if
  sendSignalErrorRefuseLab(signal);
}//Dbtc::signalErrorRefuseLab()

void Dbtc::sendSignalErrorRefuseLab(Signal* signal) 
{
  ndbassert(false);
  ptrGuard(apiConnectptr);
  if (apiConnectptr.p->apiConnectstate != CS_DISCONNECTED) {
    jam();
    ndbrequire(false);
    signal->theData[0] = apiConnectptr.p->ndbapiConnect;
    signal->theData[1] = signal->theData[ttransid_ptr];
    signal->theData[2] = signal->theData[ttransid_ptr + 1];
    signal->theData[3] = ZSIGNAL_ERROR;
    sendSignal(apiConnectptr.p->ndbapiBlockref, GSN_TCROLLBACKREP, 
	       signal, 4, JBB);
  }
}//Dbtc::sendSignalErrorRefuseLab()

void Dbtc::abortBeginErrorLab(Signal* signal) 
{
  apiConnectptr.p->transid[0] = signal->theData[ttransid_ptr];
  apiConnectptr.p->transid[1] = signal->theData[ttransid_ptr + 1];
  abortErrorLab(signal);
}//Dbtc::abortBeginErrorLab()

void Dbtc::printState(Signal* signal, int place) 
{
#ifdef VM_TRACE // Change to if 0 to disable these printouts
  ndbout << "-- Dbtc::printState -- " << endl;
  ndbout << "Received from place = " << place
	 << " apiConnectptr.i = " << apiConnectptr.i
	 << " apiConnectstate = " << apiConnectptr.p->apiConnectstate << endl;
  ndbout << "ctcTimer = " << ctcTimer
	 << " ndbapiBlockref = " << hex <<apiConnectptr.p->ndbapiBlockref
	 << " Transid = " << apiConnectptr.p->transid[0]
	 << " " << apiConnectptr.p->transid[1] << endl;
  ndbout << " apiTimer = " << getApiConTimer(apiConnectptr.i)
	 << " counter = " << apiConnectptr.p->counter
	 << " lqhkeyconfrec = " << apiConnectptr.p->lqhkeyconfrec
	 << " lqhkeyreqrec = " << apiConnectptr.p->lqhkeyreqrec << endl;
  ndbout << "abortState = " << apiConnectptr.p->abortState 
	 << " apiScanRec = " << apiConnectptr.p->apiScanRec
	 << " returncode = " << apiConnectptr.p->returncode << endl;
  ndbout << "tckeyrec = " << apiConnectptr.p->tckeyrec
	 << " returnsignal = " << apiConnectptr.p->returnsignal
	 << " apiFailState = " << apiConnectptr.p->apiFailState << endl;
  if (apiConnectptr.p->cachePtr != RNIL) {
    jam();
    CacheRecord *localCacheRecord = cacheRecord;
    UintR TcacheFilesize = ccacheFilesize;
    UintR TcachePtr = apiConnectptr.p->cachePtr;
    if (TcachePtr < TcacheFilesize) {
      jam();
      CacheRecord * const regCachePtr = &localCacheRecord[TcachePtr];
      ndbout << "currReclenAi = " << regCachePtr->currReclenAi
	     << " attrlength = " << regCachePtr->attrlength
	     << " tableref = " << regCachePtr->tableref
	     << " keylen = " << regCachePtr->keylen << endl;
    } else {
      jam();
      systemErrorLab(signal);
    }//if
  }//if
#endif
  return;
}//Dbtc::printState()

void
Dbtc::TCKEY_abort(Signal* signal, int place)
{
  switch (place) {
  case 0:
    jam();
    terrorCode = ZSTATE_ERROR;
    apiConnectptr.p->firstTcConnect = RNIL;
    printState(signal, 4);
    abortBeginErrorLab(signal);
    return;
  case 1:
    jam();
    printState(signal, 3);
    sendSignalErrorRefuseLab(signal);
    return;
  case 2:{
    printState(signal, 6);
    const TcKeyReq * const tcKeyReq = (TcKeyReq *)&signal->theData[0];
    const Uint32 t1 = tcKeyReq->transId1;
    const Uint32 t2 = tcKeyReq->transId2;
    signal->theData[0] = apiConnectptr.p->ndbapiConnect;
    signal->theData[1] = t1;
    signal->theData[2] = t2;
    signal->theData[3] = ZABORT_ERROR;
    ndbrequire(false);
    sendSignal(apiConnectptr.p->ndbapiBlockref, GSN_TCROLLBACKREP, 
	       signal, 4, JBB);
    return;
  }
  case 3:
    jam();
    printState(signal, 7);
    noFreeConnectionErrorLab(signal);
    return;
  case 4:
    jam();
    terrorCode = ZERO_KEYLEN_ERROR;
    releaseAtErrorLab(signal);
    return;
  case 5:
    jam();
    terrorCode = ZNO_AI_WITH_UPDATE;
    releaseAtErrorLab(signal);
    return;
  case 6:
    jam();
    warningHandlerLab(signal);
    return;

  case 7:
    jam();
    tabStateErrorLab(signal);
    return;

  case 8:
    jam();
    wrongSchemaVersionErrorLab(signal);
    return;

  case 9:
    jam();
    terrorCode = ZSTATE_ERROR;
    releaseAtErrorLab(signal);
    return;

  case 10:
    jam();
    systemErrorLab(signal);
    return;

  case 11:
    jam();
    terrorCode = ZMORE_AI_IN_TCKEYREQ_ERROR;
    releaseAtErrorLab(signal);
    return;

  case 12:
    jam();
    terrorCode = ZSIMPLE_READ_WITHOUT_AI;
    releaseAtErrorLab(signal);
    return;

  case 13:
    jam();
    switch (tcConnectptr.p->tcConnectstate) {
    case OS_WAIT_KEYINFO:
      jam();
      printState(signal, 8);
      terrorCode = ZSTATE_ERROR;
      abortErrorLab(signal);
      return;
    default:
      jam();
      /********************************************************************/
      /*       MISMATCH BETWEEN STATE ON API CONNECTION AND THIS          */
      /*       PARTICULAR TC CONNECT RECORD. THIS MUST BE CAUSED BY NDB   */
      /*       INTERNAL ERROR.                                            */
      /********************************************************************/
      systemErrorLab(signal);
      return;
    }//switch
    return;

  case 15:
    jam();
    terrorCode = ZSCAN_NODE_ERROR;
    releaseAtErrorLab(signal);
    return;

  case 16:
    jam();
    systemErrorLab(signal);
    return;

  case 17:
    jam();
    systemErrorLab(signal);
    return;

  case 18:
    jam();
    warningHandlerLab(signal);
    return;

  case 19:
    jam();
    return;

  case 20:
    jam();
    warningHandlerLab(signal);
    return;

  case 21:
    jam();
    systemErrorLab(signal);
    return;

  case 22:
    jam();
    systemErrorLab(signal);
    return;

  case 23:
    jam();
    systemErrorLab(signal);
    return;

  case 24:
    jam();
    seizeAttrbuferrorLab(signal);
    return;

  case 25:
    jam();
    warningHandlerLab(signal);
    return;

  case 26:
    jam();
    return;

  case 27:
    systemErrorLab(signal);
    jam();
    return;

  case 28:
    jam();
    // NOT USED
    return;

  case 29:
    jam();
    systemErrorLab(signal);
    return;

  case 30:
    jam();
    systemErrorLab(signal);
    return;

  case 31:
    jam();
    systemErrorLab(signal);
    return;

  case 32:
    jam();
    systemErrorLab(signal);
    return;

  case 33:
    jam();
    systemErrorLab(signal);
    return;

  case 34:
    jam();
    systemErrorLab(signal);
    return;

  case 35:
    jam();
    systemErrorLab(signal);
    return;

  case 36:
    jam();
    systemErrorLab(signal);
    return;

  case 37:
    jam();
    systemErrorLab(signal);
    return;

  case 38:
    jam();
    systemErrorLab(signal);
    return;

  case 39:
    jam();
    systemErrorLab(signal);
    return;

  case 40:
    jam();
    systemErrorLab(signal);
    return;

  case 41:
    jam();
    systemErrorLab(signal);
    return;

  case 42:
    jam();
    systemErrorLab(signal);
    return;

  case 43:
    jam();
    systemErrorLab(signal);
    return;

  case 44:
    jam();
    systemErrorLab(signal);
    return;

  case 45:
    jam();
    systemErrorLab(signal);
    return;

  case 46:
    jam();
    systemErrorLab(signal);
    return;

  case 47:
    jam();
    terrorCode = apiConnectptr.p->returncode;
    releaseAtErrorLab(signal);
    return;

  case 48:
    jam();
    terrorCode = ZCOMMIT_TYPE_ERROR;
    releaseAtErrorLab(signal);
    return;

  case 49:
    jam();
    abortErrorLab(signal);
    return;

  case 50:
    jam();
    systemErrorLab(signal);
    return;

  case 51:
    jam();
    abortErrorLab(signal);
    return;

  case 52:
    jam();
    abortErrorLab(signal);
    return;

  case 53:
    jam();
    abortErrorLab(signal);
    return;

  case 54:
    jam();
    abortErrorLab(signal);
    return;

  case 55:
    jam();
    printState(signal, 5);
    sendSignalErrorRefuseLab(signal);
    return;
    
  case 56:{
    jam();
    terrorCode = ZNO_FREE_TC_MARKER;
    abortErrorLab(signal);
    return;
  }
  case 57:{
    jam();
    /**
     * Initialize object before starting error handling
     */
    initApiConnectRec(signal, apiConnectptr.p, true);
    switch(getNodeState().startLevel){
    case NodeState::SL_STOPPING_2:
    case NodeState::SL_STOPPING_3:
    case NodeState::SL_STOPPING_4:
      if(getNodeState().stopping.systemShutdown)
	terrorCode  = ZCLUSTER_SHUTDOWN_IN_PROGRESS;
      else
	terrorCode = ZNODE_SHUTDOWN_IN_PROGRESS;
      break;
    case NodeState::SL_SINGLEUSER:
      terrorCode  = ZCLUSTER_IN_SINGLEUSER_MODE;
      break;
    default:
      terrorCode = ZWRONG_STATE;
      break;
    }
    abortErrorLab(signal);
    return;
  }

  case 58:{
    jam();
    releaseAtErrorLab(signal);
    return;
  }

  case 59:{
    jam();
    terrorCode = ZABORTINPROGRESS;
    abortErrorLab(signal);
    return;
  }
    
  default:
    jam();
    systemErrorLab(signal);
    return;
  }//switch
}

void Dbtc::execKEYINFO(Signal* signal) 
{
  UintR compare_transid1, compare_transid2;
  jamEntry();
  apiConnectptr.i = signal->theData[0];
  tmaxData = 20;
  if (apiConnectptr.i >= capiConnectFilesize) {
    jam();
    warningHandlerLab(signal);
    return;
  }//if
  ptrAss(apiConnectptr, apiConnectRecord);
  ttransid_ptr = 1;
  compare_transid1 = apiConnectptr.p->transid[0] ^ signal->theData[1];
  compare_transid2 = apiConnectptr.p->transid[1] ^ signal->theData[2];
  compare_transid1 = compare_transid1 | compare_transid2;
  if (compare_transid1 != 0) {
    jam();
    printState(signal, 10);
    sendSignalErrorRefuseLab(signal);
    return;
  }//if
  switch (apiConnectptr.p->apiConnectstate) {
  case CS_RECEIVING:
  case CS_REC_COMMITTING:
  case CS_START_SCAN:
    jam();
    /*empty*/;
    break;
                /* OK */
  case CS_ABORTING:
    jam();
    return;     /* IGNORE */
  case CS_CONNECTED:
    jam();
    /****************************************************************>*/
    /*       MOST LIKELY CAUSED BY A MISSED SIGNAL. SEND REFUSE AND   */
    /*       SET STATE TO ABORTING.                                   */
    /****************************************************************>*/
    printState(signal, 11);
    signalErrorRefuseLab(signal);
    return;
  case CS_STARTED:
    jam();
    /****************************************************************>*/
    /*       MOST LIKELY CAUSED BY A MISSED SIGNAL. SEND REFUSE AND   */
    /*       SET STATE TO ABORTING. SINCE A TRANSACTION WAS STARTED   */
    /*       WE ALSO NEED TO ABORT THIS TRANSACTION.                  */
    /****************************************************************>*/
    terrorCode = ZSIGNAL_ERROR;
    printState(signal, 2);
    abortErrorLab(signal);
    return;
  default:
    jam();
    warningHandlerLab(signal);
    return;
  }//switch

  CacheRecord *localCacheRecord = cacheRecord;
  UintR TcacheFilesize = ccacheFilesize;
  UintR TcachePtr = apiConnectptr.p->cachePtr;
  UintR TtcTimer = ctcTimer;
  CacheRecord * const regCachePtr = &localCacheRecord[TcachePtr];
  if (TcachePtr >= TcacheFilesize) {
    TCKEY_abort(signal, 42);
    return;
  }//if
  setApiConTimer(apiConnectptr.i, TtcTimer, __LINE__);
  cachePtr.i = TcachePtr;
  cachePtr.p = regCachePtr;

  tcConnectptr.i = apiConnectptr.p->lastTcConnect;
  ptrCheckGuard(tcConnectptr, ctcConnectFilesize, tcConnectRecord);
  switch (tcConnectptr.p->tcConnectstate) {
  case OS_WAIT_KEYINFO:
    jam();
    tckeyreq020Lab(signal);
    return;
  case OS_WAIT_SCAN:
    break;
  default:
    jam();
    terrorCode = ZSTATE_ERROR;
    abortErrorLab(signal);
    return;
  }//switch

  UintR TdataPos = 0;
  UintR TkeyLen = regCachePtr->keylen;
  UintR Tlen = regCachePtr->save1;

  do {
    if (cfirstfreeDatabuf == RNIL) {
      jam();
      seizeDatabuferrorLab(signal);
      return;
    }//if
    linkKeybuf(signal);
    arrGuard(TdataPos, 19);
    databufptr.p->data[0] = signal->theData[TdataPos + 3];
    databufptr.p->data[1] = signal->theData[TdataPos + 4];
    databufptr.p->data[2] = signal->theData[TdataPos + 5];
    databufptr.p->data[3] = signal->theData[TdataPos + 6];
    Tlen = Tlen + 4;
    TdataPos = TdataPos + 4;
    if (Tlen < TkeyLen) {
      jam();
      if (TdataPos >= tmaxData) {
        jam();
	/*----------------------------------------------------*/
	/** EXIT AND WAIT FOR SIGNAL KEYINFO OR KEYINFO9     **/
	/** WHEN EITHER OF THE SIGNALS IS RECEIVED A JUMP    **/
	/** TO LABEL "KEYINFO_LABEL" IS DONE. THEN THE       **/
	/** PROGRAM RETURNS TO LABEL TCKEYREQ020             **/
	/*----------------------------------------------------*/
        setApiConTimer(apiConnectptr.i, ctcTimer, __LINE__);
        regCachePtr->save1 = Tlen;
        return;
      }//if
    } else {
      jam();
      return;
    }//if
  } while (1);
  return;
}//Dbtc::execKEYINFO()

/*---------------------------------------------------------------------------*/
/*                                                                           */
/* MORE THAN FOUR WORDS OF KEY DATA. WE NEED TO PACK THIS IN KEYINFO SIGNALS.*/
/* WE WILL ALWAYS PACK 4 WORDS AT A TIME.                                    */
/*---------------------------------------------------------------------------*/
void Dbtc::packKeyData000Lab(Signal* signal,
                             BlockReference TBRef,
			     Uint32 totalLen) 
{
  CacheRecord * const regCachePtr = cachePtr.p;

  jam();
  Uint32 len = 0;
  databufptr.i = regCachePtr->firstKeybuf;
  signal->theData[0] = tcConnectptr.i;
  signal->theData[1] = apiConnectptr.p->transid[0];
  signal->theData[2] = apiConnectptr.p->transid[1];
  Uint32 * dst = signal->theData+3;
  ptrCheckGuard(databufptr, cdatabufFilesize, databufRecord);
  
  do {
    jam();
    databufptr.i = databufptr.p->nextDatabuf;
    dst[len + 0] = databufptr.p->data[0];
    dst[len + 1] = databufptr.p->data[1];
    dst[len + 2] = databufptr.p->data[2];
    dst[len + 3] = databufptr.p->data[3];
    len += 4;
    if (totalLen <= 4) {
      jam();
      /*---------------------------------------------------------------------*/
      /*       LAST PACK OF KEY DATA HAVE BEEN SENT                          */
      /*---------------------------------------------------------------------*/
      /*       THERE WERE UNSENT INFORMATION, SEND IT.                       */
      /*---------------------------------------------------------------------*/
      sendSignal(TBRef, GSN_KEYINFO, signal, 3 + len, JBB);
      return;
    } else if(len == KeyInfo::DataLength){
      jam();
      len = 0;
      sendSignal(TBRef, GSN_KEYINFO, signal, 3 + KeyInfo::DataLength, JBB);
    }
    totalLen -= 4;
    ptrCheckGuard(databufptr, cdatabufFilesize, databufRecord);
  } while (1);
}//Dbtc::packKeyData000Lab()

void Dbtc::tckeyreq020Lab(Signal* signal) 
{
  CacheRecord * const regCachePtr = cachePtr.p;
  UintR TdataPos = 0;
  UintR TkeyLen = regCachePtr->keylen;
  UintR Tlen = regCachePtr->save1;

  do {
    if (cfirstfreeDatabuf == RNIL) {
      jam();
      seizeDatabuferrorLab(signal);
      return;
    }//if
    linkKeybuf(signal);
    arrGuard(TdataPos, 19);
    databufptr.p->data[0] = signal->theData[TdataPos + 3];
    databufptr.p->data[1] = signal->theData[TdataPos + 4];
    databufptr.p->data[2] = signal->theData[TdataPos + 5];
    databufptr.p->data[3] = signal->theData[TdataPos + 6];
    Tlen = Tlen + 4;
    TdataPos = TdataPos + 4;
    if (Tlen < TkeyLen) {
      jam();
      if (TdataPos >= tmaxData) {
        jam();
	/*----------------------------------------------------*/
	/** EXIT AND WAIT FOR SIGNAL KEYINFO OR KEYINFO9     **/
	/** WHEN EITHER OF THE SIGNALS IS RECEIVED A JUMP    **/
	/** TO LABEL "KEYINFO_LABEL" IS DONE. THEN THE       **/
	/** PROGRAM RETURNS TO LABEL TCKEYREQ020             **/
	/*----------------------------------------------------*/
        setApiConTimer(apiConnectptr.i, ctcTimer, __LINE__);
        regCachePtr->save1 = Tlen;
        tcConnectptr.p->tcConnectstate = OS_WAIT_KEYINFO;
        return;
      }//if
    } else {
      jam();
      tckeyreq050Lab(signal);
      return;
    }//if
  } while (1);
  return;
}//Dbtc::tckeyreq020Lab()

/* ------------------------------------------------------------------------- */
/* -------        SAVE ATTRIBUTE INFORMATION IN OPERATION RECORD     ------- */
/* ------------------------------------------------------------------------- */
void Dbtc::saveAttrbuf(Signal* signal) 
{
  CacheRecord * const regCachePtr = cachePtr.p;
  UintR TfirstfreeAttrbuf = cfirstfreeAttrbuf;
  UintR TattrbufFilesize = cattrbufFilesize;
  UintR TTcfirstAttrbuf = regCachePtr->firstAttrbuf;
  UintR Tlen = signal->length() - 3;
  AttrbufRecord *localAttrbufRecord = attrbufRecord;

  AttrbufRecord * const regAttrPtr = &localAttrbufRecord[TfirstfreeAttrbuf];
  if (TfirstfreeAttrbuf >= TattrbufFilesize) {
    TCKEY_abort(signal, 21);
    return;
  }//if
  UintR Tnext = regAttrPtr->attrbuf[ZINBUF_NEXT];
  if (TTcfirstAttrbuf == RNIL) {
    jam();
    regCachePtr->firstAttrbuf = TfirstfreeAttrbuf;
  } else {
    AttrbufRecordPtr saAttrbufptr;

    saAttrbufptr.i = regCachePtr->lastAttrbuf;
    jam();
    if (saAttrbufptr.i >= TattrbufFilesize) {
      TCKEY_abort(signal, 22);
      return;
    }//if
    saAttrbufptr.p = &localAttrbufRecord[saAttrbufptr.i];
    saAttrbufptr.p->attrbuf[ZINBUF_NEXT] = TfirstfreeAttrbuf;
  }//if

  cfirstfreeAttrbuf = Tnext;
  regAttrPtr->attrbuf[ZINBUF_NEXT] = RNIL;
  regCachePtr->lastAttrbuf = TfirstfreeAttrbuf;
  regAttrPtr->attrbuf[ZINBUF_DATA_LEN] = Tlen;

  UintR Tdata1 = signal->theData[3];
  UintR Tdata2 = signal->theData[4];
  UintR Tdata3 = signal->theData[5];
  UintR Tdata4 = signal->theData[6];
  UintR Tdata5 = signal->theData[7];
  UintR Tdata6 = signal->theData[8];
  UintR Tdata7 = signal->theData[9];
  UintR Tdata8 = signal->theData[10];

  regAttrPtr->attrbuf[0] = Tdata1;
  regAttrPtr->attrbuf[1] = Tdata2;
  regAttrPtr->attrbuf[2] = Tdata3;
  regAttrPtr->attrbuf[3] = Tdata4;
  regAttrPtr->attrbuf[4] = Tdata5;
  regAttrPtr->attrbuf[5] = Tdata6;
  regAttrPtr->attrbuf[6] = Tdata7;
  regAttrPtr->attrbuf[7] = Tdata8;

  if (Tlen > 8) {

    Tdata1 = signal->theData[11];
    Tdata2 = signal->theData[12];
    Tdata3 = signal->theData[13];
    Tdata4 = signal->theData[14];
    Tdata5 = signal->theData[15];
    Tdata6 = signal->theData[16];
    Tdata7 = signal->theData[17];

    regAttrPtr->attrbuf[8] = Tdata1;
    regAttrPtr->attrbuf[9] = Tdata2;
    regAttrPtr->attrbuf[10] = Tdata3;
    regAttrPtr->attrbuf[11] = Tdata4;
    regAttrPtr->attrbuf[12] = Tdata5;
    regAttrPtr->attrbuf[13] = Tdata6;
    regAttrPtr->attrbuf[14] = Tdata7;
    jam();
    if (Tlen > 15) {

      Tdata1 = signal->theData[18];
      Tdata2 = signal->theData[19];
      Tdata3 = signal->theData[20];
      Tdata4 = signal->theData[21];
      Tdata5 = signal->theData[22];
      Tdata6 = signal->theData[23];
      Tdata7 = signal->theData[24];

      jam();
      regAttrPtr->attrbuf[15] = Tdata1;
      regAttrPtr->attrbuf[16] = Tdata2;
      regAttrPtr->attrbuf[17] = Tdata3;
      regAttrPtr->attrbuf[18] = Tdata4;
      regAttrPtr->attrbuf[19] = Tdata5;
      regAttrPtr->attrbuf[20] = Tdata6;
      regAttrPtr->attrbuf[21] = Tdata7;
    }//if
  }//if
}//Dbtc::saveAttrbuf()

void Dbtc::execATTRINFO(Signal* signal) 
{
  UintR compare_transid1, compare_transid2;
  UintR Tdata1 = signal->theData[0];
  UintR Tlength = signal->length();
  UintR TapiConnectFilesize = capiConnectFilesize;
  ApiConnectRecord *localApiConnectRecord = apiConnectRecord;

  jamEntry();
  apiConnectptr.i = Tdata1;
  ttransid_ptr = 1;
  if (Tdata1 >= TapiConnectFilesize) {
    DEBUG("Drop ATTRINFO, wrong apiConnectptr");
    TCKEY_abort(signal, 18);
    return;
  }//if

  UintR Tdata2 = signal->theData[1];
  UintR Tdata3 = signal->theData[2];
  ApiConnectRecord * const regApiPtr = &localApiConnectRecord[Tdata1];
  compare_transid1 = regApiPtr->transid[0] ^ Tdata2;
  compare_transid2 = regApiPtr->transid[1] ^ Tdata3;
  apiConnectptr.p = regApiPtr;
  compare_transid1 = compare_transid1 | compare_transid2;

  if (compare_transid1 != 0) {
    DEBUG("Drop ATTRINFO, wrong transid, lenght="<<Tlength
	  << " transid("<<hex<<Tdata2<<", "<<Tdata3);
    TCKEY_abort(signal, 19);
    return;
  }//if
  if (Tlength < 4) {
    DEBUG("Drop ATTRINFO, wrong length = " << Tlength);
    TCKEY_abort(signal, 20);
    return;
  }
  Tlength -= 3;
  UintR TcompREC_COMMIT = (regApiPtr->apiConnectstate == CS_REC_COMMITTING);
  UintR TcompRECEIVING = (regApiPtr->apiConnectstate == CS_RECEIVING);
  UintR TcompBOTH = TcompREC_COMMIT | TcompRECEIVING;

  if (TcompBOTH) {
    jam();
    if (ERROR_INSERTED(8015)) {
      CLEAR_ERROR_INSERT_VALUE;
      return;
    }//if
    if (ERROR_INSERTED(8016)) {
      CLEAR_ERROR_INSERT_VALUE;
      return;
    }//if
    CacheRecord *localCacheRecord = cacheRecord;
    UintR TcacheFilesize = ccacheFilesize;
    UintR TcachePtr = regApiPtr->cachePtr;
    UintR TtcTimer = ctcTimer;
    CacheRecord * const regCachePtr = &localCacheRecord[TcachePtr];
    if (TcachePtr >= TcacheFilesize) {
      TCKEY_abort(signal, 43);
      return;
    }//if
    UintR TfirstfreeAttrbuf = cfirstfreeAttrbuf;
    UintR TcurrReclenAi = regCachePtr->currReclenAi;
    UintR TattrLen = regCachePtr->attrlength;

    setApiConTimer(apiConnectptr.i, TtcTimer, __LINE__);
    cachePtr.i = TcachePtr;
    cachePtr.p = regCachePtr;
    TcurrReclenAi = TcurrReclenAi + Tlength;
    regCachePtr->currReclenAi = TcurrReclenAi;
    int TattrlengthRemain = TattrLen - TcurrReclenAi;

    if (TfirstfreeAttrbuf == RNIL) {
      DEBUG("No more attrinfo buffers");
      TCKEY_abort(signal, 24);
      return;
    }//if
    saveAttrbuf(signal);
    if (TattrlengthRemain == 0) {
      /****************************************************************>*/
      /* HERE WE HAVE FOUND THAT THE LAST SIGNAL BELONGING TO THIS       */
      /* OPERATION HAVE BEEN RECEIVED. THIS MEANS THAT WE CAN NOW REUSE */
      /* THE API CONNECT RECORD. HOWEVER IF PREPARE OR COMMIT HAVE BEEN */
      /* RECEIVED THEN IT IS NOT ALLOWED TO RECEIVE ANY FURTHER          */
      /* OPERATIONS.                                                     */
      /****************************************************************>*/
      UintR TlastConnect = regApiPtr->lastTcConnect;
      if (TcompRECEIVING) {
        jam();
        regApiPtr->apiConnectstate = CS_STARTED;
      } else {
        jam();
        regApiPtr->apiConnectstate = CS_START_COMMITTING;
      }//if
      tcConnectptr.i = TlastConnect;
      ptrCheckGuard(tcConnectptr, ctcConnectFilesize, tcConnectRecord);
      attrinfoDihReceivedLab(signal);
    } else if (TattrlengthRemain < 0) {
      jam();
      DEBUG("ATTRINFO wrong total length="<<Tlength
	    <<", TattrlengthRemain="<<TattrlengthRemain
	    <<", TattrLen="<<TattrLen
	    <<", TcurrReclenAi="<<TcurrReclenAi);
      tcConnectptr.i = regApiPtr->lastTcConnect;
      ptrCheckGuard(tcConnectptr, ctcConnectFilesize, tcConnectRecord);
      aiErrorLab(signal);
    }//if
    return;
  } else if (regApiPtr->apiConnectstate == CS_START_SCAN) {
    jam();
    scanAttrinfoLab(signal, Tlength);
    return;
  } else {
    switch (regApiPtr->apiConnectstate) {
    case CS_ABORTING:
      jam();
      /* JUST IGNORE THE SIGNAL*/
      // DEBUG("Drop ATTRINFO, CS_ABORTING"); 
      return;
    case CS_CONNECTED:
      jam();
      /* MOST LIKELY CAUSED BY A MISSED SIGNAL.*/
      // DEBUG("Drop ATTRINFO, CS_CONNECTED"); 
      return;
    case CS_STARTED:
      jam();
      /****************************************************************>*/
      /*       MOST LIKELY CAUSED BY A MISSED SIGNAL. SEND REFUSE AND   */
      /*       SET STATE TO ABORTING. SINCE A TRANSACTION WAS STARTED   */
      /*       WE ALSO NEED TO ABORT THIS TRANSACTION.                  */
      /****************************************************************>*/
      terrorCode = ZSIGNAL_ERROR;
      printState(signal, 1);
      abortErrorLab(signal);
      return;
    default:
      jam();
      /****************************************************************>*/
      /*       SIGNAL RECEIVED IN AN UNEXPECTED STATE. WE IGNORE SIGNAL */
      /*       SINCE WE DO NOT REALLY KNOW WHERE THE ERROR OCCURRED.    */
      /****************************************************************>*/
      DEBUG("Drop ATTRINFO, illegal state="<<regApiPtr->apiConnectstate); 
      printState(signal, 9);
      return;
    }//switch
  }//if
}//Dbtc::execATTRINFO()

/* *********************************************************************>> */
/*                                                                        */
/*       MODULE: HASH MODULE                                              */
/*       DESCRIPTION: CONTAINS THE HASH VALUE CALCULATION                 */
/* *********************************************************************> */
void Dbtc::hash(Signal* signal) 
{
  DatabufRecordPtr locDatabufptr;
  UintR ti;
  UintR  Tdata0;
  UintR  Tdata1;
  UintR  Tdata2;
  UintR  Tdata3;
  UintR*  Tdata32;
  
  CacheRecord * const regCachePtr = cachePtr.p;
  Tdata32 = signal->theData;
  
  Tdata0 = regCachePtr->keydata[0];
  Tdata1 = regCachePtr->keydata[1];
  Tdata2 = regCachePtr->keydata[2];
  Tdata3 = regCachePtr->keydata[3];
  Tdata32[0] = Tdata0;
  Tdata32[1] = Tdata1;
  Tdata32[2] = Tdata2;
  Tdata32[3] = Tdata3;
  if (regCachePtr->keylen > 4) {
    locDatabufptr.i = regCachePtr->firstKeybuf;
    ti = 4;
    while (locDatabufptr.i != RNIL) {
      ptrCheckGuard(locDatabufptr, cdatabufFilesize, databufRecord);
      Tdata0 = locDatabufptr.p->data[0];
      Tdata1 = locDatabufptr.p->data[1];
      Tdata2 = locDatabufptr.p->data[2];
      Tdata3 = locDatabufptr.p->data[3];
      Tdata32[ti    ] = Tdata0;
      Tdata32[ti + 1] = Tdata1;
      Tdata32[ti + 2] = Tdata2;
      Tdata32[ti + 3] = Tdata3;
      locDatabufptr.i = locDatabufptr.p->nextDatabuf;
      ti += 4;
    }//while
  }//if

  UintR keylen = (UintR)regCachePtr->keylen;
  Uint32 distKey = regCachePtr->distributionKeyIndicator;
  
  Uint32 tmp[4];
  if(!regCachePtr->m_special_hash)
  {
    md5_hash(tmp, (Uint64*)&Tdata32[0], keylen);
  }
  else
  {
    handle_special_hash(tmp, Tdata32, keylen, regCachePtr->tableref, !distKey);
  }
  
  thashValue = tmp[0];
  if (distKey){
    jam();
    tdistrHashValue = regCachePtr->distributionKey;
  } else {
    jam();
    tdistrHashValue = tmp[1];
  }//if
}//Dbtc::hash()

bool
Dbtc::handle_special_hash(Uint32 dstHash[4], Uint32* src, Uint32 srcLen, 
			  Uint32 tabPtrI,
			  bool distr)
{
  Uint64 Tmp[MAX_KEY_SIZE_IN_WORDS * 4 * MAX_XFRM_MULTIPLY];
  const Uint32 dstSize = sizeof(Tmp) / 4;
  const TableRecord* tabPtrP = &tableRecord[tabPtrI];
  const Uint32 noOfKeyAttr = tabPtrP->noOfKeyAttr;
  Uint32 noOfDistrKeys = tabPtrP->noOfDistrKeys;
  const bool hasCharAttr = tabPtrP->hasCharAttr;
  
  Uint32 *dst = (Uint32*)Tmp;
  Uint32 dstPos = 0;
  Uint32 srcPos = 0;
  Uint32 keyPartLen[MAX_ATTRIBUTES_IN_INDEX];
  if(hasCharAttr){
    Uint32 i = 0;
    while (i < noOfKeyAttr) {
      const TableRecord::KeyAttr& keyAttr = tabPtrP->keyAttr[i];
      
      Uint32 srcBytes = 
	AttributeDescriptor::getSizeInBytes(keyAttr.attributeDescriptor);
      Uint32 srcWords = (srcBytes + 3) / 4;
      Uint32 dstWords = ~0;
      uchar* dstPtr = (uchar*)&dst[dstPos];
      const uchar* srcPtr = (const uchar*)&src[srcPos];
      CHARSET_INFO* cs = keyAttr.charsetInfo;
      
      if (cs == NULL) {
	jam();
	memcpy(dstPtr, srcPtr, srcWords << 2);
	dstWords = srcWords;
      } else {
	jam();
        Uint32 typeId =
          AttributeDescriptor::getType(keyAttr.attributeDescriptor);
        Uint32 lb, len;
        bool ok = NdbSqlUtil::get_var_length(typeId, srcPtr, srcBytes, lb, len);
        ndbrequire(ok);
	Uint32 xmul = cs->strxfrm_multiply;
	if (xmul == 0)
	  xmul = 1;
        /*
         * Varchar is really Char.  End spaces do not matter.  To get
         * same hash we blank-pad to maximum length via strnxfrm.
         * TODO use MySQL charset-aware hash function instead
         */
	Uint32 dstLen = xmul * (srcBytes - lb);
	ndbrequire(dstLen <= ((dstSize - dstPos) << 2));
	int n = NdbSqlUtil::strnxfrm_bug7284(cs, dstPtr, dstLen, srcPtr + lb, len);
        ndbrequire(n != -1);
	while ((n & 3) != 0) {
	  dstPtr[n++] = 0;
	}
	dstWords = (n >> 2);
      }
      dstPos += dstWords;
      srcPos += srcWords;
      keyPartLen[i++] = dstWords;
    }
  } 
  else 
  {
    dst = src;
    dstPos = srcLen;
  }
  
  md5_hash(dstHash, (Uint64*)dst, dstPos);
  
  if(distr && noOfDistrKeys)
  {
    jam();
    src = dst;
    dstPos = 0;
    Uint32 i = 0;
    if(hasCharAttr)
    {
      while (i < noOfKeyAttr && noOfDistrKeys) 
      {
	const TableRecord::KeyAttr& keyAttr = tabPtrP->keyAttr[i];
	Uint32 len = keyPartLen[i];
	if(AttributeDescriptor::getDKey(keyAttr.attributeDescriptor))
	{
	  noOfDistrKeys--;
	  memmove(dst+dstPos, src, len << 2);
	  dstPos += len;
	}
	src += len;
	i++;
      }
    }
    else
    {
      while (i < noOfKeyAttr && noOfDistrKeys) 
      {
	const TableRecord::KeyAttr& keyAttr = tabPtrP->keyAttr[i];
	Uint32 len = 
	  AttributeDescriptor::getSizeInBytes(keyAttr.attributeDescriptor);
	len = (len + 3) / 4;
	if(AttributeDescriptor::getDKey(keyAttr.attributeDescriptor))
	{
	  noOfDistrKeys--;
	  memmove(dst+dstPos, src, len << 2);
	  dstPos += len;
	}
	src += len;
	i++;
      }
    }
    Uint32 tmp[4];
    md5_hash(tmp, (Uint64*)dst, dstPos);
    dstHash[1] = tmp[1];
  }
  return true;  // success
}

/*
INIT_API_CONNECT_REC
---------------------------
*/
/* ========================================================================= */
/* =======                       INIT_API_CONNECT_REC                ======= */
/*                                                                           */
/* ========================================================================= */
void Dbtc::initApiConnectRec(Signal* signal,
                             ApiConnectRecord * const regApiPtr,
			     bool releaseIndexOperations) 
{
  const TcKeyReq * const tcKeyReq = (TcKeyReq *)&signal->theData[0];
  UintR TfailureNr = cfailure_nr;
  UintR TtransCount = c_counters.ctransCount;
  UintR Ttransid0 = tcKeyReq->transId1;
  UintR Ttransid1 = tcKeyReq->transId2;

  regApiPtr->m_exec_flag = 0;
  regApiPtr->returncode = 0;
  regApiPtr->returnsignal = RS_TCKEYCONF;
  ndbassert(regApiPtr->firstTcConnect == RNIL);
  regApiPtr->firstTcConnect = RNIL;
  regApiPtr->lastTcConnect = RNIL;
  regApiPtr->globalcheckpointid = 0;
  regApiPtr->lqhkeyconfrec = 0;
  regApiPtr->lqhkeyreqrec = 0;
  regApiPtr->tckeyrec = 0;
  regApiPtr->tcindxrec = 0;
  regApiPtr->failureNr = TfailureNr;
  regApiPtr->transid[0] = Ttransid0;
  regApiPtr->transid[1] = Ttransid1;
  regApiPtr->commitAckMarker = RNIL;
  regApiPtr->buddyPtr = RNIL;
  regApiPtr->currSavePointId = 0;
  // Trigger data
  releaseFiredTriggerData(&regApiPtr->theFiredTriggers),
  // Index data
  regApiPtr->indexOpReturn = false;
  regApiPtr->noIndexOp = 0;
  if(releaseIndexOperations)
    releaseAllSeizedIndexOperations(regApiPtr);

  c_counters.ctransCount = TtransCount + 1;
}//Dbtc::initApiConnectRec()

int
Dbtc::seizeTcRecord(Signal* signal)
{
  ApiConnectRecord * const regApiPtr = apiConnectptr.p;
  TcConnectRecord *localTcConnectRecord = tcConnectRecord;
  UintR TfirstfreeTcConnect = cfirstfreeTcConnect;
  UintR TtcConnectFilesize = ctcConnectFilesize;
  tcConnectptr.i = TfirstfreeTcConnect;
  if (TfirstfreeTcConnect >= TtcConnectFilesize) {
    int place = 3;
    if (TfirstfreeTcConnect != RNIL) {
      place = 10;
    }//if
    TCKEY_abort(signal, place);
    return 1;
  }//if
  //--------------------------------------------------------------------------
  // Optimised version of ptrAss(tcConnectptr, tcConnectRecord)
  //--------------------------------------------------------------------------
  TcConnectRecord * const regTcPtr = 
                           &localTcConnectRecord[TfirstfreeTcConnect];

  UintR TconcurrentOp = c_counters.cconcurrentOp;
  UintR TlastTcConnect = regApiPtr->lastTcConnect;
  UintR TtcConnectptrIndex = tcConnectptr.i;
  TcConnectRecordPtr tmpTcConnectptr;

  cfirstfreeTcConnect = regTcPtr->nextTcConnect;
  tcConnectptr.p = regTcPtr;

  c_counters.cconcurrentOp = TconcurrentOp + 1;
  regTcPtr->prevTcConnect = TlastTcConnect;
  regTcPtr->nextTcConnect = RNIL;
  regTcPtr->accumulatingTriggerData.i = RNIL;  
  regTcPtr->accumulatingTriggerData.p = NULL;  
  regTcPtr->noFiredTriggers = 0;
  regTcPtr->noReceivedTriggers = 0;
  regTcPtr->triggerExecutionCount = 0;
  regTcPtr->triggeringOperation = RNIL;
  regTcPtr->isIndexOp = false;
  regTcPtr->indexOp = RNIL;
  regTcPtr->currentIndexId = RNIL;

  regApiPtr->lastTcConnect = TtcConnectptrIndex;

  if (TlastTcConnect == RNIL) {
    jam();
    regApiPtr->firstTcConnect = TtcConnectptrIndex;
  } else {
    tmpTcConnectptr.i = TlastTcConnect;
    jam();
    ptrCheckGuard(tmpTcConnectptr, TtcConnectFilesize, localTcConnectRecord);
    tmpTcConnectptr.p->nextTcConnect = TtcConnectptrIndex;
  }//if
  return 0;
}//Dbtc::seizeTcRecord()

int
Dbtc::seizeCacheRecord(Signal* signal)
{
  ApiConnectRecord * const regApiPtr = apiConnectptr.p;
  UintR TfirstfreeCacheRec = cfirstfreeCacheRec;
  UintR TcacheFilesize = ccacheFilesize;
  CacheRecord *localCacheRecord = cacheRecord;
  if (TfirstfreeCacheRec >= TcacheFilesize) {
    TCKEY_abort(signal, 41);
    return 1;
  }//if
  CacheRecord * const regCachePtr = &localCacheRecord[TfirstfreeCacheRec];

  regApiPtr->cachePtr = TfirstfreeCacheRec;
  cfirstfreeCacheRec = regCachePtr->nextCacheRec;
  cachePtr.i = TfirstfreeCacheRec;
  cachePtr.p = regCachePtr;

#ifdef VM_TRACE
  // This is a good place to check that resources have 
  // been properly released from CacheRecord
  ndbrequire(regCachePtr->firstKeybuf == RNIL);
  ndbrequire(regCachePtr->lastKeybuf == RNIL);
#endif
  regCachePtr->firstKeybuf = RNIL;
  regCachePtr->lastKeybuf = RNIL;
  regCachePtr->firstAttrbuf = RNIL;
  regCachePtr->lastAttrbuf = RNIL;
  regCachePtr->currReclenAi = 0;
  return 0;
}//Dbtc::seizeCacheRecord()  

/*****************************************************************************/
/*                               T C K E Y R E Q                             */
/* AFTER HAVING ESTABLISHED THE CONNECT, THE APPLICATION BLOCK SENDS AN      */
/* OPERATION REQUEST TO TC. ALL NECESSARY INFORMATION TO CARRY OUT REQUEST   */
/* IS FURNISHED IN PARAMETERS. TC STORES THIS INFORMATION AND ENQUIRES       */
/* FROM DIH ABOUT THE NODES WHICH MAY HAVE THE REQUESTED DATA                */
/*****************************************************************************/
void Dbtc::execTCKEYREQ(Signal* signal) 
{
  UintR compare_transid1, compare_transid2;
  UintR titcLenAiInTckeyreq;
  UintR TkeyLength;
  const TcKeyReq * const tcKeyReq = (TcKeyReq *)signal->getDataPtr();
  UintR Treqinfo;

  jamEntry();
  /*-------------------------------------------------------------------------
   * Common error routines are used for several signals, they need to know 
   * where to find the transaction identifier in the signal.
   *-------------------------------------------------------------------------*/
  const UintR TapiIndex = tcKeyReq->apiConnectPtr;
  const UintR TapiMaxIndex = capiConnectFilesize;
  const UintR TtabIndex = tcKeyReq->tableId;
  const UintR TtabMaxIndex = ctabrecFilesize;
  ApiConnectRecord *localApiConnectRecord = apiConnectRecord;

  ttransid_ptr = 6; 
  apiConnectptr.i = TapiIndex;
  if (TapiIndex >= TapiMaxIndex) {
    TCKEY_abort(signal, 6);
    return;
  }//if
  if (TtabIndex >= TtabMaxIndex) {
    TCKEY_abort(signal, 7);
    return;
  }//if

  Treqinfo = tcKeyReq->requestInfo;
  //--------------------------------------------------------------------------
  // Optimised version of ptrAss(tabptr, tableRecord)
  // Optimised version of ptrAss(apiConnectptr, apiConnectRecord)
  //--------------------------------------------------------------------------
  ApiConnectRecord * const regApiPtr = &localApiConnectRecord[TapiIndex];
  apiConnectptr.p = regApiPtr;

  Uint32 TstartFlag = tcKeyReq->getStartFlag(Treqinfo);
  Uint32 TexecFlag = TcKeyReq::getExecuteFlag(Treqinfo);

  bool isIndexOp = regApiPtr->isIndexOp;
  bool isIndexOpReturn = regApiPtr->indexOpReturn;
  regApiPtr->isIndexOp = false; // Reset marker
  regApiPtr->m_exec_flag |= TexecFlag;
  switch (regApiPtr->apiConnectstate) {
  case CS_CONNECTED:{
    if (TstartFlag == 1 && getAllowStartTransaction() == true){
      //---------------------------------------------------------------------
      // Initialise API connect record if transaction is started.
      //---------------------------------------------------------------------
      jam();
      initApiConnectRec(signal, regApiPtr);
      regApiPtr->m_exec_flag = TexecFlag;
    } else {
      if(getAllowStartTransaction() == true){
	/*------------------------------------------------------------------
	 * WE EXPECTED A START TRANSACTION. SINCE NO OPERATIONS HAVE BEEN 
	 * RECEIVED WE INDICATE THIS BY SETTING FIRST_TC_CONNECT TO RNIL TO 
	 * ENSURE PROPER OPERATION OF THE COMMON ABORT HANDLING.
	 *-----------------------------------------------------------------*/
	TCKEY_abort(signal, 0);
	return;
      } else {
	/**
	 * getAllowStartTransaction() == false
	 */
	TCKEY_abort(signal, 57);
	return;
      }//if
    }
  }
  break;
  case CS_STARTED:
    if(TstartFlag == 1 && regApiPtr->firstTcConnect == RNIL)
    {
      /**
       * If last operation in last transaction was a simple/dirty read
       *  it does not have to be committed or rollbacked hence,
       *  the state will be CS_STARTED
       */
      jam();
      initApiConnectRec(signal, regApiPtr);
      regApiPtr->m_exec_flag = TexecFlag;
    } else { 
      //----------------------------------------------------------------------
      // Transaction is started already. 
      // Check that the operation is on the same transaction.
      //-----------------------------------------------------------------------
      compare_transid1 = regApiPtr->transid[0] ^ tcKeyReq->transId1;
      compare_transid2 = regApiPtr->transid[1] ^ tcKeyReq->transId2;
      jam();
      compare_transid1 = compare_transid1 | compare_transid2;
      if (compare_transid1 != 0) {
	TCKEY_abort(signal, 1);
	return;
      }//if
    }
    break;
  case CS_ABORTING:
    if (regApiPtr->abortState == AS_IDLE) {
      if (TstartFlag == 1) {
	//--------------------------------------------------------------------
	// Previous transaction had been aborted and the abort was completed. 
	// It is then OK to start a new transaction again.
	//--------------------------------------------------------------------
        jam();
        initApiConnectRec(signal, regApiPtr);
	regApiPtr->m_exec_flag = TexecFlag;
      } else if(TexecFlag) {
	TCKEY_abort(signal, 59);
	return;
      } else { 
	//--------------------------------------------------------------------
	// The current transaction was aborted successfully. 
	// We will not do anything before we receive an operation 
	// with a start indicator. We will ignore this signal.
	//--------------------------------------------------------------------
	jam();
	DEBUG("Drop TCKEYREQ - apiConnectState=CS_ABORTING, ==AS_IDLE");
        return;
      }//if
    } else {
      //----------------------------------------------------------------------
      // Previous transaction is still aborting
      //----------------------------------------------------------------------
      jam();
      if (TstartFlag == 1) {
	//--------------------------------------------------------------------
	// If a new transaction tries to start while the old is 
	// still aborting, we will report this to the starting API.
	//--------------------------------------------------------------------
        TCKEY_abort(signal, 2);
        return;
      } else if(TexecFlag) {
        TCKEY_abort(signal, 59);
        return;
      }
      //----------------------------------------------------------------------
      // Ignore signals without start indicator set when aborting transaction.
      //----------------------------------------------------------------------
      DEBUG("Drop TCKEYREQ - apiConnectState=CS_ABORTING, !=AS_IDLE");
      return;
    }//if
    break;
  case CS_START_COMMITTING:
    jam();
    if(isIndexOpReturn || TcKeyReq::getExecutingTrigger(Treqinfo)){
      break;
    }
  default:
    jam();
    /*----------------------------------------------------------------------
     * IN THIS CASE THE NDBAPI IS AN UNTRUSTED ENTITY THAT HAS SENT A SIGNAL 
     * WHEN IT WAS NOT EXPECTED TO. 
     * WE MIGHT BE IN A PROCESS TO RECEIVE, PREPARE, 
     * COMMIT OR COMPLETE AND OBVIOUSLY THIS IS NOT A DESIRED EVENT.
     * WE WILL ALWAYS COMPLETE THE ABORT HANDLING BEFORE WE ALLOW 
     * ANYTHING TO HAPPEN ON THIS CONNECTION AGAIN. 
     * THUS THERE IS NO ACTION FROM THE API THAT CAN SPEED UP THIS PROCESS.
     *---------------------------------------------------------------------*/
    TCKEY_abort(signal, 55);
    return;
  }//switch
  
  TableRecordPtr localTabptr;
  localTabptr.i = TtabIndex;
  localTabptr.p = &tableRecord[TtabIndex];
  if (localTabptr.p->checkTable(tcKeyReq->tableSchemaVersion)) {
    ;
  } else {
    /*-----------------------------------------------------------------------*/
    /* THE API IS WORKING WITH AN OLD SCHEMA VERSION. IT NEEDS REPLACEMENT.  */
    /* COULD ALSO BE THAT THE TABLE IS NOT DEFINED.                          */
    /*-----------------------------------------------------------------------*/
    TCKEY_abort(signal, 8);
    return;
  }//if
  
  //-------------------------------------------------------------------------
  // Error Insertion for testing purposes. Test to see what happens when no
  // more TC records available.
  //-------------------------------------------------------------------------
  if (ERROR_INSERTED(8032)) {
    TCKEY_abort(signal, 3);
    return;
  }//if
  
  if (seizeTcRecord(signal) != 0) {
    return;
  }//if
  
  if (seizeCacheRecord(signal) != 0) {
    return;
  }//if
  
  TcConnectRecord * const regTcPtr = tcConnectptr.p;
  CacheRecord * const regCachePtr = cachePtr.p;

  /*
    INIT_TC_CONNECT_REC 
    -------------------------
  */
  /* ---------------------------------------------------------------------- */
  /* -------     INIT OPERATION RECORD WITH SIGNAL DATA AND RNILS   ------- */
  /*                                                                        */
  /* ---------------------------------------------------------------------- */

  UintR TapiVersionNo = tcKeyReq->getAPIVersion(tcKeyReq->attrLen);
  UintR Tlqhkeyreqrec = regApiPtr->lqhkeyreqrec;
  regApiPtr->lqhkeyreqrec = Tlqhkeyreqrec + 1;
  regCachePtr->apiVersionNo = TapiVersionNo;

  UintR TapiConnectptrIndex = apiConnectptr.i;
  UintR TsenderData = tcKeyReq->senderData;
  UintR TattrLen = tcKeyReq->getAttrinfoLen(tcKeyReq->attrLen);
  UintR TattrinfoCount = c_counters.cattrinfoCount;

  regTcPtr->apiConnect = TapiConnectptrIndex;
  regTcPtr->clientData = TsenderData;
  regTcPtr->commitAckMarker = RNIL;
  regTcPtr->isIndexOp = isIndexOp;
  regTcPtr->indexOp = regApiPtr->executingIndexOp;
  regTcPtr->savePointId = regApiPtr->currSavePointId;
  regApiPtr->executingIndexOp = RNIL;

  if (TcKeyReq::getExecutingTrigger(Treqinfo)) {
    // Save the TcOperationPtr for fireing operation
    regTcPtr->triggeringOperation = TsenderData;
  }

  if (TexecFlag){
    Uint32 currSPId = regApiPtr->currSavePointId;
    regApiPtr->currSavePointId = ++currSPId;
  }

  regCachePtr->attrlength = TattrLen;
  c_counters.cattrinfoCount = TattrinfoCount + TattrLen;

  UintR TtabptrIndex = localTabptr.i;
  UintR TtableSchemaVersion = tcKeyReq->tableSchemaVersion;
  Uint8 TOperationType = tcKeyReq->getOperationType(Treqinfo);
  regCachePtr->tableref = TtabptrIndex;
  regCachePtr->schemaVersion = TtableSchemaVersion;
  regTcPtr->operation = TOperationType;

  Uint8 TSimpleFlag         = tcKeyReq->getSimpleFlag(Treqinfo);
  Uint8 TDirtyFlag          = tcKeyReq->getDirtyFlag(Treqinfo);
  Uint8 TInterpretedFlag    = tcKeyReq->getInterpretedFlag(Treqinfo);
  Uint8 TDistrKeyFlag       = tcKeyReq->getDistributionKeyFlag(Treqinfo);
  Uint8 TexecuteFlag        = TexecFlag;
  
  regCachePtr->opSimple = TSimpleFlag;
  regCachePtr->opExec   = TInterpretedFlag;
  regTcPtr->dirtyOp  = TDirtyFlag;
  regCachePtr->distributionKeyIndicator = TDistrKeyFlag;

  //-------------------------------------------------------------
  // The next step is to read the upto three conditional words.
  //-------------------------------------------------------------
  Uint32 TkeyIndex;
  Uint32* TOptionalDataPtr = (Uint32*)&tcKeyReq->scanInfo;
  {
    Uint32  TDistrGHIndex    = tcKeyReq->getScanIndFlag(Treqinfo);
    Uint32  TDistrKeyIndex   = TDistrGHIndex;

    Uint32 TscanInfo = tcKeyReq->getTakeOverScanInfo(TOptionalDataPtr[0]);

    regCachePtr->scanTakeOverInd = TDistrGHIndex;
    regCachePtr->scanInfo = TscanInfo;

    regCachePtr->distributionKey = TOptionalDataPtr[TDistrKeyIndex];

    TkeyIndex = TDistrKeyIndex + TDistrKeyFlag;
  }
  Uint32* TkeyDataPtr = &TOptionalDataPtr[TkeyIndex];

  UintR Tdata1 = TkeyDataPtr[0];
  UintR Tdata2 = TkeyDataPtr[1];
  UintR Tdata3 = TkeyDataPtr[2];
  UintR Tdata4 = TkeyDataPtr[3];
  UintR Tdata5;

  regCachePtr->keydata[0] = Tdata1;
  regCachePtr->keydata[1] = Tdata2;
  regCachePtr->keydata[2] = Tdata3;
  regCachePtr->keydata[3] = Tdata4;

  TkeyLength = tcKeyReq->getKeyLength(Treqinfo);
  Uint32 TAIDataIndex;
  if (TkeyLength > 8) {
    TAIDataIndex = TkeyIndex + 8;
  } else {
    if (TkeyLength == 0) {
      TCKEY_abort(signal, 4);
      return;
    }//if
    TAIDataIndex = TkeyIndex + TkeyLength;
  }//if
  Uint32* TAIDataPtr = &TOptionalDataPtr[TAIDataIndex];

  titcLenAiInTckeyreq = tcKeyReq->getAIInTcKeyReq(Treqinfo);
  regCachePtr->keylen = TkeyLength;
  regCachePtr->lenAiInTckeyreq = titcLenAiInTckeyreq;
  regCachePtr->currReclenAi = titcLenAiInTckeyreq;
  regCachePtr->m_special_hash = 
    localTabptr.p->hasCharAttr | (localTabptr.p->noOfDistrKeys > 0);
  Tdata1 = TAIDataPtr[0];
  Tdata2 = TAIDataPtr[1];
  Tdata3 = TAIDataPtr[2];
  Tdata4 = TAIDataPtr[3];
  Tdata5 = TAIDataPtr[4];

  regCachePtr->attrinfo0     = Tdata1;
  regCachePtr->attrinfo15[0] = Tdata2;
  regCachePtr->attrinfo15[1] = Tdata3;
  regCachePtr->attrinfo15[2] = Tdata4;
  regCachePtr->attrinfo15[3] = Tdata5;

  if (TOperationType == ZREAD) {
    Uint32 TreadCount = c_counters.creadCount;
    jam();
    regCachePtr->opLock = 0;
    c_counters.creadCount = TreadCount + 1;
  } else if(TOperationType == ZREAD_EX){
    Uint32 TreadCount = c_counters.creadCount;
    jam();
    TOperationType = ZREAD;
    regTcPtr->operation = ZREAD;
    regCachePtr->opLock = ZUPDATE;
    c_counters.creadCount = TreadCount + 1;
  } else {
    if(regApiPtr->commitAckMarker == RNIL){
      jam();
      CommitAckMarkerPtr tmp;
      if(!m_commitAckMarkerHash.seize(tmp)){
        TCKEY_abort(signal, 56);
        return;
      } else {
        regTcPtr->commitAckMarker = tmp.i;
        regApiPtr->commitAckMarker = tmp.i;
        tmp.p->transid1      = tcKeyReq->transId1;
        tmp.p->transid2      = tcKeyReq->transId2;
        tmp.p->apiNodeId     = refToNode(regApiPtr->ndbapiBlockref);
        tmp.p->apiConnectPtr = TapiIndex;
        tmp.p->noOfLqhs      = 0;
        m_commitAckMarkerHash.add(tmp);
      }
    }
    
    UintR TwriteCount = c_counters.cwriteCount;
    UintR Toperationsize = coperationsize;
    /* -------------------------------------------------------------------- 
     *   THIS IS A TEMPORARY TABLE, DON'T UPDATE coperationsize. 
     *   THIS VARIABLE CONTROLS THE INTERVAL BETWEEN LCP'S AND 
     *   TEMP TABLES DON'T PARTICIPATE.
     * -------------------------------------------------------------------- */
    if (localTabptr.p->storedTable) {
      coperationsize = ((Toperationsize + TattrLen) + TkeyLength) + 17;
    }
    c_counters.cwriteCount = TwriteCount + 1;
    switch (TOperationType) {
    case ZUPDATE:
      jam();
      if (TattrLen == 0) {
        //TCKEY_abort(signal, 5);
        //return;
      }//if
      /*---------------------------------------------------------------------*/
      // The missing break is intentional since we also want to set the opLock 
      // variable also for updates
      /*---------------------------------------------------------------------*/
    case ZINSERT:
    case ZDELETE:
      jam();      
      regCachePtr->opLock = TOperationType;
      break;
    case ZWRITE:
      jam();
      // A write operation is originally an insert operation.
      regCachePtr->opLock = ZINSERT;  
      break;
    default:
      TCKEY_abort(signal, 9);
      return;
    }//switch
  }//if
  
  Uint32 TabortOption = tcKeyReq->getAbortOption(Treqinfo);
  regTcPtr->m_execAbortOption = TabortOption;
  
  /*-------------------------------------------------------------------------
   * Check error handling per operation
   * If CommitFlag is set state accordingly and check for early abort
   *------------------------------------------------------------------------*/
  if (tcKeyReq->getCommitFlag(Treqinfo) == 1) {
    ndbrequire(TexecuteFlag);
    regApiPtr->apiConnectstate = CS_REC_COMMITTING;
  } else {
    /* ---------------------------------------------------------------------
     *       PREPARE TRANSACTION IS NOT IMPLEMENTED YET.
     * ---------------------------------------------------------------------
     *       ELSIF (TREQINFO => 3) (*) 1 = 1 THEN                
     * IF PREPARE TRANSACTION THEN
     *   API_CONNECTPTR:API_CONNECTSTATE = REC_PREPARING
     * SET STATE TO PREPARING
     * --------------------------------------------------------------------- */
    if (regApiPtr->apiConnectstate == CS_START_COMMITTING) {
      jam();
      // Trigger execution at commit
      regApiPtr->apiConnectstate = CS_REC_COMMITTING;
    } else {
      jam();
      regApiPtr->apiConnectstate = CS_RECEIVING;
    }//if
  }//if
  if (TkeyLength <= 4) {
    tckeyreq050Lab(signal);
    return;
  } else {
    if (cfirstfreeDatabuf != RNIL) {
      jam();
      linkKeybuf(signal);
      Tdata1 = TkeyDataPtr[4];
      Tdata2 = TkeyDataPtr[5];
      Tdata3 = TkeyDataPtr[6];
      Tdata4 = TkeyDataPtr[7];

      DatabufRecord * const regDataPtr = databufptr.p;
      regDataPtr->data[0] = Tdata1;
      regDataPtr->data[1] = Tdata2;
      regDataPtr->data[2] = Tdata3;
      regDataPtr->data[3] = Tdata4;
    } else {
      jam();
      seizeDatabuferrorLab(signal);
      return;
    }//if
    if (TkeyLength <= 8) {
      jam();
      tckeyreq050Lab(signal);
      return;
    } else {
      jam();
      /* --------------------------------------------------------------------
       * THE TCKEYREQ DIDN'T CONTAIN ALL KEY DATA, 
       * SAVE STATE AND WAIT FOR KEYINFO 
       * --------------------------------------------------------------------*/
      setApiConTimer(apiConnectptr.i, ctcTimer, __LINE__);
      regCachePtr->save1 = 8;
      regTcPtr->tcConnectstate = OS_WAIT_KEYINFO;
      return;
    }//if
  }//if
  return;
}//Dbtc::execTCKEYREQ()

void Dbtc::tckeyreq050Lab(Signal* signal) 
{
  UintR tnoOfBackup;
  UintR tnoOfStandby;
  UintR tnodeinfo;

  hash(signal); /* NOW IT IS TIME TO CALCULATE THE HASH VALUE*/

  CacheRecord * const regCachePtr = cachePtr.p;
  TcConnectRecord * const regTcPtr = tcConnectptr.p;
  ApiConnectRecord * const regApiPtr = apiConnectptr.p;

  UintR TtcTimer = ctcTimer;
  UintR ThashValue = thashValue;
  UintR TdistrHashValue = tdistrHashValue;
  UintR TdihConnectptr = regTcPtr->dihConnectptr;
  UintR Ttableref = regCachePtr->tableref;
  
  TableRecordPtr localTabptr;
  localTabptr.i = Ttableref;
  localTabptr.p = &tableRecord[localTabptr.i];
  Uint32 schemaVersion = regCachePtr->schemaVersion;
  if(localTabptr.p->checkTable(schemaVersion)){
    ;
  } else {
    terrorCode = localTabptr.p->getErrorCode(schemaVersion);
    TCKEY_abort(signal, 58);
    return;
  }
  
  setApiConTimer(apiConnectptr.i, TtcTimer, __LINE__);
  regCachePtr->hashValue = ThashValue;

  signal->theData[0] = TdihConnectptr;
  signal->theData[1] = Ttableref;
  signal->theData[2] = TdistrHashValue;

  /*-------------------------------------------------------------*/
  /* FOR EFFICIENCY REASONS WE AVOID THE SIGNAL SENDING HERE AND */
  /* PROCEED IMMEDIATELY TO DIH. IN MULTI-THREADED VERSIONS WE   */
  /* HAVE TO INSERT A MUTEX ON DIH TO ENSURE PROPER OPERATION.   */
  /* SINCE THIS SIGNAL AND DIVERIFYREQ ARE THE ONLY SIGNALS SENT */
  /* TO DIH IN TRAFFIC IT SHOULD BE OK (3% OF THE EXECUTION TIME */
  /* IS SPENT IN DIH AND EVEN LESS IN REPLICATED NDB.            */
  /*-------------------------------------------------------------*/
  EXECUTE_DIRECT(DBDIH, GSN_DIGETNODESREQ, signal, 3);
  UintR TerrorIndicator = signal->theData[0];
  jamEntry();
  if (TerrorIndicator != 0) {
    execDIGETNODESREF(signal);
    return;
  }
  
  if(ERROR_INSERTED(8050) && signal->theData[3] != getOwnNodeId())
  {
    ndbassert(false);
    signal->theData[1] = 626;
    execDIGETNODESREF(signal);
    return;
  }
  
  /****************>>*/
  /* DIGETNODESCONF >*/
  /* ***************>*/

  UintR Tdata1 = signal->theData[1];
  UintR Tdata2 = signal->theData[2];
  UintR Tdata3 = signal->theData[3];
  UintR Tdata4 = signal->theData[4];
  UintR Tdata5 = signal->theData[5];
  UintR Tdata6 = signal->theData[6];

  regCachePtr->fragmentid = Tdata1;
  tnodeinfo = Tdata2;

  regTcPtr->tcNodedata[0] = Tdata3;
  regTcPtr->tcNodedata[1] = Tdata4;
  regTcPtr->tcNodedata[2] = Tdata5;
  regTcPtr->tcNodedata[3] = Tdata6;

  Uint8 Toperation = regTcPtr->operation;
  Uint8 Tdirty = regTcPtr->dirtyOp;
  tnoOfBackup = tnodeinfo & 3;
  tnoOfStandby = (tnodeinfo >> 8) & 3;
 
  regCachePtr->fragmentDistributionKey = (tnodeinfo >> 16) & 255;
  if (Toperation == ZREAD) {
    if (Tdirty == 1) {
      jam();
      /*-------------------------------------------------------------*/
      /*       A SIMPLE READ CAN SELECT ANY OF THE PRIMARY AND       */
      /*       BACKUP NODES TO READ. WE WILL TRY TO SELECT THIS      */
      /*       NODE IF POSSIBLE TO AVOID UNNECESSARY COMMUNICATION   */
      /*       WITH SIMPLE READS.                                    */
      /*-------------------------------------------------------------*/
      arrGuard(tnoOfBackup, 4);
      UintR Tindex;
      UintR TownNode = cownNodeid;
      for (Tindex = 1; Tindex <= tnoOfBackup; Tindex++) {
        UintR Tnode = regTcPtr->tcNodedata[Tindex];
        jam();
        if (Tnode == TownNode) {
          jam();
          regTcPtr->tcNodedata[0] = Tnode;
        }//if
      }//for
      if(ERROR_INSERTED(8048) || ERROR_INSERTED(8049))
      {
	for (Tindex = 0; Tindex <= tnoOfBackup; Tindex++) 
	{
	  UintR Tnode = regTcPtr->tcNodedata[Tindex];
	  jam();
	  if (Tnode != TownNode) {
	    jam();
	    regTcPtr->tcNodedata[0] = Tnode;
	    ndbout_c("Choosing %d", Tnode);
	  }//if
	}//for
      }
    }//if
    jam();
    regTcPtr->lastReplicaNo = 0;
    regTcPtr->noOfNodes = 1;
  } else {
    UintR TlastReplicaNo;
    jam();
    TlastReplicaNo = tnoOfBackup + tnoOfStandby;
    regTcPtr->lastReplicaNo = (Uint8)TlastReplicaNo;
    regTcPtr->noOfNodes = (Uint8)(TlastReplicaNo + 1);
  }//if
  if (regCachePtr->lenAiInTckeyreq == regCachePtr->attrlength) {
    /****************************************************************>*/
    /* HERE WE HAVE FOUND THAT THE LAST SIGNAL BELONGING TO THIS      */
    /* OPERATION HAVE BEEN RECEIVED. THIS MEANS THAT WE CAN NOW REUSE */
    /* THE API CONNECT RECORD. HOWEVER IF PREPARE OR COMMIT HAVE BEEN */
    /* RECEIVED THEN IT IS NOT ALLOWED TO RECEIVE ANY FURTHER         */
    /* OPERATIONS. WE KNOW THAT WE WILL WAIT FOR DICT NEXT. IT IS NOT */
    /* POSSIBLE FOR THE TC CONNECTION TO BE READY YET.                */
    /****************************************************************>*/
    switch (regApiPtr->apiConnectstate) {
    case CS_RECEIVING:
      jam();
      regApiPtr->apiConnectstate = CS_STARTED;
      break;
    case CS_REC_COMMITTING:
      jam();
      regApiPtr->apiConnectstate = CS_START_COMMITTING;
      break;
    default:
      jam();
      systemErrorLab(signal);
      return;
    }//switch
    attrinfoDihReceivedLab(signal);
    return;
  } else {
    if (regCachePtr->lenAiInTckeyreq < regCachePtr->attrlength) {
      TtcTimer = ctcTimer;
      jam();
      setApiConTimer(apiConnectptr.i, TtcTimer, __LINE__);
      regTcPtr->tcConnectstate = OS_WAIT_ATTR;
      return;
    } else {
      TCKEY_abort(signal, 11);
      return;
    }//if
  }//if
  return;
}//Dbtc::tckeyreq050Lab()

void Dbtc::attrinfoDihReceivedLab(Signal* signal) 
{
  CacheRecord * const regCachePtr = cachePtr.p;
  TcConnectRecord * const regTcPtr = tcConnectptr.p;
  Uint16 Tnode = regTcPtr->tcNodedata[0];

  TableRecordPtr localTabptr;
  localTabptr.i = regCachePtr->tableref;
  localTabptr.p = &tableRecord[localTabptr.i];

  if(localTabptr.p->checkTable(regCachePtr->schemaVersion)){
    ;
  } else {
    terrorCode = localTabptr.p->getErrorCode(regCachePtr->schemaVersion);
    TCKEY_abort(signal, 58);
    return;
  }
  arrGuard(Tnode, MAX_NDB_NODES);
  packLqhkeyreq(signal, calcLqhBlockRef(Tnode));
}//Dbtc::attrinfoDihReceivedLab()

void Dbtc::packLqhkeyreq(Signal* signal,
                         BlockReference TBRef) 
{
  CacheRecord * const regCachePtr = cachePtr.p;
  UintR Tkeylen = regCachePtr->keylen;
  UintR TfirstAttrbuf = regCachePtr->firstAttrbuf;
  sendlqhkeyreq(signal, TBRef);
  if (Tkeylen > 4) {
    packKeyData000Lab(signal, TBRef, Tkeylen - 4);
    releaseKeys();
  }//if
  packLqhkeyreq040Lab(signal,
                      TfirstAttrbuf,
                      TBRef);
}//Dbtc::packLqhkeyreq()

void Dbtc::sendlqhkeyreq(Signal* signal,
                         BlockReference TBRef) 
{
  UintR tslrAttrLen;
  UintR Tdata10;
  TcConnectRecord * const regTcPtr = tcConnectptr.p;
  ApiConnectRecord * const regApiPtr = apiConnectptr.p;
  CacheRecord * const regCachePtr = cachePtr.p;
#ifdef ERROR_INSERT
  if (ERROR_INSERTED(8002)) {
    systemErrorLab(signal);
  }//if
  if (ERROR_INSERTED(8007)) {
    if (apiConnectptr.p->apiConnectstate == CS_STARTED) {
      CLEAR_ERROR_INSERT_VALUE;
      return;
    }//if
  }//if
  if (ERROR_INSERTED(8008)) {
    if (apiConnectptr.p->apiConnectstate == CS_START_COMMITTING) {
      CLEAR_ERROR_INSERT_VALUE;
      return;
    }//if
  }//if
  if (ERROR_INSERTED(8009)) {
    if (apiConnectptr.p->apiConnectstate == CS_STARTED) {
      return;
    }//if
  }//if
  if (ERROR_INSERTED(8010)) {
    if (apiConnectptr.p->apiConnectstate == CS_START_COMMITTING) {
      return;
    }//if
  }//if
#endif

  tslrAttrLen = 0;
  LqhKeyReq::setAttrLen(tslrAttrLen, regCachePtr->attrlength);
  /* ---------------------------------------------------------------------- */
  // Bit16 == 0 since StoredProcedures are not yet supported.
  /* ---------------------------------------------------------------------- */
  LqhKeyReq::setDistributionKey(tslrAttrLen, regCachePtr->fragmentDistributionKey);
  LqhKeyReq::setScanTakeOverFlag(tslrAttrLen, regCachePtr->scanTakeOverInd);

  Tdata10 = 0;
  LqhKeyReq::setKeyLen(Tdata10, regCachePtr->keylen);
  LqhKeyReq::setLastReplicaNo(Tdata10, regTcPtr->lastReplicaNo);
  LqhKeyReq::setLockType(Tdata10, regCachePtr->opLock);
  /* ---------------------------------------------------------------------- */
  // Indicate Application Reference is present in bit 15
  /* ---------------------------------------------------------------------- */
  LqhKeyReq::setApplicationAddressFlag(Tdata10, 1);
  LqhKeyReq::setDirtyFlag(Tdata10, regTcPtr->dirtyOp);
  LqhKeyReq::setInterpretedFlag(Tdata10, regCachePtr->opExec);
  LqhKeyReq::setSimpleFlag(Tdata10, regCachePtr->opSimple);
  LqhKeyReq::setOperation(Tdata10, regTcPtr->operation);
  /* ----------------------------------------------------------------------- 
   * Sequential Number of first LQH = 0, bit 22-23                           
   * IF ATTRIBUTE INFORMATION IS SENT IN TCKEYREQ,
   * IT IS ALSO SENT IN LQHKEYREQ
   * ----------------------------------------------------------------------- */
  LqhKeyReq::setAIInLqhKeyReq(Tdata10, regCachePtr->lenAiInTckeyreq);
  /* -----------------------------------------------------------------------
   * Bit 27 == 0 since TC record is the same as the client record.
   * Bit 28 == 0 since readLenAi can only be set after reading in LQH.
   * ----------------------------------------------------------------------- */
  //LqhKeyReq::setAPIVersion(Tdata10, regCachePtr->apiVersionNo);
  Uint32 commitAckMarker = regTcPtr->commitAckMarker;
  if(commitAckMarker != RNIL){
    jam();
    
    LqhKeyReq::setMarkerFlag(Tdata10, 1);

    CommitAckMarker * tmp;
    tmp = m_commitAckMarkerHash.getPtr(commitAckMarker);
    
    /**
     * Populate LQH array
     */
    const Uint32 noOfLqhs = regTcPtr->noOfNodes;
    tmp->noOfLqhs = noOfLqhs;
    for(Uint32 i = 0; i<noOfLqhs; i++){
      tmp->lqhNodeId[i] = regTcPtr->tcNodedata[i];
    }
  }
  
  /* ************************************************************> */
  /* NO READ LENGTH SENT FROM TC. SEQUENTIAL NUMBER IS 1 AND IT    */
  /* IS SENT TO A PRIMARY NODE.                                    */
  /* ************************************************************> */
  UintR sig0, sig1, sig2, sig3, sig4, sig5, sig6;

  LqhKeyReq * const lqhKeyReq = (LqhKeyReq *)signal->getDataPtrSend();

  sig0 = tcConnectptr.i;
  sig2 = regCachePtr->hashValue;
  sig4 = cownref;
  sig5 = regTcPtr->savePointId;

  lqhKeyReq->clientConnectPtr = sig0;
  lqhKeyReq->attrLen = tslrAttrLen;
  lqhKeyReq->hashValue = sig2;
  lqhKeyReq->requestInfo = Tdata10;
  lqhKeyReq->tcBlockref = sig4;
  lqhKeyReq->savePointId = sig5;

  sig0 = regCachePtr->tableref + (regCachePtr->schemaVersion << 16);
  sig1 = regCachePtr->fragmentid + (regTcPtr->tcNodedata[1] << 16);
  sig2 = regApiPtr->transid[0];
  sig3 = regApiPtr->transid[1];
  sig4 = regApiPtr->ndbapiBlockref;
  sig5 = regTcPtr->clientData;
  sig6 = regCachePtr->scanInfo;

  lqhKeyReq->tableSchemaVersion = sig0;
  lqhKeyReq->fragmentData = sig1;
  lqhKeyReq->transId1 = sig2;
  lqhKeyReq->transId2 = sig3;
  lqhKeyReq->scanInfo = sig6;

  lqhKeyReq->variableData[0] = sig4;
  lqhKeyReq->variableData[1] = sig5;

  UintR nextPos = 2;

  if (regTcPtr->lastReplicaNo > 1) {
    sig0 = (UintR)regTcPtr->tcNodedata[2] +
           (UintR)(regTcPtr->tcNodedata[3] << 16);
    lqhKeyReq->variableData[nextPos] = sig0;
    nextPos++;
  }//if

  sig0 = regCachePtr->keydata[0];
  sig1 = regCachePtr->keydata[1];
  sig2 = regCachePtr->keydata[2];
  sig3 = regCachePtr->keydata[3];
  UintR Tkeylen = regCachePtr->keylen;

  lqhKeyReq->variableData[nextPos + 0] = sig0;
  lqhKeyReq->variableData[nextPos + 1] = sig1;
  lqhKeyReq->variableData[nextPos + 2] = sig2;
  lqhKeyReq->variableData[nextPos + 3] = sig3;

  if (Tkeylen < 4) {
    nextPos += Tkeylen;
  } else {
    nextPos += 4;
  }//if

  sig0 = regCachePtr->attrinfo0;
  sig1 = regCachePtr->attrinfo15[0];
  sig2 = regCachePtr->attrinfo15[1];
  sig3 = regCachePtr->attrinfo15[2];
  sig4 = regCachePtr->attrinfo15[3];
  UintR TlenAi = regCachePtr->lenAiInTckeyreq;

  lqhKeyReq->variableData[nextPos + 0] = sig0;
  lqhKeyReq->variableData[nextPos + 1] = sig1;
  lqhKeyReq->variableData[nextPos + 2] = sig2;
  lqhKeyReq->variableData[nextPos + 3] = sig3;
  lqhKeyReq->variableData[nextPos + 4] = sig4;

  nextPos += TlenAi;

  // Reset trigger count
  regTcPtr->accumulatingTriggerData.i = RNIL;  
  regTcPtr->accumulatingTriggerData.p = NULL;  
  regTcPtr->noFiredTriggers = 0;
  regTcPtr->triggerExecutionCount = 0;

  sendSignal(TBRef, GSN_LQHKEYREQ, signal, 
             nextPos + LqhKeyReq::FixedSignalLength, JBB);
}//Dbtc::sendlqhkeyreq()

void Dbtc::packLqhkeyreq040Lab(Signal* signal,
                               UintR anAttrBufIndex,
                               BlockReference TBRef) 
{
  TcConnectRecord * const regTcPtr = tcConnectptr.p;
  CacheRecord * const regCachePtr = cachePtr.p;
#ifdef ERROR_INSERT
  ApiConnectRecord * const regApiPtr = apiConnectptr.p;
  if (ERROR_INSERTED(8009)) {
    if (regApiPtr->apiConnectstate == CS_STARTED) {
      attrbufptr.i = RNIL;
      CLEAR_ERROR_INSERT_VALUE;
      return;
    }//if
  }//if
  if (ERROR_INSERTED(8010)) {
    if (regApiPtr->apiConnectstate == CS_START_COMMITTING) {
      attrbufptr.i = RNIL;
      CLEAR_ERROR_INSERT_VALUE;
      return;
    }//if
  }//if
#endif

  UintR TattrbufFilesize = cattrbufFilesize;
  AttrbufRecord *localAttrbufRecord = attrbufRecord;
  while (1) {
    if (anAttrBufIndex == RNIL) {
      UintR TtcTimer = ctcTimer;
      UintR Tread = (regTcPtr->operation == ZREAD);
      UintR Tsimple = (regCachePtr->opSimple == ZTRUE);
      UintR Tboth = Tread & Tsimple;
      setApiConTimer(apiConnectptr.i, TtcTimer, __LINE__);
      jam();
      /*--------------------------------------------------------------------
       *   WE HAVE SENT ALL THE SIGNALS OF THIS OPERATION. SET STATE AND EXIT.
       *---------------------------------------------------------------------*/
      releaseAttrinfo();
      if (Tboth) {
        jam();
        releaseSimpleRead(signal, apiConnectptr, tcConnectptr.p);
        return;
      }//if
      regTcPtr->tcConnectstate = OS_OPERATING;
      return;
    }//if
    if (anAttrBufIndex < TattrbufFilesize) {
      AttrbufRecord * const regAttrPtr = &localAttrbufRecord[anAttrBufIndex];
      anAttrBufIndex = regAttrPtr->attrbuf[ZINBUF_NEXT];
      sendAttrinfo(signal,
                   tcConnectptr.i,
                   regAttrPtr,
                   TBRef);
    } else {
      TCKEY_abort(signal, 17);
      return;
    }//if
  }//while
}//Dbtc::packLqhkeyreq040Lab()

/* ========================================================================= */
/* -------      RELEASE ALL ATTRINFO RECORDS IN AN OPERATION RECORD  ------- */
/* ========================================================================= */
void Dbtc::releaseAttrinfo() 
{
  UintR Tmp;
  AttrbufRecordPtr Tattrbufptr;
  CacheRecord * const regCachePtr = cachePtr.p;
  UintR TattrbufFilesize = cattrbufFilesize;
  UintR TfirstfreeAttrbuf = cfirstfreeAttrbuf;
  Tattrbufptr.i = regCachePtr->firstAttrbuf;
  AttrbufRecord *localAttrbufRecord = attrbufRecord;

  while (Tattrbufptr.i < TattrbufFilesize) {
    Tattrbufptr.p = &localAttrbufRecord[Tattrbufptr.i];
    Tmp = Tattrbufptr.p->attrbuf[ZINBUF_NEXT];
    Tattrbufptr.p->attrbuf[ZINBUF_NEXT] = TfirstfreeAttrbuf;
    TfirstfreeAttrbuf = Tattrbufptr.i;
    Tattrbufptr.i = Tmp;
    jam();
  }//while
  if (Tattrbufptr.i == RNIL) {
//---------------------------------------------------
// Now we will release the cache record at the same
// time as releasing the attrinfo records.
//---------------------------------------------------
    ApiConnectRecord * const regApiPtr = apiConnectptr.p;
    UintR TfirstfreeCacheRec = cfirstfreeCacheRec;
    UintR TCacheIndex = cachePtr.i;
    cfirstfreeAttrbuf = TfirstfreeAttrbuf;
    regCachePtr->nextCacheRec = TfirstfreeCacheRec;
    cfirstfreeCacheRec = TCacheIndex;
    regApiPtr->cachePtr = RNIL;
    return;
  }//if
  systemErrorLab(0);
  return;
}//Dbtc::releaseAttrinfo()

/* ========================================================================= */
/* -------   RELEASE ALL RECORDS CONNECTED TO A SIMPLE OPERATION     ------- */
/* ========================================================================= */
void Dbtc::releaseSimpleRead(Signal* signal, 
			     ApiConnectRecordPtr regApiPtr,
			     TcConnectRecord* regTcPtr) 
{
  Uint32 Ttckeyrec = regApiPtr.p->tckeyrec;
  Uint32 TclientData = regTcPtr->clientData;
  Uint32 Tnode = regTcPtr->tcNodedata[0];
  Uint32 Tlqhkeyreqrec = regApiPtr.p->lqhkeyreqrec;
  Uint32 TsimpleReadCount = c_counters.csimpleReadCount;
  ConnectionState state = regApiPtr.p->apiConnectstate;
  
  regApiPtr.p->tcSendArray[Ttckeyrec] = TclientData;
  regApiPtr.p->tcSendArray[Ttckeyrec + 1] = TcKeyConf::SimpleReadBit | Tnode;
  regApiPtr.p->tckeyrec = Ttckeyrec + 2;
  
  unlinkReadyTcCon(signal);
  releaseTcCon();

  /**
   * No LQHKEYCONF in Simple/Dirty read
   * Therefore decrese no LQHKEYCONF(REF) we are waiting for
   */
  c_counters.csimpleReadCount = TsimpleReadCount + 1;
  regApiPtr.p->lqhkeyreqrec = --Tlqhkeyreqrec;
  
  if(Tlqhkeyreqrec == 0)
  {
    /**
     * Special case of lqhKeyConf_checkTransactionState:
     * - commit with zero operations: handle only for simple read
     */
    sendtckeyconf(signal, state == CS_START_COMMITTING);
    regApiPtr.p->apiConnectstate = 
      (state == CS_START_COMMITTING ? CS_CONNECTED : state);
    setApiConTimer(regApiPtr.i, 0, __LINE__);

    return;
  }
  
  /**
   * Emulate LQHKEYCONF
   */
  lqhKeyConf_checkTransactionState(signal, regApiPtr.p);
}//Dbtc::releaseSimpleRead()

/* ------------------------------------------------------------------------- */
/* -------        CHECK IF ALL TC CONNECTIONS ARE COMPLETED          ------- */
/* ------------------------------------------------------------------------- */
void Dbtc::unlinkReadyTcCon(Signal* signal) 
{
  TcConnectRecordPtr urtTcConnectptr;

  TcConnectRecord * const regTcPtr = tcConnectptr.p;
  TcConnectRecord *localTcConnectRecord = tcConnectRecord;
  UintR TtcConnectFilesize = ctcConnectFilesize;
  ApiConnectRecord * const regApiPtr = apiConnectptr.p;
  if (regTcPtr->prevTcConnect != RNIL) {
    jam();
    urtTcConnectptr.i = regTcPtr->prevTcConnect;
    ptrCheckGuard(urtTcConnectptr, TtcConnectFilesize, localTcConnectRecord);
    urtTcConnectptr.p->nextTcConnect = regTcPtr->nextTcConnect;
  } else {
    jam();
    regApiPtr->firstTcConnect = regTcPtr->nextTcConnect;
  }//if
  if (regTcPtr->nextTcConnect != RNIL) {
    jam();
    urtTcConnectptr.i = regTcPtr->nextTcConnect;
    ptrCheckGuard(urtTcConnectptr, TtcConnectFilesize, localTcConnectRecord);
    urtTcConnectptr.p->prevTcConnect = regTcPtr->prevTcConnect;
  } else {
    jam();
    regApiPtr->lastTcConnect = tcConnectptr.p->prevTcConnect;
  }//if
}//Dbtc::unlinkReadyTcCon()

void Dbtc::releaseTcCon() 
{
  TcConnectRecord * const regTcPtr = tcConnectptr.p;
  UintR TfirstfreeTcConnect = cfirstfreeTcConnect;
  UintR TconcurrentOp = c_counters.cconcurrentOp;
  UintR TtcConnectptrIndex = tcConnectptr.i;

  regTcPtr->tcConnectstate = OS_CONNECTED;
  regTcPtr->nextTcConnect = TfirstfreeTcConnect;
  regTcPtr->apiConnect = RNIL;
  regTcPtr->isIndexOp = false;
  regTcPtr->indexOp = RNIL;
  cfirstfreeTcConnect = TtcConnectptrIndex;
  c_counters.cconcurrentOp = TconcurrentOp - 1;
}//Dbtc::releaseTcCon()

void Dbtc::execPACKED_SIGNAL(Signal* signal) 
{
  LqhKeyConf * const lqhKeyConf = (LqhKeyConf *)signal->getDataPtr();

  UintR Ti;
  UintR Tstep = 0;
  UintR Tlength;
  UintR TpackedData[28];
  UintR Tdata1, Tdata2, Tdata3, Tdata4;

  jamEntry();
  Tlength = signal->length();
  if (Tlength > 25) {
    jam();
    systemErrorLab(signal);
    return;
  }//if
  Uint32* TpackDataPtr;
  for (Ti = 0; Ti < Tlength; Ti += 4) {
    Uint32* TsigDataPtr = &signal->theData[Ti];
    Tdata1 = TsigDataPtr[0];
    Tdata2 = TsigDataPtr[1];
    Tdata3 = TsigDataPtr[2];
    Tdata4 = TsigDataPtr[3];

    TpackDataPtr = &TpackedData[Ti];
    TpackDataPtr[0] = Tdata1;
    TpackDataPtr[1] = Tdata2;
    TpackDataPtr[2] = Tdata3;
    TpackDataPtr[3] = Tdata4;
  }//for
  while (Tlength > Tstep) {

    TpackDataPtr = &TpackedData[Tstep];
    Tdata1 = TpackDataPtr[0];
    Tdata2 = TpackDataPtr[1];
    Tdata3 = TpackDataPtr[2];

    lqhKeyConf->connectPtr = Tdata1 & 0x0FFFFFFF;
    lqhKeyConf->opPtr = Tdata2;
    lqhKeyConf->userRef = Tdata3;

    switch (Tdata1 >> 28) {
    case ZCOMMITTED:
      signal->header.theLength = 3;
      execCOMMITTED(signal);
      Tstep += 3;
      break;
    case ZCOMPLETED:
      signal->header.theLength = 3;
      execCOMPLETED(signal);
      Tstep += 3;
      break;
    case ZLQHKEYCONF:
      jam();
      Tdata1 = TpackDataPtr[3];
      Tdata2 = TpackDataPtr[4];
      Tdata3 = TpackDataPtr[5];
      Tdata4 = TpackDataPtr[6];

      lqhKeyConf->readLen = Tdata1;
      lqhKeyConf->transId1 = Tdata2;
      lqhKeyConf->transId2 = Tdata3;
      lqhKeyConf->noFiredTriggers = Tdata4;
      signal->header.theLength = LqhKeyConf::SignalLength;
      execLQHKEYCONF(signal);
      Tstep += LqhKeyConf::SignalLength;
      break;
    default:
      systemErrorLab(signal);
      return;
    }//switch
  }//while
  return;
}//Dbtc::execPACKED_SIGNAL()

void Dbtc::execLQHKEYCONF(Signal* signal) 
{
  const LqhKeyConf * const lqhKeyConf = (LqhKeyConf *)signal->getDataPtr();
  UintR compare_transid1, compare_transid2;
  BlockReference tlastLqhBlockref;
  UintR tlastLqhConnect;
  UintR treadlenAi;
  UintR TtcConnectptrIndex;
  UintR TtcConnectFilesize = ctcConnectFilesize;

  tlastLqhConnect = lqhKeyConf->connectPtr;
  TtcConnectptrIndex = lqhKeyConf->opPtr;
  tlastLqhBlockref = lqhKeyConf->userRef;
  treadlenAi = lqhKeyConf->readLen;
  TcConnectRecord *localTcConnectRecord = tcConnectRecord;

  /*------------------------------------------------------------------------
   * NUMBER OF EXTERNAL TRIGGERS FIRED IN DATA[6] 
   * OPERATION IS NOW COMPLETED. CHECK FOR CORRECT OPERATION POINTER  
   * TO ENSURE NO CRASHES BECAUSE OF ERRONEUS NODES. CHECK STATE OF   
   * OPERATION. THEN SET OPERATION STATE AND RETRIEVE ALL POINTERS    
   * OF THIS OPERATION. PUT COMPLETED OPERATION IN LIST OF COMPLETED  
   * OPERATIONS ON THE LQH CONNECT RECORD.                          
   *------------------------------------------------------------------------
   * THIS SIGNAL ALWAYS ARRIVE BEFORE THE ABORTED SIGNAL ARRIVES SINCE IT USES
   * THE SAME PATH BACK TO TC AS THE ABORTED SIGNAL DO. WE DO HOWEVER HAVE A 
   * PROBLEM  WHEN WE ENCOUNTER A TIME-OUT WAITING FOR THE ABORTED SIGNAL.  
   * THEN THIS SIGNAL MIGHT ARRIVE WHEN THE TC CONNECT RECORD HAVE BEEN REUSED
   * BY OTHER TRANSACTION THUS WE CHECK THE TRANSACTION ID OF THE SIGNAL 
   * BEFORE ACCEPTING THIS SIGNAL.
   * Due to packing of LQHKEYCONF the ABORTED signal can now arrive before 
   * this. 
   * This is more reason to ignore the signal if not all states are correct.
   *------------------------------------------------------------------------*/
  if (TtcConnectptrIndex >= TtcConnectFilesize) {
    TCKEY_abort(signal, 25);
    return;
  }//if
  TcConnectRecord* const regTcPtr = &localTcConnectRecord[TtcConnectptrIndex];
  OperationState TtcConnectstate = regTcPtr->tcConnectstate;
  tcConnectptr.i = TtcConnectptrIndex;
  tcConnectptr.p = regTcPtr;
  if (TtcConnectstate != OS_OPERATING) {
    warningReport(signal, 23);
    return;
  }//if
  ApiConnectRecord *localApiConnectRecord = apiConnectRecord;
  UintR TapiConnectptrIndex = regTcPtr->apiConnect;
  UintR TapiConnectFilesize = capiConnectFilesize;
  UintR Ttrans1 = lqhKeyConf->transId1;
  UintR Ttrans2 = lqhKeyConf->transId2;
  Uint32 noFired = lqhKeyConf->noFiredTriggers;

  if (TapiConnectptrIndex >= TapiConnectFilesize) {
    TCKEY_abort(signal, 29);
    return;
  }//if
  ApiConnectRecord * const regApiPtr = 
                            &localApiConnectRecord[TapiConnectptrIndex];
  apiConnectptr.i = TapiConnectptrIndex;
  apiConnectptr.p = regApiPtr;
  compare_transid1 = regApiPtr->transid[0] ^ Ttrans1;
  compare_transid2 = regApiPtr->transid[1] ^ Ttrans2;
  compare_transid1 = compare_transid1 | compare_transid2;
  if (compare_transid1 != 0) {
    warningReport(signal, 24);
    return;
  }//if

#ifdef ERROR_INSERT
  if (ERROR_INSERTED(8029)) {
    systemErrorLab(signal);
  }//if
  if (ERROR_INSERTED(8003)) {
    if (regApiPtr->apiConnectstate == CS_STARTED) {
      CLEAR_ERROR_INSERT_VALUE;
      return;
    }//if
  }//if
  if (ERROR_INSERTED(8004)) {
    if (regApiPtr->apiConnectstate == CS_RECEIVING) {
      CLEAR_ERROR_INSERT_VALUE;
      return;
    }//if
  }//if
  if (ERROR_INSERTED(8005)) {
    if (regApiPtr->apiConnectstate == CS_REC_COMMITTING) {
      CLEAR_ERROR_INSERT_VALUE;
      return;
    }//if
  }//if
  if (ERROR_INSERTED(8006)) {
    if (regApiPtr->apiConnectstate == CS_START_COMMITTING) {
      CLEAR_ERROR_INSERT_VALUE;
      return;
    }//if
  }//if
  if (ERROR_INSERTED(8023)) {
    SET_ERROR_INSERT_VALUE(8024);
    return;
  }//if
#endif
  UintR TtcTimer = ctcTimer;
  regTcPtr->lastLqhCon = tlastLqhConnect;
  regTcPtr->lastLqhNodeId = refToNode(tlastLqhBlockref);
  regTcPtr->noFiredTriggers = noFired;

  UintR Ttckeyrec = (UintR)regApiPtr->tckeyrec;
  UintR TclientData = regTcPtr->clientData;
  UintR TdirtyOp = regTcPtr->dirtyOp;
  ConnectionState TapiConnectstate = regApiPtr->apiConnectstate;
  if (Ttckeyrec > (ZTCOPCONF_SIZE - 2)) {
    TCKEY_abort(signal, 30);
    return;
  }
  if (TapiConnectstate == CS_ABORTING) {
    warningReport(signal, 27);
    return;
  }//if

  setApiConTimer(apiConnectptr.i, TtcTimer, __LINE__);

  if (regTcPtr->isIndexOp) {
    jam();
    // This was an internal TCKEYREQ
    // will be returned unpacked
    regTcPtr->attrInfoLen = treadlenAi;
  } else {
    if (noFired == 0 && regTcPtr->triggeringOperation == RNIL) {
      jam();
      /*
       * Skip counting triggering operations the first round
       * since they will enter execLQHKEYCONF a second time
       * Skip counting internally generated TcKeyReq
       */
      regApiPtr->tcSendArray[Ttckeyrec] = TclientData;
      regApiPtr->tcSendArray[Ttckeyrec + 1] = treadlenAi;
      regApiPtr->tckeyrec = Ttckeyrec + 2;
    }//if
  }//if
  if (TdirtyOp == ZTRUE) {
    UintR Tlqhkeyreqrec = regApiPtr->lqhkeyreqrec;
    jam();
    releaseDirtyWrite(signal);
    regApiPtr->lqhkeyreqrec = Tlqhkeyreqrec - 1;
  } else {
    jam();
    if (noFired == 0) {
      jam();
      // No triggers to execute
      UintR Tlqhkeyconfrec = regApiPtr->lqhkeyconfrec;
      regApiPtr->lqhkeyconfrec = Tlqhkeyconfrec + 1;
      regTcPtr->tcConnectstate = OS_PREPARED;
    }
  }//if

  /**
   * And now decide what to do next
   */
  if (regTcPtr->triggeringOperation != RNIL) {
    jam();
    // This operation was created by a trigger execting operation
    // Restart it if we have executed all it's triggers
    TcConnectRecordPtr opPtr;

    opPtr.i = regTcPtr->triggeringOperation;
    ptrCheckGuard(opPtr, ctcConnectFilesize, localTcConnectRecord);
    opPtr.p->triggerExecutionCount--;
    if (opPtr.p->triggerExecutionCount == 0) {
      /*
      We have completed current trigger execution
      Continue triggering operation
      */
      jam();
      continueTriggeringOp(signal, opPtr.p);
    }
  } else if (noFired == 0) {
    // This operation did not fire any triggers, finish operation
    jam();
    if (regTcPtr->isIndexOp) {
      jam();
      setupIndexOpReturn(regApiPtr, regTcPtr);
    }
    lqhKeyConf_checkTransactionState(signal, regApiPtr);
  } else {
    // We have fired triggers
    jam();
    saveTriggeringOpState(signal, regTcPtr);
    if (regTcPtr->noReceivedTriggers == noFired) {
      ApiConnectRecordPtr transPtr;
      
      // We have received all data
      jam();
      transPtr.i = TapiConnectptrIndex;
      transPtr.p = regApiPtr;
      executeTriggers(signal, &transPtr);
    }
    // else wait for more trigger data
  }
}//Dbtc::execLQHKEYCONF()
 
void Dbtc::setupIndexOpReturn(ApiConnectRecord* regApiPtr,
			      TcConnectRecord* regTcPtr) 
{
  regApiPtr->indexOpReturn = true;
  regApiPtr->indexOp = regTcPtr->indexOp;
  regApiPtr->clientData = regTcPtr->clientData;
  regApiPtr->attrInfoLen = regTcPtr->attrInfoLen;
}

/**
 * lqhKeyConf_checkTransactionState
 *
 * This functions checks state variables, and
 *   decides if it should wait for more LQHKEYCONF signals
 *   or if it should start commiting
 */
void
Dbtc::lqhKeyConf_checkTransactionState(Signal * signal,
				       ApiConnectRecord * const apiConnectPtrP)
{
/*---------------------------------------------------------------*/
/* IF THE COMMIT FLAG IS SET IN SIGNAL TCKEYREQ THEN DBTC HAS TO */
/* SEND TCKEYCONF FOR ALL OPERATIONS EXCEPT THE LAST ONE. WHEN   */
/* THE TRANSACTION THEN IS COMMITTED TCKEYCONF IS SENT FOR THE   */
/* WHOLE TRANSACTION                                             */
/* IF THE COMMIT FLAG IS NOT RECECIVED DBTC WILL SEND TCKEYCONF  */
/* FOR ALL OPERATIONS, AND THEN WAIT FOR THE API TO CONCLUDE THE */
/* TRANSACTION                                                   */
/*---------------------------------------------------------------*/
  ConnectionState TapiConnectstate = apiConnectPtrP->apiConnectstate;
  UintR Tlqhkeyconfrec = apiConnectPtrP->lqhkeyconfrec;
  UintR Tlqhkeyreqrec = apiConnectPtrP->lqhkeyreqrec;
  int TnoOfOutStanding = Tlqhkeyreqrec - Tlqhkeyconfrec;

  switch (TapiConnectstate) {
  case CS_START_COMMITTING:
    if (TnoOfOutStanding == 0) {
      jam();
      diverify010Lab(signal);
      return;
    } else if (TnoOfOutStanding > 0) {
      if (apiConnectPtrP->tckeyrec == ZTCOPCONF_SIZE) {
        jam();
        sendtckeyconf(signal, 0);
        return;
      } else if (apiConnectPtrP->indexOpReturn) {
	jam();
        sendtckeyconf(signal, 0);
        return;
      }//if
      jam();
      return;
    } else {
      TCKEY_abort(signal, 44);
      return;
    }//if
    return;
  case CS_STARTED:
  case CS_RECEIVING:
    if (TnoOfOutStanding == 0) {
      jam();
      sendtckeyconf(signal, 2);
      return;
    } else {
      if (apiConnectPtrP->tckeyrec == ZTCOPCONF_SIZE) {
        jam();
        sendtckeyconf(signal, 0);
        return;
      } else if (apiConnectPtrP->indexOpReturn) {
	jam();
        sendtckeyconf(signal, 0);
        return;
	}//if
      jam();
    }//if
    return;
  case CS_REC_COMMITTING:
    if (TnoOfOutStanding > 0) {
      if (apiConnectPtrP->tckeyrec == ZTCOPCONF_SIZE) {
        jam();
        sendtckeyconf(signal, 0);
        return;
      } else if (apiConnectPtrP->indexOpReturn) {
        jam();
        sendtckeyconf(signal, 0);
        return;
      }//if
      jam();
      return;
    }//if
    TCKEY_abort(signal, 45);
    return;
  case CS_CONNECTED:
    jam();
/*---------------------------------------------------------------*/
/*       WE HAVE CONCLUDED THE TRANSACTION SINCE IT WAS ONLY     */
/*       CONSISTING OF DIRTY WRITES AND ALL OF THOSE WERE        */
/*       COMPLETED. ENSURE TCKEYREC IS ZERO TO PREVENT ERRORS.   */
/*---------------------------------------------------------------*/
    apiConnectPtrP->tckeyrec = 0;
    return;
  default:
    TCKEY_abort(signal, 46);
    return;
  }//switch
}//Dbtc::lqhKeyConf_checkTransactionState()

void Dbtc::sendtckeyconf(Signal* signal, UintR TcommitFlag) 
{
  if(ERROR_INSERTED(8049)){
    CLEAR_ERROR_INSERT_VALUE;
    signal->theData[0] = TcContinueB::DelayTCKEYCONF;
    signal->theData[1] = apiConnectptr.i;
    signal->theData[2] = TcommitFlag;
    sendSignalWithDelay(cownref, GSN_CONTINUEB, signal, 3000, 3);
    return;
  }
  
  HostRecordPtr localHostptr;
  ApiConnectRecord * const regApiPtr = apiConnectptr.p;
  const UintR TopWords = (UintR)regApiPtr->tckeyrec;
  localHostptr.i = refToNode(regApiPtr->ndbapiBlockref);
  const Uint32 type = getNodeInfo(localHostptr.i).m_type;
  const bool is_api = (type >= NodeInfo::API && type <= NodeInfo::REP);
  const BlockNumber TblockNum = refToBlock(regApiPtr->ndbapiBlockref);
  const Uint32 Tmarker = (regApiPtr->commitAckMarker == RNIL) ? 0 : 1;
  ptrAss(localHostptr, hostRecord);
  UintR TcurrLen = localHostptr.p->noOfWordsTCKEYCONF;
  UintR confInfo = 0;
  TcKeyConf::setCommitFlag(confInfo, TcommitFlag == 1);
  TcKeyConf::setMarkerFlag(confInfo, Tmarker);
  const UintR TpacketLen = 6 + TopWords;
  regApiPtr->tckeyrec = 0;

  if (regApiPtr->indexOpReturn) {
    jam();
    // Return internally generated TCKEY
    TcKeyConf * const tcKeyConf = (TcKeyConf *)signal->getDataPtrSend();
    TcKeyConf::setNoOfOperations(confInfo, 1);
    tcKeyConf->apiConnectPtr = regApiPtr->indexOp;
    tcKeyConf->gci = regApiPtr->globalcheckpointid;
    tcKeyConf->confInfo = confInfo;
    tcKeyConf->transId1 = regApiPtr->transid[0];
    tcKeyConf->transId2 = regApiPtr->transid[1];
    tcKeyConf->operations[0].apiOperationPtr = regApiPtr->clientData;
    tcKeyConf->operations[0].attrInfoLen = regApiPtr->attrInfoLen;
    Uint32 sigLen = TcKeyConf::StaticLength + TcKeyConf::OperationLength;
    EXECUTE_DIRECT(DBTC, GSN_TCKEYCONF, signal, sigLen);
    regApiPtr->indexOpReturn = false;
    if (TopWords == 0) {
      jam();
      return; // No queued TcKeyConf
    }//if
  }//if
  if(TcommitFlag){
    jam();
    regApiPtr->m_exec_flag = 0;
  }
  TcKeyConf::setNoOfOperations(confInfo, (TopWords >> 1));
  if ((TpacketLen > 25) || !is_api){
    TcKeyConf * const tcKeyConf = (TcKeyConf *)signal->getDataPtrSend();
    
    jam();
    tcKeyConf->apiConnectPtr = regApiPtr->ndbapiConnect;
    tcKeyConf->gci = regApiPtr->globalcheckpointid;;
    tcKeyConf->confInfo = confInfo;
    tcKeyConf->transId1 = regApiPtr->transid[0];
    tcKeyConf->transId2 = regApiPtr->transid[1];
    copyFromToLen(&regApiPtr->tcSendArray[0],
		  (UintR*)&tcKeyConf->operations,
		  (UintR)ZTCOPCONF_SIZE);
    sendSignal(regApiPtr->ndbapiBlockref,
	       GSN_TCKEYCONF, signal, (TpacketLen - 1), JBB);
    return;
  } else if (((TcurrLen + TpacketLen) > 25) && (TcurrLen > 0)) {
    jam();
    sendPackedTCKEYCONF(signal, localHostptr.p, localHostptr.i);
    TcurrLen = 0;
  } else {
    jam();
    updatePackedList(signal, localHostptr.p, localHostptr.i);
  }//if
  // -------------------------------------------------------------------------
  // The header contains the block reference of receiver plus the real signal
  // length - 3, since we have the real signal length plus one additional word
  // for the header we have to do - 4.
  // -------------------------------------------------------------------------
  UintR Tpack0 = (TblockNum << 16) + (TpacketLen - 4);
  UintR Tpack1 = regApiPtr->ndbapiConnect;
  UintR Tpack2 = regApiPtr->globalcheckpointid;
  UintR Tpack3 = confInfo;
  UintR Tpack4 = regApiPtr->transid[0];
  UintR Tpack5 = regApiPtr->transid[1];
  
  localHostptr.p->noOfWordsTCKEYCONF = TcurrLen + TpacketLen;
  
  localHostptr.p->packedWordsTCKEYCONF[TcurrLen + 0] = Tpack0;
  localHostptr.p->packedWordsTCKEYCONF[TcurrLen + 1] = Tpack1;
  localHostptr.p->packedWordsTCKEYCONF[TcurrLen + 2] = Tpack2;
  localHostptr.p->packedWordsTCKEYCONF[TcurrLen + 3] = Tpack3;
  localHostptr.p->packedWordsTCKEYCONF[TcurrLen + 4] = Tpack4;
  localHostptr.p->packedWordsTCKEYCONF[TcurrLen + 5] = Tpack5;
  
  UintR Ti;
  for (Ti = 6; Ti < TpacketLen; Ti++) {
    localHostptr.p->packedWordsTCKEYCONF[TcurrLen + Ti] = 
      regApiPtr->tcSendArray[Ti - 6];
  }//for
}//Dbtc::sendtckeyconf()

void Dbtc::copyFromToLen(UintR* sourceBuffer, UintR* destBuffer, UintR Tlen)
{
  UintR Tindex = 0;
  UintR Ti;
  while (Tlen >= 4) {
    UintR Tdata0 = sourceBuffer[Tindex + 0];
    UintR Tdata1 = sourceBuffer[Tindex + 1];
    UintR Tdata2 = sourceBuffer[Tindex + 2];
    UintR Tdata3 = sourceBuffer[Tindex + 3];
    Tlen -= 4;
    destBuffer[Tindex + 0] = Tdata0;
    destBuffer[Tindex + 1] = Tdata1;
    destBuffer[Tindex + 2] = Tdata2;
    destBuffer[Tindex + 3] = Tdata3;
    Tindex += 4;
  }//while
  for (Ti = 0; Ti < Tlen; Ti++, Tindex++) {
    destBuffer[Tindex] = sourceBuffer[Tindex];
  }//for
}//Dbtc::copyFromToLen()

void Dbtc::execSEND_PACKED(Signal* signal) 
{
  HostRecordPtr Thostptr;
  HostRecord *localHostRecord = hostRecord;
  UintR i;
  UintR TpackedListIndex = cpackedListIndex;
  jamEntry();
  for (i = 0; i < TpackedListIndex; i++) {
    Thostptr.i = cpackedList[i];
    ptrAss(Thostptr, localHostRecord);
    arrGuard(Thostptr.i - 1, MAX_NODES - 1);
    UintR TnoOfPackedWordsLqh = Thostptr.p->noOfPackedWordsLqh;
    UintR TnoOfWordsTCKEYCONF = Thostptr.p->noOfWordsTCKEYCONF;
    UintR TnoOfWordsTCINDXCONF = Thostptr.p->noOfWordsTCINDXCONF;
    jam();
    if (TnoOfPackedWordsLqh > 0) {
      jam();
      sendPackedSignalLqh(signal, Thostptr.p);
    }//if
    if (TnoOfWordsTCKEYCONF > 0) {
      jam();
      sendPackedTCKEYCONF(signal, Thostptr.p, (Uint32)Thostptr.i);
    }//if
    if (TnoOfWordsTCINDXCONF > 0) {
      jam();
      sendPackedTCINDXCONF(signal, Thostptr.p, (Uint32)Thostptr.i);
    }//if
    Thostptr.p->inPackedList = false;
  }//for
  cpackedListIndex = 0;
  return;
}//Dbtc::execSEND_PACKED()

void 
Dbtc::updatePackedList(Signal* signal, HostRecord* ahostptr, Uint16 ahostIndex)
{
  if (ahostptr->inPackedList == false) {
    UintR TpackedListIndex = cpackedListIndex;
    jam();
    ahostptr->inPackedList = true;
    cpackedList[TpackedListIndex] = ahostIndex;
    cpackedListIndex = TpackedListIndex + 1;
  }//if
}//Dbtc::updatePackedList()

void Dbtc::sendPackedSignalLqh(Signal* signal, HostRecord * ahostptr)
{
  UintR Tj;
  UintR TnoOfWords = ahostptr->noOfPackedWordsLqh;
  for (Tj = 0; Tj < TnoOfWords; Tj += 4) {
    UintR sig0 = ahostptr->packedWordsLqh[Tj + 0];
    UintR sig1 = ahostptr->packedWordsLqh[Tj + 1];
    UintR sig2 = ahostptr->packedWordsLqh[Tj + 2];
    UintR sig3 = ahostptr->packedWordsLqh[Tj + 3];
    signal->theData[Tj + 0] = sig0;
    signal->theData[Tj + 1] = sig1;
    signal->theData[Tj + 2] = sig2;
    signal->theData[Tj + 3] = sig3;
  }//for
  ahostptr->noOfPackedWordsLqh = 0;
  sendSignal(ahostptr->hostLqhBlockRef,
             GSN_PACKED_SIGNAL,
             signal,
             TnoOfWords,
             JBB);
}//Dbtc::sendPackedSignalLqh()

void Dbtc::sendPackedTCKEYCONF(Signal* signal,
                               HostRecord * ahostptr,
                               UintR hostId)
{
  UintR Tj;
  UintR TnoOfWords = ahostptr->noOfWordsTCKEYCONF;
  BlockReference TBref = numberToRef(API_PACKED, hostId);
  for (Tj = 0; Tj < ahostptr->noOfWordsTCKEYCONF; Tj += 4) {
    UintR sig0 = ahostptr->packedWordsTCKEYCONF[Tj + 0];
    UintR sig1 = ahostptr->packedWordsTCKEYCONF[Tj + 1];
    UintR sig2 = ahostptr->packedWordsTCKEYCONF[Tj + 2];
    UintR sig3 = ahostptr->packedWordsTCKEYCONF[Tj + 3];
    signal->theData[Tj + 0] = sig0;
    signal->theData[Tj + 1] = sig1;
    signal->theData[Tj + 2] = sig2;
    signal->theData[Tj + 3] = sig3;
  }//for
  ahostptr->noOfWordsTCKEYCONF = 0;
  sendSignal(TBref, GSN_TCKEYCONF, signal, TnoOfWords, JBB);
}//Dbtc::sendPackedTCKEYCONF()

void Dbtc::sendPackedTCINDXCONF(Signal* signal,
                                HostRecord * ahostptr,
                                UintR hostId)
{
  UintR Tj;
  UintR TnoOfWords = ahostptr->noOfWordsTCINDXCONF;
  BlockReference TBref = numberToRef(API_PACKED, hostId);
  for (Tj = 0; Tj < ahostptr->noOfWordsTCINDXCONF; Tj += 4) {
    UintR sig0 = ahostptr->packedWordsTCINDXCONF[Tj + 0];
    UintR sig1 = ahostptr->packedWordsTCINDXCONF[Tj + 1];
    UintR sig2 = ahostptr->packedWordsTCINDXCONF[Tj + 2];
    UintR sig3 = ahostptr->packedWordsTCINDXCONF[Tj + 3];
    signal->theData[Tj + 0] = sig0;
    signal->theData[Tj + 1] = sig1;
    signal->theData[Tj + 2] = sig2;
    signal->theData[Tj + 3] = sig3;
  }//for
  ahostptr->noOfWordsTCINDXCONF = 0;
  sendSignal(TBref, GSN_TCINDXCONF, signal, TnoOfWords, JBB);
}//Dbtc::sendPackedTCINDXCONF()

/*
4.3.11 DIVERIFY 
---------------
*/
/*****************************************************************************/
/*                               D I V E R I F Y                             */
/*                                                                           */
/*****************************************************************************/
void Dbtc::diverify010Lab(Signal* signal) 
{
  UintR TfirstfreeApiConnectCopy = cfirstfreeApiConnectCopy;
  ApiConnectRecord * const regApiPtr = apiConnectptr.p;
  signal->theData[0] = apiConnectptr.i;
  if (ERROR_INSERTED(8022)) {
    jam();
    systemErrorLab(signal);
  }//if
  if (TfirstfreeApiConnectCopy != RNIL) {
    seizeApiConnectCopy(signal);
    regApiPtr->apiConnectstate = CS_PREPARE_TO_COMMIT;
    /*-----------------------------------------------------------------------
     * WE COME HERE ONLY IF THE TRANSACTION IS PREPARED ON ALL TC CONNECTIONS.
     * THUS WE CAN START THE COMMIT PHASE BY SENDING DIVERIFY ON ALL TC     
     * CONNECTIONS AND THEN WHEN ALL DIVERIFYCONF HAVE BEEN RECEIVED THE 
     * COMMIT MESSAGE CAN BE SENT TO ALL INVOLVED PARTS.
     *-----------------------------------------------------------------------*/
    EXECUTE_DIRECT(DBDIH, GSN_DIVERIFYREQ, signal, 1);
    if (signal->theData[2] == 0) {
      execDIVERIFYCONF(signal);
    }
    return;
  } else {
    /*-----------------------------------------------------------------------
     * There were no free copy connections available. We must abort the 
     * transaction since otherwise we will have a problem with the report 
     * to the application.
     * This should more or less not happen but if it happens we do not want to
     * crash and we do not want to create code to handle it properly since 
     * it is difficult to test it and will be complex to handle a problem 
     * more or less not occurring.
     *-----------------------------------------------------------------------*/
    terrorCode = ZSEIZE_API_COPY_ERROR;
    abortErrorLab(signal);
    return;
  }//if
}//Dbtc::diverify010Lab()

/* ------------------------------------------------------------------------- */
/* -------                  SEIZE_API_CONNECT                        ------- */
/*                  SEIZE CONNECT RECORD FOR A REQUEST                       */
/* ------------------------------------------------------------------------- */
void Dbtc::seizeApiConnectCopy(Signal* signal) 
{
  ApiConnectRecordPtr locApiConnectptr;

  ApiConnectRecord *localApiConnectRecord = apiConnectRecord;
  UintR TapiConnectFilesize = capiConnectFilesize;
  ApiConnectRecord * const regApiPtr = apiConnectptr.p;

  locApiConnectptr.i = cfirstfreeApiConnectCopy;
  ptrCheckGuard(locApiConnectptr, TapiConnectFilesize, localApiConnectRecord);
  cfirstfreeApiConnectCopy = locApiConnectptr.p->nextApiConnect;
  locApiConnectptr.p->nextApiConnect = RNIL;
  regApiPtr->apiCopyRecord = locApiConnectptr.i;
  regApiPtr->triggerPending = false;
  regApiPtr->isIndexOp = false;
}//Dbtc::seizeApiConnectCopy()

void Dbtc::execDIVERIFYCONF(Signal* signal) 
{
  UintR TapiConnectptrIndex = signal->theData[0];
  UintR TapiConnectFilesize = capiConnectFilesize;
  UintR Tgci = signal->theData[1];
  ApiConnectRecord *localApiConnectRecord = apiConnectRecord;

  jamEntry();
  if (ERROR_INSERTED(8017)) {
    CLEAR_ERROR_INSERT_VALUE;
    return;
  }//if
  if (TapiConnectptrIndex >= TapiConnectFilesize) {
    TCKEY_abort(signal, 31);
    return;
  }//if
  ApiConnectRecord * const regApiPtr = 
                            &localApiConnectRecord[TapiConnectptrIndex];
  ConnectionState TapiConnectstate = regApiPtr->apiConnectstate;
  UintR TApifailureNr = regApiPtr->failureNr;
  UintR Tfailure_nr = cfailure_nr;
  apiConnectptr.i = TapiConnectptrIndex;
  apiConnectptr.p = regApiPtr;
  if (TapiConnectstate != CS_PREPARE_TO_COMMIT) {
    TCKEY_abort(signal, 32);
    return;
  }//if
  /*--------------------------------------------------------------------------
   * THIS IS THE COMMIT POINT. IF WE ARRIVE HERE THE TRANSACTION IS COMMITTED 
   * UNLESS EVERYTHING CRASHES BEFORE WE HAVE BEEN ABLE TO REPORT THE COMMIT 
   * DECISION. THERE IS NO TURNING BACK FROM THIS DECISION FROM HERE ON.     
   * WE WILL INSERT THE TRANSACTION INTO ITS PROPER QUEUE OF 
   * TRANSACTIONS FOR ITS GLOBAL CHECKPOINT.              
   *-------------------------------------------------------------------------*/
  if (TApifailureNr != Tfailure_nr) {
    DIVER_node_fail_handling(signal, Tgci);
    return;
  }//if
  commitGciHandling(signal, Tgci);

  /**************************************************************************
   *                                 C O M M I T                      
   * THE TRANSACTION HAVE NOW BEEN VERIFIED AND NOW THE COMMIT PHASE CAN START 
   **************************************************************************/

  UintR TtcConnectptrIndex = regApiPtr->firstTcConnect;
  UintR TtcConnectFilesize = ctcConnectFilesize;
  TcConnectRecord *localTcConnectRecord = tcConnectRecord;

  regApiPtr->counter = regApiPtr->lqhkeyconfrec;
  regApiPtr->apiConnectstate = CS_COMMITTING;
  if (TtcConnectptrIndex >= TtcConnectFilesize) {
    TCKEY_abort(signal, 33);
    return;
  }//if
  TcConnectRecord* const regTcPtr = &localTcConnectRecord[TtcConnectptrIndex];
  tcConnectptr.i = TtcConnectptrIndex;
  tcConnectptr.p = regTcPtr;
  commit020Lab(signal);
}//Dbtc::execDIVERIFYCONF()

/*--------------------------------------------------------------------------*/
/*                             COMMIT_GCI_HANDLING                          */
/*       SET UP GLOBAL CHECKPOINT DATA STRUCTURE AT THE COMMIT POINT.       */
/*--------------------------------------------------------------------------*/
void Dbtc::commitGciHandling(Signal* signal, UintR Tgci) 
{
  GcpRecordPtr localGcpPointer;

  UintR TgcpFilesize = cgcpFilesize;
  UintR Tfirstgcp = cfirstgcp;
  ApiConnectRecord * const regApiPtr = apiConnectptr.p;
  GcpRecord *localGcpRecord = gcpRecord;

  regApiPtr->globalcheckpointid = Tgci;
  if (Tfirstgcp != RNIL) {
    /* IF THIS GLOBAL CHECKPOINT ALREADY EXISTS */
    localGcpPointer.i = Tfirstgcp;
    ptrCheckGuard(localGcpPointer, TgcpFilesize, localGcpRecord);
    do {
      if (regApiPtr->globalcheckpointid == localGcpPointer.p->gcpId) {
        jam();
        gcpPtr.i = localGcpPointer.i;
        gcpPtr.p = localGcpPointer.p;
        linkApiToGcp(signal);
        return;
      } else {
        localGcpPointer.i = localGcpPointer.p->nextGcp;
        jam();
        if (localGcpPointer.i != RNIL) {
          jam();
          ptrCheckGuard(localGcpPointer, TgcpFilesize, localGcpRecord);
          continue;
        }//if
      }//if
      seizeGcp(signal);
      linkApiToGcp(signal);
      return;
    } while (1);
  } else {
    jam();
    seizeGcp(signal);
    linkApiToGcp(signal);
  }//if
}//Dbtc::commitGciHandling()

/* --------------------------------------------------------------------------*/
/* -LINK AN API CONNECT RECORD IN STATE PREPARED INTO THE LIST WITH GLOBAL - */
/* CHECKPOINTS. WHEN THE TRANSACTION I COMPLETED THE API CONNECT RECORD IS   */
/* LINKED OUT OF THE LIST.                                                   */
/*---------------------------------------------------------------------------*/
void Dbtc::linkApiToGcp(Signal* signal) 
{
  ApiConnectRecordPtr localApiConnectptr;
  ApiConnectRecord * const regApiPtr = apiConnectptr.p;
  GcpRecord * const regGcpPtr = gcpPtr.p;
  UintR TapiConnectptrIndex = apiConnectptr.i;
  ApiConnectRecord *localApiConnectRecord = apiConnectRecord;

  regApiPtr->nextGcpConnect = RNIL;
  if (regGcpPtr->firstApiConnect == RNIL) {
    regGcpPtr->firstApiConnect = TapiConnectptrIndex;
    jam();
  } else {
    UintR TapiConnectFilesize = capiConnectFilesize;
    localApiConnectptr.i = regGcpPtr->lastApiConnect;
    jam();
    ptrCheckGuard(localApiConnectptr,
                  TapiConnectFilesize, localApiConnectRecord);
    localApiConnectptr.p->nextGcpConnect = TapiConnectptrIndex;
  }//if
  UintR TlastApiConnect = regGcpPtr->lastApiConnect;
  regApiPtr->gcpPointer = gcpPtr.i;
  regApiPtr->prevGcpConnect = TlastApiConnect;
  regGcpPtr->lastApiConnect = TapiConnectptrIndex;
}//Dbtc::linkApiToGcp()

void Dbtc::seizeGcp(Signal* signal) 
{
  GcpRecordPtr tmpGcpPointer;
  GcpRecordPtr localGcpPointer;

  UintR Tfirstgcp = cfirstgcp;
  UintR Tglobalcheckpointid = apiConnectptr.p->globalcheckpointid;
  UintR TgcpFilesize = cgcpFilesize;
  GcpRecord *localGcpRecord = gcpRecord;

  localGcpPointer.i = cfirstfreeGcp;
  ptrCheckGuard(localGcpPointer, TgcpFilesize, localGcpRecord);
  UintR TfirstfreeGcp = localGcpPointer.p->nextGcp;
  localGcpPointer.p->gcpId = Tglobalcheckpointid;
  localGcpPointer.p->nextGcp = RNIL;
  localGcpPointer.p->firstApiConnect = RNIL;
  localGcpPointer.p->lastApiConnect = RNIL;
  localGcpPointer.p->gcpNomoretransRec = ZFALSE;
  cfirstfreeGcp = TfirstfreeGcp;

  if (Tfirstgcp == RNIL) {
    jam();
    cfirstgcp = localGcpPointer.i;
  } else {
    tmpGcpPointer.i = clastgcp;
    jam();
    ptrCheckGuard(tmpGcpPointer, TgcpFilesize, localGcpRecord);
    tmpGcpPointer.p->nextGcp = localGcpPointer.i;
  }//if
  clastgcp = localGcpPointer.i;
  gcpPtr = localGcpPointer;
}//Dbtc::seizeGcp()

/*---------------------------------------------------------------------------*/
// Send COMMIT messages to all LQH operations involved in the transaction.
/*---------------------------------------------------------------------------*/
void Dbtc::commit020Lab(Signal* signal) 
{
  TcConnectRecordPtr localTcConnectptr;
  ApiConnectRecord * const regApiPtr = apiConnectptr.p;
  UintR TtcConnectFilesize = ctcConnectFilesize;
  TcConnectRecord *localTcConnectRecord = tcConnectRecord;

  localTcConnectptr.p = tcConnectptr.p;
  setApiConTimer(apiConnectptr.i, ctcTimer, __LINE__);
  UintR Tcount = 0;
  do {
    /*-----------------------------------------------------------------------
     * WE ARE NOW READY TO RELEASE ALL OPERATIONS ON THE LQH                  
     *-----------------------------------------------------------------------*/
    /* *********< */
    /*  COMMIT  < */
    /* *********< */
    localTcConnectptr.i = localTcConnectptr.p->nextTcConnect;
    localTcConnectptr.p->tcConnectstate = OS_COMMITTING;
    sendCommitLqh(signal, localTcConnectptr.p);

    if (localTcConnectptr.i != RNIL) {
      Tcount = Tcount + 1;
      if (Tcount < 16) {
        ptrCheckGuard(localTcConnectptr,
                      TtcConnectFilesize, localTcConnectRecord);
        jam();
        continue;
      } else {
        jam();
        if (ERROR_INSERTED(8014)) {
          CLEAR_ERROR_INSERT_VALUE;
          return;
        }//if
        signal->theData[0] = TcContinueB::ZSEND_COMMIT_LOOP;
        signal->theData[1] = apiConnectptr.i;
        signal->theData[2] = localTcConnectptr.i;
        sendSignal(cownref, GSN_CONTINUEB, signal, 3, JBB);
        return;
      }//if
    } else {
      jam();
      regApiPtr->apiConnectstate = CS_COMMIT_SENT;
      return;
    }//if
  } while (1);
}//Dbtc::commit020Lab()

void Dbtc::sendCommitLqh(Signal* signal,
                         TcConnectRecord * const regTcPtr)
{
  HostRecordPtr Thostptr;
  UintR ThostFilesize = chostFilesize;
  ApiConnectRecord * const regApiPtr = apiConnectptr.p;
  Thostptr.i = regTcPtr->lastLqhNodeId;
  ptrCheckGuard(Thostptr, ThostFilesize, hostRecord);
  if (Thostptr.p->noOfPackedWordsLqh > 21) {
    jam();
    sendPackedSignalLqh(signal, Thostptr.p);
  } else {
    jam();
    updatePackedList(signal, Thostptr.p, Thostptr.i);
  }//if
  UintR Tindex = Thostptr.p->noOfPackedWordsLqh;
  UintR* TDataPtr = &Thostptr.p->packedWordsLqh[Tindex];
  UintR Tdata1 = regTcPtr->lastLqhCon;
  UintR Tdata2 = regApiPtr->globalcheckpointid;
  UintR Tdata3 = regApiPtr->transid[0];
  UintR Tdata4 = regApiPtr->transid[1];

  TDataPtr[0] = Tdata1 | (ZCOMMIT << 28);
  TDataPtr[1] = Tdata2;
  TDataPtr[2] = Tdata3;
  TDataPtr[3] = Tdata4;
  Thostptr.p->noOfPackedWordsLqh = Tindex + 4;
}//Dbtc::sendCommitLqh()

void
Dbtc::DIVER_node_fail_handling(Signal* signal, UintR Tgci)
{
  /*------------------------------------------------------------------------
   * AT LEAST ONE NODE HAS FAILED DURING THE TRANSACTION. WE NEED TO CHECK IF  
   * THIS IS SO SERIOUS THAT WE NEED TO ABORT THE TRANSACTION. IN BOTH THE     
   * ABORT AND THE COMMIT CASES WE NEED  TO SET-UP THE DATA FOR THE           
   * ABORT/COMMIT/COMPLETE  HANDLING AS ALSO USED BY TAKE OVER FUNCTIONALITY. 
   *------------------------------------------------------------------------*/
  tabortInd = ZFALSE;
  setupFailData(signal);
  if (tabortInd == ZFALSE) {
    jam();
    commitGciHandling(signal, Tgci);
    toCommitHandlingLab(signal);
  } else {
    jam();
    apiConnectptr.p->returnsignal = RS_TCROLLBACKREP;
    apiConnectptr.p->returncode = ZNODEFAIL_BEFORE_COMMIT;
    toAbortHandlingLab(signal);
  }//if
  return;
}//Dbtc::DIVER_node_fail_handling()


/* ------------------------------------------------------------------------- */
/* -------                       ENTER COMMITTED                     ------- */
/*                                                                           */
/* ------------------------------------------------------------------------- */
void Dbtc::execCOMMITTED(Signal* signal) 
{
  TcConnectRecordPtr localTcConnectptr;
  ApiConnectRecordPtr localApiConnectptr;

  UintR TtcConnectFilesize = ctcConnectFilesize;
  UintR TapiConnectFilesize = capiConnectFilesize;
  TcConnectRecord *localTcConnectRecord = tcConnectRecord;
  ApiConnectRecord *localApiConnectRecord = apiConnectRecord;

#ifdef ERROR_INSERT
  if (ERROR_INSERTED(8018)) {
    CLEAR_ERROR_INSERT_VALUE;
    return;
  }//if
  if (ERROR_INSERTED(8030)) {
    systemErrorLab(signal);
  }//if
  if (ERROR_INSERTED(8025)) {
    SET_ERROR_INSERT_VALUE(8026);
    return;
  }//if
  if (ERROR_INSERTED(8041)) {
    CLEAR_ERROR_INSERT_VALUE;
    sendSignalWithDelay(cownref, GSN_COMMITTED, signal, 2000, 3);
    return;
  }//if
  if (ERROR_INSERTED(8042)) {
    SET_ERROR_INSERT_VALUE(8046);
    sendSignalWithDelay(cownref, GSN_COMMITTED, signal, 2000, 4);
    return;
  }//if
#endif
  localTcConnectptr.i = signal->theData[0];
  jamEntry();
  ptrCheckGuard(localTcConnectptr, TtcConnectFilesize, localTcConnectRecord);
  localApiConnectptr.i = localTcConnectptr.p->apiConnect;
  if (localTcConnectptr.p->tcConnectstate != OS_COMMITTING) {
    warningReport(signal, 4);
    return;
  }//if
  ptrCheckGuard(localApiConnectptr, TapiConnectFilesize, 
		localApiConnectRecord);
  UintR Tcounter = localApiConnectptr.p->counter - 1;
  ConnectionState TapiConnectstate = localApiConnectptr.p->apiConnectstate;
  UintR Tdata1 = localApiConnectptr.p->transid[0] - signal->theData[1];
  UintR Tdata2 = localApiConnectptr.p->transid[1] - signal->theData[2];
  Tdata1 = Tdata1 | Tdata2;
  bool TcheckCondition = 
    (TapiConnectstate != CS_COMMIT_SENT) || (Tcounter != 0);

  setApiConTimer(localApiConnectptr.i, ctcTimer, __LINE__);
  localApiConnectptr.p->counter = Tcounter;
  localTcConnectptr.p->tcConnectstate = OS_COMMITTED;
  if (Tdata1 != 0) {
    warningReport(signal, 5);
    return;
  }//if
  if (TcheckCondition) {
    jam();
    /*-------------------------------------------------------*/
    // We have not sent all COMMIT requests yet. We could be
    // in the state that all sent are COMMITTED but we are
    // still waiting for a CONTINUEB to send the rest of the
    // COMMIT requests.
    /*-------------------------------------------------------*/
    return;
  }//if
  if (ERROR_INSERTED(8020)) {
    jam();
    systemErrorLab(signal);
  }//if
  /*-------------------------------------------------------*/
  /* THE ENTIRE TRANSACTION IS NOW COMMITED                */
  /* NOW WE NEED TO SEND THE RESPONSE TO THE APPLICATION.  */
  /* THE APPLICATION CAN THEN REUSE THE API CONNECTION AND */
  /* THEREFORE WE NEED TO MOVE THE API CONNECTION TO A     */
  /* NEW API CONNECT RECORD.                               */
  /*-------------------------------------------------------*/

  apiConnectptr = localApiConnectptr;
  sendApiCommit(signal);

  ApiConnectRecord * const regApiPtr = apiConnectptr.p;
  localTcConnectptr.i = regApiPtr->firstTcConnect;
  UintR Tlqhkeyconfrec = regApiPtr->lqhkeyconfrec;
  ptrCheckGuard(localTcConnectptr, TtcConnectFilesize, localTcConnectRecord);
  regApiPtr->counter = Tlqhkeyconfrec;

  tcConnectptr = localTcConnectptr;
  complete010Lab(signal);
  return;

}//Dbtc::execCOMMITTED()

/*-------------------------------------------------------*/
/*                       SEND_API_COMMIT                 */
/*       SEND COMMIT DECISION TO THE API.                */
/*-------------------------------------------------------*/
void Dbtc::sendApiCommit(Signal* signal) 
{
  ApiConnectRecord * const regApiPtr = apiConnectptr.p;

  if (regApiPtr->returnsignal == RS_TCKEYCONF) {
    sendtckeyconf(signal, 1);
  } else if (regApiPtr->returnsignal == RS_TC_COMMITCONF) {
    jam();
    TcCommitConf * const commitConf = (TcCommitConf *)&signal->theData[0];
    if(regApiPtr->commitAckMarker == RNIL){
      jam();
      commitConf->apiConnectPtr = regApiPtr->ndbapiConnect;
    } else {
      jam();
      commitConf->apiConnectPtr = regApiPtr->ndbapiConnect | 1;
    }
    commitConf->transId1 = regApiPtr->transid[0];
    commitConf->transId2 = regApiPtr->transid[1];
    
    sendSignal(regApiPtr->ndbapiBlockref, GSN_TC_COMMITCONF, signal, 3, JBB);
  } else if (regApiPtr->returnsignal == RS_NO_RETURN) {
    jam();
  } else {
    TCKEY_abort(signal, 37);
    return;
  }//if
  UintR TapiConnectFilesize = capiConnectFilesize;
  UintR TcommitCount = c_counters.ccommitCount;
  UintR TapiIndex = apiConnectptr.i;
  UintR TnewApiIndex = regApiPtr->apiCopyRecord;
  UintR TapiFailState = regApiPtr->apiFailState;
  ApiConnectRecord *localApiConnectRecord = apiConnectRecord;

  tmpApiConnectptr.p = apiConnectptr.p;
  tmpApiConnectptr.i = TapiIndex;
  c_counters.ccommitCount = TcommitCount + 1;
  apiConnectptr.i = TnewApiIndex;
  ptrCheckGuard(apiConnectptr, TapiConnectFilesize, localApiConnectRecord);
  copyApi(signal);
  if (TapiFailState != ZTRUE) {
    return;
  } else {
    jam();
    handleApiFailState(signal, tmpApiConnectptr.i);
    return;
  }//if
}//Dbtc::sendApiCommit()

/* ========================================================================= */
/* =======                  COPY_API                                 ======= */
/*   COPY API RECORD ALSO RESET THE OLD API RECORD SO THAT IT                */
/*   IS PREPARED TO RECEIVE A NEW TRANSACTION.                               */
/*===========================================================================*/
void Dbtc::copyApi(Signal* signal) 
{
  ApiConnectRecord * const regApiPtr = apiConnectptr.p;
  ApiConnectRecord * const regTmpApiPtr = tmpApiConnectptr.p;

  UintR TndbapiConnect = regTmpApiPtr->ndbapiConnect;
  UintR TfirstTcConnect = regTmpApiPtr->firstTcConnect;
  UintR Ttransid1 = regTmpApiPtr->transid[0];
  UintR Ttransid2 = regTmpApiPtr->transid[1];
  UintR Tlqhkeyconfrec = regTmpApiPtr->lqhkeyconfrec;
  UintR TgcpPointer = regTmpApiPtr->gcpPointer;
  UintR TgcpFilesize = cgcpFilesize;
  UintR TcommitAckMarker = regTmpApiPtr->commitAckMarker;
  GcpRecord *localGcpRecord = gcpRecord;

  regApiPtr->ndbapiBlockref = regTmpApiPtr->ndbapiBlockref;
  regApiPtr->ndbapiConnect = TndbapiConnect;
  regApiPtr->firstTcConnect = TfirstTcConnect;
  regApiPtr->apiConnectstate = CS_COMPLETING;
  regApiPtr->transid[0] = Ttransid1;
  regApiPtr->transid[1] = Ttransid2;
  regApiPtr->lqhkeyconfrec = Tlqhkeyconfrec;
  regApiPtr->commitAckMarker = TcommitAckMarker;

  gcpPtr.i = TgcpPointer;
  ptrCheckGuard(gcpPtr, TgcpFilesize, localGcpRecord);
  unlinkApiConnect(signal);
  linkApiToGcp(signal);
  setApiConTimer(tmpApiConnectptr.i, 0, __LINE__);
  regTmpApiPtr->apiConnectstate = CS_CONNECTED;
  regTmpApiPtr->commitAckMarker = RNIL;
  regTmpApiPtr->firstTcConnect = RNIL;
  regTmpApiPtr->lastTcConnect = RNIL;
}//Dbtc::copyApi()

void Dbtc::unlinkApiConnect(Signal* signal) 
{
  ApiConnectRecordPtr localApiConnectptr;
  ApiConnectRecord * const regTmpApiPtr = tmpApiConnectptr.p;
  UintR TapiConnectFilesize = capiConnectFilesize;
  UintR TprevGcpConnect = regTmpApiPtr->prevGcpConnect;
  UintR TnextGcpConnect = regTmpApiPtr->nextGcpConnect;
  ApiConnectRecord *localApiConnectRecord = apiConnectRecord;

  if (TprevGcpConnect == RNIL) {
    gcpPtr.p->firstApiConnect = TnextGcpConnect;
    jam();
  } else {
    localApiConnectptr.i = TprevGcpConnect;
    jam();
    ptrCheckGuard(localApiConnectptr,
                  TapiConnectFilesize, localApiConnectRecord);
    localApiConnectptr.p->nextGcpConnect = TnextGcpConnect;
  }//if
  if (TnextGcpConnect == RNIL) {
    gcpPtr.p->lastApiConnect = TprevGcpConnect;
    jam();
  } else {
    localApiConnectptr.i = TnextGcpConnect;
    jam();
    ptrCheckGuard(localApiConnectptr,
                  TapiConnectFilesize, localApiConnectRecord);
    localApiConnectptr.p->prevGcpConnect = TprevGcpConnect;
  }//if
}//Dbtc::unlinkApiConnect()

void Dbtc::complete010Lab(Signal* signal) 
{
  TcConnectRecordPtr localTcConnectptr;
  ApiConnectRecord * const regApiPtr = apiConnectptr.p;
  UintR TtcConnectFilesize = ctcConnectFilesize;
  TcConnectRecord *localTcConnectRecord = tcConnectRecord;

  localTcConnectptr.p = tcConnectptr.p;
  setApiConTimer(apiConnectptr.i, ctcTimer, __LINE__);
  UintR TapiConnectptrIndex = apiConnectptr.i;
  UintR Tcount = 0;
  do {
    localTcConnectptr.p->apiConnect = TapiConnectptrIndex;
    localTcConnectptr.p->tcConnectstate = OS_COMPLETING;

    /* ************ */
    /*  COMPLETE  < */
    /* ************ */
    const Uint32 nextTcConnect = localTcConnectptr.p->nextTcConnect;
    sendCompleteLqh(signal, localTcConnectptr.p);
    localTcConnectptr.i = nextTcConnect;
    if (localTcConnectptr.i != RNIL) {
      Tcount++;
      if (Tcount < 16) {
        ptrCheckGuard(localTcConnectptr,
                      TtcConnectFilesize, localTcConnectRecord);
        jam();
        continue;
      } else {
        jam();
        if (ERROR_INSERTED(8013)) {
          CLEAR_ERROR_INSERT_VALUE;
          return;
        }//if
        signal->theData[0] = TcContinueB::ZSEND_COMPLETE_LOOP;
        signal->theData[1] = apiConnectptr.i;
        signal->theData[2] = localTcConnectptr.i;
        sendSignal(cownref, GSN_CONTINUEB, signal, 3, JBB);
        return;
      }//if
    } else {
      jam();
      regApiPtr->apiConnectstate = CS_COMPLETE_SENT;
      return;
    }//if
  } while (1);
}//Dbtc::complete010Lab()

void Dbtc::sendCompleteLqh(Signal* signal,
                           TcConnectRecord * const regTcPtr)
{
  HostRecordPtr Thostptr;
  UintR ThostFilesize = chostFilesize;
  ApiConnectRecord * const regApiPtr = apiConnectptr.p;
  Thostptr.i = regTcPtr->lastLqhNodeId;
  ptrCheckGuard(Thostptr, ThostFilesize, hostRecord);
  if (Thostptr.p->noOfPackedWordsLqh > 22) {
    jam();
    sendPackedSignalLqh(signal, Thostptr.p);
  } else {
    jam();
    updatePackedList(signal, Thostptr.p, Thostptr.i);
  }//if

  UintR Tindex = Thostptr.p->noOfPackedWordsLqh;
  UintR* TDataPtr = &Thostptr.p->packedWordsLqh[Tindex];
  UintR Tdata1 = regTcPtr->lastLqhCon | (ZCOMPLETE << 28);
  UintR Tdata2 = regApiPtr->transid[0];
  UintR Tdata3 = regApiPtr->transid[1];
  
  TDataPtr[0] = Tdata1;
  TDataPtr[1] = Tdata2;
  TDataPtr[2] = Tdata3;
  Thostptr.p->noOfPackedWordsLqh = Tindex + 3;
}//Dbtc::sendCompleteLqh()

void
Dbtc::execTC_COMMIT_ACK(Signal* signal){
  jamEntry();

  CommitAckMarker key;
  key.transid1 = signal->theData[0];
  key.transid2 = signal->theData[1];

  CommitAckMarkerPtr removedMarker;
  m_commitAckMarkerHash.release(removedMarker, key);
  if (removedMarker.i == RNIL) {
    jam();
    warningHandlerLab(signal);
    return;
  }//if
  sendRemoveMarkers(signal, removedMarker.p);
}

void
Dbtc::sendRemoveMarkers(Signal* signal, const CommitAckMarker * marker){
  jam();
  const Uint32 noOfLqhs = marker->noOfLqhs;
  const Uint32 transId1 = marker->transid1;
  const Uint32 transId2 = marker->transid2;
  
  for(Uint32 i = 0; i<noOfLqhs; i++){
    jam();
    const NodeId nodeId = marker->lqhNodeId[i];
    sendRemoveMarker(signal, nodeId, transId1, transId2);
  }
}

void
Dbtc::sendRemoveMarker(Signal* signal, 
                       NodeId nodeId,
                       Uint32 transid1, 
                       Uint32 transid2){
  /**
   * Seize host ptr
   */
  HostRecordPtr hostPtr;
  const UintR ThostFilesize = chostFilesize;
  hostPtr.i = nodeId;
  ptrCheckGuard(hostPtr, ThostFilesize, hostRecord);

  if (hostPtr.p->noOfPackedWordsLqh > (25 - 3)){
    jam();
    sendPackedSignalLqh(signal, hostPtr.p);
  } else {
    jam();
    updatePackedList(signal, hostPtr.p, hostPtr.i);
  }//if
  
  UintR  numWord = hostPtr.p->noOfPackedWordsLqh;
  UintR* dataPtr = &hostPtr.p->packedWordsLqh[numWord];

  dataPtr[0] = (ZREMOVE_MARKER << 28);
  dataPtr[1] = transid1;
  dataPtr[2] = transid2;
  hostPtr.p->noOfPackedWordsLqh = numWord + 3;
}

void Dbtc::execCOMPLETED(Signal* signal) 
{
  TcConnectRecordPtr localTcConnectptr;
  ApiConnectRecordPtr localApiConnectptr;

  UintR TtcConnectFilesize = ctcConnectFilesize;
  UintR TapiConnectFilesize = capiConnectFilesize;
  TcConnectRecord *localTcConnectRecord = tcConnectRecord;
  ApiConnectRecord *localApiConnectRecord = apiConnectRecord;

#ifdef ERROR_INSERT
  if (ERROR_INSERTED(8031)) {
    systemErrorLab(signal);
  }//if
  if (ERROR_INSERTED(8019)) {
    CLEAR_ERROR_INSERT_VALUE;
    return;
  }//if
  if (ERROR_INSERTED(8027)) {
    SET_ERROR_INSERT_VALUE(8028);
    return;
  }//if
  if (ERROR_INSERTED(8043)) {
    CLEAR_ERROR_INSERT_VALUE;
    sendSignalWithDelay(cownref, GSN_COMPLETED, signal, 2000, 3);
    return;
  }//if
  if (ERROR_INSERTED(8044)) {
    SET_ERROR_INSERT_VALUE(8047);
    sendSignalWithDelay(cownref, GSN_COMPLETED, signal, 2000, 3);
    return;
  }//if
#endif
  localTcConnectptr.i = signal->theData[0];
  jamEntry();
  ptrCheckGuard(localTcConnectptr, TtcConnectFilesize, localTcConnectRecord);
  bool Tcond1 = (localTcConnectptr.p->tcConnectstate != OS_COMPLETING);
  localApiConnectptr.i = localTcConnectptr.p->apiConnect;
  if (Tcond1) {
    warningReport(signal, 6);
    return;
  }//if
  ptrCheckGuard(localApiConnectptr, TapiConnectFilesize, 
		localApiConnectRecord);
  UintR Tdata1 = localApiConnectptr.p->transid[0] - signal->theData[1];
  UintR Tdata2 = localApiConnectptr.p->transid[1] - signal->theData[2];
  UintR Tcounter = localApiConnectptr.p->counter - 1;
  ConnectionState TapiConnectstate = localApiConnectptr.p->apiConnectstate;
  Tdata1 = Tdata1 | Tdata2;
  bool TcheckCondition = 
    (TapiConnectstate != CS_COMPLETE_SENT) || (Tcounter != 0);
  if (Tdata1 != 0) {
    warningReport(signal, 7);
    return;
  }//if
  setApiConTimer(localApiConnectptr.i, ctcTimer, __LINE__);
  localApiConnectptr.p->counter = Tcounter;
  localTcConnectptr.p->tcConnectstate = OS_COMPLETED;
  localTcConnectptr.p->noOfNodes = 0; // == releaseNodes(signal)
  if (TcheckCondition) {
    jam();
    /*-------------------------------------------------------*/
    // We have not sent all COMPLETE requests yet. We could be
    // in the state that all sent are COMPLETED but we are
    // still waiting for a CONTINUEB to send the rest of the
    // COMPLETE requests.
    /*-------------------------------------------------------*/
    return;
  }//if
  if (ERROR_INSERTED(8021)) {
    jam();
    systemErrorLab(signal);
  }//if
  apiConnectptr = localApiConnectptr;
  releaseTransResources(signal);
}//Dbtc::execCOMPLETED()

/*---------------------------------------------------------------------------*/
/*                               RELEASE_TRANS_RESOURCES                     */
/*       RELEASE ALL RESOURCES THAT ARE CONNECTED TO THIS TRANSACTION.       */
/*---------------------------------------------------------------------------*/
void Dbtc::releaseTransResources(Signal* signal) 
{
  TcConnectRecordPtr localTcConnectptr;
  UintR TtcConnectFilesize = ctcConnectFilesize;
  TcConnectRecord *localTcConnectRecord = tcConnectRecord;

  localTcConnectptr.i = apiConnectptr.p->firstTcConnect;
  do {
    jam();
    ptrCheckGuard(localTcConnectptr, TtcConnectFilesize, localTcConnectRecord);
    UintR rtrTcConnectptrIndex = localTcConnectptr.p->nextTcConnect;
    tcConnectptr.i = localTcConnectptr.i;
    tcConnectptr.p = localTcConnectptr.p;
    localTcConnectptr.i = rtrTcConnectptrIndex;
    releaseTcCon();
  } while (localTcConnectptr.i != RNIL);
  handleGcp(signal);
  releaseFiredTriggerData(&apiConnectptr.p->theFiredTriggers);
  releaseAllSeizedIndexOperations(apiConnectptr.p);
  releaseApiConCopy(signal);
}//Dbtc::releaseTransResources()

/* *********************************************************************>> */
/*       MODULE: HANDLE_GCP                                                */
/*       DESCRIPTION: HANDLES GLOBAL CHECKPOINT HANDLING AT THE COMPLETION */
/*       OF THE COMMIT PHASE AND THE ABORT PHASE. WE MUST ENSURE THAT TC   */
/*       SENDS GCP_TCFINISHED WHEN ALL TRANSACTIONS BELONGING TO A CERTAIN */
/*       GLOBAL CHECKPOINT HAVE COMPLETED.                                 */
/* *********************************************************************>> */
void Dbtc::handleGcp(Signal* signal) 
{
  GcpRecord *localGcpRecord = gcpRecord;
  GcpRecordPtr localGcpPtr;
  UintR TapiConnectptrIndex = apiConnectptr.i;
  UintR TgcpFilesize = cgcpFilesize;
  localGcpPtr.i = apiConnectptr.p->gcpPointer;
  tmpApiConnectptr.i = TapiConnectptrIndex;
  tmpApiConnectptr.p = apiConnectptr.p;
  ptrCheckGuard(localGcpPtr, TgcpFilesize, localGcpRecord);
  gcpPtr.i = localGcpPtr.i;
  gcpPtr.p = localGcpPtr.p;
  unlinkApiConnect(signal);
  if (localGcpPtr.p->firstApiConnect == RNIL) {
    if (localGcpPtr.p->gcpNomoretransRec == ZTRUE) {
      jam();
      tcheckGcpId = localGcpPtr.p->gcpId;
      gcpTcfinished(signal);
      unlinkGcp(signal);
    }//if
  }//if
}//Dbtc::handleGcp()

void Dbtc::releaseApiConCopy(Signal* signal) 
{
  ApiConnectRecord * const regApiPtr = apiConnectptr.p;
  UintR TfirstfreeApiConnectCopyOld = cfirstfreeApiConnectCopy;
  cfirstfreeApiConnectCopy = apiConnectptr.i;
  regApiPtr->nextApiConnect = TfirstfreeApiConnectCopyOld;
  setApiConTimer(apiConnectptr.i, 0, __LINE__);
  regApiPtr->apiConnectstate = CS_RESTART;
}//Dbtc::releaseApiConCopy()

/* ========================================================================= */
/* -------  RELEASE ALL RECORDS CONNECTED TO A DIRTY WRITE OPERATION ------- */
/* ========================================================================= */
void Dbtc::releaseDirtyWrite(Signal* signal) 
{
  unlinkReadyTcCon(signal);
  releaseTcCon();
  ApiConnectRecord * const regApiPtr = apiConnectptr.p;
  if (regApiPtr->apiConnectstate == CS_START_COMMITTING) {
    if (regApiPtr->firstTcConnect == RNIL) {
      jam();
      regApiPtr->apiConnectstate = CS_CONNECTED;
      setApiConTimer(apiConnectptr.i, 0, __LINE__);
      sendtckeyconf(signal, 1);
    }//if
  }//if
}//Dbtc::releaseDirtyWrite()

/*****************************************************************************
 *                               L Q H K E Y R E F                          
 * WHEN LQHKEYREF IS RECEIVED DBTC WILL CHECK IF COMMIT FLAG WAS SENT FROM THE
 * APPLICATION. IF SO, THE WHOLE TRANSACTION WILL BE ROLLED BACK AND SIGNAL  
 * TCROLLBACKREP WILL BE SENT TO THE API.                                    
 *                                                                          
 * OTHERWISE TC WILL CHECK THE ERRORCODE. IF THE ERRORCODE IS INDICATING THAT
 * THE "ROW IS NOT FOUND" FOR UPDATE/READ/DELETE OPERATIONS AND "ROW ALREADY 
 * EXISTS" FOR INSERT OPERATIONS, DBTC WILL RELEASE THE OPERATION AND THEN   
 * SEND RETURN SIGNAL TCKEYREF TO THE USER. THE USER THEN HAVE TO SEND     
 * SIGNAL TC_COMMITREQ OR TC_ROLLBACKREQ TO CONCLUDE THE TRANSACTION. 
 * IF ANY TCKEYREQ WITH COMMIT IS RECEIVED AND API_CONNECTSTATE EQUALS 
 * "REC_LQHREFUSE",
 * THE OPERATION WILL BE TREATED AS AN OPERATION WITHOUT COMMIT. WHEN ANY    
 * OTHER FAULTCODE IS RECEIVED THE WHOLE TRANSACTION MUST BE ROLLED BACK     
 *****************************************************************************/
void Dbtc::execLQHKEYREF(Signal* signal) 
{
  const LqhKeyRef * const lqhKeyRef = (LqhKeyRef *)signal->getDataPtr();
  jamEntry();
  
  UintR compare_transid1, compare_transid2;
  UintR TtcConnectFilesize = ctcConnectFilesize;
  /*-------------------------------------------------------------------------
   *                                                                         
   * RELEASE NODE BUFFER(S) TO INDICATE THAT THIS OPERATION HAVE NO 
   * TRANSACTION PARTS ACTIVE ANYMORE. 
   * LQHKEYREF HAVE CLEARED ALL PARTS ON ITS PATH BACK TO TC.
   *-------------------------------------------------------------------------*/
  if (lqhKeyRef->connectPtr < TtcConnectFilesize) {
    /*-----------------------------------------------------------------------
     * WE HAVE TO CHECK THAT THE TRANSACTION IS STILL VALID. FIRST WE CHECK 
     * THAT THE LQH IS STILL CONNECTED TO A TC, IF THIS HOLDS TRUE THEN THE 
     * TC MUST BE CONNECTED TO AN API CONNECT RECORD. 
     * WE MUST ENSURE THAT THE TRANSACTION ID OF THIS API CONNECT 
     * RECORD IS STILL THE SAME AS THE ONE LQHKEYREF REFERS TO. 
     * IF NOT SIMPLY EXIT AND FORGET THE SIGNAL SINCE THE TRANSACTION IS    
     * ALREADY COMPLETED (ABORTED).
     *-----------------------------------------------------------------------*/
    tcConnectptr.i = lqhKeyRef->connectPtr;
    Uint32 errCode = terrorCode = lqhKeyRef->errorCode;
    ptrAss(tcConnectptr, tcConnectRecord);
    TcConnectRecord * const regTcPtr = tcConnectptr.p;
    if (regTcPtr->tcConnectstate == OS_OPERATING) {
      apiConnectptr.i = regTcPtr->apiConnect;
      ptrCheckGuard(apiConnectptr, capiConnectFilesize, apiConnectRecord);
      ApiConnectRecord * const regApiPtr = apiConnectptr.p;
      compare_transid1 = regApiPtr->transid[0] ^ lqhKeyRef->transId1;
      compare_transid2 = regApiPtr->transid[1] ^ lqhKeyRef->transId2;
      compare_transid1 = compare_transid1 | compare_transid2;
      if (compare_transid1 != 0) {
	warningReport(signal, 25);
	return;
      }//if

      const ConnectionState state = regApiPtr->apiConnectstate;
      const Uint32 triggeringOp = regTcPtr->triggeringOperation;
      if (triggeringOp != RNIL) {
        jam();
	// This operation was created by a trigger execting operation
	TcConnectRecordPtr opPtr;
	TcConnectRecord *localTcConnectRecord = tcConnectRecord;
       
	const Uint32 currentIndexId = regTcPtr->currentIndexId;
	ndbassert(currentIndexId != 0); // Only index triggers so far
	
	opPtr.i = triggeringOp;
	ptrCheckGuard(opPtr, ctcConnectFilesize, localTcConnectRecord);
	
	// The operation executed an index trigger
	const Uint32 opType = regTcPtr->operation;
	if (errCode == ZALREADYEXIST)
	  errCode = terrorCode = ZNOTUNIQUE;
	else if (!(opType == ZDELETE && errCode == ZNOT_FOUND)) {
	  jam();
	  /**
	   * "Normal path"
	   */
	  // fall-through
	} else {
	  jam();
	  /** ZDELETE && NOT_FOUND */
	  TcIndexData* indexData = c_theIndexes.getPtr(currentIndexId);
	  if(indexData->indexState == IS_BUILDING && state != CS_ABORTING){
	    jam();
	    /**
	     * Ignore error
	     */
	    regApiPtr->lqhkeyconfrec++;
	    
	    unlinkReadyTcCon(signal);
	    releaseTcCon();
	    
	    opPtr.p->triggerExecutionCount--;
	    if (opPtr.p->triggerExecutionCount == 0) {
	      /**
	       * We have completed current trigger execution
	       * Continue triggering operation
	       */
	      jam();
	      continueTriggeringOp(signal, opPtr.p);
	    }
	    return;
	  }
	}
      }
      
      Uint32 marker = regTcPtr->commitAckMarker;
      markOperationAborted(regApiPtr, regTcPtr);
      
      if(regApiPtr->apiConnectstate == CS_ABORTING){
	/**
	 * We're already aborting' so don't send an "extra" TCKEYREF
	 */
	jam();
	return;
      }
      
      const Uint32 abort = regTcPtr->m_execAbortOption;
      if (abort == TcKeyReq::AbortOnError || triggeringOp != RNIL) {
	/**
	 * No error is allowed on this operation
	 */
	TCKEY_abort(signal, 49);
	return;
      }//if

      if (marker != RNIL){
	/**
	 * This was an insert/update/delete/write which failed
	 *   that contained the marker
	 * Currently unsupported to place new marker
	 */
	TCKEY_abort(signal, 49);
	return;
      }
      
      /* *************** */
      /*    TCKEYREF   < */
      /* *************** */
      TcKeyRef * const tcKeyRef = (TcKeyRef *) signal->getDataPtrSend();
      tcKeyRef->transId[0] = regApiPtr->transid[0];
      tcKeyRef->transId[1] = regApiPtr->transid[1];
      tcKeyRef->errorCode = terrorCode;
      bool isIndexOp = regTcPtr->isIndexOp;
      Uint32 indexOp = tcConnectptr.p->indexOp;
      Uint32 clientData = regTcPtr->clientData;
      unlinkReadyTcCon(signal);   /* LINK TC CONNECT RECORD OUT OF  */
      releaseTcCon();       /* RELEASE THE TC CONNECT RECORD  */
      setApiConTimer(apiConnectptr.i, ctcTimer, __LINE__);
      if (isIndexOp) {
        jam();
	regApiPtr->lqhkeyreqrec--; // Compensate for extra during read
	tcKeyRef->connectPtr = indexOp;
	EXECUTE_DIRECT(DBTC, GSN_TCKEYREF, signal, TcKeyRef::SignalLength);
	apiConnectptr.i = regTcPtr->apiConnect;
	apiConnectptr.p = regApiPtr;
      } else {
        jam();
	tcKeyRef->connectPtr = clientData;
	sendSignal(regApiPtr->ndbapiBlockref, 
		   GSN_TCKEYREF, signal, TcKeyRef::SignalLength, JBB);
      }//if
      
      /*---------------------------------------------------------------------
       * SINCE WE ARE NOT ABORTING WE NEED TO UPDATE THE COUNT OF HOW MANY 
       * LQHKEYREQ THAT HAVE RETURNED. 
       * IF NO MORE OUTSTANDING LQHKEYREQ'S THEN WE NEED TO 
       * TCKEYCONF (IF THERE IS ANYTHING TO SEND).          
       *---------------------------------------------------------------------*/
      regApiPtr->lqhkeyreqrec--;
      if (regApiPtr->lqhkeyconfrec == regApiPtr->lqhkeyreqrec) {
	if (regApiPtr->apiConnectstate == CS_START_COMMITTING) {
	  if(regApiPtr->lqhkeyconfrec) {
	    jam();
	    diverify010Lab(signal);
	  } else {
	    jam();
	    sendtckeyconf(signal, 1);
	    regApiPtr->apiConnectstate = CS_CONNECTED;
	  }
	  return;
	} else if (regApiPtr->tckeyrec > 0 || regApiPtr->m_exec_flag) {
	  jam();
	  sendtckeyconf(signal, 2);
	  return;
	}
      }//if
      return;
      
    } else {
      warningReport(signal, 26);
    }//if
  } else {
    errorReport(signal, 6);
  }//if
  return;
}//Dbtc::execLQHKEYREF()

void Dbtc::clearCommitAckMarker(ApiConnectRecord * const regApiPtr,
				TcConnectRecord * const regTcPtr)
{
  const Uint32 commitAckMarker = regTcPtr->commitAckMarker;
  if (regApiPtr->commitAckMarker == RNIL)
    ndbassert(commitAckMarker == RNIL);
  if (commitAckMarker != RNIL)
    ndbassert(regApiPtr->commitAckMarker != RNIL);
  if(commitAckMarker != RNIL){
    jam();
    m_commitAckMarkerHash.release(commitAckMarker);
    regTcPtr->commitAckMarker = RNIL;
    regApiPtr->commitAckMarker = RNIL;
  }
}

void Dbtc::markOperationAborted(ApiConnectRecord * const regApiPtr,
				TcConnectRecord * const regTcPtr)
{
  /*------------------------------------------------------------------------
   * RELEASE NODES TO INDICATE THAT THE OPERATION IS ALREADY ABORTED IN THE 
   * LQH'S ALSO SET STATE TO ABORTING TO INDICATE THE ABORT IS 
   * ALREADY COMPLETED.  
   *------------------------------------------------------------------------*/
  regTcPtr->noOfNodes = 0; // == releaseNodes(signal)
  regTcPtr->tcConnectstate = OS_ABORTING;
  clearCommitAckMarker(regApiPtr, regTcPtr);
}

/*--------------------------------------*/
/* EXIT AND WAIT FOR SIGNAL TCOMMITREQ  */
/* OR TCROLLBACKREQ FROM THE USER TO    */
/* CONTINUE THE TRANSACTION             */
/*--------------------------------------*/
void Dbtc::execTC_COMMITREQ(Signal* signal) 
{
  UintR compare_transid1, compare_transid2;

  jamEntry();
  apiConnectptr.i = signal->theData[0];
  if (apiConnectptr.i < capiConnectFilesize) {
    ptrAss(apiConnectptr, apiConnectRecord);
    compare_transid1 = apiConnectptr.p->transid[0] ^ signal->theData[1];
    compare_transid2 = apiConnectptr.p->transid[1] ^ signal->theData[2];
    compare_transid1 = compare_transid1 | compare_transid2;
    if (compare_transid1 != 0) {
      jam();
      return;
    }//if
    
    ApiConnectRecord * const regApiPtr = apiConnectptr.p;

    const Uint32 apiConnectPtr = regApiPtr->ndbapiConnect;
    const Uint32 apiBlockRef   = regApiPtr->ndbapiBlockref;
    const Uint32 transId1      = regApiPtr->transid[0];
    const Uint32 transId2      = regApiPtr->transid[1];
    Uint32 errorCode           = 0;

    regApiPtr->m_exec_flag = 1;
    switch (regApiPtr->apiConnectstate) {
    case CS_STARTED:
      tcConnectptr.i = regApiPtr->firstTcConnect;
      if (tcConnectptr.i != RNIL) {
        ptrCheckGuard(tcConnectptr, ctcConnectFilesize, tcConnectRecord);
        if (regApiPtr->lqhkeyconfrec == regApiPtr->lqhkeyreqrec) {
          jam();
          /*******************************************************************/
          // The proper case where the application is waiting for commit or 
          // abort order.
          // Start the commit order.
          /*******************************************************************/
          regApiPtr->returnsignal = RS_TC_COMMITCONF;
          setApiConTimer(apiConnectptr.i, ctcTimer, __LINE__);
          diverify010Lab(signal);
          return;
        } else {
          jam();
          /*******************************************************************/
          // The transaction is started but not all operations are completed. 
          // It is not possible to commit the transaction in this state. 
          // We will abort it instead.
          /*******************************************************************/
          regApiPtr->returnsignal = RS_NO_RETURN;
          errorCode = ZTRANS_STATUS_ERROR;
          abort010Lab(signal);
        }//if
      } else {
        jam();
        /**
         * No operations, accept commit
         */
        TcCommitConf * const commitConf = (TcCommitConf *)&signal->theData[0];
        commitConf->apiConnectPtr = apiConnectPtr;
        commitConf->transId1 = transId1;
        commitConf->transId2 = transId2;
        
        sendSignal(apiBlockRef, GSN_TC_COMMITCONF, signal, 3, JBB);
        
        regApiPtr->returnsignal = RS_NO_RETURN;
        releaseAbortResources(signal);
        return;
      }//if
      break;
    case CS_RECEIVING:
      jam();
      /***********************************************************************/
      // A transaction is still receiving data. We cannot commit an unfinished 
      // transaction. We will abort it instead.
      /***********************************************************************/
      regApiPtr->returnsignal = RS_NO_RETURN;
      errorCode = ZPREPAREINPROGRESS;
      abort010Lab(signal);
      break;
      
    case CS_START_COMMITTING:
    case CS_COMMITTING:
    case CS_COMMIT_SENT:
    case CS_COMPLETING:
    case CS_COMPLETE_SENT:
    case CS_REC_COMMITTING:
    case CS_PREPARE_TO_COMMIT:
      jam();
      /***********************************************************************/
      // The transaction is already performing a commit but it is not concluded
      // yet.
      /***********************************************************************/
      errorCode = ZCOMMITINPROGRESS;
      break;
    case CS_ABORTING:
      jam();
      errorCode = ZABORTINPROGRESS;
      break;
    case CS_START_SCAN:
      jam();
      /***********************************************************************/
      // The transaction is a scan. Scans cannot commit
      /***********************************************************************/
      errorCode = ZSCANINPROGRESS;
      break;
    case CS_PREPARED:
      jam();
      return;
    case CS_START_PREPARING:
      jam();
      return;
    case CS_REC_PREPARING:
      jam();
      return;
      break;
    default:
      warningHandlerLab(signal);
      return;
    }//switch
    TcCommitRef * const commitRef = (TcCommitRef*)&signal->theData[0];
    commitRef->apiConnectPtr = apiConnectPtr;
    commitRef->transId1 = transId1;
    commitRef->transId2 = transId2;
    commitRef->errorCode = errorCode;
    sendSignal(apiBlockRef, GSN_TC_COMMITREF, signal, 
	       TcCommitRef::SignalLength, JBB);
    return;
  } else /** apiConnectptr.i < capiConnectFilesize */ {
    jam();
    warningHandlerLab(signal);
    return;
  }
}//Dbtc::execTC_COMMITREQ()

void Dbtc::execTCROLLBACKREQ(Signal* signal) 
{
  UintR compare_transid1, compare_transid2;

  jamEntry();
  apiConnectptr.i = signal->theData[0];
  if (apiConnectptr.i >= capiConnectFilesize) {
    goto TC_ROLL_warning;
  }//if
  ptrAss(apiConnectptr, apiConnectRecord);
  compare_transid1 = apiConnectptr.p->transid[0] ^ signal->theData[1];
  compare_transid2 = apiConnectptr.p->transid[1] ^ signal->theData[2];
  compare_transid1 = compare_transid1 | compare_transid2;
  if (compare_transid1 != 0) {
    jam();
    return;
  }//if

  apiConnectptr.p->m_exec_flag = 1;
  switch (apiConnectptr.p->apiConnectstate) {
  case CS_STARTED:
  case CS_RECEIVING:
    jam();
    apiConnectptr.p->returnsignal = RS_TCROLLBACKCONF;
    abort010Lab(signal);
    return;
  case CS_CONNECTED:
    jam();
    signal->theData[0] = apiConnectptr.p->ndbapiConnect;
    signal->theData[1] = apiConnectptr.p->transid[0];
    signal->theData[2] = apiConnectptr.p->transid[1];
    sendSignal(apiConnectptr.p->ndbapiBlockref, GSN_TCROLLBACKCONF, 
	       signal, 3, JBB);
    break;
  case CS_START_SCAN:
  case CS_PREPARE_TO_COMMIT:
  case CS_COMMITTING:
  case CS_COMMIT_SENT:
  case CS_COMPLETING:
  case CS_COMPLETE_SENT:
  case CS_WAIT_COMMIT_CONF:
  case CS_WAIT_COMPLETE_CONF:
  case CS_RESTART:
  case CS_DISCONNECTED:
  case CS_START_COMMITTING:
  case CS_REC_COMMITTING:
    jam();
    /* ***************< */
    /* TC_ROLLBACKREF < */
    /* ***************< */
    signal->theData[0] = apiConnectptr.p->ndbapiConnect;
    signal->theData[1] = apiConnectptr.p->transid[0];
    signal->theData[2] = apiConnectptr.p->transid[1];
    signal->theData[3] = ZROLLBACKNOTALLOWED;
    signal->theData[4] = apiConnectptr.p->apiConnectstate;
    sendSignal(apiConnectptr.p->ndbapiBlockref, GSN_TCROLLBACKREF, 
	       signal, 5, JBB);
    break;
                                                 /* SEND A REFUSAL SIGNAL*/
  case CS_ABORTING:
    jam();
    if (apiConnectptr.p->abortState == AS_IDLE) {
      jam();
      signal->theData[0] = apiConnectptr.p->ndbapiConnect;
      signal->theData[1] = apiConnectptr.p->transid[0];
      signal->theData[2] = apiConnectptr.p->transid[1];
      sendSignal(apiConnectptr.p->ndbapiBlockref, GSN_TCROLLBACKCONF, 
		 signal, 3, JBB);
    } else {
      jam();
      apiConnectptr.p->returnsignal = RS_TCROLLBACKCONF;
    }//if
    break;
  case CS_WAIT_ABORT_CONF:
    jam();
    apiConnectptr.p->returnsignal = RS_TCROLLBACKCONF;
    break;
  case CS_START_PREPARING:
    jam();
  case CS_PREPARED:
    jam();
  case CS_REC_PREPARING:
    jam();
  default:
    goto TC_ROLL_system_error;
    break;
  }//switch
  return;

TC_ROLL_warning:
  jam();
  warningHandlerLab(signal);
  return;

TC_ROLL_system_error:
  jam();
  systemErrorLab(signal);
  return;
}//Dbtc::execTCROLLBACKREQ()

void Dbtc::execTC_HBREP(Signal* signal) 
{
  const TcHbRep * const tcHbRep = 
    (TcHbRep *)signal->getDataPtr();

  jamEntry();
  apiConnectptr.i = tcHbRep->apiConnectPtr;
  ptrCheckGuard(apiConnectptr, capiConnectFilesize, apiConnectRecord);

  if (apiConnectptr.p->transid[0] == tcHbRep->transId1 &&
      apiConnectptr.p->transid[1] == tcHbRep->transId2){

    if (getApiConTimer(apiConnectptr.i) != 0){
      setApiConTimer(apiConnectptr.i, ctcTimer, __LINE__);
    } else {
      DEBUG("TCHBREP received when timer was off apiConnectptr.i=" 
	    << apiConnectptr.i);
    }
  }
}//Dbtc::execTCHBREP()

/*
4.3.15 ABORT 
-----------
*/
/*****************************************************************************/
/*                                  A B O R T                                */
/*                                                                           */
/*****************************************************************************/
void Dbtc::warningReport(Signal* signal, int place)
{
  switch (place) {
  case 0:
    jam();
#ifdef ABORT_TRACE
    ndbout << "ABORTED to not active TC record" << endl;
#endif
    break;
  case 1:
    jam();
#ifdef ABORT_TRACE
    ndbout << "ABORTED to TC record active with new transaction" << endl;
#endif
    break;
  case 2:
    jam();
#ifdef ABORT_TRACE
    ndbout << "ABORTED to active TC record not expecting ABORTED" << endl;
#endif
    break;
  case 3:
    jam();
#ifdef ABORT_TRACE
    ndbout << "ABORTED to TC rec active with trans but wrong node" << endl;
    ndbout << "This is ok when aborting in node failure situations" << endl;
#endif
    break;
  case 4:
    jam();
#ifdef ABORT_TRACE
    ndbout << "Received COMMITTED in wrong state in Dbtc" << endl;
#endif
    break;
  case 5:
    jam();
#ifdef ABORT_TRACE
    ndbout << "Received COMMITTED with wrong transid in Dbtc" << endl;
#endif
    break;
  case 6:
    jam();
#ifdef ABORT_TRACE
    ndbout << "Received COMPLETED in wrong state in Dbtc" << endl;
#endif
    break;
  case 7:
    jam();
#ifdef ABORT_TRACE
    ndbout << "Received COMPLETED with wrong transid in Dbtc" << endl;
#endif
    break;
  case 8:
    jam();
#ifdef ABORT_TRACE
    ndbout << "Received COMMITCONF with tc-rec in wrong state in Dbtc" << endl;
#endif
    break;
  case 9:
    jam();
#ifdef ABORT_TRACE
    ndbout << "Received COMMITCONF with api-rec in wrong state in Dbtc" <<endl;
#endif
    break;
  case 10:
    jam();
#ifdef ABORT_TRACE
    ndbout << "Received COMMITCONF with wrong transid in Dbtc" << endl;
#endif
    break;
  case 11:
    jam();
#ifdef ABORT_TRACE
    ndbout << "Received COMMITCONF from wrong nodeid in Dbtc" << endl;
#endif
    break;
  case 12:
    jam();
#ifdef ABORT_TRACE
    ndbout << "Received COMPLETECONF, tc-rec in wrong state in Dbtc" << endl;
#endif
    break;
  case 13:
    jam();
#ifdef ABORT_TRACE
    ndbout << "Received COMPLETECONF, api-rec in wrong state in Dbtc" << endl;
#endif
    break;
  case 14:
    jam();
#ifdef ABORT_TRACE
    ndbout << "Received COMPLETECONF with wrong transid in Dbtc" << endl;
#endif
    break;
  case 15:
    jam();
#ifdef ABORT_TRACE
    ndbout << "Received COMPLETECONF from wrong nodeid in Dbtc" << endl;
#endif
    break;
  case 16:
    jam();
#ifdef ABORT_TRACE
    ndbout << "Received ABORTCONF, tc-rec in wrong state in Dbtc" << endl;
#endif
    break;
  case 17:
    jam();
#ifdef ABORT_TRACE
    ndbout << "Received ABORTCONF, api-rec in wrong state in Dbtc" << endl;
#endif
    break;
  case 18:
    jam();
#ifdef ABORT_TRACE
    ndbout << "Received ABORTCONF with wrong transid in Dbtc" << endl;
#endif
    break;
  case 19:
    jam();
#ifdef ABORT_TRACE
    ndbout << "Received ABORTCONF from wrong nodeid in Dbtc" << endl;
#endif
    break;
  case 20:
    jam();
#ifdef ABORT_TRACE
    ndbout << "Time-out waiting for ABORTCONF in Dbtc" << endl;
#endif
    break;
  case 21:
    jam();
#ifdef ABORT_TRACE
    ndbout << "Time-out waiting for COMMITCONF in Dbtc" << endl;
#endif
    break;
  case 22:
    jam();
#ifdef ABORT_TRACE
    ndbout << "Time-out waiting for COMPLETECONF in Dbtc" << endl;
#endif
    break;
  case 23:
    jam();
#ifdef ABORT_TRACE
    ndbout << "Received LQHKEYCONF in wrong tc-state in Dbtc" << endl;
#endif
    break;
  case 24:
    jam();
#ifdef ABORT_TRACE
    ndbout << "Received LQHKEYREF to wrong transid in Dbtc" << endl;
#endif
    break;
  case 25:
    jam();
#ifdef ABORT_TRACE
    ndbout << "Received LQHKEYREF in wrong state in Dbtc" << endl;
#endif
    break;
  case 26:
    jam();
#ifdef ABORT_TRACE
    ndbout << "Received LQHKEYCONF to wrong transid in Dbtc" << endl;
#endif
    break;
  case 27:
    jam();
    // printState(signal, 27);
#ifdef ABORT_TRACE
    ndbout << "Received LQHKEYCONF in wrong api-state in Dbtc" << endl;
#endif
    break;
  default:
    jam();
    break;
  }//switch
  return;
}//Dbtc::warningReport()

void Dbtc::errorReport(Signal* signal, int place)
{
  switch (place) {
  case 0:
    jam();
    break;
  case 1:
    jam();
    break;
  case 2:
    jam();
    break;
  case 3:
    jam();
    break;
  case 4:
    jam();
    break;
  case 5:
    jam();
    break;
  case 6:
    jam();
    break;
  default:
    jam();
    break;
  }//switch
  systemErrorLab(signal);
  return;
}//Dbtc::errorReport()

/* ------------------------------------------------------------------------- */
/* -------                       ENTER ABORTED                       ------- */
/*                                                                           */
/*-------------------------------------------------------------------------- */
void Dbtc::execABORTED(Signal* signal) 
{
  UintR compare_transid1, compare_transid2;

  jamEntry();
  tcConnectptr.i = signal->theData[0];
  UintR Tnodeid = signal->theData[3];
  UintR TlastLqhInd = signal->theData[4];

  if (ERROR_INSERTED(8040)) {
    CLEAR_ERROR_INSERT_VALUE;
    sendSignalWithDelay(cownref, GSN_ABORTED, signal, 2000, 5);
    return;
  }//if
  /*------------------------------------------------------------------------
   *    ONE PARTICIPANT IN THE TRANSACTION HAS REPORTED THAT IT IS ABORTED.
   *------------------------------------------------------------------------*/
  if (tcConnectptr.i >= ctcConnectFilesize) {
    errorReport(signal, 0);
    return;
  }//if
  /*-------------------------------------------------------------------------
   *     WE HAVE TO CHECK THAT THIS IS NOT AN OLD SIGNAL BELONGING TO A     
   *     TRANSACTION ALREADY ABORTED. THIS CAN HAPPEN WHEN TIME-OUT OCCURS  
   *     IN TC WAITING FOR ABORTED.                                         
   *-------------------------------------------------------------------------*/
  ptrAss(tcConnectptr, tcConnectRecord);
  if (tcConnectptr.p->tcConnectstate != OS_ABORT_SENT) {
    warningReport(signal, 2);
    return;
    /*-----------------------------------------------------------------------*/
    // ABORTED reported on an operation not expecting ABORT.
    /*-----------------------------------------------------------------------*/
  }//if
  apiConnectptr.i = tcConnectptr.p->apiConnect;
  if (apiConnectptr.i >= capiConnectFilesize) {
    warningReport(signal, 0);
    return;
  }//if
  ptrAss(apiConnectptr, apiConnectRecord);
  compare_transid1 = apiConnectptr.p->transid[0] ^ signal->theData[1];
  compare_transid2 = apiConnectptr.p->transid[1] ^ signal->theData[2];
  compare_transid1 = compare_transid1 | compare_transid2;
  if (compare_transid1 != 0) {
    warningReport(signal, 1);
    return;
  }//if
  if (ERROR_INSERTED(8024)) {
    jam();
    systemErrorLab(signal);
  }//if

  /**
   * Release marker
   */
  clearCommitAckMarker(apiConnectptr.p, tcConnectptr.p);

  Uint32 i;
  Uint32 Tfound = 0;
  for (i = 0; i < tcConnectptr.p->noOfNodes; i++) {
    jam();
    if (tcConnectptr.p->tcNodedata[i] == Tnodeid) {
      /*---------------------------------------------------------------------
       * We have received ABORTED from one of the participants in this 
       * operation in this aborted transaction.
       * Record all nodes that have completed abort.
       * If last indicator is set it means that no more replica has 
       * heard of the operation and are thus also aborted.
       *---------------------------------------------------------------------*/
      jam();
      Tfound = 1;
      clearTcNodeData(signal, TlastLqhInd, i);
    }//if
  }//for
  if (Tfound == 0) {
    warningReport(signal, 3);
    return;
  }
  for (i = 0; i < tcConnectptr.p->noOfNodes; i++) {
    if (tcConnectptr.p->tcNodedata[i] != 0) {
      /*--------------------------------------------------------------------
       * There are still outstanding ABORTED's to wait for.
       *--------------------------------------------------------------------*/
      jam();
      return;
    }//if
  }//for
  tcConnectptr.p->noOfNodes = 0;
  tcConnectptr.p->tcConnectstate = OS_ABORTING;
  setApiConTimer(apiConnectptr.i, ctcTimer, __LINE__);
  apiConnectptr.p->counter--;
  if (apiConnectptr.p->counter > 0) {
    jam();
    /*----------------------------------------------------------------------
     *       WE ARE STILL WAITING FOR MORE PARTICIPANTS TO SEND ABORTED.    
     *----------------------------------------------------------------------*/
    return;
  }//if
  /*------------------------------------------------------------------------*/
  /*                                                                        */
  /*     WE HAVE NOW COMPLETED THE ABORT PROCESS. WE HAVE RECEIVED ABORTED  */
  /*     FROM ALL PARTICIPANTS IN THE TRANSACTION. WE CAN NOW RELEASE ALL   */
  /*     RESOURCES CONNECTED TO THE TRANSACTION AND SEND THE ABORT RESPONSE */
  /*------------------------------------------------------------------------*/
  releaseAbortResources(signal);
}//Dbtc::execABORTED()

void Dbtc::clearTcNodeData(Signal* signal, 
                           UintR TLastLqhIndicator,
                           UintR Tstart) 
{
  UintR Ti;
  if (TLastLqhIndicator == ZTRUE) {
    for (Ti = Tstart ; Ti < tcConnectptr.p->noOfNodes; Ti++) {
      jam();
      tcConnectptr.p->tcNodedata[Ti] = 0;
    }//for
  } else {
    jam();
    tcConnectptr.p->tcNodedata[Tstart] = 0;
  }//for
}//clearTcNodeData()

void Dbtc::abortErrorLab(Signal* signal) 
{
  ptrGuard(apiConnectptr);
  ApiConnectRecord * transP = apiConnectptr.p;
  if (transP->apiConnectstate == CS_ABORTING && transP->abortState != AS_IDLE){
    jam();
    return;
  }
  transP->returnsignal = RS_TCROLLBACKREP;
  if(transP->returncode == 0){
    jam();
    transP->returncode = terrorCode;
  }
  abort010Lab(signal);
}//Dbtc::abortErrorLab()

void Dbtc::abort010Lab(Signal* signal) 
{
  ApiConnectRecord * transP = apiConnectptr.p;
  if (transP->apiConnectstate == CS_ABORTING && transP->abortState != AS_IDLE){
    jam();
    return;
  }
  transP->apiConnectstate = CS_ABORTING;
  /*------------------------------------------------------------------------*/
  /*     AN ABORT DECISION HAS BEEN TAKEN FOR SOME REASON. WE NEED TO ABORT */
  /*     ALL PARTICIPANTS IN THE TRANSACTION.                               */
  /*------------------------------------------------------------------------*/
  transP->abortState = AS_ACTIVE;
  transP->counter = 0;

  if (transP->firstTcConnect == RNIL) {
    jam();
    /*-----------------------------------------------------------------------*/
    /*    WE HAVE NO PARTICIPANTS IN THE TRANSACTION.                        */
    /*-----------------------------------------------------------------------*/
    releaseAbortResources(signal);
    return;
  }//if
  tcConnectptr.i = transP->firstTcConnect;
  abort015Lab(signal);
}//Dbtc::abort010Lab()

/*--------------------------------------------------------------------------*/
/*                                                                          */
/*       WE WILL ABORT ONE NODE PER OPERATION AT A TIME. THIS IS TO KEEP    */
/*       ERROR HANDLING OF THIS PROCESS FAIRLY SIMPLE AND TRACTABLE.        */
/*       EVEN IF NO NODE OF THIS PARTICULAR NODE NUMBER NEEDS ABORTION WE   */
/*       MUST ENSURE THAT ALL NODES ARE CHECKED. THUS A FAULTY NODE DOES    */
/*       NOT MEAN THAT ALL NODES IN AN OPERATION IS ABORTED. FOR THIS REASON*/
/*       WE SET THE TCONTINUE_ABORT TO TRUE WHEN A FAULTY NODE IS DETECTED. */
/*--------------------------------------------------------------------------*/
void Dbtc::abort015Lab(Signal* signal) 
{
  Uint32 TloopCount = 0;
ABORT020:
  jam();
  TloopCount++;
  ptrCheckGuard(tcConnectptr, ctcConnectFilesize, tcConnectRecord);
  switch (tcConnectptr.p->tcConnectstate) {
  case OS_WAIT_DIH:
  case OS_WAIT_KEYINFO:
  case OS_WAIT_ATTR:
    jam();
    /*----------------------------------------------------------------------*/
    /* WE ARE STILL WAITING FOR MORE KEYINFO/ATTRINFO. WE HAVE NOT CONTACTED*/
    /* ANY LQH YET AND SO WE CAN SIMPLY SET STATE TO ABORTING.              */
    /*----------------------------------------------------------------------*/
    tcConnectptr.p->noOfNodes = 0; // == releaseAbort(signal)
    tcConnectptr.p->tcConnectstate = OS_ABORTING;
    break;
  case OS_CONNECTED:
    jam();
    /*-----------------------------------------------------------------------
     *   WE ARE STILL IN THE INITIAL PHASE OF THIS OPERATION. 
     *   NEED NOT BOTHER ABOUT ANY LQH ABORTS.
     *-----------------------------------------------------------------------*/
    tcConnectptr.p->noOfNodes = 0; // == releaseAbort(signal)
    tcConnectptr.p->tcConnectstate = OS_ABORTING;
    break;
  case OS_PREPARED:
    jam();
  case OS_OPERATING:
    jam();
    /*----------------------------------------------------------------------
     * WE HAVE SENT LQHKEYREQ AND ARE IN SOME STATE OF EITHER STILL       
     * SENDING THE OPERATION, WAITING FOR REPLIES, WAITING FOR MORE       
     * ATTRINFO OR OPERATION IS PREPARED. WE NEED TO ABORT ALL LQH'S.     
     *----------------------------------------------------------------------*/
    releaseAndAbort(signal);
    tcConnectptr.p->tcConnectstate = OS_ABORT_SENT;
    TloopCount += 127;
    break;
  case OS_ABORTING:
    jam();
    break;
  case OS_ABORT_SENT:
    jam();
    DEBUG("ABORT_SENT state in abort015Lab(), not expected");
    systemErrorLab(signal);
    return;
  default:
    jam();
    DEBUG("tcConnectstate = " << tcConnectptr.p->tcConnectstate);
    systemErrorLab(signal);
    return;
  }//switch

  if (tcConnectptr.p->nextTcConnect != RNIL) {
    jam();
    tcConnectptr.i = tcConnectptr.p->nextTcConnect;
    if (TloopCount < 1024) {
      goto ABORT020;
    } else {
      jam();
      /*---------------------------------------------------------------------
       * Reset timer to avoid time-out in real-time break.
       * Increase counter to ensure that we don't think that all ABORTED have
       * been received before all have been sent.
       *---------------------------------------------------------------------*/
      apiConnectptr.p->counter++;
      setApiConTimer(apiConnectptr.i, ctcTimer, __LINE__);
      signal->theData[0] = TcContinueB::ZABORT_BREAK;
      signal->theData[1] = tcConnectptr.i;
      signal->theData[2] = apiConnectptr.i;
      sendSignal(cownref, GSN_CONTINUEB, signal, 3, JBB);
      return;
    }//if
  }//if
  if (apiConnectptr.p->counter > 0) {
    jam();
    setApiConTimer(apiConnectptr.i, ctcTimer, __LINE__);
    return;
  }//if
  /*-----------------------------------------------------------------------
   *    WE HAVE NOW COMPLETED THE ABORT PROCESS. WE HAVE RECEIVED ABORTED 
   *    FROM ALL PARTICIPANTS IN THE TRANSACTION. WE CAN NOW RELEASE ALL  
   *    RESOURCES CONNECTED TO THE TRANSACTION AND SEND THE ABORT RESPONSE
   *------------------------------------------------------------------------*/
  releaseAbortResources(signal);
}//Dbtc::abort015Lab()

/*--------------------------------------------------------------------------*/
/*       RELEASE KEY AND ATTRINFO OBJECTS AND SEND ABORT TO THE LQH BLOCK.  */
/*--------------------------------------------------------------------------*/
int Dbtc::releaseAndAbort(Signal* signal) 
{
  HostRecordPtr localHostptr;
  UintR TnoLoops = tcConnectptr.p->noOfNodes;
  
  apiConnectptr.p->counter++;
  bool prevAlive = false;
  for (Uint32 Ti = 0; Ti < TnoLoops ; Ti++) {
    localHostptr.i = tcConnectptr.p->tcNodedata[Ti];
    ptrCheckGuard(localHostptr, chostFilesize, hostRecord);
    if (localHostptr.p->hostStatus == HS_ALIVE) {
      jam();
      if (prevAlive) {
        // if previous is alive, its LQH forwards abort to this node
        jam();
        continue;
      }
      /* ************< */
      /*    ABORT    < */
      /* ************< */
      tblockref = calcLqhBlockRef(localHostptr.i);
      signal->theData[0] = tcConnectptr.i;
      signal->theData[1] = cownref;
      signal->theData[2] = apiConnectptr.p->transid[0];
      signal->theData[3] = apiConnectptr.p->transid[1];
      sendSignal(tblockref, GSN_ABORT, signal, 4, JBB);
      prevAlive = true;
    } else {
      jam();
      signal->theData[0] = tcConnectptr.i;
      signal->theData[1] = apiConnectptr.p->transid[0];
      signal->theData[2] = apiConnectptr.p->transid[1];
      signal->theData[3] = localHostptr.i;
      signal->theData[4] = ZFALSE;
      sendSignal(cownref, GSN_ABORTED, signal, 5, JBB);
      prevAlive = false;
    }//if
  }//for
  return 1;
}//Dbtc::releaseAndAbort()

/* ------------------------------------------------------------------------- */
/* -------                       ENTER TIME_SIGNAL                   ------- */
/*                                                                           */
/* ------------------------------------------------------------------------- */
void Dbtc::execTIME_SIGNAL(Signal* signal) 
{
  
  jamEntry();
  ctcTimer++;
  if (csystemStart != SSS_TRUE) {
    jam();
    return;
  }//if
  checkStartTimeout(signal);
  checkStartFragTimeout(signal);
}//Dbtc::execTIME_SIGNAL()

/*------------------------------------------------*/
/* Start timeout handling if not already going on */
/*------------------------------------------------*/
void Dbtc::checkStartTimeout(Signal* signal)
{
  ctimeOutCheckCounter++;
  if (ctimeOutCheckActive == TOCS_TRUE) {
    jam();
    // Check heartbeat of timeout loop
    if(ctimeOutCheckHeartbeat > ctimeOutCheckLastHeartbeat){
      jam();
      ctimeOutMissedHeartbeats = 0;      
    }else{
      jam();
      ctimeOutMissedHeartbeats++;
      if (ctimeOutMissedHeartbeats > 100){
	jam();
	systemErrorLab(signal);
      }
    }
    ctimeOutCheckLastHeartbeat = ctimeOutCheckHeartbeat;
    return;
  }//if
  if (ctimeOutCheckCounter < ctimeOutCheckDelay) {
    jam();
    /*------------------------------------------------------------------*/
    /*                                                                  */
    /*       NO TIME-OUT CHECKED THIS TIME. WAIT MORE.                  */
    /*------------------------------------------------------------------*/
    return;
  }//if
  ctimeOutCheckActive = TOCS_TRUE;
  ctimeOutCheckCounter = 0;
  timeOutLoopStartLab(signal, 0); // 0 is first api connect record
  return;
}//Dbtc::execTIME_SIGNAL()

/*----------------------------------------------------------------*/
/* Start fragment (scan) timeout handling if not already going on */
/*----------------------------------------------------------------*/
void Dbtc::checkStartFragTimeout(Signal* signal)
{
  ctimeOutCheckFragCounter++;
  if (ctimeOutCheckFragActive == TOCS_TRUE) {
    jam();
    return;
  }//if
  if (ctimeOutCheckFragCounter < ctimeOutCheckDelay) {
    jam();
    /*------------------------------------------------------------------*/
    /*       NO TIME-OUT CHECKED THIS TIME. WAIT MORE.                  */
    /*------------------------------------------------------------------*/
    return;
  }//if

  // Go through the fragment records and look for timeout in a scan.
  ctimeOutCheckFragActive = TOCS_TRUE;
  ctimeOutCheckFragCounter = 0;
  timeOutLoopStartFragLab(signal, 0); // 0 means first scan record
}//checkStartFragTimeout()

/*------------------------------------------------------------------*/
/*       IT IS NOW TIME TO CHECK WHETHER ANY TRANSACTIONS HAVE      */
/*       BEEN DELAYED FOR SO LONG THAT WE ARE FORCED TO PERFORM     */
/*       SOME ACTION, EITHER ABORT OR RESEND OR REMOVE A NODE FROM  */
/*       THE WAITING PART OF A PROTOCOL.                            */
/*
The algorithm used here is to check 1024 transactions at a time before
doing a real-time break.
To avoid aborting both transactions in a deadlock detected by time-out
we insert a random extra time-out of upto 630 ms by using the lowest
six bits of the api connect reference.
We spread it out from 0 to 630 ms if base time-out is larger than 3 sec,
we spread it out from 0 to 70 ms if base time-out is smaller than 300 msec,
and otherwise we spread it out 310 ms.
*/
/*------------------------------------------------------------------*/
void Dbtc::timeOutLoopStartLab(Signal* signal, Uint32 api_con_ptr) 
{
  Uint32 end_ptr, time_passed, time_out_value, mask_value;
  const Uint32 api_con_sz= capiConnectFilesize;
  const Uint32 tc_timer= ctcTimer;
  const Uint32 time_out_param= ctimeOutValue;

  ctimeOutCheckHeartbeat = tc_timer;

  if (api_con_ptr + 1024 < api_con_sz) {
    jam();
    end_ptr= api_con_ptr + 1024;
  } else {
    jam();
    end_ptr= api_con_sz;
  }
  if (time_out_param > 300) {
    jam();
    mask_value= 63;
  } else if (time_out_param < 30) {
    jam();
    mask_value= 7;
  } else {
    jam();
    mask_value= 31;
  }
  for ( ; api_con_ptr < end_ptr; api_con_ptr++) {
    Uint32 api_timer= getApiConTimer(api_con_ptr);
    jam();
    if (api_timer != 0) {
      time_out_value= time_out_param + (api_con_ptr & mask_value);
      time_passed= tc_timer - api_timer;
      if (time_passed > time_out_value) {
        jam();
        timeOutFoundLab(signal, api_con_ptr);
        return;
      }
    }
  }
  if (api_con_ptr == api_con_sz) {
    jam();
    /*------------------------------------------------------------------*/
    /*                                                                  */
    /*       WE HAVE NOW CHECKED ALL TRANSACTIONS FOR TIME-OUT AND ALSO */
    /*       STARTED TIME-OUT HANDLING OF THOSE WE FOUND. WE ARE NOW    */
    /*       READY AND CAN WAIT FOR THE NEXT TIME-OUT CHECK.            */
    /*------------------------------------------------------------------*/
    ctimeOutCheckActive = TOCS_FALSE;
  } else {
    jam();
    sendContinueTimeOutControl(signal, api_con_ptr);
  }
  return;
}//Dbtc::timeOutLoopStartLab()

void Dbtc::timeOutFoundLab(Signal* signal, Uint32 TapiConPtr) 
{
  sendContinueTimeOutControl(signal, TapiConPtr + 1);
  
  apiConnectptr.i = TapiConPtr;
  ptrCheckGuard(apiConnectptr, capiConnectFilesize, apiConnectRecord);
  /*------------------------------------------------------------------*/
  /*                                                                  */
  /*       THIS TRANSACTION HAVE EXPERIENCED A TIME-OUT AND WE NEED TO*/
  /*       FIND OUT WHAT WE NEED TO DO BASED ON THE STATE INFORMATION.*/
  /*------------------------------------------------------------------*/
  DEBUG("[ H'" << hex << apiConnectptr.p->transid[0] 
	<< " H'" << apiConnectptr.p->transid[1] << "] " << dec 
	<< "Time-out in state = " << apiConnectptr.p->apiConnectstate
	<< " apiConnectptr.i = " << apiConnectptr.i 
	<< " - exec: " << apiConnectptr.p->m_exec_flag
	<< " - place: " << c_apiConTimer_line[apiConnectptr.i]);
  switch (apiConnectptr.p->apiConnectstate) {
  case CS_STARTED:
    ndbrequire(c_apiConTimer_line[apiConnectptr.i] != 3615);
    if(apiConnectptr.p->lqhkeyreqrec == apiConnectptr.p->lqhkeyconfrec){
      jam();
      /*
      We are waiting for application to continue the transaction. In this
      particular state we will use the application timeout parameter rather
      than the shorter Deadlock detection timeout.
      */
      if ((ctcTimer - getApiConTimer(apiConnectptr.i)) <= c_appl_timeout_value) {
        jam();
        return;
      }//if
    }
    apiConnectptr.p->returnsignal = RS_TCROLLBACKREP;      
    apiConnectptr.p->returncode = ZTIME_OUT_ERROR;
    abort010Lab(signal);
    return;
  case CS_RECEIVING:
  case CS_REC_COMMITTING:
  case CS_START_COMMITTING:
    jam();
    /*------------------------------------------------------------------*/
    /*       WE ARE STILL IN THE PREPARE PHASE AND THE TRANSACTION HAS  */
    /*       NOT YET REACHED ITS COMMIT POINT. THUS IT IS NOW OK TO     */
    /*       START ABORTING THE TRANSACTION. ALSO START CHECKING THE    */
    /*       REMAINING TRANSACTIONS.                                    */
    /*------------------------------------------------------------------*/
    terrorCode = ZTIME_OUT_ERROR;
    abortErrorLab(signal);
    return;
  case CS_COMMITTING:
    jam();
    /*------------------------------------------------------------------*/
    // We are simply waiting for a signal in the job buffer. Only extreme
    // conditions should get us here. We ignore it.
    /*------------------------------------------------------------------*/
  case CS_COMPLETING:
    jam();
    /*------------------------------------------------------------------*/
    // We are simply waiting for a signal in the job buffer. Only extreme
    // conditions should get us here. We ignore it.
    /*------------------------------------------------------------------*/
  case CS_PREPARE_TO_COMMIT:
    jam();
    /*------------------------------------------------------------------*/
    /*       WE ARE WAITING FOR DIH TO COMMIT THE TRANSACTION. WE SIMPLY*/
    /*       KEEP WAITING SINCE THERE IS NO BETTER IDEA ON WHAT TO DO.  */
    /*       IF IT IS BLOCKED THEN NO TRANSACTION WILL PASS THIS GATE.  */
    // To ensure against strange bugs we crash the system if we have passed
    // time-out period by a factor of 10 and it is also at least 5 seconds.
    /*------------------------------------------------------------------*/
    if (((ctcTimer - getApiConTimer(apiConnectptr.i)) > (10 * ctimeOutValue)) &&
        ((ctcTimer - getApiConTimer(apiConnectptr.i)) > 500)) {
        jam();
        systemErrorLab(signal);
    }//if
    break;
  case CS_COMMIT_SENT:
    jam();
    /*------------------------------------------------------------------*/
    /*       WE HAVE SENT COMMIT TO A NUMBER OF NODES. WE ARE CURRENTLY */
    /*       WAITING FOR THEIR REPLY. WITH NODE RECOVERY SUPPORTED WE   */
    /*       WILL CHECK FOR CRASHED NODES AND RESEND THE COMMIT SIGNAL  */
    /*       TO THOSE NODES THAT HAVE MISSED THE COMMIT SIGNAL DUE TO   */
    /*       A NODE FAILURE.                                            */
    /*------------------------------------------------------------------*/
    tabortInd = ZCOMMIT_SETUP;
    setupFailData(signal);
    toCommitHandlingLab(signal);
    return;
  case CS_COMPLETE_SENT:
    jam();
    /*--------------------------------------------------------------------*/
    /*       WE HAVE SENT COMPLETE TO A NUMBER OF NODES. WE ARE CURRENTLY */
    /*       WAITING FOR THEIR REPLY. WITH NODE RECOVERY SUPPORTED WE     */
    /*       WILL CHECK FOR CRASHED NODES AND RESEND THE COMPLETE SIGNAL  */
    /*       TO THOSE NODES THAT HAVE MISSED THE COMPLETE SIGNAL DUE TO   */
    /*       A NODE FAILURE.                                              */
    /*--------------------------------------------------------------------*/
    tabortInd = ZCOMMIT_SETUP;
    setupFailData(signal);
    toCompleteHandlingLab(signal);
    return;
  case CS_ABORTING:
    jam();
    /*------------------------------------------------------------------*/
    /*       TIME-OUT DURING ABORT. WE NEED TO SEND ABORTED FOR ALL     */
    /*       NODES THAT HAVE FAILED BEFORE SENDING ABORTED.             */
    /*------------------------------------------------------------------*/
    tcConnectptr.i = apiConnectptr.p->firstTcConnect;
    sendAbortedAfterTimeout(signal, 0);
    break;
  case CS_START_SCAN:{
    jam();
    ScanRecordPtr scanPtr;
    scanPtr.i = apiConnectptr.p->apiScanRec;
    ptrCheckGuard(scanPtr, cscanrecFileSize, scanRecord);
    scanError(signal, scanPtr, ZSCANTIME_OUT_ERROR);
    break;
  }
  case CS_WAIT_ABORT_CONF:
    jam();
    tcConnectptr.i = apiConnectptr.p->currentTcConnect;
    ptrCheckGuard(tcConnectptr, ctcConnectFilesize, tcConnectRecord);
    arrGuard(apiConnectptr.p->currentReplicaNo, 4);
    hostptr.i = tcConnectptr.p->tcNodedata[apiConnectptr.p->currentReplicaNo];
    ptrCheckGuard(hostptr, chostFilesize, hostRecord);
    if (hostptr.p->hostStatus == HS_ALIVE) {
      /*------------------------------------------------------------------*/
      // Time-out waiting for ABORTCONF. We will resend the ABORTREQ just in
      // case.
      /*------------------------------------------------------------------*/
      warningReport(signal, 20);
      apiConnectptr.p->timeOutCounter++;
      if (apiConnectptr.p->timeOutCounter > 3) {
	/*------------------------------------------------------------------*/
	// 100 time-outs are not acceptable. We will shoot down the node
	// not responding.
	/*------------------------------------------------------------------*/
        reportNodeFailed(signal, hostptr.i);
      }//if
      apiConnectptr.p->currentReplicaNo++;
    }//if
    tcurrentReplicaNo = (Uint8)Z8NIL;
    toAbortHandlingLab(signal);
    return;
  case CS_WAIT_COMMIT_CONF:
    jam();
    tcConnectptr.i = apiConnectptr.p->currentTcConnect;
    ptrCheckGuard(tcConnectptr, ctcConnectFilesize, tcConnectRecord);
    arrGuard(apiConnectptr.p->currentReplicaNo, 4);
    hostptr.i = tcConnectptr.p->tcNodedata[apiConnectptr.p->currentReplicaNo];
    ptrCheckGuard(hostptr, chostFilesize, hostRecord);
    if (hostptr.p->hostStatus == HS_ALIVE) {
      /*------------------------------------------------------------------*/
      // Time-out waiting for COMMITCONF. We will resend the COMMITREQ just in
      // case.
      /*------------------------------------------------------------------*/
      warningReport(signal, 21);
      apiConnectptr.p->timeOutCounter++;
      if (apiConnectptr.p->timeOutCounter > 3) {
	/*------------------------------------------------------------------*/
	// 100 time-outs are not acceptable. We will shoot down the node
	// not responding.
	/*------------------------------------------------------------------*/
        reportNodeFailed(signal, hostptr.i);
      }//if
      apiConnectptr.p->currentReplicaNo++;
    }//if
    tcurrentReplicaNo = (Uint8)Z8NIL;
    toCommitHandlingLab(signal);
    return;
  case CS_WAIT_COMPLETE_CONF:
    jam();
    tcConnectptr.i = apiConnectptr.p->currentTcConnect;
    ptrCheckGuard(tcConnectptr, ctcConnectFilesize, tcConnectRecord);
    arrGuard(apiConnectptr.p->currentReplicaNo, 4);
    hostptr.i = tcConnectptr.p->tcNodedata[apiConnectptr.p->currentReplicaNo];
    ptrCheckGuard(hostptr, chostFilesize, hostRecord);
    if (hostptr.p->hostStatus == HS_ALIVE) {
      /*------------------------------------------------------------------*/
      // Time-out waiting for COMPLETECONF. We will resend the COMPLETEREQ
      // just in case.
      /*------------------------------------------------------------------*/
      warningReport(signal, 22);
      apiConnectptr.p->timeOutCounter++;
      if (apiConnectptr.p->timeOutCounter > 100) {
	/*------------------------------------------------------------------*/
	// 100 time-outs are not acceptable. We will shoot down the node
	// not responding.
	/*------------------------------------------------------------------*/
        reportNodeFailed(signal, hostptr.i);
      }//if
      apiConnectptr.p->currentReplicaNo++;
    }//if
    tcurrentReplicaNo = (Uint8)Z8NIL;
    toCompleteHandlingLab(signal);
    return;
  case CS_FAIL_PREPARED:
    jam();
  case CS_FAIL_COMMITTING:
    jam();
  case CS_FAIL_COMMITTED:
    jam();
  case CS_REC_PREPARING:
    jam();
  case CS_START_PREPARING:
    jam();
  case CS_PREPARED:
    jam();
  case CS_RESTART:
    jam();
  case CS_FAIL_ABORTED:
    jam();
  case CS_DISCONNECTED:
    jam();
  default:
    jam();
    /*------------------------------------------------------------------*/
    /*       AN IMPOSSIBLE STATE IS SET. CRASH THE SYSTEM.              */
    /*------------------------------------------------------------------*/
    DEBUG("State = " << apiConnectptr.p->apiConnectstate);
    systemErrorLab(signal);
    return;
  }//switch
  return;
}//Dbtc::timeOutFoundLab()

void Dbtc::sendAbortedAfterTimeout(Signal* signal, int Tcheck)
{
  ApiConnectRecord * transP = apiConnectptr.p;
  if(transP->abortState == AS_IDLE){
    jam();
    warningEvent("TC: %d: %d state=%d abort==IDLE place: %d fop=%d t: %d", 
		 __LINE__,
		 apiConnectptr.i, 
		 transP->apiConnectstate,
		 c_apiConTimer_line[apiConnectptr.i],
		 transP->firstTcConnect,
		 c_apiConTimer[apiConnectptr.i]
		 );
    ndbout_c("TC: %d: %d state=%d abort==IDLE place: %d fop=%d t: %d", 
	     __LINE__,
	     apiConnectptr.i, 
	     transP->apiConnectstate,
	     c_apiConTimer_line[apiConnectptr.i],
	     transP->firstTcConnect,
	     c_apiConTimer[apiConnectptr.i]
	     );
    ndbrequire(false);
    setApiConTimer(apiConnectptr.i, 0, __LINE__);
    return;
  }
  
  OperationState tmp[16];
  
  Uint32 TloopCount = 0;
  do {
    jam();
    if (tcConnectptr.i == RNIL) {
      jam();
      if (Tcheck == 0) {
        jam();
	/*------------------------------------------------------------------
	 * All nodes had already reported ABORTED for all tcConnect records.
	 * Crash since it is an error situation that we then received a 
	 * time-out.
	 *------------------------------------------------------------------*/
	char buf[96]; buf[0] = 0;
	char buf2[96];
	BaseString::snprintf(buf, sizeof(buf), "TC %d: %d ops:",
		 __LINE__, apiConnectptr.i);
	for(Uint32 i = 0; i<TloopCount; i++){
	  BaseString::snprintf(buf2, sizeof(buf2), "%s %d", buf, tmp[i]);
	  BaseString::snprintf(buf, sizeof(buf), buf2);
	}
	warningEvent(buf);
	ndbout_c(buf);
	ndbrequire(false);
      }
      releaseAbortResources(signal);
      return;
    }//if
    TloopCount++;
    if (TloopCount >= 1024) {
      jam();
      /*------------------------------------------------------------------*/
      // Insert a real-time break for large transactions to avoid blowing
      // away the job buffer.
      /*------------------------------------------------------------------*/
      setApiConTimer(apiConnectptr.i, ctcTimer, __LINE__);
      apiConnectptr.p->counter++;
      signal->theData[0] = TcContinueB::ZABORT_TIMEOUT_BREAK;
      signal->theData[1] = tcConnectptr.i;
      signal->theData[2] = apiConnectptr.i;      
      sendSignal(cownref, GSN_CONTINUEB, signal, 3, JBB);
      return;
    }//if
    ptrCheckGuard(tcConnectptr, ctcConnectFilesize, tcConnectRecord);
    if(TloopCount < 16){
      jam();
      tmp[TloopCount-1] = tcConnectptr.p->tcConnectstate;
    }

    if (tcConnectptr.p->tcConnectstate == OS_ABORT_SENT) {
      jam();
      /*------------------------------------------------------------------*/
      // We have sent an ABORT signal to this node but not yet received any
      // reply. We have to send an ABORTED signal on our own in some cases.
      // If the node is declared as up and running and still do not respond
      // in time to the ABORT signal we will declare it as dead.
      /*------------------------------------------------------------------*/
      UintR Ti = 0;
      arrGuard(tcConnectptr.p->noOfNodes, 4);
      for (Ti = 0; Ti < tcConnectptr.p->noOfNodes; Ti++) {
        jam();
        if (tcConnectptr.p->tcNodedata[Ti] != 0) {
          TloopCount += 31;
          Tcheck = 1;
          hostptr.i = tcConnectptr.p->tcNodedata[Ti];
          ptrCheckGuard(hostptr, chostFilesize, hostRecord);
          if (hostptr.p->hostStatus == HS_ALIVE) {
            jam();
	    /*---------------------------------------------------------------
	     * A backup replica has not sent ABORTED. 
	     * Could be that a node before him has crashed. 
	     * Send an ABORT signal specifically to this node.
	     * We will not send to any more nodes after this 
	     * to avoid race problems.
	     * To also ensure that we use this message also as a heartbeat 
	     * we will move this node to the primary replica seat. 
	     * The primary replica and any failed node after it will 
	     * be removed from the node list. Update also number of nodes. 
	     * Finally break the loop to ensure we don't mess
	     * things up by executing another loop. 
	     * We also update the timer to ensure we don't get time-out 
	     * too early.
	     *--------------------------------------------------------------*/
            BlockReference TBRef = calcLqhBlockRef(hostptr.i);
            signal->theData[0] = tcConnectptr.i;
            signal->theData[1] = cownref;
            signal->theData[2] = apiConnectptr.p->transid[0];
            signal->theData[3] = apiConnectptr.p->transid[1];
            sendSignal(TBRef, GSN_ABORT, signal, 4, JBB);
            setApiConTimer(apiConnectptr.i, ctcTimer, __LINE__);
            break;
          } else {
            jam();
	    /*--------------------------------------------------------------
	     * The node we are waiting for is dead. We will send ABORTED to
	     * ourselves vicarious for the failed node.
	     *--------------------------------------------------------------*/
            setApiConTimer(apiConnectptr.i, ctcTimer, __LINE__);
            signal->theData[0] = tcConnectptr.i;
            signal->theData[1] = apiConnectptr.p->transid[0];
            signal->theData[2] = apiConnectptr.p->transid[1];
            signal->theData[3] = hostptr.i;
            signal->theData[4] = ZFALSE;
            sendSignal(cownref, GSN_ABORTED, signal, 5, JBB);
          }//if
        }//if
      }//for
    }//if
    tcConnectptr.i = tcConnectptr.p->nextTcConnect;
  } while (1);
}//Dbtc::sendAbortedAfterTimeout()

void Dbtc::reportNodeFailed(Signal* signal, Uint32 nodeId)
{
  DisconnectRep * const rep = (DisconnectRep *)&signal->theData[0];
  rep->nodeId = nodeId;
  rep->err = DisconnectRep::TcReportNodeFailed;
  sendSignal(QMGR_REF, GSN_DISCONNECT_REP, signal, 
	     DisconnectRep::SignalLength, JBB);
}//Dbtc::reportNodeFailed()

/*-------------------------------------------------*/
/*      Timeout-loop for scanned fragments.        */
/*-------------------------------------------------*/
void Dbtc::timeOutLoopStartFragLab(Signal* signal, Uint32 TscanConPtr)
{
  ScanFragRecPtr timeOutPtr[8];
  UintR tfragTimer[8];
  UintR texpiredTime[8];
  UintR TloopCount = 0;
  Uint32 TtcTimer = ctcTimer;

  while ((TscanConPtr + 8) < cscanFragrecFileSize) {
    jam();
    timeOutPtr[0].i  = TscanConPtr + 0;
    timeOutPtr[1].i  = TscanConPtr + 1;
    timeOutPtr[2].i  = TscanConPtr + 2;
    timeOutPtr[3].i  = TscanConPtr + 3;
    timeOutPtr[4].i  = TscanConPtr + 4;
    timeOutPtr[5].i  = TscanConPtr + 5;
    timeOutPtr[6].i  = TscanConPtr + 6;
    timeOutPtr[7].i  = TscanConPtr + 7;
    
    c_scan_frag_pool.getPtrForce(timeOutPtr[0]);
    c_scan_frag_pool.getPtrForce(timeOutPtr[1]);
    c_scan_frag_pool.getPtrForce(timeOutPtr[2]);
    c_scan_frag_pool.getPtrForce(timeOutPtr[3]);
    c_scan_frag_pool.getPtrForce(timeOutPtr[4]);
    c_scan_frag_pool.getPtrForce(timeOutPtr[5]);
    c_scan_frag_pool.getPtrForce(timeOutPtr[6]);
    c_scan_frag_pool.getPtrForce(timeOutPtr[7]);

    tfragTimer[0] = timeOutPtr[0].p->scanFragTimer;
    tfragTimer[1] = timeOutPtr[1].p->scanFragTimer;
    tfragTimer[2] = timeOutPtr[2].p->scanFragTimer;
    tfragTimer[3] = timeOutPtr[3].p->scanFragTimer;
    tfragTimer[4] = timeOutPtr[4].p->scanFragTimer;
    tfragTimer[5] = timeOutPtr[5].p->scanFragTimer;
    tfragTimer[6] = timeOutPtr[6].p->scanFragTimer;
    tfragTimer[7] = timeOutPtr[7].p->scanFragTimer;

    texpiredTime[0] = TtcTimer - tfragTimer[0];
    texpiredTime[1] = TtcTimer - tfragTimer[1];
    texpiredTime[2] = TtcTimer - tfragTimer[2];
    texpiredTime[3] = TtcTimer - tfragTimer[3];
    texpiredTime[4] = TtcTimer - tfragTimer[4];
    texpiredTime[5] = TtcTimer - tfragTimer[5];
    texpiredTime[6] = TtcTimer - tfragTimer[6];
    texpiredTime[7] = TtcTimer - tfragTimer[7];
    
    for (Uint32 Ti = 0; Ti < 8; Ti++) {
      jam();
      if (tfragTimer[Ti] != 0) {

        if (texpiredTime[Ti] > ctimeOutValue) {
	  jam();
	  DEBUG("Fragment timeout found:"<<
		" ctimeOutValue=" <<ctimeOutValue
		<<", texpiredTime="<<texpiredTime[Ti]<<endl
		<<"      tfragTimer="<<tfragTimer[Ti]
		<<", ctcTimer="<<ctcTimer);
          timeOutFoundFragLab(signal, TscanConPtr + Ti);
          return;
        }//if
      }//if
    }//for
    TscanConPtr += 8;
    /*----------------------------------------------------------------*/
    /* We split the process up checking 1024 fragmentrecords at a time*/
    /* to maintain real time behaviour.                               */
    /*----------------------------------------------------------------*/
    if (TloopCount++ > 128 ) {
      jam();
      signal->theData[0] = TcContinueB::ZCONTINUE_TIME_OUT_FRAG_CONTROL;
      signal->theData[1] = TscanConPtr;
      sendSignal(cownref, GSN_CONTINUEB, signal, 2, JBB);
      return;
    }//if
  }//while
  for ( ; TscanConPtr < cscanFragrecFileSize; TscanConPtr++){
    jam();
    timeOutPtr[0].i = TscanConPtr;
    c_scan_frag_pool.getPtrForce(timeOutPtr[0]);
    if (timeOutPtr[0].p->scanFragTimer != 0) {
      texpiredTime[0] = ctcTimer - timeOutPtr[0].p->scanFragTimer;
      if (texpiredTime[0] > ctimeOutValue) {
        jam();
	DEBUG("Fragment timeout found:"<<
	      " ctimeOutValue=" <<ctimeOutValue
	      <<", texpiredTime="<<texpiredTime[0]<<endl
		<<"      tfragTimer="<<tfragTimer[0]
		<<", ctcTimer="<<ctcTimer);
        timeOutFoundFragLab(signal, TscanConPtr);
        return;
      }//if
    }//if
  }//for  
  ctimeOutCheckFragActive = TOCS_FALSE;

  return;
}//timeOutLoopStartFragLab()

/*--------------------------------------------------------------------------*/
/*Handle the heartbeat signal from LQH in a scan process                    */
// (Set timer on fragrec.)
/*--------------------------------------------------------------------------*/
void Dbtc::execSCAN_HBREP(Signal* signal)
{
  jamEntry();

  scanFragptr.i = signal->theData[0];  
  c_scan_frag_pool.getPtr(scanFragptr);
  switch (scanFragptr.p->scanFragState){
  case ScanFragRec::LQH_ACTIVE:
    break;
  default:
    DEBUG("execSCAN_HBREP: scanFragState="<<scanFragptr.p->scanFragState);
    systemErrorLab(signal);
    break;
  }

  ScanRecordPtr scanptr;
  scanptr.i = scanFragptr.p->scanRec;
  ptrCheckGuard(scanptr, cscanrecFileSize, scanRecord);

  apiConnectptr.i = scanptr.p->scanApiRec;
  ptrCheckGuard(apiConnectptr, capiConnectFilesize, apiConnectRecord);

  if (!(apiConnectptr.p->transid[0] == signal->theData[1] &&
	apiConnectptr.p->transid[1] == signal->theData[2])){
    jam();
    /**
     * Send signal back to sender so that the crash occurs there
     */
    // Save original transid
    signal->theData[3] = signal->theData[0];
    signal->theData[4] = signal->theData[1];
    // Set transid to illegal values
    signal->theData[1] = RNIL;
    signal->theData[2] = RNIL;
    
    sendSignal(signal->senderBlockRef(), GSN_SCAN_HBREP, signal, 5, JBA);
    DEBUG("SCAN_HBREP with wrong transid("
	  <<signal->theData[3]<<", "<<signal->theData[4]<<")");
    return;
  }//if

  // Update timer on ScanFragRec
  if (scanFragptr.p->scanFragTimer != 0){
    updateBuddyTimer(apiConnectptr);
    scanFragptr.p->startFragTimer(ctcTimer);
  } else {
    ndbassert(false);
    DEBUG("SCAN_HBREP when scanFragTimer was turned off");
  }
}//execSCAN_HBREP()

/*--------------------------------------------------------------------------*/
/*      Timeout has occured on a fragment which means a scan has timed out. */
/*      If this is true we have an error in LQH/ACC.                        */
/*--------------------------------------------------------------------------*/
void Dbtc::timeOutFoundFragLab(Signal* signal, UintR TscanConPtr)
{
  ScanFragRecPtr ptr;
  c_scan_frag_pool.getPtr(ptr, TscanConPtr);
  DEBUG(TscanConPtr << " timeOutFoundFragLab: scanFragState = "<< ptr.p->scanFragState);

  /*-------------------------------------------------------------------------*/
  // The scan fragment has expired its timeout. Check its state to decide
  // what to do.
  /*-------------------------------------------------------------------------*/
  switch (ptr.p->scanFragState) {
  case ScanFragRec::WAIT_GET_PRIMCONF:
    jam();
    ndbrequire(false);
    break;
  case ScanFragRec::LQH_ACTIVE:{
    jam();

    /**  
     * The LQH expired it's timeout, try to close it
     */    
    Uint32 nodeId = refToNode(ptr.p->lqhBlockref);
    Uint32 connectCount = getNodeInfo(nodeId).m_connectCount;
    ScanRecordPtr scanptr;
    scanptr.i = ptr.p->scanRec;
    ptrCheckGuard(scanptr, cscanrecFileSize, scanRecord);

    if(connectCount != ptr.p->m_connectCount){
      jam();
      /**
       * The node has died
       */
      ptr.p->scanFragState = ScanFragRec::COMPLETED;
      ScanFragList run(c_scan_frag_pool, scanptr.p->m_running_scan_frags);
      
      run.release(ptr);
      ptr.p->stopFragTimer();
    }
    
    scanError(signal, scanptr, ZSCAN_FRAG_LQH_ERROR);
    break;
  }
  case ScanFragRec::DELIVERED:
    jam();
  case ScanFragRec::IDLE:
    jam();
  case ScanFragRec::QUEUED_FOR_DELIVERY:
    jam();
    /*-----------------------------------------------------------------------
     * Should never occur. We will simply report set the timer to zero and
     * continue. In a debug version we should crash here but not in a release
     * version. In a release version we will simply set the time-out to zero.
     *-----------------------------------------------------------------------*/
#ifdef VM_TRACE
    systemErrorLab(signal);
#endif
    scanFragptr.p->stopFragTimer();
    break;
  default:
    jam();
    /*-----------------------------------------------------------------------
     * Non-existent state. Crash.
     *-----------------------------------------------------------------------*/
    systemErrorLab(signal);
    break;
  }//switch
  
  signal->theData[0] = TcContinueB::ZCONTINUE_TIME_OUT_FRAG_CONTROL;
  signal->theData[1] = TscanConPtr + 1;
  sendSignal(cownref, GSN_CONTINUEB, signal, 2, JBB);
  return;  
}//timeOutFoundFragLab()


/*
  4.3.16 GCP_NOMORETRANS  
  ----------------------
*/
/*****************************************************************************
 *                         G C P _ N O M O R E T R A N S                    
 *                                                                           
 *  WHEN DBTC RECEIVES SIGNAL GCP_NOMORETRANS A CHECK IS DONE TO FIND OUT IF  
 *  THERE ARE ANY GLOBAL CHECKPOINTS GOING ON - CFIRSTGCP /= RNIL. DBTC THEN 
 *  SEARCHES THE GCP_RECORD FILE TO FIND OUT IF THERE ARE ANY TRANSACTIONS NOT
 *  CONCLUDED WITH THIS SPECIFIC CHECKPOINT - GCP_PTR:GCP_ID = TCHECK_GCP_ID.
 *  FOR EACH TRANSACTION WHERE API_CONNECTSTATE EQUALS PREPARED, COMMITTING,
 *  COMMITTED OR COMPLETING SIGNAL CONTINUEB IS SENT WITH A DELAY OF 100 MS, 
 *  THE COUNTER GCP_PTR:OUTSTANDINGAPI IS INCREASED. WHEN CONTINUEB IS RECEIVED
 *  THE COUNTER IS DECREASED AND A CHECK IS DONE TO FIND OUT IF ALL 
 *  TRANSACTIONS ARE CONCLUDED. IF SO, SIGNAL GCP_TCFINISHED IS SENT.       
 *****************************************************************************/
void Dbtc::execGCP_NOMORETRANS(Signal* signal) 
{
  jamEntry();
  tcheckGcpId = signal->theData[1];
  if (cfirstgcp != RNIL) {
    jam();
                                      /* A GLOBAL CHECKPOINT IS GOING ON */
    gcpPtr.i = cfirstgcp;             /* SET POINTER TO FIRST GCP IN QUEUE*/
    ptrCheckGuard(gcpPtr, cgcpFilesize, gcpRecord);
    if (gcpPtr.p->gcpId == tcheckGcpId) {
      jam();
      if (gcpPtr.p->firstApiConnect != RNIL) {
        jam();
        gcpPtr.p->gcpNomoretransRec = ZTRUE;
      } else {
        jam();
        gcpTcfinished(signal);
        unlinkGcp(signal);
      }//if
    } else {
      jam();
      /*------------------------------------------------------------*/
      /*       IF IT IS NOT THE FIRST THEN THERE SHOULD BE NO       */
      /*       RECORD FOR THIS GLOBAL CHECKPOINT. WE ALWAYS REMOVE  */
      /*       THE GLOBAL CHECKPOINTS IN ORDER.                     */
      /*------------------------------------------------------------*/
      gcpTcfinished(signal);
    }//if
  } else {
    jam();
    gcpTcfinished(signal);
  }//if
  return;
}//Dbtc::execGCP_NOMORETRANS()

/*****************************************************************************/
/*                                                                           */
/*                            TAKE OVER MODULE                               */
/*                                                                           */
/*****************************************************************************/
/*                                                                           */
/*    THIS PART OF TC TAKES OVER THE COMMIT/ABORT OF TRANSACTIONS WHERE THE  */
/*    NODE ACTING AS TC HAVE FAILED. IT STARTS BY QUERYING ALL NODES ABOUT   */
/*    ANY OPERATIONS PARTICIPATING IN A TRANSACTION WHERE THE TC NODE HAVE   */
/*    FAILED.                                                                */
/*                                                                           */
/*    AFTER RECEIVING INFORMATION FROM ALL NODES ABOUT OPERATION STATUS THIS */
/*    CODE WILL ENSURE THAT ALL AFFECTED TRANSACTIONS ARE PROPERLY ABORTED OR*/
/*    COMMITTED. THE ORIGINATING APPLICATION NODE WILL ALSO BE CONTACTED.    */
/*    IF THE ORIGINATING APPLICATION ALSO FAILED THEN THERE IS CURRENTLY NO  */
/*    WAY TO FIND OUT WHETHER A TRANSACTION WAS PERFORMED OR NOT.            */
/*****************************************************************************/
void Dbtc::execNODE_FAILREP(Signal* signal) 
{
  HostRecordPtr tmpHostptr;
  jamEntry();

  NodeFailRep * const nodeFail = (NodeFailRep *)&signal->theData[0];

  cfailure_nr = nodeFail->failNo;
  const Uint32 tnoOfNodes  = nodeFail->noOfNodes;
  const Uint32 tnewMasterId = nodeFail->masterNodeId;
  
  arrGuard(tnoOfNodes, MAX_NDB_NODES);
  int index = 0;
  for (unsigned i = 1; i< MAX_NDB_NODES; i++) {
    if(NodeBitmask::get(nodeFail->theNodes, i)){
      cdata[index] = i;
      index++;
    }//if
  }//for

  tcNodeFailptr.i = 0;
  ptrAss(tcNodeFailptr, tcFailRecord);
  Uint32 tindex;
  for (tindex = 0; tindex < tnoOfNodes; tindex++) {
    jam();
    hostptr.i = cdata[tindex];
    ptrCheckGuard(hostptr, chostFilesize, hostRecord);
    /*------------------------------------------------------------*/
    /*       SET STATUS OF THE FAILED NODE TO DEAD SINCE IT HAS   */
    /*       FAILED.                                              */
    /*------------------------------------------------------------*/
    hostptr.p->hostStatus = HS_DEAD;

    if (hostptr.p->takeOverStatus == TOS_COMPLETED) {
      jam();
      /*------------------------------------------------------------*/
      /*       A VERY UNUSUAL SITUATION. THE TAKE OVER WAS COMPLETED*/
      /*       EVEN BEFORE WE HEARD ABOUT THE NODE FAILURE REPORT.  */
      /*       HOWEVER UNUSUAL THIS SITUATION IS POSSIBLE.          */
      /*------------------------------------------------------------*/
      /*       RELEASE THE CURRENTLY UNUSED LQH CONNECTIONS. THE    */
      /*       REMAINING WILL BE RELEASED WHEN THE TRANSACTION THAT */
      /*       USED THEM IS COMPLETED.                              */
      /*------------------------------------------------------------*/
      {
	NFCompleteRep * const nfRep = (NFCompleteRep *)&signal->theData[0];
	nfRep->blockNo      = DBTC;
	nfRep->nodeId       = cownNodeid;
	nfRep->failedNodeId = hostptr.i;
      }
      sendSignal(cdihblockref, GSN_NF_COMPLETEREP, signal, 
		 NFCompleteRep::SignalLength, JBB);
    } else {
      ndbrequire(hostptr.p->takeOverStatus == TOS_IDLE);
      hostptr.p->takeOverStatus = TOS_NODE_FAILED;
    }//if
    
    if (tcNodeFailptr.p->failStatus == FS_LISTENING) {
      jam();
      /*------------------------------------------------------------*/
      /*       THE CURRENT TAKE OVER CAN BE AFFECTED BY THIS NODE   */
      /*       FAILURE.                                             */
      /*------------------------------------------------------------*/
      if (hostptr.p->lqhTransStatus == LTS_ACTIVE) {
	jam();
	/*------------------------------------------------------------*/
	/*       WE WERE WAITING FOR THE FAILED NODE IN THE TAKE OVER */
	/*       PROTOCOL FOR TC.                                     */
	/*------------------------------------------------------------*/
	signal->theData[0] = TcContinueB::ZNODE_TAKE_OVER_COMPLETED;
	signal->theData[1] = hostptr.i;
	sendSignal(cownref, GSN_CONTINUEB, signal, 2, JBB);
      }//if
    }//if
    
  }//for

  const bool masterFailed = (cmasterNodeId != tnewMasterId);
  cmasterNodeId = tnewMasterId;

  if(getOwnNodeId() == cmasterNodeId && masterFailed){
    /**
     * Master has failed and I'm the new master
     */
    jam();
    
    for (hostptr.i = 1; hostptr.i < MAX_NDB_NODES; hostptr.i++) {
      jam();
      ptrAss(hostptr, hostRecord);
      if (hostptr.p->hostStatus != HS_ALIVE) {
	jam();
	if (hostptr.p->takeOverStatus == TOS_COMPLETED) {
	  jam();
	  /*------------------------------------------------------------*/
	  /*       SEND TAKE OVER CONFIRMATION TO ALL ALIVE NODES IF    */
	  /*       TAKE OVER IS COMPLETED. THIS IS PERFORMED TO ENSURE  */
	  /*       THAT ALL NODES AGREE ON THE IDLE STATE OF THE TAKE   */
	  /*       OVER. THIS MIGHT BE MISSED IN AN ERROR SITUATION IF  */
	  /*       MASTER FAILS AFTER SENDING CONFIRMATION TO NEW       */
	  /*       MASTER BUT FAILING BEFORE SENDING TO ANOTHER NODE    */
	  /*       WHICH WAS NOT MASTER. IF THIS NODE LATER BECOMES     */
	  /*       MASTER IT MIGHT START A NEW TAKE OVER EVEN AFTER THE */
	  /*       CRASHED NODE HAVE ALREADY RECOVERED.                 */
	  /*------------------------------------------------------------*/
	  for(tmpHostptr.i = 1; tmpHostptr.i < MAX_NDB_NODES;tmpHostptr.i++) {
	    jam();
	    ptrAss(tmpHostptr, hostRecord);
	    if (tmpHostptr.p->hostStatus == HS_ALIVE) {
	      jam();
	      tblockref = calcTcBlockRef(tmpHostptr.i);
	      signal->theData[0] = hostptr.i;
	      sendSignal(tblockref, GSN_TAKE_OVERTCCONF, signal, 1, JBB);
	    }//if
	  }//for
	}//if
      }//if
    }//for
  }

  if(getOwnNodeId() == cmasterNodeId){
    jam();
    for (hostptr.i = 1; hostptr.i < MAX_NDB_NODES; hostptr.i++) {
      jam();
      ptrAss(hostptr, hostRecord);
      if (hostptr.p->hostStatus != HS_ALIVE) {
        jam();
        if (hostptr.p->takeOverStatus == TOS_NODE_FAILED) {
          jam();
	  /*------------------------------------------------------------*/
	  /*       CONCLUDE ALL ACTIVITIES THE FAILED TC DID CONTROL    */
	  /*       SINCE WE ARE THE MASTER. THIS COULD HAVE BEEN STARTED*/
	  /*       BY A PREVIOUS MASTER BUT HAVE NOT BEEN CONCLUDED YET.*/
	  /*------------------------------------------------------------*/
          hostptr.p->takeOverStatus = TOS_ACTIVE;
          signal->theData[0] = hostptr.i;
          sendSignal(cownref, GSN_TAKE_OVERTCREQ, signal, 1, JBB);
        }//if
      }//if
    }//for
  }//if
  for (tindex = 0; tindex < tnoOfNodes; tindex++) {
    jam();
    hostptr.i = cdata[tindex];
    ptrCheckGuard(hostptr, chostFilesize, hostRecord);
    /*------------------------------------------------------------*/
    /*       LOOP THROUGH AND ABORT ALL SCANS THAT WHERE          */
    /*       CONTROLLED BY THIS TC AND ACTIVE IN THE FAILED       */
    /*       NODE'S LQH                                           */
    /*------------------------------------------------------------*/
    checkScanActiveInFailedLqh(signal, 0, hostptr.i);
    checkWaitDropTabFailedLqh(signal, hostptr.i, 0); // nodeid, tableid
  }//for

}//Dbtc::execNODE_FAILREP()

void Dbtc::checkScanActiveInFailedLqh(Signal* signal, 
				      Uint32 scanPtrI, 
				      Uint32 failedNodeId){

  ScanRecordPtr scanptr;
  for (scanptr.i = scanPtrI; scanptr.i < cscanrecFileSize; scanptr.i++) {
    jam();
    ptrAss(scanptr, scanRecord);
    bool found = false;
    if (scanptr.p->scanState != ScanRecord::IDLE){
      jam();
      ScanFragRecPtr ptr;
      ScanFragList run(c_scan_frag_pool, scanptr.p->m_running_scan_frags);
      
      for(run.first(ptr); !ptr.isNull(); ){
	jam();
	ScanFragRecPtr curr = ptr;
	run.next(ptr);
	if (curr.p->scanFragState == ScanFragRec::LQH_ACTIVE && 
	    refToNode(curr.p->lqhBlockref) == failedNodeId){
	  jam();
	  
	  run.release(curr);
	  curr.p->scanFragState = ScanFragRec::COMPLETED;
	  curr.p->stopFragTimer();
	  found = true;
	}
      }
    }
    if(found){
      jam();
      scanError(signal, scanptr, ZSCAN_LQH_ERROR);	  
    }

    // Send CONTINUEB to continue later
    signal->theData[0] = TcContinueB::ZCHECK_SCAN_ACTIVE_FAILED_LQH;
    signal->theData[1] = scanptr.i + 1; // Check next scanptr
    signal->theData[2] = failedNodeId;
    sendSignal(cownref, GSN_CONTINUEB, signal, 3, JBB);
    return;
  }//for
}

void
Dbtc::checkScanFragList(Signal* signal,
			Uint32 failedNodeId,
			ScanRecord * scanP, 
			ScanFragList::Head & head){
  
  DEBUG("checkScanActiveInFailedLqh: scanFragError");
}

void Dbtc::execTAKE_OVERTCCONF(Signal* signal) 
{
  jamEntry();
  tfailedNodeId = signal->theData[0];
  hostptr.i = tfailedNodeId;
  ptrCheckGuard(hostptr, chostFilesize, hostRecord);
  switch (hostptr.p->takeOverStatus) {
  case TOS_IDLE:
    jam();
    /*------------------------------------------------------------*/
    /*       THIS MESSAGE ARRIVED EVEN BEFORE THE NODE_FAILREP    */
    /*       MESSAGE. THIS IS POSSIBLE IN EXTREME SITUATIONS.     */
    /*       WE SET THE STATE TO TAKE_OVER_COMPLETED AND WAIT     */
    /*       FOR THE NODE_FAILREP MESSAGE.                        */
    /*------------------------------------------------------------*/
    hostptr.p->takeOverStatus = TOS_COMPLETED;
    break;
  case TOS_NODE_FAILED:
  case TOS_ACTIVE:
    jam();
    /*------------------------------------------------------------*/
    /*       WE ARE NOT MASTER AND THE TAKE OVER IS ACTIVE OR WE  */
    /*       ARE MASTER AND THE TAKE OVER IS ACTIVE. IN BOTH      */
    /*       WE SET THE STATE TO TAKE_OVER_COMPLETED.             */
    /*------------------------------------------------------------*/
    /*       RELEASE THE CURRENTLY UNUSED LQH CONNECTIONS. THE    */
    /*       REMAINING WILL BE RELEASED WHEN THE TRANSACTION THAT */
    /*       USED THEM IS COMPLETED.                              */
    /*------------------------------------------------------------*/
    hostptr.p->takeOverStatus = TOS_COMPLETED;
    {
      NFCompleteRep * const nfRep = (NFCompleteRep *)&signal->theData[0];
      nfRep->blockNo      = DBTC;
      nfRep->nodeId       = cownNodeid;
      nfRep->failedNodeId = hostptr.i;
    }
    sendSignal(cdihblockref, GSN_NF_COMPLETEREP, signal, 
               NFCompleteRep::SignalLength, JBB);
    break;
  case TOS_COMPLETED:
    jam();
    /*------------------------------------------------------------*/
    /*       WE HAVE ALREADY RECEIVED THE CONF SIGNAL. IT IS MOST */
    /*       LIKELY SENT FROM A NEW MASTER WHICH WASN'T SURE IF   */
    /*       THIS NODE HEARD THE CONF SIGNAL FROM THE OLD MASTER. */
    /*       WE SIMPLY IGNORE THE MESSAGE.                        */
    /*------------------------------------------------------------*/
    /*empty*/;
    break;
  default:
    jam();
    systemErrorLab(signal);
    return;
  }//switch
}//Dbtc::execTAKE_OVERTCCONF()

void Dbtc::execTAKE_OVERTCREQ(Signal* signal) 
{
  jamEntry();
  tfailedNodeId = signal->theData[0];
  tcNodeFailptr.i = 0;
  ptrAss(tcNodeFailptr, tcFailRecord);
  if (tcNodeFailptr.p->failStatus != FS_IDLE) {
    jam();
    /*------------------------------------------------------------*/
    /*       WE CAN CURRENTLY ONLY HANDLE ONE TAKE OVER AT A TIME */
    /*------------------------------------------------------------*/
    /*       IF MORE THAN ONE TAKE OVER IS REQUESTED WE WILL      */
    /*       QUEUE THE TAKE OVER AND START IT AS SOON AS THE      */
    /*       PREVIOUS ARE COMPLETED.                              */
    /*------------------------------------------------------------*/
    arrGuard(tcNodeFailptr.p->queueIndex, MAX_NDB_NODES);
    tcNodeFailptr.p->queueList[tcNodeFailptr.p->queueIndex] = tfailedNodeId;
    tcNodeFailptr.p->queueIndex = tcNodeFailptr.p->queueIndex + 1;
    return;
  }//if
  startTakeOverLab(signal);
}//Dbtc::execTAKE_OVERTCREQ()

/*------------------------------------------------------------*/
/*       INITIALISE THE HASH TABLES FOR STORING TRANSACTIONS  */
/*       AND OPERATIONS DURING TC TAKE OVER.                  */
/*------------------------------------------------------------*/
void Dbtc::startTakeOverLab(Signal* signal) 
{
  for (tindex = 0; tindex <= 511; tindex++) {
    ctransidFailHash[tindex] = RNIL;
  }//for
  for (tindex = 0; tindex <= 1023; tindex++) {
    ctcConnectFailHash[tindex] = RNIL;
  }//for
  tcNodeFailptr.p->failStatus = FS_LISTENING;
  tcNodeFailptr.p->takeOverNode = tfailedNodeId;
  for (hostptr.i = 1; hostptr.i < MAX_NDB_NODES; hostptr.i++) {
    jam();
    ptrAss(hostptr, hostRecord);
    if (hostptr.p->hostStatus == HS_ALIVE) {
      jam();
      tblockref = calcLqhBlockRef(hostptr.i);
      hostptr.p->lqhTransStatus = LTS_ACTIVE;
      signal->theData[0] = tcNodeFailptr.i;
      signal->theData[1] = cownref;
      signal->theData[2] = tfailedNodeId;
      sendSignal(tblockref, GSN_LQH_TRANSREQ, signal, 3, JBB);
    }//if
  }//for
}//Dbtc::startTakeOverLab()

/*------------------------------------------------------------*/
/*       A REPORT OF AN OPERATION WHERE TC FAILED HAS ARRIVED.*/
/*------------------------------------------------------------*/
void Dbtc::execLQH_TRANSCONF(Signal* signal) 
{
  jamEntry();
  LqhTransConf * const lqhTransConf = (LqhTransConf *)&signal->theData[0];
  
  tcNodeFailptr.i = lqhTransConf->tcRef;
  ptrCheckGuard(tcNodeFailptr, 1, tcFailRecord);
  tnodeid = lqhTransConf->lqhNodeId;
  ttransStatus = (LqhTransConf::OperationStatus)lqhTransConf->operationStatus;
  ttransid1    = lqhTransConf->transId1;
  ttransid2    = lqhTransConf->transId2;
  ttcOprec     = lqhTransConf->oldTcOpRec;
  treqinfo     = lqhTransConf->requestInfo;
  tgci         = lqhTransConf->gci;
  cnodes[0]    = lqhTransConf->nextNodeId1;
  cnodes[1]    = lqhTransConf->nextNodeId2;
  cnodes[2]    = lqhTransConf->nextNodeId3;
  const Uint32 ref = tapplRef = lqhTransConf->apiRef;
  tapplOprec   = lqhTransConf->apiOpRec;
  const Uint32 tableId = lqhTransConf->tableId;

  if (ttransStatus == LqhTransConf::LastTransConf){
    jam();
    /*------------------------------------------------------------*/
    /*       A NODE HAS REPORTED COMPLETION OF TAKE OVER REPORTING*/
    /*------------------------------------------------------------*/
    nodeTakeOverCompletedLab(signal);
    return;
  }//if
  if (ttransStatus == LqhTransConf::Marker){
    jam();
    treqinfo = 0;
    LqhTransConf::setMarkerFlag(treqinfo, 1);
  } else {
    TableRecordPtr tabPtr;
    tabPtr.i = tableId;
    ptrCheckGuard(tabPtr, ctabrecFilesize, tableRecord);
    switch((DictTabInfo::TableType)tabPtr.p->tableType){
    case DictTabInfo::SystemTable:
    case DictTabInfo::UserTable:
      break;
    default:
      tapplRef = 0;
      tapplOprec = 0;
    }
  }

  findApiConnectFail(signal);

  if(apiConnectptr.p->ndbapiBlockref == 0 && tapplRef != 0){
    apiConnectptr.p->ndbapiBlockref = ref;
    apiConnectptr.p->ndbapiConnect = tapplOprec;
  }
  
  if (ttransStatus != LqhTransConf::Marker){
    jam();
    findTcConnectFail(signal);
  }
}//Dbtc::execLQH_TRANSCONF()

/*------------------------------------------------------------*/
/*       A NODE HAS REPORTED COMPLETION OF TAKE OVER REPORTING*/
/*------------------------------------------------------------*/
void Dbtc::nodeTakeOverCompletedLab(Signal* signal) 
{
  Uint32 guard0;

  hostptr.i = tnodeid;
  ptrCheckGuard(hostptr, chostFilesize, hostRecord);
  hostptr.p->lqhTransStatus = LTS_IDLE;
  for (hostptr.i = 1; hostptr.i < MAX_NDB_NODES; hostptr.i++) {
    jam();
    ptrAss(hostptr, hostRecord);
    if (hostptr.p->hostStatus == HS_ALIVE) {
      if (hostptr.p->lqhTransStatus == LTS_ACTIVE) {
        jam();
	/*------------------------------------------------------------*/
	/*       NOT ALL NODES ARE COMPLETED WITH REPORTING IN THE    */
	/*       TAKE OVER.                                           */
	/*------------------------------------------------------------*/
        return;
      }//if
    }//if
  }//for
  /*------------------------------------------------------------*/
  /*       ALL NODES HAVE REPORTED ON THE STATUS OF THE VARIOUS */
  /*       OPERATIONS THAT WAS CONTROLLED BY THE FAILED TC. WE  */
  /*       ARE NOW IN A POSITION TO COMPLETE ALL OF THOSE       */
  /*       TRANSACTIONS EITHER IN A SUCCESSFUL WAY OR IN AN     */
  /*       UNSUCCESSFUL WAY. WE WILL ALSO REPORT THIS CONCLUSION*/
  /*       TO THE APPLICATION IF THAT IS STILL ALIVE.           */
  /*------------------------------------------------------------*/
  tcNodeFailptr.p->currentHashIndexTakeOver = 0;
  tcNodeFailptr.p->completedTakeOver = 0;
  tcNodeFailptr.p->failStatus = FS_COMPLETING;
  guard0 = cnoParallelTakeOver - 1;
  /*------------------------------------------------------------*/
  /*       WE WILL COMPLETE THE TRANSACTIONS BY STARTING A      */
  /*       NUMBER OF PARALLEL ACTIVITIES. EACH ACTIVITY WILL    */
  /*       COMPLETE ONE TRANSACTION AT A TIME AND IN THAT       */
  /*       TRANSACTION IT WILL COMPLETE ONE OPERATION AT A TIME.*/
  /*       WHEN ALL ACTIVITIES ARE COMPLETED THEN THE TAKE OVER */
  /*       IS COMPLETED.                                        */
  /*------------------------------------------------------------*/
  arrGuard(guard0, MAX_NDB_NODES);
  for (tindex = 0; tindex <= guard0; tindex++) {
    jam();
    tcNodeFailptr.p->takeOverProcState[tindex] = ZTAKE_OVER_ACTIVE;
    signal->theData[0] = TcContinueB::ZCOMPLETE_TRANS_AT_TAKE_OVER;
    signal->theData[1] = tcNodeFailptr.i;
    signal->theData[2] = tindex;
    sendSignal(cownref, GSN_CONTINUEB, signal, 3, JBB);
  }//for
}//Dbtc::nodeTakeOverCompletedLab()

/*------------------------------------------------------------*/
/*       COMPLETE A NEW TRANSACTION FROM THE HASH TABLE OF    */
/*       TRANSACTIONS TO COMPLETE.                            */
/*------------------------------------------------------------*/
void Dbtc::completeTransAtTakeOverLab(Signal* signal, UintR TtakeOverInd) 
{
  jam();
  while (tcNodeFailptr.p->currentHashIndexTakeOver < 512){
    jam();
    apiConnectptr.i = 
        ctransidFailHash[tcNodeFailptr.p->currentHashIndexTakeOver];
    if (apiConnectptr.i != RNIL) {
      jam();
      /*------------------------------------------------------------*/
      /*       WE HAVE FOUND A TRANSACTION THAT NEEDS TO BE         */
      /*       COMPLETED. REMOVE IT FROM THE HASH TABLE SUCH THAT   */
      /*       NOT ANOTHER ACTIVITY ALSO TRIES TO COMPLETE THIS     */
      /*       TRANSACTION.                                         */
      /*------------------------------------------------------------*/
      ptrCheckGuard(apiConnectptr, capiConnectFilesize, apiConnectRecord);
      ctransidFailHash[tcNodeFailptr.p->currentHashIndexTakeOver] = 
        apiConnectptr.p->nextApiConnect;

      completeTransAtTakeOverDoOne(signal, TtakeOverInd);
      // One transaction taken care of, return from this function
      // and wait for the next CONTINUEB to continue processing
      break;

    } else {
      if (tcNodeFailptr.p->currentHashIndexTakeOver < 511){
        jam();      
        tcNodeFailptr.p->currentHashIndexTakeOver++;
      } else {
        jam();
        completeTransAtTakeOverDoLast(signal, TtakeOverInd); 
        tcNodeFailptr.p->currentHashIndexTakeOver++;
      }//if
    }//if
  }//while
}//Dbtc::completeTransAtTakeOverLab()




void Dbtc::completeTransAtTakeOverDoLast(Signal* signal, UintR TtakeOverInd) 
{
  Uint32 guard0;
  /*------------------------------------------------------------*/
  /*       THERE ARE NO MORE TRANSACTIONS TO COMPLETE. THIS     */
  /*       ACTIVITY IS COMPLETED.                               */
  /*------------------------------------------------------------*/
  arrGuard(TtakeOverInd, MAX_NDB_NODES);
  if (tcNodeFailptr.p->takeOverProcState[TtakeOverInd] != ZTAKE_OVER_ACTIVE) {
    jam();
    systemErrorLab(signal);
    return;
  }//if
  tcNodeFailptr.p->takeOverProcState[TtakeOverInd] = ZTAKE_OVER_IDLE;
  tcNodeFailptr.p->completedTakeOver++;

  if (tcNodeFailptr.p->completedTakeOver == cnoParallelTakeOver) {
    jam();
    /*------------------------------------------------------------*/
    /*       WE WERE THE LAST ACTIVITY THAT WAS COMPLETED. WE NEED*/
    /*       TO REPORT THE COMPLETION OF THE TAKE OVER TO ALL     */
    /*       NODES THAT ARE ALIVE.                                */
    /*------------------------------------------------------------*/
    for (hostptr.i = 1; hostptr.i < MAX_NDB_NODES; hostptr.i++) {
      jam();
      ptrAss(hostptr, hostRecord);
      if (hostptr.p->hostStatus == HS_ALIVE) {
        jam();
        tblockref = calcTcBlockRef(hostptr.i);
        signal->theData[0] = tcNodeFailptr.p->takeOverNode;
        sendSignal(tblockref, GSN_TAKE_OVERTCCONF, signal, 1, JBB);
      }//if
    }//for
    if (tcNodeFailptr.p->queueIndex > 0) {
      jam();
      /*------------------------------------------------------------*/
      /*       THERE ARE MORE NODES TO TAKE OVER. WE NEED TO START  */
      /*       THE TAKE OVER.                                       */
      /*------------------------------------------------------------*/
      tfailedNodeId = tcNodeFailptr.p->queueList[0];
      guard0 = tcNodeFailptr.p->queueIndex - 1;
      arrGuard(guard0 + 1, MAX_NDB_NODES);
      for (tindex = 0; tindex <= guard0; tindex++) {
        jam();
        tcNodeFailptr.p->queueList[tindex] = 
          tcNodeFailptr.p->queueList[tindex + 1];
      }//for
      tcNodeFailptr.p->queueIndex--;
      startTakeOverLab(signal);
      return;
    } else {
      jam();
      tcNodeFailptr.p->failStatus = FS_IDLE;
    }//if
  }//if
  return;
}//Dbtc::completeTransAtTakeOverDoLast()

void Dbtc::completeTransAtTakeOverDoOne(Signal* signal, UintR TtakeOverInd)
{
  apiConnectptr.p->takeOverRec = (Uint8)tcNodeFailptr.i;
  apiConnectptr.p->takeOverInd = TtakeOverInd;

  switch (apiConnectptr.p->apiConnectstate) {
  case CS_FAIL_COMMITTED:
    jam();
    /*------------------------------------------------------------*/
    /*       ALL PARTS OF THE TRANSACTIONS REPORTED COMMITTED. WE */
    /*       HAVE THUS COMPLETED THE COMMIT PHASE. WE CAN REPORT  */
    /*       COMMITTED TO THE APPLICATION AND CONTINUE WITH THE   */
    /*       COMPLETE PHASE.                                      */
    /*------------------------------------------------------------*/
    sendTCKEY_FAILCONF(signal, apiConnectptr.p);
    tcConnectptr.i = apiConnectptr.p->firstTcConnect;
    ptrCheckGuard(tcConnectptr, ctcConnectFilesize, tcConnectRecord);
    apiConnectptr.p->currentTcConnect = tcConnectptr.i;
    apiConnectptr.p->currentReplicaNo = tcConnectptr.p->lastReplicaNo;
    tcurrentReplicaNo = tcConnectptr.p->lastReplicaNo;
    toCompleteHandlingLab(signal);
    return;
  case CS_FAIL_COMMITTING:
    jam();
    /*------------------------------------------------------------*/
    /*       AT LEAST ONE PART WAS ONLY PREPARED AND AT LEAST ONE */
    /*       PART WAS COMMITTED. COMPLETE THE COMMIT PHASE FIRST. */
    /*       THEN CONTINUE AS AFTER COMMITTED.                    */
    /*------------------------------------------------------------*/
    tcConnectptr.i = apiConnectptr.p->firstTcConnect;
    ptrCheckGuard(tcConnectptr, ctcConnectFilesize, tcConnectRecord);
    apiConnectptr.p->currentTcConnect = tcConnectptr.i;
    apiConnectptr.p->currentReplicaNo = tcConnectptr.p->lastReplicaNo;
    tcurrentReplicaNo = tcConnectptr.p->lastReplicaNo;
    toCommitHandlingLab(signal);
    return;
  case CS_FAIL_ABORTING:
  case CS_FAIL_PREPARED:
    jam();
    /*------------------------------------------------------------*/
    /*       WE WILL ABORT THE TRANSACTION IF IT IS IN A PREPARED */
    /*       STATE IN THIS VERSION. IN LATER VERSIONS WE WILL     */
    /*       HAVE TO ADD CODE FOR HANDLING OF PREPARED-TO-COMMIT  */
    /*       TRANSACTIONS. THESE ARE NOT ALLOWED TO ABORT UNTIL WE*/
    /*       HAVE HEARD FROM THE TRANSACTION COORDINATOR.         */
    /*                                                            */
    /*       IT IS POSSIBLE TO COMMIT TRANSACTIONS THAT ARE       */
    /*       PREPARED ACTUALLY. WE WILL LEAVE THIS PROBLEM UNTIL  */
    /*       LATER VERSIONS.                                      */
    /*------------------------------------------------------------*/
    tcConnectptr.i = apiConnectptr.p->firstTcConnect;
    ptrCheckGuard(tcConnectptr, ctcConnectFilesize, tcConnectRecord);
    apiConnectptr.p->currentTcConnect = tcConnectptr.i;
    apiConnectptr.p->currentReplicaNo = tcConnectptr.p->lastReplicaNo;
    tcurrentReplicaNo = tcConnectptr.p->lastReplicaNo;
    toAbortHandlingLab(signal);
    return;
  case CS_FAIL_ABORTED:
    jam();
    sendTCKEY_FAILREF(signal, apiConnectptr.p);
    
    signal->theData[0] = TcContinueB::ZCOMPLETE_TRANS_AT_TAKE_OVER;
    signal->theData[1] = (UintR)apiConnectptr.p->takeOverRec;
    signal->theData[2] = apiConnectptr.p->takeOverInd;
    sendSignal(cownref, GSN_CONTINUEB, signal, 3, JBB);
    releaseTakeOver(signal);
    break;
  case CS_FAIL_COMPLETED:
    jam();
    sendTCKEY_FAILCONF(signal, apiConnectptr.p);
    
    signal->theData[0] = TcContinueB::ZCOMPLETE_TRANS_AT_TAKE_OVER;
    signal->theData[1] = (UintR)apiConnectptr.p->takeOverRec;
    signal->theData[2] = apiConnectptr.p->takeOverInd;
    sendSignal(cownref, GSN_CONTINUEB, signal, 3, JBB);
    releaseApiConnectFail(signal);
    break;
  default:
    jam();
    systemErrorLab(signal);
    return;
  }//switch
}//Dbtc::completeTransAtTakeOverDoOne()

void 
Dbtc::sendTCKEY_FAILREF(Signal* signal, const ApiConnectRecord * regApiPtr){
  jam();

  const Uint32 ref = regApiPtr->ndbapiBlockref;
  if(ref != 0){
    signal->theData[0] = regApiPtr->ndbapiConnect;
    signal->theData[1] = regApiPtr->transid[0];
    signal->theData[2] = regApiPtr->transid[1];
  
    sendSignal(ref, GSN_TCKEY_FAILREF, signal, 3, JBB);
  }
}

void 
Dbtc::sendTCKEY_FAILCONF(Signal* signal, ApiConnectRecord * regApiPtr){
  jam();
  TcKeyFailConf * const failConf = (TcKeyFailConf *)&signal->theData[0];
  
  const Uint32 ref = regApiPtr->ndbapiBlockref;
  const Uint32 marker = regApiPtr->commitAckMarker;
  if(ref != 0){
    failConf->apiConnectPtr = regApiPtr->ndbapiConnect | (marker != RNIL);
    failConf->transId1 = regApiPtr->transid[0];
    failConf->transId2 = regApiPtr->transid[1];
    
    sendSignal(regApiPtr->ndbapiBlockref,
	       GSN_TCKEY_FAILCONF, signal, TcKeyFailConf::SignalLength, JBB);
  }
  regApiPtr->commitAckMarker = RNIL;
}

/*------------------------------------------------------------*/
/*       THIS PART HANDLES THE ABORT PHASE IN THE CASE OF A   */
/*       NODE FAILURE BEFORE THE COMMIT DECISION.             */
/*------------------------------------------------------------*/
/*       ABORT REQUEST SUCCESSFULLY COMPLETED ON TNODEID      */
/*------------------------------------------------------------*/
void Dbtc::execABORTCONF(Signal* signal) 
{
  UintR compare_transid1, compare_transid2;

  jamEntry();
  tcConnectptr.i = signal->theData[0];
  tnodeid = signal->theData[2];
  if (ERROR_INSERTED(8045)) {
    CLEAR_ERROR_INSERT_VALUE;
    sendSignalWithDelay(cownref, GSN_ABORTCONF, signal, 2000, 5);
    return;
  }//if
  if (tcConnectptr.i >= ctcConnectFilesize) {
    errorReport(signal, 5);
    return;
  }//if
  ptrAss(tcConnectptr, tcConnectRecord);
  if (tcConnectptr.p->tcConnectstate != OS_WAIT_ABORT_CONF) {
    warningReport(signal, 16);
    return;
  }//if
  apiConnectptr.i = tcConnectptr.p->apiConnect;
  ptrCheckGuard(apiConnectptr, capiConnectFilesize, apiConnectRecord);
  if (apiConnectptr.p->apiConnectstate != CS_WAIT_ABORT_CONF) {
    warningReport(signal, 17);
    return;
  }//if
  compare_transid1 = apiConnectptr.p->transid[0] ^ signal->theData[3];
  compare_transid2 = apiConnectptr.p->transid[1] ^ signal->theData[4];
  compare_transid1 = compare_transid1 | compare_transid2;
  if (compare_transid1 != 0) {
    warningReport(signal, 18);
    return;
  }//if
  arrGuard(apiConnectptr.p->currentReplicaNo, 4);
  if (tcConnectptr.p->tcNodedata[apiConnectptr.p->currentReplicaNo] !=
      tnodeid) {
    warningReport(signal, 19);
    return;
  }//if
  tcurrentReplicaNo = (Uint8)Z8NIL;
  tcConnectptr.p->tcConnectstate = OS_ABORTING;
  toAbortHandlingLab(signal);
}//Dbtc::execABORTCONF()

void Dbtc::toAbortHandlingLab(Signal* signal) 
{
  do {
    if (tcurrentReplicaNo != (Uint8)Z8NIL) {
      jam();
      arrGuard(tcurrentReplicaNo, 4);
      const LqhTransConf::OperationStatus stat = 
	(LqhTransConf::OperationStatus)
	tcConnectptr.p->failData[tcurrentReplicaNo];
      switch(stat){
      case LqhTransConf::InvalidStatus:
      case LqhTransConf::Aborted:
        jam();
        /*empty*/;
        break;
      case LqhTransConf::Prepared:
        jam();
        hostptr.i = tcConnectptr.p->tcNodedata[tcurrentReplicaNo];
        ptrCheckGuard(hostptr, chostFilesize, hostRecord);
        if (hostptr.p->hostStatus == HS_ALIVE) {
          jam();
          tblockref = calcLqhBlockRef(hostptr.i);
          setApiConTimer(apiConnectptr.i, ctcTimer, __LINE__);
          tcConnectptr.p->tcConnectstate = OS_WAIT_ABORT_CONF;
          apiConnectptr.p->apiConnectstate = CS_WAIT_ABORT_CONF;
          apiConnectptr.p->timeOutCounter = 0;
          signal->theData[0] = tcConnectptr.i;
          signal->theData[1] = cownref;
          signal->theData[2] = apiConnectptr.p->transid[0];
          signal->theData[3] = apiConnectptr.p->transid[1];
          signal->theData[4] = apiConnectptr.p->tcBlockref;
          signal->theData[5] = tcConnectptr.p->tcOprec;
          sendSignal(tblockref, GSN_ABORTREQ, signal, 6, JBB);
          return;
        }//if
        break;
      default:
        jam();
        systemErrorLab(signal);
        return;
      }//switch
    }//if
    if (apiConnectptr.p->currentReplicaNo > 0) {
      jam();
      /*------------------------------------------------------------*/
      /*       THERE IS STILL ANOTHER REPLICA THAT NEEDS TO BE      */
      /*       ABORTED.                                             */
      /*------------------------------------------------------------*/
      apiConnectptr.p->currentReplicaNo--;
      tcurrentReplicaNo = apiConnectptr.p->currentReplicaNo;
    } else {
      /*------------------------------------------------------------*/
      /*       THE LAST REPLICA IN THIS OPERATION HAVE COMMITTED.   */
      /*------------------------------------------------------------*/
      tcConnectptr.i = tcConnectptr.p->nextTcConnect;
      if (tcConnectptr.i == RNIL) {
	/*------------------------------------------------------------*/
	/*       WE HAVE COMPLETED THE ABORT PHASE. WE CAN NOW REPORT */
	/*       THE ABORT STATUS TO THE APPLICATION AND CONTINUE     */
	/*       WITH THE NEXT TRANSACTION.                           */
	/*------------------------------------------------------------*/
        if (apiConnectptr.p->takeOverRec != (Uint8)Z8NIL) {
          jam();
	  sendTCKEY_FAILREF(signal, apiConnectptr.p);
	  const Uint32 marker = apiConnectptr.p->commitAckMarker;
          if(marker != RNIL){
	    jam();

            CommitAckMarkerPtr tmp;
            tmp.i = marker;
            tmp.p = m_commitAckMarkerHash.getPtr(tmp.i);
            
            m_commitAckMarkerHash.release(tmp);
            apiConnectptr.p->commitAckMarker = RNIL;
          }
          
	  /*------------------------------------------------------------*/
	  /*       WE HAVE COMPLETED THIS TRANSACTION NOW AND CAN       */
	  /*       CONTINUE THE PROCESS WITH THE NEXT TRANSACTION.      */
	  /*------------------------------------------------------------*/
          signal->theData[0] = TcContinueB::ZCOMPLETE_TRANS_AT_TAKE_OVER;
          signal->theData[1] = (UintR)apiConnectptr.p->takeOverRec;
          signal->theData[2] = apiConnectptr.p->takeOverInd;
          sendSignal(cownref, GSN_CONTINUEB, signal, 3, JBB);
          releaseTakeOver(signal);
        } else {
          jam();
          releaseAbortResources(signal);
        }//if
        return;
      }//if
      apiConnectptr.p->currentTcConnect = tcConnectptr.i;
      ptrCheckGuard(tcConnectptr, ctcConnectFilesize, tcConnectRecord);
      apiConnectptr.p->currentReplicaNo = tcConnectptr.p->lastReplicaNo;
      tcurrentReplicaNo = tcConnectptr.p->lastReplicaNo;
    }//if
  } while (1);
}//Dbtc::toAbortHandlingLab()

/*------------------------------------------------------------*/
/*       THIS PART HANDLES THE COMMIT PHASE IN THE CASE OF A  */
/*       NODE FAILURE IN THE MIDDLE OF THE COMMIT PHASE.      */
/*------------------------------------------------------------*/
/*       COMMIT REQUEST SUCCESSFULLY COMPLETED ON TNODEID     */
/*------------------------------------------------------------*/
void Dbtc::execCOMMITCONF(Signal* signal) 
{
  UintR compare_transid1, compare_transid2;

  jamEntry();
  tcConnectptr.i = signal->theData[0];
  tnodeid = signal->theData[1];
  if (ERROR_INSERTED(8046)) {
    CLEAR_ERROR_INSERT_VALUE;
    sendSignalWithDelay(cownref, GSN_COMMITCONF, signal, 2000, 4);
    return;
  }//if
  if (tcConnectptr.i >= ctcConnectFilesize) {
    errorReport(signal, 4);
    return;
  }//if
  ptrAss(tcConnectptr, tcConnectRecord);
  if (tcConnectptr.p->tcConnectstate != OS_WAIT_COMMIT_CONF) {
    warningReport(signal, 8);
    return;
  }//if
  apiConnectptr.i = tcConnectptr.p->apiConnect;
  ptrCheckGuard(apiConnectptr, capiConnectFilesize, apiConnectRecord);
  if (apiConnectptr.p->apiConnectstate != CS_WAIT_COMMIT_CONF) {
    warningReport(signal, 9);
    return;
  }//if
  compare_transid1 = apiConnectptr.p->transid[0] ^ signal->theData[2];
  compare_transid2 = apiConnectptr.p->transid[1] ^ signal->theData[3];
  compare_transid1 = compare_transid1 | compare_transid2;
  if (compare_transid1 != 0) {
    warningReport(signal, 10);
    return;
  }//if
  arrGuard(apiConnectptr.p->currentReplicaNo, 4);
  if (tcConnectptr.p->tcNodedata[apiConnectptr.p->currentReplicaNo] !=
      tnodeid) {
    warningReport(signal, 11);
    return;
  }//if
  if (ERROR_INSERTED(8026)) {
    jam();
    systemErrorLab(signal);
  }//if
  tcurrentReplicaNo = (Uint8)Z8NIL;
  tcConnectptr.p->tcConnectstate = OS_COMMITTED;
  toCommitHandlingLab(signal);
}//Dbtc::execCOMMITCONF()

void Dbtc::toCommitHandlingLab(Signal* signal) 
{
  do {
    if (tcurrentReplicaNo != (Uint8)Z8NIL) {
      jam();
      arrGuard(tcurrentReplicaNo, 4);
      switch (tcConnectptr.p->failData[tcurrentReplicaNo]) {
      case LqhTransConf::InvalidStatus:
        jam();
        /*empty*/;
        break;
      case LqhTransConf::Committed:
        jam();
        /*empty*/;
        break;
      case LqhTransConf::Prepared:
        jam();
        /*------------------------------------------------------------*/
        /*       THE NODE WAS PREPARED AND IS WAITING FOR ABORT OR    */
        /*       COMMIT REQUEST FROM TC.                              */
        /*------------------------------------------------------------*/
        hostptr.i = tcConnectptr.p->tcNodedata[tcurrentReplicaNo];
        ptrCheckGuard(hostptr, chostFilesize, hostRecord);
        if (hostptr.p->hostStatus == HS_ALIVE) {
          jam();
          tblockref = calcLqhBlockRef(hostptr.i);
          setApiConTimer(apiConnectptr.i, ctcTimer, __LINE__);
          apiConnectptr.p->apiConnectstate = CS_WAIT_COMMIT_CONF;
          apiConnectptr.p->timeOutCounter = 0;
          tcConnectptr.p->tcConnectstate = OS_WAIT_COMMIT_CONF;
          signal->theData[0] = tcConnectptr.i;
          signal->theData[1] = cownref;
          signal->theData[2] = apiConnectptr.p->globalcheckpointid;
          signal->theData[3] = apiConnectptr.p->transid[0];
          signal->theData[4] = apiConnectptr.p->transid[1];
          signal->theData[5] = apiConnectptr.p->tcBlockref;
          signal->theData[6] = tcConnectptr.p->tcOprec;
          sendSignal(tblockref, GSN_COMMITREQ, signal, 7, JBB);
          return;
        }//if
        break;
      default:
        jam();
        systemErrorLab(signal);
        return;
        break;
      }//switch
    }//if
    if (apiConnectptr.p->currentReplicaNo > 0) {
      jam();
      /*------------------------------------------------------------*/
      /*       THERE IS STILL ANOTHER REPLICA THAT NEEDS TO BE      */
      /*       COMMITTED.                                           */
      /*------------------------------------------------------------*/
      apiConnectptr.p->currentReplicaNo--;
      tcurrentReplicaNo = apiConnectptr.p->currentReplicaNo;
    } else {
      /*------------------------------------------------------------*/
      /*       THE LAST REPLICA IN THIS OPERATION HAVE COMMITTED.   */
      /*------------------------------------------------------------*/
      tcConnectptr.i = tcConnectptr.p->nextTcConnect;
      if (tcConnectptr.i == RNIL) {
	/*------------------------------------------------------------*/
	/*       WE HAVE COMPLETED THE COMMIT PHASE. WE CAN NOW REPORT*/
	/*       THE COMMIT STATUS TO THE APPLICATION AND CONTINUE    */
	/*       WITH THE COMPLETE PHASE.                             */
	/*------------------------------------------------------------*/
        if (apiConnectptr.p->takeOverRec != (Uint8)Z8NIL) {
          jam();
	  sendTCKEY_FAILCONF(signal, apiConnectptr.p);
	} else {
          jam();
          sendApiCommit(signal);
        }//if
        apiConnectptr.p->currentTcConnect = apiConnectptr.p->firstTcConnect;
        tcConnectptr.i = apiConnectptr.p->firstTcConnect;
        ptrCheckGuard(tcConnectptr, ctcConnectFilesize, tcConnectRecord);
        tcurrentReplicaNo = tcConnectptr.p->lastReplicaNo;
        apiConnectptr.p->currentReplicaNo = tcurrentReplicaNo;
        toCompleteHandlingLab(signal);
        return;
      }//if
      apiConnectptr.p->currentTcConnect = tcConnectptr.i;
      ptrCheckGuard(tcConnectptr, ctcConnectFilesize, tcConnectRecord);
      apiConnectptr.p->currentReplicaNo = tcConnectptr.p->lastReplicaNo;
      tcurrentReplicaNo = tcConnectptr.p->lastReplicaNo;
    }//if
  } while (1);
}//Dbtc::toCommitHandlingLab()

/*------------------------------------------------------------*/
/*       COMMON PART TO HANDLE COMPLETE PHASE WHEN ANY NODE   */
/*       HAVE FAILED.                                         */
/*------------------------------------------------------------*/
/*       THE NODE WITH TNODEID HAVE COMPLETED THE OPERATION   */
/*------------------------------------------------------------*/
void Dbtc::execCOMPLETECONF(Signal* signal) 
{
  UintR compare_transid1, compare_transid2;

  jamEntry();
  tcConnectptr.i = signal->theData[0];
  tnodeid = signal->theData[1];
  if (ERROR_INSERTED(8047)) {
    CLEAR_ERROR_INSERT_VALUE;
    sendSignalWithDelay(cownref, GSN_COMPLETECONF, signal, 2000, 4);
    return;
  }//if
  if (tcConnectptr.i >= ctcConnectFilesize) {
    errorReport(signal, 3);
    return;
  }//if
  ptrAss(tcConnectptr, tcConnectRecord);
  if (tcConnectptr.p->tcConnectstate != OS_WAIT_COMPLETE_CONF) {
    warningReport(signal, 12);
    return;
  }//if
  apiConnectptr.i = tcConnectptr.p->apiConnect;
  ptrCheckGuard(apiConnectptr, capiConnectFilesize, apiConnectRecord);
  if (apiConnectptr.p->apiConnectstate != CS_WAIT_COMPLETE_CONF) {
    warningReport(signal, 13);
    return;
  }//if
  compare_transid1 = apiConnectptr.p->transid[0] ^ signal->theData[2];
  compare_transid2 = apiConnectptr.p->transid[1] ^ signal->theData[3];
  compare_transid1 = compare_transid1 | compare_transid2;
  if (compare_transid1 != 0) {
    warningReport(signal, 14);
    return;
  }//if
  arrGuard(apiConnectptr.p->currentReplicaNo, 4);
  if (tcConnectptr.p->tcNodedata[apiConnectptr.p->currentReplicaNo] !=
      tnodeid) {
    warningReport(signal, 15);
    return;
  }//if
  if (ERROR_INSERTED(8028)) {
    jam();
    systemErrorLab(signal);
  }//if
  tcConnectptr.p->tcConnectstate = OS_COMPLETED;
  tcurrentReplicaNo = (Uint8)Z8NIL;
  toCompleteHandlingLab(signal);
}//Dbtc::execCOMPLETECONF()

void Dbtc::toCompleteHandlingLab(Signal* signal) 
{
  do {
    if (tcurrentReplicaNo != (Uint8)Z8NIL) {
      jam();
      arrGuard(tcurrentReplicaNo, 4);
      switch (tcConnectptr.p->failData[tcurrentReplicaNo]) {
      case LqhTransConf::InvalidStatus:
        jam();
        /*empty*/;
        break;
      default:
        jam();
        /*------------------------------------------------------------*/
        /*       THIS NODE DID NOT REPORT ANYTHING FOR THIS OPERATION */
        /*       IT MUST HAVE FAILED.                                 */
        /*------------------------------------------------------------*/
        /*------------------------------------------------------------*/
        /*       SEND COMPLETEREQ TO THE NEXT REPLICA.                */
        /*------------------------------------------------------------*/
        hostptr.i = tcConnectptr.p->tcNodedata[tcurrentReplicaNo];
        ptrCheckGuard(hostptr, chostFilesize, hostRecord);
        if (hostptr.p->hostStatus == HS_ALIVE) {
          jam();
          tblockref = calcLqhBlockRef(hostptr.i);
          setApiConTimer(apiConnectptr.i, ctcTimer, __LINE__);
          tcConnectptr.p->tcConnectstate = OS_WAIT_COMPLETE_CONF;
          apiConnectptr.p->apiConnectstate = CS_WAIT_COMPLETE_CONF;
          apiConnectptr.p->timeOutCounter = 0;
          tcConnectptr.p->apiConnect = apiConnectptr.i;
          signal->theData[0] = tcConnectptr.i;
          signal->theData[1] = cownref;
          signal->theData[2] = apiConnectptr.p->transid[0];
          signal->theData[3] = apiConnectptr.p->transid[1];
          signal->theData[4] = apiConnectptr.p->tcBlockref;
          signal->theData[5] = tcConnectptr.p->tcOprec;
          sendSignal(tblockref, GSN_COMPLETEREQ, signal, 6, JBB);
          return;
        }//if
        break;
      }//switch
    }//if
    if (apiConnectptr.p->currentReplicaNo != 0) {
      jam();
      /*------------------------------------------------------------*/
      /*       THERE ARE STILL MORE REPLICAS IN THIS OPERATION. WE  */
      /*       NEED TO CONTINUE WITH THOSE REPLICAS.                */
      /*------------------------------------------------------------*/
      apiConnectptr.p->currentReplicaNo--;
      tcurrentReplicaNo = apiConnectptr.p->currentReplicaNo;
    } else {
      tcConnectptr.i = tcConnectptr.p->nextTcConnect;
      if (tcConnectptr.i == RNIL) {
        /*------------------------------------------------------------*/
        /*       WE HAVE COMPLETED THIS TRANSACTION NOW AND CAN       */
        /*       CONTINUE THE PROCESS WITH THE NEXT TRANSACTION.      */
        /*------------------------------------------------------------*/
        if (apiConnectptr.p->takeOverRec != (Uint8)Z8NIL) {
          jam();
          signal->theData[0] = TcContinueB::ZCOMPLETE_TRANS_AT_TAKE_OVER;
          signal->theData[1] = (UintR)apiConnectptr.p->takeOverRec;
          signal->theData[2] = apiConnectptr.p->takeOverInd;
          sendSignal(cownref, GSN_CONTINUEB, signal, 3, JBB);
          releaseTakeOver(signal);
        } else {
          jam();
          releaseTransResources(signal);
        }//if
        return;
      }//if
      /*------------------------------------------------------------*/
      /*       WE HAVE COMPLETED AN OPERATION AND THERE ARE MORE TO */
      /*       COMPLETE. TAKE THE NEXT OPERATION AND START WITH THE */
      /*       FIRST REPLICA SINCE IT IS THE COMPLETE PHASE.        */
      /*------------------------------------------------------------*/
      apiConnectptr.p->currentTcConnect = tcConnectptr.i;
      ptrCheckGuard(tcConnectptr, ctcConnectFilesize, tcConnectRecord);
      tcurrentReplicaNo = tcConnectptr.p->lastReplicaNo;
      apiConnectptr.p->currentReplicaNo = tcurrentReplicaNo;
    }//if
  } while (1);
}//Dbtc::toCompleteHandlingLab()

/*------------------------------------------------------------*/
/*                                                            */
/*       FIND THE API CONNECT RECORD FOR THIS TRANSACTION     */
/*       DURING TAKE OVER FROM A FAILED TC. IF NONE EXISTS    */
/*       YET THEN SEIZE A NEW API CONNECT RECORD AND LINK IT  */
/*       INTO THE HASH TABLE.                                 */
/*------------------------------------------------------------*/
void Dbtc::findApiConnectFail(Signal* signal) 
{
  ApiConnectRecordPtr fafPrevApiConnectptr;
  ApiConnectRecordPtr fafNextApiConnectptr;
  UintR tfafHashNumber;

  tfafHashNumber = ttransid1 & 511;
  fafPrevApiConnectptr.i = RNIL;
  ptrNull(fafPrevApiConnectptr);
  arrGuard(tfafHashNumber, 512);
  fafNextApiConnectptr.i = ctransidFailHash[tfafHashNumber];
  ptrCheck(fafNextApiConnectptr, capiConnectFilesize, apiConnectRecord);
FAF_LOOP:
  jam();
  if (fafNextApiConnectptr.i == RNIL) {
    jam();
    if (cfirstfreeApiConnectFail == RNIL) {
      jam();
      systemErrorLab(signal);
      return;
    }//if
    seizeApiConnectFail(signal);
    if (fafPrevApiConnectptr.i == RNIL) {
      jam();
      ctransidFailHash[tfafHashNumber] = apiConnectptr.i;
    } else {
      jam();
      ptrGuard(fafPrevApiConnectptr);
      fafPrevApiConnectptr.p->nextApiConnect = apiConnectptr.i;
    }//if
    apiConnectptr.p->nextApiConnect = RNIL;
    initApiConnectFail(signal);
  } else {
    jam();
    fafPrevApiConnectptr.i = fafNextApiConnectptr.i;
    fafPrevApiConnectptr.p = fafNextApiConnectptr.p;
    apiConnectptr.i = fafNextApiConnectptr.i;
    ptrCheckGuard(apiConnectptr, capiConnectFilesize, apiConnectRecord);
    fafNextApiConnectptr.i = apiConnectptr.p->nextApiConnect;
    ptrCheck(fafNextApiConnectptr, capiConnectFilesize, apiConnectRecord);
    if ((apiConnectptr.p->transid[1] != ttransid2) ||
        (apiConnectptr.p->transid[0] != ttransid1)) {
      goto FAF_LOOP;
    }//if
    updateApiStateFail(signal);
  }//if
}//Dbtc::findApiConnectFail()

/*----------------------------------------------------------*/
/*       FIND THE TC CONNECT AND IF NOT FOUND ALLOCATE A NEW  */
/*----------------------------------------------------------*/
void Dbtc::findTcConnectFail(Signal* signal) 
{
  UintR tftfHashNumber;

  tftfHashNumber = (ttransid1 ^ ttcOprec) & 1023;
  tcConnectptr.i = ctcConnectFailHash[tftfHashNumber];
  do {
    if (tcConnectptr.i == RNIL) {
      jam();
      if (cfirstfreeTcConnectFail == RNIL) {
        jam();
        systemErrorLab(signal);
        return;
      }//if
      seizeTcConnectFail(signal);
      linkTcInConnectionlist(signal);
      tcConnectptr.p->nextTcFailHash = ctcConnectFailHash[tftfHashNumber];
      ctcConnectFailHash[tftfHashNumber] = tcConnectptr.i;
      initTcConnectFail(signal);
      return;
    } else {
      ptrCheckGuard(tcConnectptr, ctcConnectFilesize, tcConnectRecord);
      if (tcConnectptr.p->tcOprec != ttcOprec) {
        jam();  /* FRAGMENTID = TC_OPREC HERE, LOOP ANOTHER TURN */
        tcConnectptr.i = tcConnectptr.p->nextTcFailHash;
      } else {
        updateTcStateFail(signal);
        return;
      }//if
    }//if
  } while (1);
}//Dbtc::findTcConnectFail()

/*----------------------------------------------------------*/
/*       INITIALISE AN API CONNECT FAIL RECORD              */
/*----------------------------------------------------------*/
void Dbtc::initApiConnectFail(Signal* signal) 
{
  apiConnectptr.p->transid[0] = ttransid1;
  apiConnectptr.p->transid[1] = ttransid2;
  apiConnectptr.p->firstTcConnect = RNIL;
  apiConnectptr.p->currSavePointId = 0;
  apiConnectptr.p->lastTcConnect = RNIL;
  tblockref = calcTcBlockRef(tcNodeFailptr.p->takeOverNode);

  apiConnectptr.p->tcBlockref = tblockref;
  apiConnectptr.p->ndbapiBlockref = 0;
  apiConnectptr.p->ndbapiConnect = 0;
  apiConnectptr.p->buddyPtr = RNIL;
  setApiConTimer(apiConnectptr.i, 0, __LINE__);
  switch(ttransStatus){
  case LqhTransConf::Committed:
    jam();
    apiConnectptr.p->globalcheckpointid = tgci;
    apiConnectptr.p->apiConnectstate = CS_FAIL_COMMITTED;
    break;
  case LqhTransConf::Prepared:
    jam();
    apiConnectptr.p->apiConnectstate = CS_FAIL_PREPARED;
    break;
  case LqhTransConf::Aborted:
    jam();
    apiConnectptr.p->apiConnectstate = CS_FAIL_ABORTED;
    break;
  case LqhTransConf::Marker:
    jam();
    apiConnectptr.p->apiConnectstate = CS_FAIL_COMPLETED;
    break;
  default:
    jam();
    systemErrorLab(signal);
  }//if
  apiConnectptr.p->commitAckMarker = RNIL;
  if(LqhTransConf::getMarkerFlag(treqinfo)){
    jam();
    CommitAckMarkerPtr tmp;
    m_commitAckMarkerHash.seize(tmp);
    
    ndbrequire(tmp.i != RNIL);
    
    apiConnectptr.p->commitAckMarker = tmp.i;
    tmp.p->transid1      = ttransid1;
    tmp.p->transid2      = ttransid2;
    tmp.p->apiNodeId     = refToNode(tapplRef);
    tmp.p->noOfLqhs      = 1;
    tmp.p->lqhNodeId[0]  = tnodeid;
    tmp.p->apiConnectPtr = apiConnectptr.i;
    m_commitAckMarkerHash.add(tmp);
  } 
}//Dbtc::initApiConnectFail()

/*------------------------------------------------------------*/
/*       INITIALISE AT TC CONNECT AT TAKE OVER WHEN ALLOCATING*/
/*       THE TC CONNECT RECORD.                               */
/*------------------------------------------------------------*/
void Dbtc::initTcConnectFail(Signal* signal) 
{
  tcConnectptr.p->apiConnect = apiConnectptr.i;
  tcConnectptr.p->tcOprec = ttcOprec;
  Uint32 treplicaNo = LqhTransConf::getReplicaNo(treqinfo);
  for (Uint32 i = 0; i < MAX_REPLICAS; i++) {
    tcConnectptr.p->failData[i] = LqhTransConf::InvalidStatus;
  }//for
  tcConnectptr.p->tcNodedata[treplicaNo] = tnodeid;
  tcConnectptr.p->failData[treplicaNo] = ttransStatus;
  tcConnectptr.p->lastReplicaNo = LqhTransConf::getLastReplicaNo(treqinfo);
  tcConnectptr.p->dirtyOp = LqhTransConf::getDirtyFlag(treqinfo);
  
}//Dbtc::initTcConnectFail()

/*----------------------------------------------------------*/
/*       INITIALISE TC NODE FAIL RECORD.                    */
/*----------------------------------------------------------*/
void Dbtc::initTcFail(Signal* signal) 
{
  tcNodeFailptr.i = 0;
  ptrAss(tcNodeFailptr, tcFailRecord);
  tcNodeFailptr.p->queueIndex = 0;
  tcNodeFailptr.p->failStatus = FS_IDLE;
}//Dbtc::initTcFail()

/*----------------------------------------------------------*/
/*               RELEASE_TAKE_OVER                          */
/*----------------------------------------------------------*/
void Dbtc::releaseTakeOver(Signal* signal) 
{
  TcConnectRecordPtr rtoNextTcConnectptr;

  rtoNextTcConnectptr.i = apiConnectptr.p->firstTcConnect;
  do {
    jam();
    tcConnectptr.i = rtoNextTcConnectptr.i;
    ptrCheckGuard(tcConnectptr, ctcConnectFilesize, tcConnectRecord);
    rtoNextTcConnectptr.i = tcConnectptr.p->nextTcConnect;
    releaseTcConnectFail(signal);
  } while (rtoNextTcConnectptr.i != RNIL);
  releaseApiConnectFail(signal);
}//Dbtc::releaseTakeOver()

/*---------------------------------------------------------------------------*/
/*                               SETUP_FAIL_DATA                             */
/* SETUP DATA TO REUSE TAKE OVER CODE FOR HANDLING ABORT/COMMIT IN NODE      */
/* FAILURE SITUATIONS.                                                       */
/*---------------------------------------------------------------------------*/
void Dbtc::setupFailData(Signal* signal) 
{
  tcConnectptr.i = apiConnectptr.p->firstTcConnect;
  do {
    ptrCheckGuard(tcConnectptr, ctcConnectFilesize, tcConnectRecord);
    switch (tcConnectptr.p->tcConnectstate) {
    case OS_PREPARED:
    case OS_COMMITTING:
      jam();
      for (tindex = 0; tindex <= tcConnectptr.p->lastReplicaNo; tindex++) {
	jam();
	/*-------------------------------------------------------------------
	 * KEYDATA IS USED TO KEEP AN INDICATION OF STATE IN LQH. 
	 * IN THIS CASE ALL LQH'S ARE PREPARED AND WAITING FOR 
	 * COMMIT/ABORT DECISION.                 
	 *------------------------------------------------------------------*/
	arrGuard(tindex, 4);
	tcConnectptr.p->failData[tindex] = LqhTransConf::Prepared;
      }//for
      break;
    case OS_COMMITTED:
    case OS_COMPLETING:
      jam();
      for (tindex = 0; tindex <= tcConnectptr.p->lastReplicaNo; tindex++) {
	jam();
	/*-------------------------------------------------------------------
	 * KEYDATA IS USED TO KEEP AN INDICATION OF STATE IN LQH. 
	 * IN THIS CASE ALL LQH'S ARE COMMITTED AND WAITING FOR 
	 * COMPLETE MESSAGE.                     
	 *------------------------------------------------------------------*/
	arrGuard(tindex, 4);
	tcConnectptr.p->failData[tindex] = LqhTransConf::Committed;
      }//for
      break;
    case OS_COMPLETED:
      jam();
      for (tindex = 0; tindex <= tcConnectptr.p->lastReplicaNo; tindex++) {
	jam();
	/*-------------------------------------------------------------------
	 * KEYDATA IS USED TO KEEP AN INDICATION OF STATE IN LQH. 
	 * IN THIS CASE ALL LQH'S ARE COMPLETED.
	 *-------------------------------------------------------------------*/
	arrGuard(tindex, 4);
	tcConnectptr.p->failData[tindex] = LqhTransConf::InvalidStatus;
      }//for
      break;
    default:
      jam();
      sendSystemError(signal);
      break;
    }//switch
    if (tabortInd != ZCOMMIT_SETUP) {
      jam();
      for (UintR Ti = 0; Ti <= tcConnectptr.p->lastReplicaNo; Ti++) {
        hostptr.i = tcConnectptr.p->tcNodedata[Ti];
        ptrCheckGuard(hostptr, chostFilesize, hostRecord);
        if (hostptr.p->hostStatus != HS_ALIVE) {
          jam();
	  /*-----------------------------------------------------------------
	   * FAILURE OF ANY INVOLVED NODE ALWAYS INVOKES AN ABORT DECISION. 
	   *-----------------------------------------------------------------*/
          tabortInd = ZTRUE;
        }//if
      }//for
    }//if
    tcConnectptr.p->tcConnectstate = OS_TAKE_OVER;
    tcConnectptr.p->tcOprec = tcConnectptr.i;
    tcConnectptr.i = tcConnectptr.p->nextTcConnect;
  } while (tcConnectptr.i != RNIL);
  apiConnectptr.p->tcBlockref = cownref;
  apiConnectptr.p->currentTcConnect = apiConnectptr.p->firstTcConnect;
  tcConnectptr.i = apiConnectptr.p->firstTcConnect;
  ptrCheckGuard(tcConnectptr, ctcConnectFilesize, tcConnectRecord);
  apiConnectptr.p->currentReplicaNo = tcConnectptr.p->lastReplicaNo;
  tcurrentReplicaNo = tcConnectptr.p->lastReplicaNo;
}//Dbtc::setupFailData()

/*----------------------------------------------------------*/
/*       UPDATE THE STATE OF THE API CONNECT FOR THIS PART.   */
/*----------------------------------------------------------*/
void Dbtc::updateApiStateFail(Signal* signal) 
{
  if(LqhTransConf::getMarkerFlag(treqinfo)){
    jam();
    const Uint32 marker = apiConnectptr.p->commitAckMarker;
    if(marker == RNIL){
      jam();

      CommitAckMarkerPtr tmp;
      m_commitAckMarkerHash.seize(tmp);
      ndbrequire(tmp.i != RNIL);
      
      apiConnectptr.p->commitAckMarker = tmp.i;
      tmp.p->transid1      = ttransid1;
      tmp.p->transid2      = ttransid2;
      tmp.p->apiNodeId     = refToNode(tapplRef);
      tmp.p->noOfLqhs      = 1;
      tmp.p->lqhNodeId[0]  = tnodeid;
      tmp.p->apiConnectPtr = apiConnectptr.i;
      m_commitAckMarkerHash.add(tmp);
    } else {
      jam();
      
      CommitAckMarkerPtr tmp;
      tmp.i = marker;
      tmp.p = m_commitAckMarkerHash.getPtr(marker);

      const Uint32 noOfLqhs = tmp.p->noOfLqhs;
      ndbrequire(noOfLqhs < MAX_REPLICAS);
      tmp.p->lqhNodeId[noOfLqhs] = tnodeid;
      tmp.p->noOfLqhs = (noOfLqhs + 1);
    }
  }

  switch (ttransStatus) {
  case LqhTransConf::Committed:
    jam();
    switch (apiConnectptr.p->apiConnectstate) {
    case CS_FAIL_COMMITTING:
    case CS_FAIL_COMMITTED:
      jam();
      ndbrequire(tgci == apiConnectptr.p->globalcheckpointid);
      break;
    case CS_FAIL_PREPARED:
      jam();
      apiConnectptr.p->apiConnectstate = CS_FAIL_COMMITTING;
      apiConnectptr.p->globalcheckpointid = tgci;
      break;
    case CS_FAIL_COMPLETED:
      jam();
      apiConnectptr.p->globalcheckpointid = tgci;
      apiConnectptr.p->apiConnectstate = CS_FAIL_COMMITTED;
      break;
    default:
      jam();
      systemErrorLab(signal);
      break;
    }//switch
    break;
  case LqhTransConf::Prepared:
    jam();
    switch (apiConnectptr.p->apiConnectstate) {
    case CS_FAIL_COMMITTED:
      jam();
      apiConnectptr.p->apiConnectstate = CS_FAIL_COMMITTING;
      break;
    case CS_FAIL_ABORTED:
      jam();
      apiConnectptr.p->apiConnectstate = CS_FAIL_ABORTING;
      break;
    case CS_FAIL_COMMITTING:
    case CS_FAIL_PREPARED:
    case CS_FAIL_ABORTING:
      jam();
      /*empty*/;
      break;
    default:
      jam();
      systemErrorLab(signal);
      break;
    }//switch
    break;
  case LqhTransConf::Aborted:
    jam();
    switch (apiConnectptr.p->apiConnectstate) {
    case CS_FAIL_COMMITTING:
    case CS_FAIL_COMMITTED:
      jam();
      systemErrorLab(signal);
      break;
    case CS_FAIL_PREPARED:
      jam();
      apiConnectptr.p->apiConnectstate = CS_FAIL_ABORTING;
      break;
    case CS_FAIL_ABORTING:
    case CS_FAIL_ABORTED:
      jam();
      /*empty*/;
      break;
    default:
      jam();
      systemErrorLab(signal);
      break;
    }//switch
    break;
  case LqhTransConf::Marker:
    jam();
    break;
  default:
    jam();
    systemErrorLab(signal);
    break;
  }//switch
}//Dbtc::updateApiStateFail()

/*------------------------------------------------------------*/
/*               UPDATE_TC_STATE_FAIL                         */
/*                                                            */
/*       WE NEED TO UPDATE THE STATUS OF TC_CONNECT RECORD AND*/
/*       WE ALSO NEED TO CHECK THAT THERE IS CONSISTENCY      */
/*       BETWEEN THE DIFFERENT REPLICAS.                      */
/*------------------------------------------------------------*/
void Dbtc::updateTcStateFail(Signal* signal) 
{
  const Uint8 treplicaNo     = LqhTransConf::getReplicaNo(treqinfo);
  const Uint8 tlastReplicaNo = LqhTransConf::getLastReplicaNo(treqinfo);
  const Uint8 tdirtyOp       = LqhTransConf::getDirtyFlag(treqinfo);

  TcConnectRecord * regTcPtr = tcConnectptr.p;
  
  ndbrequire(regTcPtr->apiConnect == apiConnectptr.i);
  ndbrequire(regTcPtr->failData[treplicaNo] == LqhTransConf::InvalidStatus);
  ndbrequire(regTcPtr->lastReplicaNo == tlastReplicaNo);
  ndbrequire(regTcPtr->dirtyOp == tdirtyOp);
  
  regTcPtr->tcNodedata[treplicaNo] = tnodeid;
  regTcPtr->failData[treplicaNo] = ttransStatus;  
}//Dbtc::updateTcStateFail()

void Dbtc::execTCGETOPSIZEREQ(Signal* signal) 
{
  jamEntry();
  CRASH_INSERTION(8000);

  UintR Tuserpointer = signal->theData[0];         /* DBDIH POINTER         */
  BlockReference Tusersblkref = signal->theData[1];/* DBDIH BLOCK REFERENCE */
  signal->theData[0] = Tuserpointer;
  signal->theData[1] = coperationsize;
  sendSignal(Tusersblkref, GSN_TCGETOPSIZECONF, signal, 2, JBB);
}//Dbtc::execTCGETOPSIZEREQ()

void Dbtc::execTC_CLOPSIZEREQ(Signal* signal) 
{
  jamEntry();
  CRASH_INSERTION(8001);

  tuserpointer = signal->theData[0];
  tusersblkref = signal->theData[1];
                                            /* DBDIH BLOCK REFERENCE         */
  coperationsize = 0;
  signal->theData[0] = tuserpointer;
  sendSignal(tusersblkref, GSN_TC_CLOPSIZECONF, signal, 1, JBB);
}//Dbtc::execTC_CLOPSIZEREQ()

/* ######################################################################### */
/* #######                        ERROR MODULE                       ####### */
/* ######################################################################### */
void Dbtc::tabStateErrorLab(Signal* signal) 
{
  terrorCode = ZSTATE_ERROR;
  releaseAtErrorLab(signal);
}//Dbtc::tabStateErrorLab()

void Dbtc::wrongSchemaVersionErrorLab(Signal* signal) 
{
  const TcKeyReq * const tcKeyReq = (TcKeyReq *)&signal->theData[0];

  TableRecordPtr tabPtr;
  tabPtr.i = tcKeyReq->tableId;
  const Uint32 schemVer = tcKeyReq->tableSchemaVersion;
  ptrCheckGuard(tabPtr, ctabrecFilesize, tableRecord);

  terrorCode = tabPtr.p->getErrorCode(schemVer);
  
  abortErrorLab(signal);
}//Dbtc::wrongSchemaVersionErrorLab()

void Dbtc::noFreeConnectionErrorLab(Signal* signal) 
{
  terrorCode = ZNO_FREE_TC_CONNECTION;
  abortErrorLab(signal);        /* RECORD. OTHERWISE GOTO ERRORHANDLING  */
}//Dbtc::noFreeConnectionErrorLab()

void Dbtc::aiErrorLab(Signal* signal) 
{
  terrorCode = ZLENGTH_ERROR;
  abortErrorLab(signal);
}//Dbtc::aiErrorLab()

void Dbtc::seizeAttrbuferrorLab(Signal* signal) 
{
  terrorCode = ZGET_ATTRBUF_ERROR;
  abortErrorLab(signal);
}//Dbtc::seizeAttrbuferrorLab()

void Dbtc::seizeDatabuferrorLab(Signal* signal) 
{
  terrorCode = ZGET_DATAREC_ERROR;
  releaseAtErrorLab(signal);
}//Dbtc::seizeDatabuferrorLab()

void Dbtc::releaseAtErrorLab(Signal* signal) 
{
  ptrGuard(tcConnectptr);
  tcConnectptr.p->tcConnectstate = OS_ABORTING;
  /*-------------------------------------------------------------------------*
   * A FAILURE OF THIS OPERATION HAS OCCURRED. THIS FAILURE WAS EITHER A 
   * FAULTY PARAMETER OR A RESOURCE THAT WAS NOT AVAILABLE. 
   * WE WILL ABORT THE ENTIRE TRANSACTION SINCE THIS IS THE SAFEST PATH 
   * TO HANDLE THIS PROBLEM.      
   * SINCE WE HAVE NOT YET CONTACTED ANY LQH WE SET NUMBER OF NODES TO ZERO
   * WE ALSO SET THE STATE TO ABORTING TO INDICATE THAT WE ARE NOT EXPECTING 
   * ANY SIGNALS.                              
   *-------------------------------------------------------------------------*/
  tcConnectptr.p->noOfNodes = 0;
  abortErrorLab(signal);
}//Dbtc::releaseAtErrorLab()

void Dbtc::warningHandlerLab(Signal* signal) 
{
  ndbassert(false);
}//Dbtc::warningHandlerLab()

void Dbtc::systemErrorLab(Signal* signal) 
{
  progError(0, 0);
}//Dbtc::systemErrorLab()


/* ######################################################################### *
 * #######                        SCAN MODULE                        ####### *
 * ######################################################################### *

  The application orders a scan of a table.  We divide the scan into a scan on
  each fragment.  The scan uses the primary replicas since the scan might be   
  used for an update in a separate transaction. 

  Scans are always done as a separate transaction.  Locks from the scan
  can be overtaken by another transaction.  Scans can never lock the entire
  table.  Locks are released immediately after the read has been verified 
  by the application. There is not even an option to leave the locks. 
  The reason is that this would hurt real-time behaviour too much.

  -#  The first step in handling a scan of a table is to receive all signals
      defining the scan. If failures occur during this step we release all 
      resource and reply with SCAN_TABREF providing the error code. 
      If system load is too high, the request will not be allowed.   
   
  -#  The second step retrieves the number of fragments that exist in the 
      table. It also ensures that the table actually exist.  After this,
      the scan is ready to be parallelised.  The idea is that the receiving 
      process (hereafter called delivery process) will start up a number 
      of scan processes.  Each of these scan processes will 
      independently scan one fragment at a time.  The delivery
      process object is the scan record and the scan process object is 
      the scan fragment record plus the scan operation record.
   
  -#  The third step is thus performed in parallel. In the third step each 
      scan process retrieves the primary replica of the fragment it will 
      scan.  Then it starts the scan as soon as the load on that node permits. 
   
  The LQH returns either when it retrieved the maximum number of tuples or 
  when it has retrived at least one tuple and is hindered by a lock to
  retrieve the next tuple.  This is to ensure that a scan process never 
  can be involved in a deadlock situation.   
   
  When the scan process receives a number of tuples to report to the 
  application it checks the state of the delivery process. Only one delivery 
  at a time is handled by the application. Thus if the delivery process 
  has already sent a number of tuples to the application this set of tuples 
  are queued.
   
  When the application requests the next set of tuples it is immediately
  delivered if any are queued, otherwise it waits for the next scan
  process that is ready to deliver.  


  ERROR HANDLING
   
  As already mentioned it is rather easy to handle errors before the scan 
  processes have started.  In this case it is enough to release the resources 
  and send SCAN_TAB_REF.
   
  If an error occurs in any of the scan processes then we have to stop all 
  scan processes. We do however only stop the delivery process and ask 
  the api to order us to close the scan.  The reason is that we can easily 
  enter into difficult timing problems since the application and this 
  block is out of synch we will thus always start by report the error to
  the application and wait for a close request. This error report uses the 
  SCAN_TABREF signal with a special error code that the api must check for.   
   
   
  CLOSING AN ACTIVE SCAN
   
  The application can close a scan for several reasons before it is completed.
  One reason was mentioned above where an error in a scan process led to a  
  request to close the scan. Another reason could simply be that the 
  application found what it looked for and is thus not interested in the 
  rest of the scan.  

  IT COULD ALSO BE DEPENDENT ON INTERNAL ERRORS IN THE API. 
   
  When a close scan request is received, all scan processes are stopped and all
  resources belonging to those scan processes are released. Stopping the scan  
  processes most often includes communication with an LQH where the local scan 
  is controlled. Finally all resources belonging to the scan is released and 
  the SCAN_TABCONF is sent with an indication of that the scan is closed.   
   
   
  CLOSING A COMPLETED SCAN  
   
  When all scan processes are completed then a report is sent to the 
  application which indicates that no more tuples can be fetched. 
  The application will send a close scan and the same action as when 
  closing an active scan is performed. 
  In this case it will of course not find any active scan processes. 
  It will even find all scan processes already released.
   
  The reason for requiring the api to close the scan is the same as above. 
  It is to avoid any timing problems due to that the api and this block 
  is out of synch.
   
  * ######################################################################## */
void Dbtc::execSCAN_TABREQ(Signal* signal) 
{
  const ScanTabReq * const scanTabReq = (ScanTabReq *)&signal->theData[0];
  const Uint32 ri = scanTabReq->requestInfo;
  const Uint32 aiLength = (scanTabReq->attrLenKeyLen & 0xFFFF);
  const Uint32 keyLen = scanTabReq->attrLenKeyLen >> 16;
  const Uint32 schemaVersion = scanTabReq->tableSchemaVersion;
  const Uint32 transid1 = scanTabReq->transId1;
  const Uint32 transid2 = scanTabReq->transId2;
  const Uint32 tmpXX = scanTabReq->buddyConPtr;
  const Uint32 buddyPtr = (tmpXX == 0xFFFFFFFF ? RNIL : tmpXX);
  Uint32 currSavePointId = 0;
  
  Uint32 scanConcurrency = scanTabReq->getParallelism(ri);
  Uint32 noOprecPerFrag = ScanTabReq::getScanBatch(ri);
  Uint32 scanParallel = scanConcurrency;
  Uint32 errCode;
  ScanRecordPtr scanptr;

  jamEntry();

  SegmentedSectionPtr api_op_ptr;
  signal->getSection(api_op_ptr, 0);
  copy(&cdata[0], api_op_ptr);
  releaseSections(signal);

  apiConnectptr.i = scanTabReq->apiConnectPtr;
  tabptr.i = scanTabReq->tableId;

  if (apiConnectptr.i >= capiConnectFilesize)
  {
    jam();
    warningHandlerLab(signal);
    return;
  }//if

  ptrAss(apiConnectptr, apiConnectRecord);
  ApiConnectRecord * transP = apiConnectptr.p;

  if (transP->apiConnectstate != CS_CONNECTED) {
    jam();
    // could be left over from TCKEYREQ rollback
    if (transP->apiConnectstate == CS_ABORTING &&
	transP->abortState == AS_IDLE) {
      jam();
    } else if(transP->apiConnectstate == CS_STARTED && 
	      transP->firstTcConnect == RNIL){
      jam();
      // left over from simple/dirty read
    } else {
      jam();
      errCode = ZSTATE_ERROR;
      goto SCAN_TAB_error_no_state_change;
    }
  }

  if(tabptr.i >= ctabrecFilesize)
  {
    errCode = ZUNKNOWN_TABLE_ERROR;
    goto SCAN_TAB_error;
  }

  ptrAss(tabptr, tableRecord);
  if ((aiLength == 0) ||
      (!tabptr.p->checkTable(schemaVersion)) ||
      (scanConcurrency == 0) ||
      (cfirstfreeTcConnect == RNIL) ||
      (cfirstfreeScanrec == RNIL)) {
    goto SCAN_error_check;
  }
  if (buddyPtr != RNIL) {
    jam();
    ApiConnectRecordPtr buddyApiPtr;
    buddyApiPtr.i = buddyPtr;
    ptrCheckGuard(buddyApiPtr, capiConnectFilesize, apiConnectRecord);
    if ((transid1 == buddyApiPtr.p->transid[0]) &&
	(transid2 == buddyApiPtr.p->transid[1])) {
      jam();
      
      if (buddyApiPtr.p->apiConnectstate == CS_ABORTING) {
	// transaction has been aborted
	jam();
	errCode = buddyApiPtr.p->returncode;
	goto SCAN_TAB_error;
      }//if
      currSavePointId = buddyApiPtr.p->currSavePointId;
      buddyApiPtr.p->currSavePointId++;
    }
  }
  
  seizeTcConnect(signal);
  tcConnectptr.p->apiConnect = apiConnectptr.i;
  tcConnectptr.p->tcConnectstate = OS_WAIT_SCAN;
  apiConnectptr.p->lastTcConnect = tcConnectptr.i;

  seizeCacheRecord(signal);
  cachePtr.p->keylen = keyLen;
  cachePtr.p->save1 = 0;
  cachePtr.p->distributionKey = scanTabReq->distributionKey;
  cachePtr.p->distributionKeyIndicator= ScanTabReq::getDistributionKeyFlag(ri);
  scanptr = seizeScanrec(signal);

  ndbrequire(transP->apiScanRec == RNIL);
  ndbrequire(scanptr.p->scanApiRec == RNIL);

  initScanrec(scanptr, scanTabReq, scanParallel, noOprecPerFrag);

  transP->apiScanRec = scanptr.i;
  transP->returncode = 0;
  transP->transid[0] = transid1;
  transP->transid[1] = transid2;
  transP->buddyPtr   = buddyPtr;

  // The scan is started
  transP->apiConnectstate = CS_START_SCAN;
  transP->currSavePointId = currSavePointId;

  /**********************************************************
  * We start the timer on scanRec to be able to discover a 
  * timeout in the API the API now is in charge!
  ***********************************************************/
  setApiConTimer(apiConnectptr.i, ctcTimer, __LINE__);
  updateBuddyTimer(apiConnectptr);

  /***********************************************************
   * WE HAVE NOW RECEIVED ALL REFERENCES TO SCAN OBJECTS IN 
   * THE API. WE ARE NOW READY TO RECEIVE THE ATTRIBUTE INFO 
   * IF ANY TO RECEIVE.
   **********************************************************/
  scanptr.p->scanState = ScanRecord::WAIT_AI;
  return;

 SCAN_error_check:
  if (aiLength == 0) {
    jam()
    errCode = ZSCAN_AI_LEN_ERROR;
    goto SCAN_TAB_error;
  }//if
  if (!tabptr.p->checkTable(schemaVersion)){
    jam();
    errCode = tabptr.p->getErrorCode(schemaVersion);
    goto SCAN_TAB_error;
  }//if  
  if (scanConcurrency == 0) {
    jam();
    errCode = ZNO_CONCURRENCY_ERROR;
    goto SCAN_TAB_error;
  }//if
  if (cfirstfreeTcConnect == RNIL) {
    jam();
    errCode = ZNO_FREE_TC_CONNECTION;
    goto SCAN_TAB_error;
  }//if
  ndbrequire(cfirstfreeScanrec == RNIL);
  jam();
  errCode = ZNO_SCANREC_ERROR;
  goto SCAN_TAB_error;
 
SCAN_TAB_error:
  jam();
  /**
   * Prepare for up coming ATTRINFO/KEYINFO
   */
  transP->apiConnectstate = CS_ABORTING;
  transP->abortState = AS_IDLE;
  transP->transid[0] = transid1;
  transP->transid[1] = transid2;
 
SCAN_TAB_error_no_state_change:
  
  ScanTabRef * ref = (ScanTabRef*)&signal->theData[0];
  ref->apiConnectPtr = transP->ndbapiConnect;
  ref->transId1 = transid1;
  ref->transId2 = transid2;
  ref->errorCode  = errCode;
  ref->closeNeeded = 0;
  sendSignal(transP->ndbapiBlockref, GSN_SCAN_TABREF, 
	     signal, ScanTabRef::SignalLength, JBB);
  return;
}//Dbtc::execSCAN_TABREQ()

void Dbtc::initScanrec(ScanRecordPtr scanptr,
		       const ScanTabReq * scanTabReq,
		       UintR scanParallel,
		       UintR noOprecPerFrag) 
{
  const UintR ri = scanTabReq->requestInfo;
  scanptr.p->scanTcrec = tcConnectptr.i;
  scanptr.p->scanApiRec = apiConnectptr.i;
  scanptr.p->scanAiLength = scanTabReq->attrLenKeyLen & 0xFFFF;
  scanptr.p->scanKeyLen = scanTabReq->attrLenKeyLen >> 16;
  scanptr.p->scanTableref = tabptr.i;
  scanptr.p->scanSchemaVersion = scanTabReq->tableSchemaVersion;
  scanptr.p->scanParallel = scanParallel;
  scanptr.p->first_batch_size_rows = scanTabReq->first_batch_size;
  scanptr.p->batch_byte_size = scanTabReq->batch_byte_size;
  scanptr.p->batch_size_rows = noOprecPerFrag;

  Uint32 tmp = 0;
  ScanFragReq::setLockMode(tmp, ScanTabReq::getLockMode(ri));
  ScanFragReq::setHoldLockFlag(tmp, ScanTabReq::getHoldLockFlag(ri));
  ScanFragReq::setKeyinfoFlag(tmp, ScanTabReq::getKeyinfoFlag(ri));
  ScanFragReq::setReadCommittedFlag(tmp,ScanTabReq::getReadCommittedFlag(ri));
  ScanFragReq::setRangeScanFlag(tmp, ScanTabReq::getRangeScanFlag(ri));
  ScanFragReq::setDescendingFlag(tmp, ScanTabReq::getDescendingFlag(ri));
  ScanFragReq::setAttrLen(tmp, scanTabReq->attrLenKeyLen & 0xFFFF);
  
  scanptr.p->scanRequestInfo = tmp;
  scanptr.p->scanStoredProcId = scanTabReq->storedProcId;
  scanptr.p->scanState = ScanRecord::RUNNING;
  scanptr.p->m_queued_count = 0;

  ScanFragList list(c_scan_frag_pool, 
		    scanptr.p->m_running_scan_frags);
  for (Uint32 i = 0; i < scanParallel; i++) {
    jam();
    ScanFragRecPtr ptr;
    ndbrequire(list.seize(ptr));
    ptr.p->scanRec = scanptr.i;
    ptr.p->scanFragId = 0;
    ptr.p->m_apiPtr = cdata[i];
  }//for

  (* (ScanTabReq::getRangeScanFlag(ri) ? 
      &c_counters.c_range_scan_count : 
      &c_counters.c_scan_count))++;
}//Dbtc::initScanrec()

void Dbtc::scanTabRefLab(Signal* signal, Uint32 errCode) 
{
  ScanTabRef * ref = (ScanTabRef*)&signal->theData[0];
  ref->apiConnectPtr = apiConnectptr.p->ndbapiConnect;
  ref->transId1 = apiConnectptr.p->transid[0];
  ref->transId2 = apiConnectptr.p->transid[1];
  ref->errorCode  = errCode;
  ref->closeNeeded = 0;
  sendSignal(apiConnectptr.p->ndbapiBlockref, GSN_SCAN_TABREF, 
	     signal, ScanTabRef::SignalLength, JBB);
}//Dbtc::scanTabRefLab()

/*---------------------------------------------------------------------------*/
/*                                                                           */
/*       RECEPTION OF ATTRINFO FOR SCAN TABLE REQUEST.                       */
/*---------------------------------------------------------------------------*/
void Dbtc::scanAttrinfoLab(Signal* signal, UintR Tlen) 
{
  ScanRecordPtr scanptr;
  scanptr.i = apiConnectptr.p->apiScanRec;
  ptrCheckGuard(scanptr, cscanrecFileSize, scanRecord);
  tcConnectptr.i = scanptr.p->scanTcrec;
  ptrCheckGuard(tcConnectptr, ctcConnectFilesize, tcConnectRecord);
  cachePtr.i = apiConnectptr.p->cachePtr;
  ptrCheckGuard(cachePtr, ccacheFilesize, cacheRecord);
  CacheRecord * const regCachePtr = cachePtr.p;
  ndbrequire(scanptr.p->scanState == ScanRecord::WAIT_AI);

  regCachePtr->currReclenAi = regCachePtr->currReclenAi + Tlen;
  if (regCachePtr->currReclenAi < scanptr.p->scanAiLength) {
    if (cfirstfreeAttrbuf == RNIL) {
      goto scanAttrinfo_attrbuf_error;
    }//if
    saveAttrbuf(signal);
  } else {
    if (regCachePtr->currReclenAi > scanptr.p->scanAiLength) {
      goto scanAttrinfo_len_error;
    } else {
      /* CURR_RECLEN_AI = SCAN_AI_LENGTH */
      if (cfirstfreeAttrbuf == RNIL) {
        goto scanAttrinfo_attrbuf2_error;
      }//if
      saveAttrbuf(signal);
      /**************************************************
       * WE HAVE NOW RECEIVED ALL INFORMATION CONCERNING 
       * THIS SCAN. WE ARE READY TO START THE ACTUAL 
       * EXECUTION OF THE SCAN QUERY
       **************************************************/
      diFcountReqLab(signal, scanptr);
      return;
    }//if
  }//if
  return;

scanAttrinfo_attrbuf_error:
  jam();
  abortScanLab(signal, scanptr, ZGET_ATTRBUF_ERROR);
  return;

scanAttrinfo_attrbuf2_error:
  jam();
  abortScanLab(signal, scanptr, ZGET_ATTRBUF_ERROR);
  return;

scanAttrinfo_len_error:
  jam();
  abortScanLab(signal, scanptr, ZLENGTH_ERROR);
  return;
}//Dbtc::scanAttrinfoLab()

void Dbtc::diFcountReqLab(Signal* signal, ScanRecordPtr scanptr)
{
  /**
   * Check so that the table is not being dropped
   */
  TableRecordPtr tabPtr;
  tabPtr.i = scanptr.p->scanTableref;
  tabPtr.p = &tableRecord[tabPtr.i];
  if (tabPtr.p->checkTable(scanptr.p->scanSchemaVersion)){
    ;
  } else {
    abortScanLab(signal, scanptr, 
		 tabPtr.p->getErrorCode(scanptr.p->scanSchemaVersion));
    return;
  }

  scanptr.p->scanNextFragId = 0;
  scanptr.p->m_booked_fragments_count= 0;
  scanptr.p->scanState = ScanRecord::WAIT_FRAGMENT_COUNT;
  
  if(!cachePtr.p->distributionKeyIndicator)
  {
    jam();
    /*************************************************
     * THE FIRST STEP TO RECEIVE IS SUCCESSFULLY COMPLETED. 
     * WE MUST FIRST GET THE NUMBER OF  FRAGMENTS IN THE TABLE.
     ***************************************************/
    signal->theData[0] = tcConnectptr.p->dihConnectptr;
    signal->theData[1] = scanptr.p->scanTableref;
    sendSignal(cdihblockref, GSN_DI_FCOUNTREQ, signal, 2, JBB);
  }
  else 
  {
    signal->theData[0] = tcConnectptr.p->dihConnectptr;
    signal->theData[1] = tabPtr.i;
    signal->theData[2] = cachePtr.p->distributionKey;
    EXECUTE_DIRECT(DBDIH, GSN_DIGETNODESREQ, signal, 3);
    UintR TerrorIndicator = signal->theData[0];
    jamEntry();
    if (TerrorIndicator != 0) {
      signal->theData[0] = tcConnectptr.i;
      //signal->theData[1] Contains error
      execDI_FCOUNTREF(signal);
      return;
    }
    
    UintR Tdata1 = signal->theData[1];
    scanptr.p->scanNextFragId = Tdata1;

    signal->theData[0] = tcConnectptr.i;
    signal->theData[1] = 1; // Frag count
    execDI_FCOUNTCONF(signal);
  }
  return;
}//Dbtc::diFcountReqLab()

/********************************************************************
 * execDI_FCOUNTCONF
 *
 * WE HAVE ASKED DIH ABOUT THE NUMBER OF FRAGMENTS IN THIS TABLE. 
 * WE WILL NOW START A NUMBER OF PARALLEL SCAN PROCESSES. EACH OF 
 * THESE WILL SCAN ONE FRAGMENT AT A TIME. THEY WILL CONTINUE THIS 
 * UNTIL THERE ARE NO MORE FRAGMENTS TO SCAN OR UNTIL THE APPLICATION 
 * CLOSES THE SCAN.
 ********************************************************************/
void Dbtc::execDI_FCOUNTCONF(Signal* signal) 
{
  jamEntry();
  tcConnectptr.i = signal->theData[0];
  Uint32 tfragCount = signal->theData[1];
  ptrCheckGuard(tcConnectptr, ctcConnectFilesize, tcConnectRecord);
  apiConnectptr.i = tcConnectptr.p->apiConnect;
  ptrCheckGuard(apiConnectptr, capiConnectFilesize, apiConnectRecord);
  ScanRecordPtr scanptr;
  scanptr.i = apiConnectptr.p->apiScanRec;
  ptrCheckGuard(scanptr, cscanrecFileSize, scanRecord);
  ndbrequire(scanptr.p->scanState == ScanRecord::WAIT_FRAGMENT_COUNT);
  if (apiConnectptr.p->apiFailState == ZTRUE) {
    jam();
    releaseScanResources(scanptr);
    handleApiFailState(signal, apiConnectptr.i);
    return;
  }//if
  if (tfragCount == 0) {
    jam();
    abortScanLab(signal, scanptr, ZNO_FRAGMENT_ERROR);
    return;
  }//if
  
  /**
   * Check so that the table is not being dropped
   */
  TableRecordPtr tabPtr;
  tabPtr.i = scanptr.p->scanTableref;
  tabPtr.p = &tableRecord[tabPtr.i];
  if (tabPtr.p->checkTable(scanptr.p->scanSchemaVersion)){
    ;
  } else {
    abortScanLab(signal, scanptr,
		 tabPtr.p->getErrorCode(scanptr.p->scanSchemaVersion));
    return;
  }

  scanptr.p->scanParallel = tfragCount;
  scanptr.p->scanNoFrag = tfragCount;
  scanptr.p->scanState = ScanRecord::RUNNING;

  setApiConTimer(apiConnectptr.i, 0, __LINE__);
  updateBuddyTimer(apiConnectptr);
  
  ScanFragRecPtr ptr;
  ScanFragList list(c_scan_frag_pool, scanptr.p->m_running_scan_frags);
  for (list.first(ptr); !ptr.isNull() && tfragCount; 
       list.next(ptr), tfragCount--){
    jam();

    ptr.p->lqhBlockref = 0;
    ptr.p->startFragTimer(ctcTimer);
    ptr.p->scanFragId = scanptr.p->scanNextFragId++;
    ptr.p->scanFragState = ScanFragRec::WAIT_GET_PRIMCONF;
    ptr.p->startFragTimer(ctcTimer);

    signal->theData[0] = tcConnectptr.p->dihConnectptr;
    signal->theData[1] = ptr.i;
    signal->theData[2] = scanptr.p->scanTableref;
    signal->theData[3] = ptr.p->scanFragId;
    sendSignal(cdihblockref, GSN_DIGETPRIMREQ, signal, 4, JBB);
  }//for

  ScanFragList queued(c_scan_frag_pool, scanptr.p->m_queued_scan_frags);
  for (; !ptr.isNull();)
  {
    ptr.p->m_ops = 0;
    ptr.p->m_totalLen = 0;
    ptr.p->m_scan_frag_conf_status = 1;
    ptr.p->scanFragState = ScanFragRec::QUEUED_FOR_DELIVERY;
    ptr.p->stopFragTimer();

    ScanFragRecPtr tmp = ptr;
    list.next(ptr);
    list.remove(tmp);
    queued.add(tmp);
    scanptr.p->m_queued_count++;
  }
}//Dbtc::execDI_FCOUNTCONF()

/******************************************************
 * execDI_FCOUNTREF
 ******************************************************/
void Dbtc::execDI_FCOUNTREF(Signal* signal) 
{
  jamEntry();
  tcConnectptr.i = signal->theData[0];
  ptrCheckGuard(tcConnectptr, ctcConnectFilesize, tcConnectRecord);
  const Uint32 errCode = signal->theData[1];
  apiConnectptr.i = tcConnectptr.p->apiConnect;
  ptrCheckGuard(apiConnectptr, capiConnectFilesize, apiConnectRecord);
  ScanRecordPtr scanptr;
  scanptr.i = apiConnectptr.p->apiScanRec;
  ptrCheckGuard(scanptr, cscanrecFileSize, scanRecord);
  ndbrequire(scanptr.p->scanState == ScanRecord::WAIT_FRAGMENT_COUNT);
  if (apiConnectptr.p->apiFailState == ZTRUE) {
    jam();
    releaseScanResources(scanptr);
    handleApiFailState(signal, apiConnectptr.i);
    return;
  }//if
  abortScanLab(signal, scanptr, errCode);
}//Dbtc::execDI_FCOUNTREF()

void Dbtc::abortScanLab(Signal* signal, ScanRecordPtr scanptr, Uint32 errCode) 
{
  scanTabRefLab(signal, errCode);
  releaseScanResources(scanptr);
}//Dbtc::abortScanLab()

void Dbtc::releaseScanResources(ScanRecordPtr scanPtr)
{
  if (apiConnectptr.p->cachePtr != RNIL) {
    cachePtr.i = apiConnectptr.p->cachePtr;
    ptrCheckGuard(cachePtr, ccacheFilesize, cacheRecord);
    releaseKeys();
    releaseAttrinfo();
  }//if
  tcConnectptr.i = scanPtr.p->scanTcrec;
  ptrCheckGuard(tcConnectptr, ctcConnectFilesize, tcConnectRecord);
  releaseTcCon();

  ndbrequire(scanPtr.p->m_running_scan_frags.isEmpty());
  ndbrequire(scanPtr.p->m_queued_scan_frags.isEmpty());
  ndbrequire(scanPtr.p->m_delivered_scan_frags.isEmpty());

  ndbassert(scanPtr.p->scanApiRec == apiConnectptr.i);
  ndbassert(apiConnectptr.p->apiScanRec == scanPtr.i);
  
  // link into free list
  scanPtr.p->nextScan = cfirstfreeScanrec;
  scanPtr.p->scanState = ScanRecord::IDLE;
  scanPtr.p->scanTcrec = RNIL;
  scanPtr.p->scanApiRec = RNIL;
  cfirstfreeScanrec = scanPtr.i;
  
  apiConnectptr.p->apiScanRec = RNIL;
  apiConnectptr.p->apiConnectstate = CS_CONNECTED;
  setApiConTimer(apiConnectptr.i, 0, __LINE__);
}//Dbtc::releaseScanResources()


/****************************************************************
 * execDIGETPRIMCONF
 *
 * WE HAVE RECEIVED THE PRIMARY NODE OF THIS FRAGMENT. 
 * WE ARE NOW READY TO ASK  FOR PERMISSION TO LOAD THIS 
 * SPECIFIC NODE WITH A SCAN OPERATION.
 ****************************************************************/
void Dbtc::execDIGETPRIMCONF(Signal* signal) 
{
  jamEntry();
  //  tcConnectptr.i in theData[0] is not used
  scanFragptr.i = signal->theData[1];
  c_scan_frag_pool.getPtr(scanFragptr);

  tnodeid = signal->theData[2];
  arrGuard(tnodeid, MAX_NDB_NODES);

  ndbrequire(scanFragptr.p->scanFragState == ScanFragRec::WAIT_GET_PRIMCONF);
  scanFragptr.p->stopFragTimer();

  ScanRecordPtr scanptr;
  scanptr.i = scanFragptr.p->scanRec;
  ptrCheckGuard(scanptr, cscanrecFileSize, scanRecord);

  /**
   * This must be false as select count(*) otherwise
   *   can "pass" committing on backup fragments and
   *   get incorrect row count
   */
  if(false && ScanFragReq::getReadCommittedFlag(scanptr.p->scanRequestInfo))
  {
    jam();
    Uint32 max = 3+signal->theData[6];
    Uint32 nodeid = getOwnNodeId();
    for(Uint32 i = 3; i<max; i++)
      if(signal->theData[i] ==  nodeid)
      {
	jam();
	tnodeid = nodeid;
	break;
      }
  }
  
  {
    /**
     * Check table
     */
    TableRecordPtr tabPtr;
    tabPtr.i = scanptr.p->scanTableref;
    ptrAss(tabPtr, tableRecord);
    Uint32 schemaVersion = scanptr.p->scanSchemaVersion;
    if(tabPtr.p->checkTable(schemaVersion) == false){
      jam();
      ScanFragList run(c_scan_frag_pool, scanptr.p->m_running_scan_frags);
      
      run.release(scanFragptr);
      scanError(signal, scanptr, tabPtr.p->getErrorCode(schemaVersion));
      return;
    }
  }
  
  tcConnectptr.i = scanptr.p->scanTcrec;
  ptrCheckGuard(tcConnectptr, ctcConnectFilesize, tcConnectRecord);
  apiConnectptr.i = scanptr.p->scanApiRec;
  ptrCheckGuard(apiConnectptr, capiConnectFilesize, apiConnectRecord);
  cachePtr.i = apiConnectptr.p->cachePtr;
  ptrCheckGuard(cachePtr, ccacheFilesize, cacheRecord);
  switch (scanptr.p->scanState) {
  case ScanRecord::CLOSING_SCAN:
    jam();
    updateBuddyTimer(apiConnectptr);
    {
      ScanFragList run(c_scan_frag_pool, scanptr.p->m_running_scan_frags);
      
      run.release(scanFragptr);
    }
    close_scan_req_send_conf(signal, scanptr);
    return;
  default:
    jam();
    /*empty*/;
    break;
  }//switch
  Uint32 ref = calcLqhBlockRef(tnodeid);
  scanFragptr.p->lqhBlockref = ref;
  scanFragptr.p->m_connectCount = getNodeInfo(tnodeid).m_connectCount;
  sendScanFragReq(signal, scanptr.p, scanFragptr.p);
  if(ERROR_INSERTED(8035))
    globalTransporterRegistry.performSend();
  attrbufptr.i = cachePtr.p->firstAttrbuf;
  while (attrbufptr.i != RNIL) {
    jam();
    ptrCheckGuard(attrbufptr, cattrbufFilesize, attrbufRecord);
    sendAttrinfo(signal,
                 scanFragptr.i,
                 attrbufptr.p,
                 ref);
    attrbufptr.i = attrbufptr.p->attrbuf[ZINBUF_NEXT];
    if(ERROR_INSERTED(8035))
      globalTransporterRegistry.performSend();
  }//while
  scanFragptr.p->scanFragState = ScanFragRec::LQH_ACTIVE;
  scanFragptr.p->startFragTimer(ctcTimer);
  updateBuddyTimer(apiConnectptr);
  /*********************************************
   * WE HAVE NOW STARTED A FRAGMENT SCAN. NOW 
   * WAIT FOR THE FIRST SCANNED RECORDS
   *********************************************/
}//Dbtc::execDIGETPRIMCONF

/***************************************************
 * execDIGETPRIMREF
 *
 * WE ARE NOW FORCED TO STOP THE SCAN. THIS ERROR 
 * IS NOT RECOVERABLE SINCE THERE IS A PROBLEM WITH 
 * FINDING A PRIMARY REPLICA OF A CERTAIN FRAGMENT.
 ***************************************************/
void Dbtc::execDIGETPRIMREF(Signal* signal) 
{
  jamEntry();
  // tcConnectptr.i in theData[0] is not used.
  scanFragptr.i = signal->theData[1];
  const Uint32 errCode = signal->theData[2];
  c_scan_frag_pool.getPtr(scanFragptr);
  ndbrequire(scanFragptr.p->scanFragState == ScanFragRec::WAIT_GET_PRIMCONF);

  ScanRecordPtr scanptr;
  scanptr.i = scanFragptr.p->scanRec;
  ptrCheckGuard(scanptr, cscanrecFileSize, scanRecord);

  ScanFragList run(c_scan_frag_pool, scanptr.p->m_running_scan_frags);
  
  run.release(scanFragptr);

  scanError(signal, scanptr, errCode);
}//Dbtc::execDIGETPRIMREF()

/**
 * Dbtc::execSCAN_FRAGREF
 *  Our attempt to scan a fragment was refused
 *  set error code and close all other fragment 
 *  scan's belonging to this scan
 */
void Dbtc::execSCAN_FRAGREF(Signal* signal) 
{
  const ScanFragRef * const ref = (ScanFragRef *)&signal->theData[0];
  
  jamEntry();
  const Uint32 errCode = ref->errorCode;

  scanFragptr.i = ref->senderData;
  c_scan_frag_pool.getPtr(scanFragptr);

  ScanRecordPtr scanptr;
  scanptr.i = scanFragptr.p->scanRec;
  ptrCheckGuard(scanptr, cscanrecFileSize, scanRecord);

  apiConnectptr.i = scanptr.p->scanApiRec;
  ptrCheckGuard(apiConnectptr, capiConnectFilesize, apiConnectRecord);

  Uint32 transid1 = apiConnectptr.p->transid[0] ^ ref->transId1;
  Uint32 transid2 = apiConnectptr.p->transid[1] ^ ref->transId2;
  transid1 = transid1 | transid2;
  if (transid1 != 0) {
    jam();
    systemErrorLab(signal);
  }//if

  /**
   * Set errorcode, close connection to this lqh fragment,
   * stop fragment timer and call scanFragError to start 
   * close of the other fragment scans
   */
  ndbrequire(scanFragptr.p->scanFragState == ScanFragRec::LQH_ACTIVE);
  {
    scanFragptr.p->scanFragState = ScanFragRec::COMPLETED;
    ScanFragList run(c_scan_frag_pool, scanptr.p->m_running_scan_frags);
    
    run.release(scanFragptr);
    scanFragptr.p->stopFragTimer();
  }    
  scanError(signal, scanptr, errCode);
}//Dbtc::execSCAN_FRAGREF()

/**
 * Dbtc::scanError
 *
 * Called when an error occurs during
 */ 
void Dbtc::scanError(Signal* signal, ScanRecordPtr scanptr, Uint32 errorCode) 
{
  jam();
  ScanRecord* scanP = scanptr.p;
  
  DEBUG("scanError, errorCode = "<< errorCode << 
	", scanState = " << scanptr.p->scanState);

  apiConnectptr.i = scanP->scanApiRec;
  ptrCheckGuard(apiConnectptr, capiConnectFilesize, apiConnectRecord);
  ndbrequire(apiConnectptr.p->apiScanRec == scanptr.i);

  if(scanP->scanState == ScanRecord::CLOSING_SCAN){
    jam();
    close_scan_req_send_conf(signal, scanptr);
    return;
  }
  
  ndbrequire(scanP->scanState == ScanRecord::RUNNING);
  
  /**
   * Close scan wo/ having received an order to do so
   */
  close_scan_req(signal, scanptr, false);
  
  const bool apiFail = (apiConnectptr.p->apiFailState == ZTRUE);
  if(apiFail){
    jam();
    return;
  }
  
  ScanTabRef * ref = (ScanTabRef*)&signal->theData[0];
  ref->apiConnectPtr = apiConnectptr.p->ndbapiConnect;
  ref->transId1 = apiConnectptr.p->transid[0];
  ref->transId2 = apiConnectptr.p->transid[1];
  ref->errorCode  = errorCode;
  ref->closeNeeded = 1;
  sendSignal(apiConnectptr.p->ndbapiBlockref, GSN_SCAN_TABREF, 
	     signal, ScanTabRef::SignalLength, JBB);
}//Dbtc::scanError()

/************************************************************
 * execSCAN_FRAGCONF
 *
 * A NUMBER OF OPERATIONS HAVE BEEN COMPLETED IN THIS 
 * FRAGMENT. TAKE CARE OF AND ISSUE FURTHER ACTIONS.
 ************************************************************/
void Dbtc::execSCAN_FRAGCONF(Signal* signal) 
{
  Uint32 transid1, transid2, total_len;
  jamEntry();

  const ScanFragConf * const conf = (ScanFragConf*)&signal->theData[0];
  const Uint32 noCompletedOps = conf->completedOps;
  const Uint32 status = conf->fragmentCompleted;

  scanFragptr.i = conf->senderData;
  c_scan_frag_pool.getPtr(scanFragptr);
  
  ScanRecordPtr scanptr;
  scanptr.i = scanFragptr.p->scanRec;
  ptrCheckGuard(scanptr, cscanrecFileSize, scanRecord);
  
  apiConnectptr.i = scanptr.p->scanApiRec;
  ptrCheckGuard(apiConnectptr, capiConnectFilesize, apiConnectRecord);

  transid1 = apiConnectptr.p->transid[0] ^ conf->transId1;
  transid2 = apiConnectptr.p->transid[1] ^ conf->transId2;
  total_len= conf->total_len;
  transid1 = transid1 | transid2;
  if (transid1 != 0) {
    jam();
    systemErrorLab(signal);
  }//if
  
  ndbrequire(scanFragptr.p->scanFragState == ScanFragRec::LQH_ACTIVE);
  
  if(scanptr.p->scanState == ScanRecord::CLOSING_SCAN){
    jam();
    if(status == 0){
      /**
       * We have started closing = we sent a close -> ignore this
       */
      return;
    } else {
      jam();
      ScanFragList run(c_scan_frag_pool, scanptr.p->m_running_scan_frags);
      
      run.release(scanFragptr);
      scanFragptr.p->stopFragTimer();
      scanFragptr.p->scanFragState = ScanFragRec::COMPLETED;
    }
    close_scan_req_send_conf(signal, scanptr);
    return;
  }

  if(noCompletedOps == 0 && status != 0 && 
     scanptr.p->scanNextFragId+scanptr.p->m_booked_fragments_count < scanptr.p->scanNoFrag){
    /**
     * Start on next fragment
     */
    scanFragptr.p->scanFragState = ScanFragRec::WAIT_GET_PRIMCONF; 
    scanFragptr.p->startFragTimer(ctcTimer);

    tcConnectptr.i = scanptr.p->scanTcrec;
    ptrCheckGuard(tcConnectptr, ctcConnectFilesize, tcConnectRecord);
    scanFragptr.p->scanFragId = scanptr.p->scanNextFragId++;
    signal->theData[0] = tcConnectptr.p->dihConnectptr;
    signal->theData[1] = scanFragptr.i;
    signal->theData[2] = scanptr.p->scanTableref;
    signal->theData[3] = scanFragptr.p->scanFragId;
    sendSignal(cdihblockref, GSN_DIGETPRIMREQ, signal, 4, JBB);
    return;
  }
 /* 
  Uint32 totalLen = 0;
  for(Uint32 i = 0; i<noCompletedOps; i++){
    Uint32 tmp = conf->opReturnDataLen[i];
    totalLen += tmp;
  }
 */ 
  {
    ScanFragList run(c_scan_frag_pool, scanptr.p->m_running_scan_frags);
    ScanFragList queued(c_scan_frag_pool, scanptr.p->m_queued_scan_frags);
    
    run.remove(scanFragptr);
    queued.add(scanFragptr);
    scanptr.p->m_queued_count++;
  }

  scanFragptr.p->m_scan_frag_conf_status = status;
  scanFragptr.p->m_ops = noCompletedOps;
  scanFragptr.p->m_totalLen = total_len;
  scanFragptr.p->scanFragState = ScanFragRec::QUEUED_FOR_DELIVERY;
  scanFragptr.p->stopFragTimer();
  
  if(scanptr.p->m_queued_count > /** Min */ 0){
    jam();
    sendScanTabConf(signal, scanptr);
  }
}//Dbtc::execSCAN_FRAGCONF()

/****************************************************************************
 * execSCAN_NEXTREQ
 *
 * THE APPLICATION HAVE PROCESSED THE TUPLES TRANSFERRED AND IS NOW READY FOR
 * MORE. THIS SIGNAL IS ALSO USED TO CLOSE THE SCAN. 
 ****************************************************************************/
void Dbtc::execSCAN_NEXTREQ(Signal* signal) 
{
  const ScanNextReq * const req = (ScanNextReq *)&signal->theData[0];
  const UintR transid1 = req->transId1;
  const UintR transid2 = req->transId2;
  const UintR stopScan = req->stopScan;

  jamEntry();

  apiConnectptr.i = req->apiConnectPtr;
  if (apiConnectptr.i >= capiConnectFilesize) {
    jam();
    warningHandlerLab(signal);
    return;
  }//if
  ptrAss(apiConnectptr, apiConnectRecord);

  /**
   * Check transid
   */
  const UintR ctransid1 = apiConnectptr.p->transid[0] ^ transid1;
  const UintR ctransid2 = apiConnectptr.p->transid[1] ^ transid2;
  if ((ctransid1 | ctransid2) != 0){
    ScanTabRef * ref = (ScanTabRef*)&signal->theData[0];
    ref->apiConnectPtr = apiConnectptr.p->ndbapiConnect;
    ref->transId1 = transid1;
    ref->transId2 = transid2;
    ref->errorCode  = ZSTATE_ERROR;
    ref->closeNeeded = 0;
    sendSignal(signal->senderBlockRef(), GSN_SCAN_TABREF, 
	       signal, ScanTabRef::SignalLength, JBB);
    DEBUG("Wrong transid");
    return;
  }

  /**
   * Check state of API connection
   */
  if (apiConnectptr.p->apiConnectstate != CS_START_SCAN) {
    jam();
    if (apiConnectptr.p->apiConnectstate == CS_CONNECTED) {
      jam();
      /*********************************************************************
       * The application sends a SCAN_NEXTREQ after experiencing a time-out.
       *  We will send a SCAN_TABREF to indicate a time-out occurred.
       *********************************************************************/
      DEBUG("scanTabRefLab: ZSCANTIME_OUT_ERROR2");
      ndbout_c("apiConnectptr(%d) -> abort", apiConnectptr.i);
      ndbrequire(false); //B2 indication of strange things going on
      scanTabRefLab(signal, ZSCANTIME_OUT_ERROR2);
      return;
    }
    DEBUG("scanTabRefLab: ZSTATE_ERROR");
    DEBUG("  apiConnectstate="<<apiConnectptr.p->apiConnectstate);
    ndbrequire(false); //B2 indication of strange things going on
    scanTabRefLab(signal, ZSTATE_ERROR);
    return;
  }//if
  
  /*******************************************************
   * START THE ACTUAL LOGIC OF SCAN_NEXTREQ. 
   ********************************************************/
  // Stop the timer that is used to check for timeout in the API 
  setApiConTimer(apiConnectptr.i, 0, __LINE__);
  ScanRecordPtr scanptr;
  scanptr.i = apiConnectptr.p->apiScanRec;
  ptrCheckGuard(scanptr, cscanrecFileSize, scanRecord);
  ScanRecord* scanP = scanptr.p;

  const Uint32 len = signal->getLength() - 4;

  if (stopScan == ZTRUE) {
    jam();
    /*********************************************************************
     * APPLICATION IS CLOSING THE SCAN.
     **********************************************************************/
    close_scan_req(signal, scanptr, true);
    return;
  }//if

  if (scanptr.p->scanState == ScanRecord::CLOSING_SCAN){
    jam();
    /**
     * The scan is closing (typically due to error)
     *   but the API hasn't understood it yet
     *
     * Wait for API close request
     */
    return;
  }

  // Copy op ptrs so I dont overwrite them when sending...
  memcpy(signal->getDataPtrSend()+25, signal->getDataPtr()+4, 4 * len);

  ScanFragNextReq tmp;
  tmp.closeFlag = ZFALSE;
  tmp.transId1 = apiConnectptr.p->transid[0];
  tmp.transId2 = apiConnectptr.p->transid[1];
  tmp.batch_size_rows = scanP->batch_size_rows;
  tmp.batch_size_bytes = scanP->batch_byte_size;

  ScanFragList running(c_scan_frag_pool, scanP->m_running_scan_frags);
  ScanFragList delivered(c_scan_frag_pool, scanP->m_delivered_scan_frags);
  for(Uint32 i = 0 ; i<len; i++){
    jam();
    scanFragptr.i = signal->theData[i+25];
    c_scan_frag_pool.getPtr(scanFragptr);
    ndbrequire(scanFragptr.p->scanFragState == ScanFragRec::DELIVERED);
    
    scanFragptr.p->startFragTimer(ctcTimer);
    scanFragptr.p->m_ops = 0;

    if(scanFragptr.p->m_scan_frag_conf_status)
    {
      /**
       * last scan was complete
       */
      jam();
      ndbrequire(scanptr.p->scanNextFragId < scanptr.p->scanNoFrag);
      jam();
      ndbassert(scanptr.p->m_booked_fragments_count);
      scanptr.p->m_booked_fragments_count--;
      scanFragptr.p->scanFragState = ScanFragRec::WAIT_GET_PRIMCONF; 
      
      tcConnectptr.i = scanptr.p->scanTcrec;
      ptrCheckGuard(tcConnectptr, ctcConnectFilesize, tcConnectRecord);
      scanFragptr.p->scanFragId = scanptr.p->scanNextFragId++;
      signal->theData[0] = tcConnectptr.p->dihConnectptr;
      signal->theData[1] = scanFragptr.i;
      signal->theData[2] = scanptr.p->scanTableref;
      signal->theData[3] = scanFragptr.p->scanFragId;
      sendSignal(cdihblockref, GSN_DIGETPRIMREQ, signal, 4, JBB);
    }
    else
    {
      jam();
      scanFragptr.p->scanFragState = ScanFragRec::LQH_ACTIVE;
      ScanFragNextReq * req = (ScanFragNextReq*)signal->getDataPtrSend();
      * req = tmp;
      req->senderData = scanFragptr.i;
      sendSignal(scanFragptr.p->lqhBlockref, GSN_SCAN_NEXTREQ, signal, 
		 ScanFragNextReq::SignalLength, JBB);
    }
    delivered.remove(scanFragptr);
    running.add(scanFragptr);
  }//for
  
}//Dbtc::execSCAN_NEXTREQ()

void
Dbtc::close_scan_req(Signal* signal, ScanRecordPtr scanPtr, bool req_received){

  ScanRecord* scanP = scanPtr.p;
  ndbrequire(scanPtr.p->scanState != ScanRecord::IDLE);  
  scanPtr.p->scanState = ScanRecord::CLOSING_SCAN;
  scanPtr.p->m_close_scan_req = req_received;

  /**
   * Queue         : Action
   * ============= : =================
   * completed     : -
   * running       : close -> LQH
   * delivered w/  : close -> LQH
   * delivered wo/ : move to completed
   * queued w/     : close -> LQH
   * queued wo/    : move to completed
   */
  
  ScanFragNextReq * nextReq = (ScanFragNextReq*)&signal->theData[0];
  nextReq->closeFlag = ZTRUE;
  nextReq->transId1 = apiConnectptr.p->transid[0];
  nextReq->transId2 = apiConnectptr.p->transid[1];
  
  {
    ScanFragRecPtr ptr;
    ScanFragList running(c_scan_frag_pool, scanP->m_running_scan_frags);
    ScanFragList delivered(c_scan_frag_pool, scanP->m_delivered_scan_frags);
    ScanFragList queued(c_scan_frag_pool, scanP->m_queued_scan_frags);
    
    // Close running
    for(running.first(ptr); !ptr.isNull(); ){
      ScanFragRecPtr curr = ptr; // Remove while iterating...
      running.next(ptr);

      if(curr.p->scanFragState == ScanFragRec::WAIT_GET_PRIMCONF){
	jam();
	continue;
      }
      ndbrequire(curr.p->scanFragState == ScanFragRec::LQH_ACTIVE);
      
      curr.p->startFragTimer(ctcTimer);
      curr.p->scanFragState = ScanFragRec::LQH_ACTIVE;
      nextReq->senderData = curr.i;
      sendSignal(curr.p->lqhBlockref, GSN_SCAN_NEXTREQ, signal, 
		 ScanFragNextReq::SignalLength, JBB);
    }

    // Close delivered
    for(delivered.first(ptr); !ptr.isNull(); ){
      jam();
      ScanFragRecPtr curr = ptr; // Remove while iterating...
      delivered.next(ptr);

      ndbrequire(curr.p->scanFragState == ScanFragRec::DELIVERED);
      delivered.remove(curr);
      
      if(curr.p->m_ops > 0 && curr.p->m_scan_frag_conf_status == 0){
	jam();
	running.add(curr);
	curr.p->scanFragState = ScanFragRec::LQH_ACTIVE;
	curr.p->startFragTimer(ctcTimer);
	nextReq->senderData = curr.i;
	sendSignal(curr.p->lqhBlockref, GSN_SCAN_NEXTREQ, signal, 
		   ScanFragNextReq::SignalLength, JBB);
	
      } else {
	jam();
	c_scan_frag_pool.release(curr);
	curr.p->scanFragState = ScanFragRec::COMPLETED;
	curr.p->stopFragTimer();
      }
    }//for

    /**
     * All queued with data should be closed
     */
    for(queued.first(ptr); !ptr.isNull(); ){
      jam();
      ndbrequire(ptr.p->scanFragState == ScanFragRec::QUEUED_FOR_DELIVERY);
      ScanFragRecPtr curr = ptr; // Remove while iterating...
      queued.next(ptr);
      
      queued.remove(curr); 
      scanP->m_queued_count--;
      
      if(curr.p->m_ops > 0){
	jam();
	running.add(curr);
	curr.p->scanFragState = ScanFragRec::LQH_ACTIVE;
	curr.p->startFragTimer(ctcTimer);
	nextReq->senderData = curr.i;
	sendSignal(curr.p->lqhBlockref, GSN_SCAN_NEXTREQ, signal, 
		   ScanFragNextReq::SignalLength, JBB);
      } else {
	jam();
	c_scan_frag_pool.release(curr);
	curr.p->scanFragState = ScanFragRec::COMPLETED;
	curr.p->stopFragTimer();
      }
    }
  }
  close_scan_req_send_conf(signal, scanPtr);
}

void
Dbtc::close_scan_req_send_conf(Signal* signal, ScanRecordPtr scanPtr){

  jam();

  ndbrequire(scanPtr.p->m_queued_scan_frags.isEmpty());
  ndbrequire(scanPtr.p->m_delivered_scan_frags.isEmpty());
  //ndbrequire(scanPtr.p->m_running_scan_frags.isEmpty());

#if 0
  {
    ScanFragList comp(c_scan_frag_pool, scanPtr.p->m_completed_scan_frags);
    ScanFragRecPtr ptr;
    for(comp.first(ptr); !ptr.isNull(); comp.next(ptr)){
      ndbrequire(ptr.p->scanFragTimer == 0);
      ndbrequire(ptr.p->scanFragState == ScanFragRec::COMPLETED);
    } 
  }
#endif
  
  if(!scanPtr.p->m_running_scan_frags.isEmpty()){
    jam();
    return;
  }

  const bool apiFail = (apiConnectptr.p->apiFailState == ZTRUE);
  
  if(!scanPtr.p->m_close_scan_req){
    jam();
    /**
     * The API hasn't order closing yet
     */
    return;
  }

  Uint32 ref = apiConnectptr.p->ndbapiBlockref;
  if(!apiFail && ref){
    jam();
    ScanTabConf * conf = (ScanTabConf*)&signal->theData[0];
    conf->apiConnectPtr = apiConnectptr.p->ndbapiConnect;
    conf->requestInfo = ScanTabConf::EndOfData;
    conf->transId1 = apiConnectptr.p->transid[0];
    conf->transId2 = apiConnectptr.p->transid[1];
    sendSignal(ref, GSN_SCAN_TABCONF, signal, ScanTabConf::SignalLength, JBB);
  }
  
  releaseScanResources(scanPtr);
  
  if(apiFail){
    jam();
    /**
     * API has failed
     */
    handleApiFailState(signal, apiConnectptr.i);
  }
}

Dbtc::ScanRecordPtr
Dbtc::seizeScanrec(Signal* signal) {
  ScanRecordPtr scanptr;
  scanptr.i = cfirstfreeScanrec;
  ptrCheckGuard(scanptr, cscanrecFileSize, scanRecord);
  cfirstfreeScanrec = scanptr.p->nextScan;
  scanptr.p->nextScan = RNIL;
  ndbrequire(scanptr.p->scanState == ScanRecord::IDLE);
  return scanptr;
}//Dbtc::seizeScanrec()

void Dbtc::sendScanFragReq(Signal* signal, 
			   ScanRecord* scanP, 
			   ScanFragRec* scanFragP)
{
  ScanFragReq * const req = (ScanFragReq *)&signal->theData[0];
  Uint32 requestInfo = scanP->scanRequestInfo;
  ScanFragReq::setScanPrio(requestInfo, 1);
  apiConnectptr.i = scanP->scanApiRec;
  req->tableId = scanP->scanTableref;
  req->schemaVersion = scanP->scanSchemaVersion;
  ptrCheckGuard(apiConnectptr, capiConnectFilesize, apiConnectRecord);
  req->senderData = scanFragptr.i;
  req->requestInfo = requestInfo;
  req->fragmentNoKeyLen = scanFragP->scanFragId | (scanP->scanKeyLen << 16);
  req->resultRef = apiConnectptr.p->ndbapiBlockref;
  req->savePointId = apiConnectptr.p->currSavePointId;
  req->transId1 = apiConnectptr.p->transid[0];
  req->transId2 = apiConnectptr.p->transid[1];
  req->clientOpPtr = scanFragP->m_apiPtr;
  req->batch_size_rows= scanP->batch_size_rows;
  req->batch_size_bytes= scanP->batch_byte_size;
  sendSignal(scanFragP->lqhBlockref, GSN_SCAN_FRAGREQ, signal,
             ScanFragReq::SignalLength, JBB);
  if(scanP->scanKeyLen > 0)
  {
    tcConnectptr.i = scanFragptr.i;
    packKeyData000Lab(signal, scanFragP->lqhBlockref, scanP->scanKeyLen);
  }
  updateBuddyTimer(apiConnectptr);
  scanFragP->startFragTimer(ctcTimer);
}//Dbtc::sendScanFragReq()


void Dbtc::sendScanTabConf(Signal* signal, ScanRecordPtr scanPtr) {
  jam();
  Uint32* ops = signal->getDataPtrSend()+4;
  Uint32 op_count = scanPtr.p->m_queued_count;
  if(4 + 3 * op_count > 25){
    jam();
    ops += 21;
  }
  
  int left = scanPtr.p->scanNoFrag - scanPtr.p->scanNextFragId;
  Uint32 booked = scanPtr.p->m_booked_fragments_count;
  
  ScanTabConf * conf = (ScanTabConf*)&signal->theData[0];
  conf->apiConnectPtr = apiConnectptr.p->ndbapiConnect;
  conf->requestInfo = op_count;
  conf->transId1 = apiConnectptr.p->transid[0];
  conf->transId2 = apiConnectptr.p->transid[1];
  ScanFragRecPtr ptr;
  {
    ScanFragList queued(c_scan_frag_pool, scanPtr.p->m_queued_scan_frags);
    ScanFragList delivered(c_scan_frag_pool,scanPtr.p->m_delivered_scan_frags);
    for(queued.first(ptr); !ptr.isNull(); ){
      ndbrequire(ptr.p->scanFragState == ScanFragRec::QUEUED_FOR_DELIVERY);
      ScanFragRecPtr curr = ptr; // Remove while iterating...
      queued.next(ptr);
      
      bool done = curr.p->m_scan_frag_conf_status && (left <= (int)booked);
      if(curr.p->m_scan_frag_conf_status)
	booked++;
      
      * ops++ = curr.p->m_apiPtr;
      * ops++ = done ? RNIL : curr.i;
      * ops++ = (curr.p->m_totalLen << 10) + curr.p->m_ops;
      
      queued.remove(curr); 
      if(!done){
	delivered.add(curr);
	curr.p->scanFragState = ScanFragRec::DELIVERED;
	curr.p->stopFragTimer();
      } else {
	c_scan_frag_pool.release(curr);
	curr.p->scanFragState = ScanFragRec::COMPLETED;
	curr.p->stopFragTimer();
      }
    }
  }
  
  scanPtr.p->m_booked_fragments_count = booked;
  if(scanPtr.p->m_delivered_scan_frags.isEmpty() && 
     scanPtr.p->m_running_scan_frags.isEmpty())
  {
    conf->requestInfo = op_count | ScanTabConf::EndOfData;    
    releaseScanResources(scanPtr);
  }
  
  if(4 + 3 * op_count > 25){
    jam();
    LinearSectionPtr ptr[3];
    ptr[0].p = signal->getDataPtrSend()+25;
    ptr[0].sz = 3 * op_count;
    sendSignal(apiConnectptr.p->ndbapiBlockref, GSN_SCAN_TABCONF, signal, 
	       ScanTabConf::SignalLength, JBB, ptr, 1);
  } else {
    jam();
    sendSignal(apiConnectptr.p->ndbapiBlockref, GSN_SCAN_TABCONF, signal, 
	       ScanTabConf::SignalLength + 3 * op_count, JBB);
  }
  scanPtr.p->m_queued_count = 0;
}//Dbtc::sendScanTabConf()


void Dbtc::gcpTcfinished(Signal* signal) 
{
  signal->theData[1] = tcheckGcpId;
  sendSignal(cdihblockref, GSN_GCP_TCFINISHED, signal, 2, JBB);
}//Dbtc::gcpTcfinished()

void Dbtc::initApiConnect(Signal* signal) 
{
  Uint32 tiacTmp;
  Uint32 guard4;

  tiacTmp = capiConnectFilesize / 3;
  ndbrequire(tiacTmp > 0);
  guard4 = tiacTmp + 1;
  for (cachePtr.i = 0; cachePtr.i < guard4; cachePtr.i++) {
    refresh_watch_dog();
    ptrAss(cachePtr, cacheRecord);
    cachePtr.p->firstAttrbuf = RNIL;
    cachePtr.p->lastAttrbuf = RNIL;
    cachePtr.p->firstKeybuf = RNIL;
    cachePtr.p->lastKeybuf = RNIL;
    cachePtr.p->nextCacheRec = cachePtr.i + 1;
  }//for
  cachePtr.i = tiacTmp;
  ptrCheckGuard(cachePtr, ccacheFilesize, cacheRecord);
  cachePtr.p->nextCacheRec = RNIL;
  cfirstfreeCacheRec = 0;

  guard4 = tiacTmp - 1;
  for (apiConnectptr.i = 0; apiConnectptr.i <= guard4; apiConnectptr.i++) {
    refresh_watch_dog();
    jam();
    ptrAss(apiConnectptr, apiConnectRecord);
    apiConnectptr.p->apiConnectstate = CS_DISCONNECTED;
    apiConnectptr.p->apiFailState = ZFALSE;
    setApiConTimer(apiConnectptr.i, 0, __LINE__);
    apiConnectptr.p->takeOverRec = (Uint8)Z8NIL;
    apiConnectptr.p->cachePtr = RNIL;
    apiConnectptr.p->nextApiConnect = apiConnectptr.i + 1;
    apiConnectptr.p->ndbapiBlockref = 0xFFFFFFFF; // Invalid ref
    apiConnectptr.p->commitAckMarker = RNIL;
    apiConnectptr.p->firstTcConnect = RNIL;
    apiConnectptr.p->lastTcConnect = RNIL;
    apiConnectptr.p->triggerPending = false;
    apiConnectptr.p->isIndexOp = false;
    apiConnectptr.p->accumulatingIndexOp = RNIL;
    apiConnectptr.p->executingIndexOp = RNIL;
    apiConnectptr.p->buddyPtr = RNIL;
    apiConnectptr.p->currSavePointId = 0;
  }//for
  apiConnectptr.i = tiacTmp - 1;
  ptrCheckGuard(apiConnectptr, capiConnectFilesize, apiConnectRecord);
  apiConnectptr.p->nextApiConnect = RNIL;
  cfirstfreeApiConnect = 0;
  guard4 = (2 * tiacTmp) - 1;
  for (apiConnectptr.i = tiacTmp; apiConnectptr.i <= guard4; apiConnectptr.i++)
    {
      refresh_watch_dog();
      jam();
      ptrCheckGuard(apiConnectptr, capiConnectFilesize, apiConnectRecord);
      apiConnectptr.p->apiConnectstate = CS_RESTART;
      apiConnectptr.p->apiFailState = ZFALSE;
      setApiConTimer(apiConnectptr.i, 0, __LINE__);
      apiConnectptr.p->takeOverRec = (Uint8)Z8NIL;
      apiConnectptr.p->cachePtr = RNIL;
      apiConnectptr.p->nextApiConnect = apiConnectptr.i + 1;
      apiConnectptr.p->ndbapiBlockref = 0xFFFFFFFF; // Invalid ref
      apiConnectptr.p->commitAckMarker = RNIL;
      apiConnectptr.p->firstTcConnect = RNIL;
      apiConnectptr.p->lastTcConnect = RNIL;
      apiConnectptr.p->triggerPending = false;
      apiConnectptr.p->isIndexOp = false;
      apiConnectptr.p->accumulatingIndexOp = RNIL;
      apiConnectptr.p->executingIndexOp = RNIL;
      apiConnectptr.p->buddyPtr = RNIL;
      apiConnectptr.p->currSavePointId = 0;
    }//for
  apiConnectptr.i = (2 * tiacTmp) - 1;
  ptrCheckGuard(apiConnectptr, capiConnectFilesize, apiConnectRecord);
  apiConnectptr.p->nextApiConnect = RNIL;
  cfirstfreeApiConnectCopy = tiacTmp;
  guard4 = (3 * tiacTmp) - 1;
  for (apiConnectptr.i = 2 * tiacTmp; apiConnectptr.i <= guard4; 
       apiConnectptr.i++) {
    refresh_watch_dog();
    jam();
    ptrCheckGuard(apiConnectptr, capiConnectFilesize, apiConnectRecord);
    setApiConTimer(apiConnectptr.i, 0, __LINE__);
    apiConnectptr.p->apiFailState = ZFALSE;
    apiConnectptr.p->apiConnectstate = CS_RESTART;
    apiConnectptr.p->takeOverRec = (Uint8)Z8NIL;
    apiConnectptr.p->cachePtr = RNIL;
    apiConnectptr.p->nextApiConnect = apiConnectptr.i + 1;
    apiConnectptr.p->ndbapiBlockref = 0xFFFFFFFF; // Invalid ref
    apiConnectptr.p->commitAckMarker = RNIL;
    apiConnectptr.p->firstTcConnect = RNIL;
    apiConnectptr.p->lastTcConnect = RNIL;
    apiConnectptr.p->triggerPending = false;
    apiConnectptr.p->isIndexOp = false;
    apiConnectptr.p->accumulatingIndexOp = RNIL;
    apiConnectptr.p->executingIndexOp = RNIL;
    apiConnectptr.p->buddyPtr = RNIL;
    apiConnectptr.p->currSavePointId = 0;
  }//for
  apiConnectptr.i = (3 * tiacTmp) - 1;
  ptrCheckGuard(apiConnectptr, capiConnectFilesize, apiConnectRecord);
  apiConnectptr.p->nextApiConnect = RNIL;
  cfirstfreeApiConnectFail = 2 * tiacTmp;
}//Dbtc::initApiConnect()

void Dbtc::initattrbuf(Signal* signal) 
{
  ndbrequire(cattrbufFilesize > 0);
  for (attrbufptr.i = 0; attrbufptr.i < cattrbufFilesize; attrbufptr.i++) {
    refresh_watch_dog();
    jam();
    ptrAss(attrbufptr, attrbufRecord);
    attrbufptr.p->attrbuf[ZINBUF_NEXT] = attrbufptr.i + 1;  /* NEXT ATTRBUF */
  }//for
  attrbufptr.i = cattrbufFilesize - 1;
  ptrAss(attrbufptr, attrbufRecord);
  attrbufptr.p->attrbuf[ZINBUF_NEXT] = RNIL;    /* NEXT ATTRBUF */
  cfirstfreeAttrbuf = 0;
}//Dbtc::initattrbuf()

void Dbtc::initdatabuf(Signal* signal) 
{
  ndbrequire(cdatabufFilesize > 0);
  for (databufptr.i = 0; databufptr.i < cdatabufFilesize; databufptr.i++) {
    refresh_watch_dog();
    ptrAss(databufptr, databufRecord);
    databufptr.p->nextDatabuf = databufptr.i + 1;
  }//for
  databufptr.i = cdatabufFilesize - 1;
  ptrCheckGuard(databufptr, cdatabufFilesize, databufRecord);
  databufptr.p->nextDatabuf = RNIL;
  cfirstfreeDatabuf = 0;
}//Dbtc::initdatabuf()

void Dbtc::initgcp(Signal* signal) 
{
  ndbrequire(cgcpFilesize > 0);
  for (gcpPtr.i = 0; gcpPtr.i < cgcpFilesize; gcpPtr.i++) {
    ptrAss(gcpPtr, gcpRecord);
    gcpPtr.p->nextGcp = gcpPtr.i + 1;
  }//for
  gcpPtr.i = cgcpFilesize - 1;
  ptrCheckGuard(gcpPtr, cgcpFilesize, gcpRecord);
  gcpPtr.p->nextGcp = RNIL;
  cfirstfreeGcp = 0;
  cfirstgcp = RNIL;
  clastgcp = RNIL;
}//Dbtc::initgcp()

void Dbtc::inithost(Signal* signal) 
{
  cpackedListIndex = 0;
  ndbrequire(chostFilesize > 0);
  for (hostptr.i = 0; hostptr.i < chostFilesize; hostptr.i++) {
    jam();
    ptrAss(hostptr, hostRecord);
    hostptr.p->hostStatus = HS_DEAD;
    hostptr.p->inPackedList = false;
    hostptr.p->takeOverStatus = TOS_NOT_DEFINED;
    hostptr.p->lqhTransStatus = LTS_IDLE;
    hostptr.p->noOfWordsTCKEYCONF = 0;
    hostptr.p->noOfWordsTCINDXCONF = 0;
    hostptr.p->noOfPackedWordsLqh = 0;
    hostptr.p->hostLqhBlockRef = calcLqhBlockRef(hostptr.i);
  }//for
}//Dbtc::inithost()

void Dbtc::initialiseRecordsLab(Signal* signal, UintR Tdata0, 
				Uint32 retRef, Uint32 retData) 
{
  switch (Tdata0) {
  case 0:
    jam();
    initApiConnect(signal);
    break;
  case 1:
    jam();
    initattrbuf(signal);
    break;
  case 2:
    jam();
    initdatabuf(signal);
    break;
  case 3:
    jam();
    initgcp(signal);
    break;
  case 4:
    jam();
    inithost(signal);
    break;
  case 5:
    jam();
    // UNUSED Free to initialise something
    break;
  case 6:
    jam();
    initTable(signal);
    break;
  case 7:
    jam();
    initialiseScanrec(signal);
    break;
  case 8:
    jam();
    initialiseScanOprec(signal);
    break;
  case 9:
    jam();
    initialiseScanFragrec(signal);
    break;
  case 10:
    jam();
    initialiseTcConnect(signal);
    break;
  case 11:
    jam();
    initTcFail(signal);

    {
      ReadConfigConf * conf = (ReadConfigConf*)signal->getDataPtrSend();
      conf->senderRef = reference();
      conf->senderData = retData;
      sendSignal(retRef, GSN_READ_CONFIG_CONF, signal, 
		 ReadConfigConf::SignalLength, JBB);
    }
    return;
    break;
  default:
    jam();
    systemErrorLab(signal);
    return;
    break;
  }//switch

  signal->theData[0] = TcContinueB::ZINITIALISE_RECORDS;
  signal->theData[1] = Tdata0 + 1;
  signal->theData[2] = 0;
  signal->theData[3] = retRef;
  signal->theData[4] = retData;
  sendSignal(DBTC_REF, GSN_CONTINUEB, signal, 5, JBB);
}

/* ========================================================================= */
/* =======                       INITIALISE_SCANREC                  ======= */
/*                                                                           */
/* ========================================================================= */
void Dbtc::initialiseScanrec(Signal* signal) 
{
  ScanRecordPtr scanptr;
  ndbrequire(cscanrecFileSize > 0);
  for (scanptr.i = 0; scanptr.i < cscanrecFileSize; scanptr.i++) {
    refresh_watch_dog();
    jam();
    ptrAss(scanptr, scanRecord);
    new (scanptr.p) ScanRecord();
    scanptr.p->scanState = ScanRecord::IDLE;
    scanptr.p->scanApiRec = RNIL;
    scanptr.p->nextScan = scanptr.i + 1;
  }//for
  scanptr.i = cscanrecFileSize - 1;
  ptrAss(scanptr, scanRecord);
  scanptr.p->nextScan = RNIL;
  cfirstfreeScanrec = 0;
}//Dbtc::initialiseScanrec()

void Dbtc::initialiseScanFragrec(Signal* signal) 
{
}//Dbtc::initialiseScanFragrec()

void Dbtc::initialiseScanOprec(Signal* signal) 
{
}//Dbtc::initialiseScanOprec()

void Dbtc::initTable(Signal* signal) 
{

  ndbrequire(ctabrecFilesize > 0);
  for (tabptr.i = 0; tabptr.i < ctabrecFilesize; tabptr.i++) {
    refresh_watch_dog();
    ptrAss(tabptr, tableRecord);
    tabptr.p->currentSchemaVersion = 0;
    tabptr.p->storedTable = true;
    tabptr.p->tableType = 0;
    tabptr.p->enabled = false;
    tabptr.p->dropping = false;
    tabptr.p->noOfKeyAttr = 0;
    tabptr.p->hasCharAttr = 0;
    tabptr.p->noOfDistrKeys = 0;
    for (unsigned k = 0; k < MAX_ATTRIBUTES_IN_INDEX; k++) {
      tabptr.p->keyAttr[k].attributeDescriptor = 0;
      tabptr.p->keyAttr[k].charsetInfo = 0;
    }
  }//for
}//Dbtc::initTable()

void Dbtc::initialiseTcConnect(Signal* signal) 
{
  ndbrequire(ctcConnectFilesize >= 2);

  // Place half of tcConnectptr's in cfirstfreeTcConnectFail list
  Uint32 titcTmp = ctcConnectFilesize / 2;
  for (tcConnectptr.i = 0; tcConnectptr.i < titcTmp; tcConnectptr.i++) {
    refresh_watch_dog();
    jam();
    ptrAss(tcConnectptr, tcConnectRecord);
    tcConnectptr.p->tcConnectstate = OS_RESTART;
    tcConnectptr.p->apiConnect = RNIL;
    tcConnectptr.p->noOfNodes = 0;
    tcConnectptr.p->nextTcConnect = tcConnectptr.i + 1;
  }//for
  tcConnectptr.i = titcTmp - 1;
  ptrAss(tcConnectptr, tcConnectRecord);
  tcConnectptr.p->nextTcConnect = RNIL;
  cfirstfreeTcConnectFail = 0;

  // Place other half in cfirstfreeTcConnect list
  for (tcConnectptr.i = titcTmp; tcConnectptr.i < ctcConnectFilesize; 
       tcConnectptr.i++) {
    refresh_watch_dog();
    jam();
    ptrAss(tcConnectptr, tcConnectRecord);
    tcConnectptr.p->tcConnectstate = OS_RESTART;
    tcConnectptr.p->apiConnect = RNIL;
    tcConnectptr.p->noOfNodes = 0;
    tcConnectptr.p->nextTcConnect = tcConnectptr.i + 1;
  }//for
  tcConnectptr.i = ctcConnectFilesize - 1;
  ptrAss(tcConnectptr, tcConnectRecord);
  tcConnectptr.p->nextTcConnect = RNIL;
  cfirstfreeTcConnect = titcTmp;
  c_counters.cconcurrentOp = 0;
}//Dbtc::initialiseTcConnect()

/* ------------------------------------------------------------------------- */
/* ----     LINK A GLOBAL CHECKPOINT RECORD INTO THE LIST WITH TRANSACTIONS  */
/*          WAITING FOR COMPLETION.                                          */
/* ------------------------------------------------------------------------- */
void Dbtc::linkGciInGcilist(Signal* signal) 
{
  GcpRecordPtr tmpGcpPointer;
  if (cfirstgcp == RNIL) {
    jam();
    cfirstgcp = gcpPtr.i;
  } else {
    jam();
    tmpGcpPointer.i = clastgcp;
    ptrCheckGuard(tmpGcpPointer, cgcpFilesize, gcpRecord);
    tmpGcpPointer.p->nextGcp = gcpPtr.i;
  }//if
  clastgcp = gcpPtr.i;
}//Dbtc::linkGciInGcilist()

/* ------------------------------------------------------------------------- */
/* -------        LINK SECONDARY KEY BUFFER IN OPERATION RECORD      ------- */
/* ------------------------------------------------------------------------- */
void Dbtc::linkKeybuf(Signal* signal) 
{
  seizeDatabuf(signal);
  tmpDatabufptr.i = cachePtr.p->lastKeybuf;
  cachePtr.p->lastKeybuf = databufptr.i;
  if (tmpDatabufptr.i == RNIL) {
    jam();
    cachePtr.p->firstKeybuf = databufptr.i;
  } else {
    jam();
    ptrCheckGuard(tmpDatabufptr, cdatabufFilesize, databufRecord);
    tmpDatabufptr.p->nextDatabuf = databufptr.i;
  }//if
}//Dbtc::linkKeybuf()

/* ------------------------------------------------------------------------- */
/* ------- LINK A TC CONNECT RECORD INTO THE API LIST OF TC CONNECTIONS  --- */
/* ------------------------------------------------------------------------- */
void Dbtc::linkTcInConnectionlist(Signal* signal) 
{
  /* POINTER FOR THE CONNECT_RECORD */
  TcConnectRecordPtr ltcTcConnectptr;

  tcConnectptr.p->nextTcConnect = RNIL;
  ltcTcConnectptr.i = apiConnectptr.p->lastTcConnect;
  ptrCheck(ltcTcConnectptr, ctcConnectFilesize, tcConnectRecord);
  apiConnectptr.p->lastTcConnect = tcConnectptr.i;
  if (ltcTcConnectptr.i == RNIL) {
    jam();
    apiConnectptr.p->firstTcConnect = tcConnectptr.i;
  } else {
    jam();
    ptrGuard(ltcTcConnectptr);
    ltcTcConnectptr.p->nextTcConnect = tcConnectptr.i;
  }//if
}//Dbtc::linkTcInConnectionlist()

/*---------------------------------------------------------------------------*/
/*                    RELEASE_ABORT_RESOURCES                                */
/* THIS CODE RELEASES ALL RESOURCES AFTER AN ABORT OF A TRANSACTION AND ALSO */
/* SENDS THE ABORT DECISION TO THE APPLICATION.                              */
/*---------------------------------------------------------------------------*/
void Dbtc::releaseAbortResources(Signal* signal) 
{
  TcConnectRecordPtr rarTcConnectptr;

  c_counters.cabortCount++;
  if (apiConnectptr.p->cachePtr != RNIL) {
    cachePtr.i = apiConnectptr.p->cachePtr;
    ptrCheckGuard(cachePtr, ccacheFilesize, cacheRecord);
    releaseAttrinfo();
    releaseKeys();
  }//if
  tcConnectptr.i = apiConnectptr.p->firstTcConnect;
  while (tcConnectptr.i != RNIL) {
    jam();
    ptrCheckGuard(tcConnectptr, ctcConnectFilesize, tcConnectRecord);
    // Clear any markers that were set in CS_RECEIVING state
    clearCommitAckMarker(apiConnectptr.p, tcConnectptr.p);
    rarTcConnectptr.i = tcConnectptr.p->nextTcConnect;
    releaseTcCon();
    tcConnectptr.i = rarTcConnectptr.i;
  }//while
  apiConnectptr.p->firstTcConnect = RNIL;
  apiConnectptr.p->lastTcConnect = RNIL;

  // MASV let state be CS_ABORTING until all 
  // signals in the "air" have been received. Reset to CS_CONNECTED
  // will be done when a TCKEYREQ with start flag is recieved
  // or releaseApiCon is called
  // apiConnectptr.p->apiConnectstate = CS_CONNECTED;
  apiConnectptr.p->apiConnectstate = CS_ABORTING;
  apiConnectptr.p->abortState = AS_IDLE;

  if(apiConnectptr.p->m_exec_flag || apiConnectptr.p->apiFailState == ZTRUE){
    jam();
    bool ok = false;
    Uint32 blockRef = apiConnectptr.p->ndbapiBlockref;
    ReturnSignal ret = apiConnectptr.p->returnsignal;
    apiConnectptr.p->returnsignal = RS_NO_RETURN;
    apiConnectptr.p->m_exec_flag = 0;
    switch(ret){
    case RS_TCROLLBACKCONF:
      jam();
      ok = true;
      signal->theData[0] = apiConnectptr.p->ndbapiConnect;
      signal->theData[1] = apiConnectptr.p->transid[0];
      signal->theData[2] = apiConnectptr.p->transid[1];
      sendSignal(blockRef, GSN_TCROLLBACKCONF, signal, 3, JBB);
      break;
    case RS_TCROLLBACKREP:{
      jam();
      ok = true;
      TcRollbackRep * const tcRollbackRep = 
	(TcRollbackRep *) signal->getDataPtr();
      
      tcRollbackRep->connectPtr = apiConnectptr.p->ndbapiConnect;
      tcRollbackRep->transId[0] = apiConnectptr.p->transid[0];
      tcRollbackRep->transId[1] = apiConnectptr.p->transid[1];
      tcRollbackRep->returnCode = apiConnectptr.p->returncode;
      sendSignal(blockRef, GSN_TCROLLBACKREP, signal, 
		 TcRollbackRep::SignalLength, JBB);
    }
      break;
    case RS_NO_RETURN:
      jam();
      ok = true;
      break;
    case RS_TCKEYCONF:
    case RS_TC_COMMITCONF:
      break;
    }    
    if(!ok){
      jam();
      ndbout_c("returnsignal = %d", apiConnectptr.p->returnsignal);
      sendSystemError(signal);
    }//if

  }
  setApiConTimer(apiConnectptr.i, 0, 
		 100000+c_apiConTimer_line[apiConnectptr.i]);
  if (apiConnectptr.p->apiFailState == ZTRUE) {
    jam();
    handleApiFailState(signal, apiConnectptr.i);
    return;
  }//if
}//Dbtc::releaseAbortResources()

void Dbtc::releaseApiCon(Signal* signal, UintR TapiConnectPtr) 
{
  ApiConnectRecordPtr TlocalApiConnectptr;

  TlocalApiConnectptr.i = TapiConnectPtr;
  ptrCheckGuard(TlocalApiConnectptr, capiConnectFilesize, apiConnectRecord);
  TlocalApiConnectptr.p->nextApiConnect = cfirstfreeApiConnect;
  cfirstfreeApiConnect = TlocalApiConnectptr.i;
  setApiConTimer(TlocalApiConnectptr.i, 0, __LINE__);
  TlocalApiConnectptr.p->apiConnectstate = CS_DISCONNECTED;
  ndbassert(TlocalApiConnectptr.p->apiScanRec == RNIL);
  TlocalApiConnectptr.p->ndbapiBlockref = 0;
}//Dbtc::releaseApiCon()

void Dbtc::releaseApiConnectFail(Signal* signal) 
{
  apiConnectptr.p->apiConnectstate = CS_RESTART;
  apiConnectptr.p->takeOverRec = (Uint8)Z8NIL;
  setApiConTimer(apiConnectptr.i, 0, __LINE__);
  apiConnectptr.p->nextApiConnect = cfirstfreeApiConnectFail;
  cfirstfreeApiConnectFail = apiConnectptr.i;
}//Dbtc::releaseApiConnectFail()

void Dbtc::releaseGcp(Signal* signal) 
{
  ptrGuard(gcpPtr);
  gcpPtr.p->nextGcp = cfirstfreeGcp;
  cfirstfreeGcp = gcpPtr.i;
}//Dbtc::releaseGcp()

void Dbtc::releaseKeys() 
{
  UintR Tmp;
  databufptr.i = cachePtr.p->firstKeybuf;
  while (databufptr.i != RNIL) {
    jam();
    ptrCheckGuard(databufptr, cdatabufFilesize, databufRecord);
    Tmp = databufptr.p->nextDatabuf;
    databufptr.p->nextDatabuf = cfirstfreeDatabuf;
    cfirstfreeDatabuf = databufptr.i;
    databufptr.i = Tmp;
  }//while
  cachePtr.p->firstKeybuf = RNIL;
  cachePtr.p->lastKeybuf = RNIL;
}//Dbtc::releaseKeys()

void Dbtc::releaseTcConnectFail(Signal* signal) 
{
  ptrGuard(tcConnectptr);
  tcConnectptr.p->nextTcConnect = cfirstfreeTcConnectFail;
  cfirstfreeTcConnectFail = tcConnectptr.i;
}//Dbtc::releaseTcConnectFail()

void Dbtc::seizeApiConnect(Signal* signal) 
{
  if (cfirstfreeApiConnect != RNIL) {
    jam();
    terrorCode = ZOK;
    apiConnectptr.i = cfirstfreeApiConnect;     /* ASSIGN A FREE RECORD FROM */
    ptrCheckGuard(apiConnectptr, capiConnectFilesize, apiConnectRecord);
    cfirstfreeApiConnect = apiConnectptr.p->nextApiConnect;
    apiConnectptr.p->nextApiConnect = RNIL;
    setApiConTimer(apiConnectptr.i, 0, __LINE__);
    apiConnectptr.p->apiConnectstate = CS_CONNECTED; /* STATE OF CONNECTION */
    apiConnectptr.p->triggerPending = false;
    apiConnectptr.p->isIndexOp = false;
  } else {
    jam();
    terrorCode = ZNO_FREE_API_CONNECTION;
  }//if
}//Dbtc::seizeApiConnect()

void Dbtc::seizeApiConnectFail(Signal* signal) 
{
  apiConnectptr.i = cfirstfreeApiConnectFail;
  ptrCheckGuard(apiConnectptr, capiConnectFilesize, apiConnectRecord);
  cfirstfreeApiConnectFail = apiConnectptr.p->nextApiConnect;
}//Dbtc::seizeApiConnectFail()

void Dbtc::seizeDatabuf(Signal* signal) 
{
  databufptr.i = cfirstfreeDatabuf;
  ptrCheckGuard(databufptr, cdatabufFilesize, databufRecord);
  cfirstfreeDatabuf = databufptr.p->nextDatabuf;
  databufptr.p->nextDatabuf = RNIL;
}//Dbtc::seizeDatabuf()

void Dbtc::seizeTcConnect(Signal* signal) 
{
  tcConnectptr.i = cfirstfreeTcConnect;
  ptrCheckGuard(tcConnectptr, ctcConnectFilesize, tcConnectRecord);
  cfirstfreeTcConnect = tcConnectptr.p->nextTcConnect;
  c_counters.cconcurrentOp++;
  tcConnectptr.p->isIndexOp = false;
}//Dbtc::seizeTcConnect()

void Dbtc::seizeTcConnectFail(Signal* signal) 
{
  tcConnectptr.i = cfirstfreeTcConnectFail;
  ptrCheckGuard(tcConnectptr, ctcConnectFilesize, tcConnectRecord);
  cfirstfreeTcConnectFail = tcConnectptr.p->nextTcConnect;
}//Dbtc::seizeTcConnectFail()

void Dbtc::sendAttrinfo(Signal* signal,
                        UintR TattrinfoPtr,
                        AttrbufRecord * const regAttrPtr,
                        UintR TBref) 
{
  UintR TdataPos;
  UintR sig0, sig1, sig2, sig3, sig4, sig5, sig6, sig7;
  ApiConnectRecord * const regApiPtr = apiConnectptr.p;
  TdataPos = regAttrPtr->attrbuf[ZINBUF_DATA_LEN];
  sig0 = TattrinfoPtr;
  sig1 = regApiPtr->transid[0];
  sig2 = regApiPtr->transid[1];

  signal->theData[0] = sig0;
  signal->theData[1] = sig1;
  signal->theData[2] = sig2;

  sig0 = regAttrPtr->attrbuf[0];
  sig1 = regAttrPtr->attrbuf[1];
  sig2 = regAttrPtr->attrbuf[2];
  sig3 = regAttrPtr->attrbuf[3];
  sig4 = regAttrPtr->attrbuf[4];
  sig5 = regAttrPtr->attrbuf[5];
  sig6 = regAttrPtr->attrbuf[6];
  sig7 = regAttrPtr->attrbuf[7];

  signal->theData[3] = sig0;
  signal->theData[4] = sig1;
  signal->theData[5] = sig2;
  signal->theData[6] = sig3;
  signal->theData[7] = sig4;
  signal->theData[8] = sig5;
  signal->theData[9] = sig6;
  signal->theData[10] = sig7;

  if (TdataPos > 8) {
    sig0 = regAttrPtr->attrbuf[8];
    sig1 = regAttrPtr->attrbuf[9];
    sig2 = regAttrPtr->attrbuf[10];
    sig3 = regAttrPtr->attrbuf[11];
    sig4 = regAttrPtr->attrbuf[12];
    sig5 = regAttrPtr->attrbuf[13];
    sig6 = regAttrPtr->attrbuf[14];

    jam();
    signal->theData[11] = sig0;
    signal->theData[12] = sig1;
    signal->theData[13] = sig2;
    signal->theData[14] = sig3;
    signal->theData[15] = sig4;
    signal->theData[16] = sig5;
    signal->theData[17] = sig6;

    if (TdataPos > 15) {

      sig0 = regAttrPtr->attrbuf[15];
      sig1 = regAttrPtr->attrbuf[16];
      sig2 = regAttrPtr->attrbuf[17];
      sig3 = regAttrPtr->attrbuf[18];
      sig4 = regAttrPtr->attrbuf[19];
      sig5 = regAttrPtr->attrbuf[20];
      sig6 = regAttrPtr->attrbuf[21];

      jam();
      signal->theData[18] = sig0;
      signal->theData[19] = sig1;
      signal->theData[20] = sig2;
      signal->theData[21] = sig3;
      signal->theData[22] = sig4;
      signal->theData[23] = sig5;
      signal->theData[24] = sig6;
    }//if
  }//if
  sendSignal(TBref, GSN_ATTRINFO, signal, TdataPos + 3, JBB);
}//Dbtc::sendAttrinfo()

void Dbtc::sendContinueTimeOutControl(Signal* signal, Uint32 TapiConPtr) 
{
  signal->theData[0] = TcContinueB::ZCONTINUE_TIME_OUT_CONTROL;
  signal->theData[1] = TapiConPtr;
  sendSignal(cownref, GSN_CONTINUEB, signal, 2, JBB);
}//Dbtc::sendContinueTimeOutControl()

void Dbtc::sendKeyinfo(Signal* signal, BlockReference TBRef, Uint32 len) 
{
  signal->theData[0] = tcConnectptr.i;
  signal->theData[1] = apiConnectptr.p->transid[0];
  signal->theData[2] = apiConnectptr.p->transid[1];
  signal->theData[3] = cdata[0];
  signal->theData[4] = cdata[1];
  signal->theData[5] = cdata[2];
  signal->theData[6] = cdata[3];
  signal->theData[7] = cdata[4];
  signal->theData[8] = cdata[5];
  signal->theData[9] = cdata[6];
  signal->theData[10] = cdata[7];
  signal->theData[11] = cdata[8];
  signal->theData[12] = cdata[9];
  signal->theData[13] = cdata[10];
  signal->theData[14] = cdata[11];
  signal->theData[15] = cdata[12];
  signal->theData[16] = cdata[13];
  signal->theData[17] = cdata[14];
  signal->theData[18] = cdata[15];
  signal->theData[19] = cdata[16];
  signal->theData[20] = cdata[17];
  signal->theData[21] = cdata[18];
  signal->theData[22] = cdata[19];
  sendSignal(TBRef, GSN_KEYINFO, signal, 3 + len, JBB);
}//Dbtc::sendKeyinfo()

void Dbtc::sendSystemError(Signal* signal) 
{
  progError(0, 0);
}//Dbtc::sendSystemError()

/* ========================================================================= */
/* -------             LINK ACTUAL GCP OUT OF LIST                   ------- */
/* ------------------------------------------------------------------------- */
void Dbtc::unlinkGcp(Signal* signal) 
{
  if (cfirstgcp == gcpPtr.i) {
    jam();
    cfirstgcp = gcpPtr.p->nextGcp;
    if (gcpPtr.i == clastgcp) {
      jam();
      clastgcp = RNIL;
    }//if
  } else {
    jam();
    /* -------------------------------------------------------------------- 
     * WE ARE TRYING TO REMOVE A GLOBAL CHECKPOINT WHICH WAS NOT THE OLDEST. 
     * THIS IS A SYSTEM ERROR.                                              
     * ------------------------------------------------------------------- */
    sendSystemError(signal);
  }//if
  gcpPtr.p->nextGcp = cfirstfreeGcp;
  cfirstfreeGcp = gcpPtr.i;
}//Dbtc::unlinkGcp()

void
Dbtc::execDUMP_STATE_ORD(Signal* signal)
{
  DumpStateOrd * const dumpState = (DumpStateOrd *)&signal->theData[0];
  if(signal->theData[0] == DumpStateOrd::CommitAckMarkersSize){
    infoEvent("TC: m_commitAckMarkerPool: %d free size: %d",
              m_commitAckMarkerPool.getNoOfFree(),
              m_commitAckMarkerPool.getSize());
  }
  if(signal->theData[0] == DumpStateOrd::CommitAckMarkersDump){
    infoEvent("TC: m_commitAckMarkerPool: %d free size: %d",
              m_commitAckMarkerPool.getNoOfFree(),
              m_commitAckMarkerPool.getSize());
    
    CommitAckMarkerIterator iter;
    for(m_commitAckMarkerHash.first(iter); iter.curr.i != RNIL;
        m_commitAckMarkerHash.next(iter)){
      infoEvent("CommitAckMarker: i = %d (0x%x, 0x%x)"
                " Api: %d Lghs(%d): %d %d %d %d bucket = %d",
                iter.curr.i,
                iter.curr.p->transid1,
                iter.curr.p->transid2,
                iter.curr.p->apiNodeId,
                iter.curr.p->noOfLqhs,
                iter.curr.p->lqhNodeId[0],
                iter.curr.p->lqhNodeId[1],
                iter.curr.p->lqhNodeId[2],
                iter.curr.p->lqhNodeId[3],
                iter.bucket);
    }
  }
  // Dump all ScanFragRecs
  if (dumpState->args[0] == DumpStateOrd::TcDumpAllScanFragRec){
    Uint32 recordNo = 0;
    if (signal->getLength() == 1)
      infoEvent("TC: Dump all ScanFragRec - size: %d",
		cscanFragrecFileSize);
    else if (signal->getLength() == 2)
      recordNo = dumpState->args[1];
    else
      return;
    
    dumpState->args[0] = DumpStateOrd::TcDumpOneScanFragRec;
    dumpState->args[1] = recordNo;
    execDUMP_STATE_ORD(signal);

    if (recordNo < cscanFragrecFileSize-1){
      dumpState->args[0] = DumpStateOrd::TcDumpAllScanFragRec;
      dumpState->args[1] = recordNo+1;
      sendSignal(reference(), GSN_DUMP_STATE_ORD, signal, 2, JBB);
    }
  }

  // Dump one ScanFragRec
  if (dumpState->args[0] == DumpStateOrd::TcDumpOneScanFragRec){
    Uint32 recordNo = RNIL;
    if (signal->getLength() == 2)
      recordNo = dumpState->args[1];
    else
      return;

    if (recordNo >= cscanFragrecFileSize)
      return;

    ScanFragRecPtr sfp;
    sfp.i = recordNo;
    c_scan_frag_pool.getPtr(sfp);
    infoEvent("Dbtc::ScanFragRec[%d]: state=%d fragid=%d",
	      sfp.i,
	      sfp.p->scanFragState,
	      sfp.p->scanFragId);
    infoEvent(" nodeid=%d, timer=%d",
	      refToNode(sfp.p->lqhBlockref),
	      sfp.p->scanFragTimer);
  }

  // Dump all ScanRecords
  if (dumpState->args[0] == DumpStateOrd::TcDumpAllScanRec){
    Uint32 recordNo = 0;
    if (signal->getLength() == 1)
      infoEvent("TC: Dump all ScanRecord - size: %d",
		cscanrecFileSize);
    else if (signal->getLength() == 2)
      recordNo = dumpState->args[1];
    else
      return;  

    dumpState->args[0] = DumpStateOrd::TcDumpOneScanRec;
    dumpState->args[1] = recordNo;
    execDUMP_STATE_ORD(signal);
    
    if (recordNo < cscanrecFileSize-1){
      dumpState->args[0] = DumpStateOrd::TcDumpAllScanRec;
      dumpState->args[1] = recordNo+1;
      sendSignal(reference(), GSN_DUMP_STATE_ORD, signal, 2, JBB);
    }
  }

  // Dump all active ScanRecords
  if (dumpState->args[0] == DumpStateOrd::TcDumpAllActiveScanRec){
    Uint32 recordNo = 0;     
    if (signal->getLength() == 1)
      infoEvent("TC: Dump active ScanRecord - size: %d",
		cscanrecFileSize);
    else if (signal->getLength() == 2)
      recordNo = dumpState->args[1];
    else
      return;

    ScanRecordPtr sp;
    sp.i = recordNo;
    ptrAss(sp, scanRecord);
    if (sp.p->scanState != ScanRecord::IDLE){
      dumpState->args[0] = DumpStateOrd::TcDumpOneScanRec;
      dumpState->args[1] = recordNo;
      execDUMP_STATE_ORD(signal);
    }

    if (recordNo < cscanrecFileSize-1){
      dumpState->args[0] = DumpStateOrd::TcDumpAllActiveScanRec;
      dumpState->args[1] = recordNo+1;
      sendSignal(reference(), GSN_DUMP_STATE_ORD, signal, 2, JBB);
    }
  }

  // Dump one ScanRecord
  // and associated ScanFragRec and ApiConnectRecord
  if (dumpState->args[0] == DumpStateOrd::TcDumpOneScanRec){
    Uint32 recordNo = RNIL;
    if (signal->getLength() == 2)
      recordNo = dumpState->args[1];
    else
      return;

    if (recordNo >= cscanrecFileSize)
      return;

    ScanRecordPtr sp;
    sp.i = recordNo;
    ptrAss(sp, scanRecord);
    infoEvent("Dbtc::ScanRecord[%d]: state=%d"
	      "nextfrag=%d, nofrag=%d",
	      sp.i,
	      sp.p->scanState,
	      sp.p->scanNextFragId,
	      sp.p->scanNoFrag);
    infoEvent(" ailen=%d, para=%d, receivedop=%d, noOprePperFrag=%d",
	      sp.p->scanAiLength,
	      sp.p->scanParallel,
	      sp.p->scanReceivedOperations,
	      sp.p->batch_size_rows);
    infoEvent(" schv=%d, tab=%d, sproc=%d",
	      sp.p->scanSchemaVersion,
	      sp.p->scanTableref,
	      sp.p->scanStoredProcId);
    infoEvent(" apiRec=%d, next=%d",
	      sp.p->scanApiRec, sp.p->nextScan);

    if (sp.p->scanState != ScanRecord::IDLE){
      // Request dump of ScanFragRec
      ScanFragRecPtr sfptr;
#define DUMP_SFR(x){\
      ScanFragList list(c_scan_frag_pool, x);\
      for(list.first(sfptr); !sfptr.isNull(); list.next(sfptr)){\
	dumpState->args[0] = DumpStateOrd::TcDumpOneScanFragRec; \
	dumpState->args[1] = sfptr.i;\
	execDUMP_STATE_ORD(signal);\
      }}

      DUMP_SFR(sp.p->m_running_scan_frags);
      DUMP_SFR(sp.p->m_queued_scan_frags);
      DUMP_SFR(sp.p->m_delivered_scan_frags);

      // Request dump of ApiConnectRecord
      dumpState->args[0] = DumpStateOrd::TcDumpOneApiConnectRec;
      dumpState->args[1] = sp.p->scanApiRec;
      execDUMP_STATE_ORD(signal);      
    }

  }

  // Dump all ApiConnectRecord(s)
  if (dumpState->args[0] == DumpStateOrd::TcDumpAllApiConnectRec){
    Uint32 recordNo = 0;
    if (signal->getLength() == 1)
      infoEvent("TC: Dump all ApiConnectRecord - size: %d",
		capiConnectFilesize);
    else if (signal->getLength() == 2)
      recordNo = dumpState->args[1];
    else
      return;

    dumpState->args[0] = DumpStateOrd::TcDumpOneApiConnectRec;
    dumpState->args[1] = recordNo;
    execDUMP_STATE_ORD(signal);
    
    if (recordNo < capiConnectFilesize-1){
      dumpState->args[0] = DumpStateOrd::TcDumpAllApiConnectRec;
      dumpState->args[1] = recordNo+1;
      sendSignal(reference(), GSN_DUMP_STATE_ORD, signal, 2, JBB);
    }
  }

  // Dump one ApiConnectRecord
  if (dumpState->args[0] == DumpStateOrd::TcDumpOneApiConnectRec){
    Uint32 recordNo = RNIL;
    if (signal->getLength() == 2)
      recordNo = dumpState->args[1];
    else
      return;

    if (recordNo >= capiConnectFilesize)
      return;

    ApiConnectRecordPtr ap;
    ap.i = recordNo;
    ptrAss(ap, apiConnectRecord);
    infoEvent("Dbtc::ApiConnectRecord[%d]: state=%d, abortState=%d, "
	      "apiFailState=%d",
	      ap.i,
	      ap.p->apiConnectstate,
	      ap.p->abortState,
	      ap.p->apiFailState);
    infoEvent(" transid(0x%x, 0x%x), apiBref=0x%x, scanRec=%d",
	      ap.p->transid[0],
	      ap.p->transid[1],
	      ap.p->ndbapiBlockref,
	      ap.p->apiScanRec);
    infoEvent(" ctcTimer=%d, apiTimer=%d, counter=%d, retcode=%d, "
	      "retsig=%d",
	      ctcTimer, getApiConTimer(ap.i),
	      ap.p->counter,
	      ap.p->returncode,
	      ap.p->returnsignal);
    infoEvent(" lqhkeyconfrec=%d, lqhkeyreqrec=%d, "
	      "tckeyrec=%d",
	      ap.p->lqhkeyconfrec,
	      ap.p->lqhkeyreqrec,
	      ap.p->tckeyrec);
    infoEvent(" next=%d ",
	      ap.p->nextApiConnect);
  }

  if (dumpState->args[0] == DumpStateOrd::TcSetTransactionTimeout){
    jam();
    if(signal->getLength() > 1){
      set_timeout_value(signal->theData[1]);
    }
  }

  if (dumpState->args[0] == DumpStateOrd::TcSetApplTransactionTimeout){
    jam();
    if(signal->getLength() > 1){
      set_appl_timeout_value(signal->theData[1]);
    }
  }

  if (dumpState->args[0] == DumpStateOrd::StartTcTimer){
    c_counters.c_trans_status = TransCounters::Started;
    c_counters.reset();
  }

  if (dumpState->args[0] == DumpStateOrd::StopTcTimer){
    c_counters.c_trans_status = TransCounters::Off;
    Uint32 len = c_counters.report(signal);
    sendSignal(CMVMI_REF, GSN_EVENT_REP, signal, len, JBB);
    c_counters.reset();
  }
  
  if (dumpState->args[0] == DumpStateOrd::StartPeriodicTcTimer){
    c_counters.c_trans_status = TransCounters::Timer;
    c_counters.reset();
    signal->theData[0] = TcContinueB::ZTRANS_EVENT_REP;
    sendSignalWithDelay(cownref, GSN_CONTINUEB, signal, 5000, 1);
  }
}//Dbtc::execDUMP_STATE_ORD()

void Dbtc::execSET_VAR_REQ(Signal* signal)
{
#if 0
  SetVarReq* const setVarReq = (SetVarReq*)&signal->theData[0];
  ConfigParamId var = setVarReq->variable();
  int val = setVarReq->value();


  switch (var) {

  case TransactionInactiveTime:
    jam();
    set_appl_timeout_value(val);
    break;
  case TransactionDeadlockDetectionTimeout:
    set_timeout_value(val);
    sendSignal(CMVMI_REF, GSN_SET_VAR_CONF, signal, 1, JBB);
    break;

  case NoOfConcurrentProcessesHandleTakeover:
    set_no_parallel_takeover(val);
    sendSignal(CMVMI_REF, GSN_SET_VAR_CONF, signal, 1, JBB);
    break;

  default:
    sendSignal(CMVMI_REF, GSN_SET_VAR_REF, signal, 1, JBB);
  } // switch
#endif
}

void Dbtc::execABORT_ALL_REQ(Signal* signal)
{
  jamEntry();
  AbortAllReq * req = (AbortAllReq*)&signal->theData[0];
  AbortAllRef * ref = (AbortAllRef*)&signal->theData[0];
  
  const Uint32 senderData = req->senderData;
  const BlockReference senderRef = req->senderRef;
  
  if(getAllowStartTransaction() == true && !getNodeState().getSingleUserMode()){
    jam();

    ref->senderData = senderData;
    ref->errorCode = AbortAllRef::InvalidState;
    sendSignal(senderRef, GSN_ABORT_ALL_REF, signal, 
	       AbortAllRef::SignalLength, JBB);
    return;
  }
  
  if(c_abortRec.clientRef != 0){
    jam();
    
    ref->senderData = senderData;
    ref->errorCode = AbortAllRef::AbortAlreadyInProgress;
    sendSignal(senderRef, GSN_ABORT_ALL_REF, signal, 
	       AbortAllRef::SignalLength, JBB);
    return;
  }

  if(refToNode(senderRef) != getOwnNodeId()){
    jam();
    
    ref->senderData = senderData;
    ref->errorCode = AbortAllRef::FunctionNotImplemented;
    sendSignal(senderRef, GSN_ABORT_ALL_REF, signal, 
	       AbortAllRef::SignalLength, JBB);
    return;
  }

  c_abortRec.clientRef = senderRef;
  c_abortRec.clientData = senderData;
  c_abortRec.oldTimeOutValue = ctimeOutValue;
  
  ctimeOutValue = 0;
  const Uint32 sleepTime = (2 * 10 * ctimeOutCheckDelay + 199) / 200;
  
  checkAbortAllTimeout(signal, (sleepTime == 0 ? 1 : sleepTime));
}

void Dbtc::checkAbortAllTimeout(Signal* signal, Uint32 sleepTime)
{
  
  ndbrequire(c_abortRec.clientRef != 0);
  
  if(sleepTime > 0){
    jam();
    
    sleepTime -= 1;
    signal->theData[0] = TcContinueB::ZWAIT_ABORT_ALL;
    signal->theData[1] = sleepTime;
    sendSignalWithDelay(reference(), GSN_CONTINUEB, signal, 200, 2);
    return;
  }

  AbortAllConf * conf = (AbortAllConf*)&signal->theData[0];
  conf->senderData = c_abortRec.clientData;
  sendSignal(c_abortRec.clientRef, GSN_ABORT_ALL_CONF, signal, 
	     AbortAllConf::SignalLength, JBB);
  
  ctimeOutValue = c_abortRec.oldTimeOutValue;
  c_abortRec.clientRef = 0;
}

/* **************************************************************** */
/* ---------------------------------------------------------------- */
/* ------------------ TRIGGER AND INDEX HANDLING ------------------ */
/* ---------------------------------------------------------------- */
/* **************************************************************** */

void Dbtc::execCREATE_TRIG_REQ(Signal* signal)
{
  jamEntry();
  CreateTrigReq * const createTrigReq = 
    (CreateTrigReq *)&signal->theData[0];
  TcDefinedTriggerData* triggerData;
  DefinedTriggerPtr triggerPtr;
  BlockReference sender = signal->senderBlockRef();

  releaseSections(signal);
  
  triggerPtr.i = createTrigReq->getTriggerId();
  if (ERROR_INSERTED(8033) ||
      !c_theDefinedTriggers.seizeId(triggerPtr, 
				    createTrigReq->getTriggerId())) {
    CLEAR_ERROR_INSERT_VALUE;
    // Failed to allocate trigger record
    CreateTrigRef * const createTrigRef =  
      (CreateTrigRef *)&signal->theData[0];
    
    createTrigRef->setConnectionPtr(createTrigReq->getConnectionPtr());
    createTrigRef->setErrorCode(CreateTrigRef::TooManyTriggers);
    sendSignal(sender, GSN_CREATE_TRIG_REF, 
               signal, CreateTrigRef::SignalLength, JBB);
    return;
  }

  triggerData = triggerPtr.p;
  triggerData->triggerId = createTrigReq->getTriggerId();
  triggerData->triggerType = createTrigReq->getTriggerType();
  triggerData->triggerEvent = createTrigReq->getTriggerEvent();
  triggerData->attributeMask = createTrigReq->getAttributeMask();
  if (triggerData->triggerType == TriggerType::SECONDARY_INDEX)
    triggerData->indexId = createTrigReq->getIndexId();
  CreateTrigConf * const createTrigConf =  
    (CreateTrigConf *)&signal->theData[0];
  
  createTrigConf->setConnectionPtr(createTrigReq->getConnectionPtr());
  sendSignal(sender, GSN_CREATE_TRIG_CONF, 
             signal, CreateTrigConf::SignalLength, JBB);
}


void Dbtc::execDROP_TRIG_REQ(Signal* signal)
{
  jamEntry();
  DropTrigReq * const dropTrigReq =  (DropTrigReq *)&signal->theData[0];
  BlockReference sender = signal->senderBlockRef();

  if ((c_theDefinedTriggers.getPtr(dropTrigReq->getTriggerId())) == NULL) {
    jam();
    // Failed to find find trigger record
    DropTrigRef * const dropTrigRef =  (DropTrigRef *)&signal->theData[0];

    dropTrigRef->setConnectionPtr(dropTrigReq->getConnectionPtr());
    dropTrigRef->setErrorCode(DropTrigRef::TriggerNotFound);
    sendSignal(sender, GSN_DROP_TRIG_REF, 
               signal, DropTrigRef::SignalLength, JBB);
    return;
  }

  // Release trigger record
  c_theDefinedTriggers.release(dropTrigReq->getTriggerId());

  DropTrigConf * const dropTrigConf =  (DropTrigConf *)&signal->theData[0];
  
  dropTrigConf->setConnectionPtr(dropTrigReq->getConnectionPtr());
  sendSignal(sender, GSN_DROP_TRIG_CONF, 
             signal, DropTrigConf::SignalLength, JBB);
}

void Dbtc::execCREATE_INDX_REQ(Signal* signal)
{
  jamEntry();
  CreateIndxReq * const createIndxReq =  
    (CreateIndxReq *)signal->getDataPtr();
  TcIndexData* indexData;
  TcIndexDataPtr indexPtr;
  BlockReference sender = signal->senderBlockRef();
  
  if (ERROR_INSERTED(8034) ||
      !c_theIndexes.seizeId(indexPtr, createIndxReq->getIndexId())) {
    CLEAR_ERROR_INSERT_VALUE;
    // Failed to allocate index record
     CreateIndxRef * const createIndxRef =  
       (CreateIndxRef *)&signal->theData[0];

     createIndxRef->setConnectionPtr(createIndxReq->getConnectionPtr());
     createIndxRef->setErrorCode(CreateIndxRef::TooManyIndexes);
     releaseSections(signal);
     sendSignal(sender, GSN_CREATE_INDX_REF, 
                signal, CreateIndxRef::SignalLength, JBB);
     return;
  }
  indexData = indexPtr.p;
  // Indexes always start in state IS_BUILDING
  // Will become IS_ONLINE in execALTER_INDX_REQ
  indexData->indexState = IS_BUILDING;
  indexData->indexId = indexPtr.i;
  indexData->primaryTableId = createIndxReq->getTableId();

  // So far need only attribute count
  SegmentedSectionPtr ssPtr;
  signal->getSection(ssPtr, CreateIndxReq::ATTRIBUTE_LIST_SECTION);
  SimplePropertiesSectionReader r0(ssPtr, getSectionSegmentPool());
  r0.reset(); // undo implicit first()
  if (!r0.getWord(&indexData->attributeList.sz) ||
      !r0.getWords(indexData->attributeList.id, indexData->attributeList.sz)) {
    ndbrequire(false);
  }
  indexData->primaryKeyPos = indexData->attributeList.sz;

  releaseSections(signal);
  
  CreateIndxConf * const createIndxConf =  
    (CreateIndxConf *)&signal->theData[0];

  createIndxConf->setConnectionPtr(createIndxReq->getConnectionPtr());
  createIndxConf->setTableId(createIndxReq->getTableId());
  createIndxConf->setIndexId(createIndxReq->getIndexId());
  sendSignal(sender, GSN_CREATE_INDX_CONF, 
             signal, CreateIndxConf::SignalLength, JBB);
}

void Dbtc::execALTER_INDX_REQ(Signal* signal)
{
  jamEntry();
  AlterIndxReq * const alterIndxReq =  (AlterIndxReq *)signal->getDataPtr();
  TcIndexData* indexData;
  //BlockReference sender = signal->senderBlockRef();
  BlockReference sender = (BlockReference) alterIndxReq->getUserRef();
  Uint32 connectionPtr = alterIndxReq->getConnectionPtr();
  AlterIndxReq::RequestType requestType = alterIndxReq->getRequestType();
  Uint32 tableId = alterIndxReq->getTableId();
  Uint32 indexId = alterIndxReq->getIndexId();
  bool online = (alterIndxReq->getOnline() == 1) ? true : false;

  if ((indexData = c_theIndexes.getPtr(indexId)) == NULL) {
    jam();
    // Failed to find index record
    AlterIndxRef * const alterIndxRef =  
      (AlterIndxRef *)signal->getDataPtrSend();
    
    alterIndxRef->setUserRef(reference());
    alterIndxRef->setConnectionPtr(connectionPtr);
    alterIndxRef->setRequestType(requestType);
    alterIndxRef->setTableId(tableId);
    alterIndxRef->setIndexId(indexId);
    alterIndxRef->setErrorCode(AlterIndxRef::IndexNotFound);
    alterIndxRef->setErrorLine(__LINE__);
    alterIndxRef->setErrorNode(getOwnNodeId());
    sendSignal(sender, GSN_ALTER_INDX_REF, 
	       signal, AlterIndxRef::SignalLength, JBB);
    return;
  }
  // Found index record, alter it's state  
  if (online) {
    jam();
    indexData->indexState = IS_ONLINE;
  } else {
    jam();
    indexData->indexState = IS_BUILDING;
  }//if 
  AlterIndxConf * const alterIndxConf =  
    (AlterIndxConf *)signal->getDataPtrSend();
  
  alterIndxConf->setUserRef(reference());
  alterIndxConf->setConnectionPtr(connectionPtr);
  alterIndxConf->setRequestType(requestType);
  alterIndxConf->setTableId(tableId);
  alterIndxConf->setIndexId(indexId);
  sendSignal(sender, GSN_ALTER_INDX_CONF, 
	     signal, AlterIndxConf::SignalLength, JBB);
}

void Dbtc::execFIRE_TRIG_ORD(Signal* signal)
{
  jamEntry();
  FireTrigOrd * const fireOrd =  (FireTrigOrd *)signal->getDataPtr();
  ApiConnectRecord *localApiConnectRecord = apiConnectRecord;
  ApiConnectRecordPtr transPtr;
  TcConnectRecord *localTcConnectRecord = tcConnectRecord;
  TcConnectRecordPtr opPtr;

  /**
   * TODO
   * Check transid,
   * Fix overload i.e invalid word count
   */
  TcFiredTriggerData key;
  key.fireingOperation = fireOrd->getConnectionPtr();
  key.nodeId = refToNode(signal->getSendersBlockRef());
  FiredTriggerPtr trigPtr;
  if(c_firedTriggerHash.find(trigPtr, key)){
    
    c_firedTriggerHash.remove(trigPtr);

    bool ok = trigPtr.p->keyValues.getSize() == fireOrd->m_noPrimKeyWords;
    ok &= trigPtr.p->afterValues.getSize() == fireOrd->m_noAfterValueWords;
    ok &= trigPtr.p->beforeValues.getSize() == fireOrd->m_noBeforeValueWords;
    if(ok){
      opPtr.i = key.fireingOperation;
      ptrCheckGuard(opPtr, ctcConnectFilesize, localTcConnectRecord);
      transPtr.i = opPtr.p->apiConnect;
      transPtr.p = &localApiConnectRecord[transPtr.i];
      
      opPtr.p->noReceivedTriggers++;
      opPtr.p->triggerExecutionCount++;
    
      // Insert fired trigger in execution queue
      transPtr.p->theFiredTriggers.add(trigPtr);
      if (opPtr.p->noReceivedTriggers == opPtr.p->noFiredTriggers) {
	executeTriggers(signal, &transPtr);
      }
      return;
    }
    jam();
    c_theFiredTriggerPool.release(trigPtr);
  }
  jam();
  /**
   * Failed to find record or invalid word counts
   */
  ndbrequire(false);
}

void Dbtc::execTRIG_ATTRINFO(Signal* signal)
{
  jamEntry();
  TrigAttrInfo * const trigAttrInfo =  (TrigAttrInfo *)signal->getDataPtr();
  Uint32 attrInfoLength = signal->getLength() - TrigAttrInfo::StaticLength;
  const Uint32 *src = trigAttrInfo->getData();
  FiredTriggerPtr firedTrigPtr;
  
  TcFiredTriggerData key;
  key.fireingOperation = trigAttrInfo->getConnectionPtr();
  key.nodeId = refToNode(signal->getSendersBlockRef());
  if(!c_firedTriggerHash.find(firedTrigPtr, key)){
    jam();
    if(!c_firedTriggerHash.seize(firedTrigPtr)){
      jam();
      /**
       * Will be handled when FIRE_TRIG_ORD arrives
       */
      ndbout_c("op: %d node: %d failed to seize",
	       key.fireingOperation, key.nodeId);
      return;
    }
    ndbrequire(firedTrigPtr.p->keyValues.getSize() == 0 &&
	       firedTrigPtr.p->beforeValues.getSize() == 0 &&
	       firedTrigPtr.p->afterValues.getSize() == 0);
    
    firedTrigPtr.p->nodeId = refToNode(signal->getSendersBlockRef());
    firedTrigPtr.p->fireingOperation = key.fireingOperation;
    firedTrigPtr.p->triggerId = trigAttrInfo->getTriggerId();
    c_firedTriggerHash.add(firedTrigPtr);
  }
  
  AttributeBuffer::DataBufferPool & pool = c_theAttributeBufferPool;
  switch (trigAttrInfo->getAttrInfoType()) {
  case(TrigAttrInfo::PRIMARY_KEY):
    jam();
    {
      LocalDataBuffer<11> buf(pool, firedTrigPtr.p->keyValues);
      buf.append(src, attrInfoLength);
    }
    break;
  case(TrigAttrInfo::BEFORE_VALUES):
    jam();
    {
      LocalDataBuffer<11> buf(pool, firedTrigPtr.p->beforeValues);
      buf.append(src, attrInfoLength);
    }
    break;
  case(TrigAttrInfo::AFTER_VALUES):
    jam();
    {
      LocalDataBuffer<11> buf(pool, firedTrigPtr.p->afterValues);
      buf.append(src, attrInfoLength);
    }
    break;
  default:
    ndbrequire(false);
  }
}

void Dbtc::execDROP_INDX_REQ(Signal* signal)
{
  jamEntry();
  DropIndxReq * const dropIndxReq =  (DropIndxReq *)signal->getDataPtr();
  TcIndexData* indexData;
  BlockReference sender = signal->senderBlockRef();
  
  if ((indexData = c_theIndexes.getPtr(dropIndxReq->getIndexId())) == NULL) {
    jam();
    // Failed to find index record
    DropIndxRef * const dropIndxRef =  
      (DropIndxRef *)signal->getDataPtrSend();

    dropIndxRef->setConnectionPtr(dropIndxReq->getConnectionPtr());
    dropIndxRef->setErrorCode(DropIndxRef::IndexNotFound);
    sendSignal(sender, GSN_DROP_INDX_REF, 
               signal, DropIndxRef::SignalLength, JBB);
    return;
  }
  // Release index record
  c_theIndexes.release(dropIndxReq->getIndexId());

  DropIndxConf * const dropIndxConf =  
    (DropIndxConf *)signal->getDataPtrSend();

  dropIndxConf->setConnectionPtr(dropIndxReq->getConnectionPtr());
  sendSignal(sender, GSN_DROP_INDX_CONF, 
             signal, DropIndxConf::SignalLength, JBB);
}

void Dbtc::execTCINDXREQ(Signal* signal)
{
  jamEntry();

  TcKeyReq * const tcIndxReq =  (TcKeyReq *)signal->getDataPtr();
  const UintR TapiIndex = tcIndxReq->apiConnectPtr;
  Uint32 tcIndxRequestInfo = tcIndxReq->requestInfo;
  Uint32 startFlag = tcIndxReq->getStartFlag(tcIndxRequestInfo);
  Uint32 * dataPtr = &tcIndxReq->scanInfo;
  Uint32 indexBufSize = 8; // Maximum for index in TCINDXREQ
  Uint32 attrBufSize = 5;  // Maximum for attrInfo in TCINDXREQ
  ApiConnectRecordPtr transPtr;
  transPtr.i = TapiIndex;
  if (transPtr.i >= capiConnectFilesize) {
    jam();
    warningHandlerLab(signal);
    return;
  }//if
  ptrAss(transPtr, apiConnectRecord);
  ApiConnectRecord * const regApiPtr = transPtr.p;  
  // Seize index operation
  TcIndexOperationPtr indexOpPtr;
  if ((startFlag == 1) &&
      (regApiPtr->apiConnectstate == CS_CONNECTED ||
       (regApiPtr->apiConnectstate == CS_STARTED && 
	regApiPtr->firstTcConnect == RNIL)) ||
      (regApiPtr->apiConnectstate == CS_ABORTING && 
       regApiPtr->abortState == AS_IDLE)) {
    jam();
    // This is a newly started transaction, clean-up
    releaseAllSeizedIndexOperations(regApiPtr);

    regApiPtr->transid[0] = tcIndxReq->transId1;
    regApiPtr->transid[1] = tcIndxReq->transId2;
  }//if

  if (ERROR_INSERTED(8036) || !seizeIndexOperation(regApiPtr, indexOpPtr)) {
    jam();
    // Failed to allocate index operation
<<<<<<< HEAD
    TcKeyRef * const tcIndxRef = (TcKeyRef *)signal->getDataPtrSend();
    
    tcIndxRef->connectPtr = tcIndxReq->senderData;
    tcIndxRef->transId[0] = regApiPtr->transid[0];
    tcIndxRef->transId[1] = regApiPtr->transid[1];
    tcIndxRef->errorCode = 288;
    sendSignal(regApiPtr->ndbapiBlockref, GSN_TCINDXREF, signal, 
	       TcKeyRef::SignalLength, JBB);
=======
    terrorCode = 288;
    regApiPtr->m_exec_flag |= TcKeyReq::getExecuteFlag(tcIndxRequestInfo);
    apiConnectptr = transPtr;
    abortErrorLab(signal);
>>>>>>> 42380928
    return;
  }
  TcIndexOperation* indexOp = indexOpPtr.p;
  indexOp->indexOpId = indexOpPtr.i;

  // Save original signal
  indexOp->tcIndxReq = *tcIndxReq;
  indexOp->connectionIndex = TapiIndex;
  regApiPtr->accumulatingIndexOp = indexOp->indexOpId;

  // If operation is readTupleExclusive or updateTuple then read index 
  // table with exclusive lock
  Uint32 indexLength = TcKeyReq::getKeyLength(tcIndxRequestInfo);
  Uint32 attrLength = tcIndxReq->attrLen;
  indexOp->expectedKeyInfo = indexLength;
  Uint32 includedIndexLength = MIN(indexLength, indexBufSize);
  indexOp->expectedAttrInfo = attrLength;
  Uint32 includedAttrLength = MIN(attrLength, attrBufSize);
  if (saveINDXKEYINFO(signal, 
                      indexOp, 
                      dataPtr, 
                      includedIndexLength)) {
    jam();
    // We have received all we need
    readIndexTable(signal, regApiPtr, indexOp);
    return;
  }
  dataPtr += includedIndexLength;
  if (saveINDXATTRINFO(signal, 
                       indexOp, 
                       dataPtr, 
                       includedAttrLength)) {
    jam();
    // We have received all we need
    readIndexTable(signal, regApiPtr, indexOp);
    return;
  }
}


void Dbtc::sendTcIndxConf(Signal* signal, UintR TcommitFlag) 
{
  HostRecordPtr localHostptr;
  ApiConnectRecord * const regApiPtr = apiConnectptr.p;
  const UintR TopWords = (UintR)regApiPtr->tcindxrec;
  localHostptr.i = refToNode(regApiPtr->ndbapiBlockref);
  const Uint32 type = getNodeInfo(localHostptr.i).m_type;
  const bool is_api = (type >= NodeInfo::API && type <= NodeInfo::REP);
  const BlockNumber TblockNum = refToBlock(regApiPtr->ndbapiBlockref);
  const Uint32 Tmarker = (regApiPtr->commitAckMarker == RNIL ? 0 : 1);
  ptrAss(localHostptr, hostRecord);
  UintR TcurrLen = localHostptr.p->noOfWordsTCINDXCONF;
  UintR confInfo = 0;
  TcIndxConf::setNoOfOperations(confInfo, (TopWords >> 1));
  TcIndxConf::setCommitFlag(confInfo, TcommitFlag == 1);
  TcIndxConf::setMarkerFlag(confInfo, Tmarker);
  const UintR TpacketLen = 6 + TopWords;
  regApiPtr->tcindxrec = 0;

  if(TcommitFlag || (regApiPtr->lqhkeyreqrec == regApiPtr->lqhkeyconfrec)){
    jam();
    regApiPtr->m_exec_flag = 0;
  }

  if ((TpacketLen > 25) || !is_api){
    TcIndxConf * const tcIndxConf = (TcIndxConf *)signal->getDataPtrSend();
    
    jam();
    tcIndxConf->apiConnectPtr = regApiPtr->ndbapiConnect;
    tcIndxConf->gci = regApiPtr->globalcheckpointid;;
    tcIndxConf->confInfo = confInfo;
    tcIndxConf->transId1 = regApiPtr->transid[0];
    tcIndxConf->transId2 = regApiPtr->transid[1];
    copyFromToLen(&regApiPtr->tcIndxSendArray[0],
                  (UintR*)&tcIndxConf->operations,
                  (UintR)ZTCOPCONF_SIZE);
    sendSignal(regApiPtr->ndbapiBlockref,
               GSN_TCINDXCONF, signal, (TpacketLen - 1), JBB);
    return;
  } else if (((TcurrLen + TpacketLen) > 25) && (TcurrLen > 0)) {
    jam();
    sendPackedTCINDXCONF(signal, localHostptr.p, localHostptr.i);
    TcurrLen = 0;
  } else {
    jam();
    updatePackedList(signal, localHostptr.p, localHostptr.i);
  }//if
// -------------------------------------------------------------------------
// The header contains the block reference of receiver plus the real signal
// length - 3, since we have the real signal length plus one additional word
// for the header we have to do - 4.
// -------------------------------------------------------------------------
  UintR Tpack0 = (TblockNum << 16) + (TpacketLen - 4);
  UintR Tpack1 = regApiPtr->ndbapiConnect;
  UintR Tpack2 = regApiPtr->globalcheckpointid;
  UintR Tpack3 = confInfo;
  UintR Tpack4 = regApiPtr->transid[0];
  UintR Tpack5 = regApiPtr->transid[1];

  localHostptr.p->noOfWordsTCINDXCONF = TcurrLen + TpacketLen;

  localHostptr.p->packedWordsTCINDXCONF[TcurrLen + 0] = Tpack0;
  localHostptr.p->packedWordsTCINDXCONF[TcurrLen + 1] = Tpack1;
  localHostptr.p->packedWordsTCINDXCONF[TcurrLen + 2] = Tpack2;
  localHostptr.p->packedWordsTCINDXCONF[TcurrLen + 3] = Tpack3;
  localHostptr.p->packedWordsTCINDXCONF[TcurrLen + 4] = Tpack4;
  localHostptr.p->packedWordsTCINDXCONF[TcurrLen + 5] = Tpack5;

  UintR Ti;
  for (Ti = 6; Ti < TpacketLen; Ti++) {
    localHostptr.p->packedWordsTCINDXCONF[TcurrLen + Ti] = 
          regApiPtr->tcIndxSendArray[Ti - 6];
  }//for
}//Dbtc::sendTcIndxConf()

void Dbtc::execINDXKEYINFO(Signal* signal)
{
  jamEntry();
  Uint32 keyInfoLength = signal->getLength() - IndxKeyInfo::HeaderLength;
  IndxKeyInfo * const indxKeyInfo =  (IndxKeyInfo *)signal->getDataPtr();
  const Uint32 *src = indxKeyInfo->getData();
  const UintR TconnectIndex = indxKeyInfo->connectPtr;
  ApiConnectRecordPtr transPtr;
  transPtr.i = TconnectIndex;
  if (transPtr.i >= capiConnectFilesize) {
    jam();
    warningHandlerLab(signal);
    return;
  }//if
  ptrAss(transPtr, apiConnectRecord);
  ApiConnectRecord * const regApiPtr = transPtr.p;
  TcIndexOperationPtr indexOpPtr;
  TcIndexOperation* indexOp;

  if((indexOpPtr.i = regApiPtr->accumulatingIndexOp) != RNIL)
  {
    indexOp = c_theIndexOperationPool.getPtr(indexOpPtr.i);
    if (saveINDXKEYINFO(signal,
			indexOp, 
			src, 
			keyInfoLength)) {
      jam();
      // We have received all we need
      readIndexTable(signal, regApiPtr, indexOp);
    }
  }
}

void Dbtc::execINDXATTRINFO(Signal* signal)
{
  jamEntry();
  Uint32 attrInfoLength = signal->getLength() - IndxAttrInfo::HeaderLength;
  IndxAttrInfo * const indxAttrInfo =  (IndxAttrInfo *)signal->getDataPtr();
  const Uint32 *src = indxAttrInfo->getData();
  const UintR TconnectIndex = indxAttrInfo->connectPtr;
  ApiConnectRecordPtr transPtr;
  transPtr.i = TconnectIndex;
  if (transPtr.i >= capiConnectFilesize) {
    jam();
    warningHandlerLab(signal);
    return;
  }//if
  ptrAss(transPtr, apiConnectRecord);
  ApiConnectRecord * const regApiPtr = transPtr.p;  
  TcIndexOperationPtr indexOpPtr;
  TcIndexOperation* indexOp;

  if((indexOpPtr.i = regApiPtr->accumulatingIndexOp) != RNIL)
  {
    indexOp = c_theIndexOperationPool.getPtr(indexOpPtr.i);
    if (saveINDXATTRINFO(signal,
			 indexOp, 
			 src, 
			 attrInfoLength)) {
      jam();
      // We have received all we need
      readIndexTable(signal, regApiPtr, indexOp);
    }
  }
}

/**
 * Save signal INDXKEYINFO
 * Return true if we have received all needed data
 */
bool Dbtc::saveINDXKEYINFO(Signal* signal,
                           TcIndexOperation* indexOp,
                           const Uint32 *src, 
                           Uint32 len)
{
  if (!indexOp->keyInfo.append(src, len)) {
    jam();
    // Failed to seize keyInfo, abort transaction
#ifdef VM_TRACE
    ndbout_c("Dbtc::saveINDXKEYINFO: Failed to seize keyinfo\n");
#endif
    // Abort transaction
    apiConnectptr.i = indexOp->connectionIndex;
    ptrCheckGuard(apiConnectptr, capiConnectFilesize, apiConnectRecord);
    releaseIndexOperation(apiConnectptr.p, indexOp);
    terrorCode = 4000;
    abortErrorLab(signal);
    return false;
  }
  if (receivedAllINDXKEYINFO(indexOp) && receivedAllINDXATTRINFO(indexOp)) {
    jam();
    return true;
  }
  return false;
}

bool Dbtc::receivedAllINDXKEYINFO(TcIndexOperation* indexOp)
{
  return (indexOp->keyInfo.getSize() == indexOp->expectedKeyInfo);
}

/**
 * Save signal INDXATTRINFO
 * Return true if we have received all needed data
 */
bool Dbtc::saveINDXATTRINFO(Signal* signal,
                            TcIndexOperation* indexOp,
                            const Uint32 *src, 
                            Uint32 len)
{
  if (!indexOp->attrInfo.append(src, len)) {
    jam();
#ifdef VM_TRACE
    ndbout_c("Dbtc::saveINDXATTRINFO: Failed to seize attrInfo\n");
#endif
    apiConnectptr.i = indexOp->connectionIndex;
    ptrCheckGuard(apiConnectptr, capiConnectFilesize, apiConnectRecord);
    releaseIndexOperation(apiConnectptr.p, indexOp);
    terrorCode = 4000;
    abortErrorLab(signal);
    return false;
  }
  if (receivedAllINDXKEYINFO(indexOp) && receivedAllINDXATTRINFO(indexOp)) {
    jam();
    return true;
  }
  return false;
}

bool Dbtc::receivedAllINDXATTRINFO(TcIndexOperation* indexOp)
{
  return (indexOp->attrInfo.getSize() == indexOp->expectedAttrInfo);
}

bool  Dbtc::saveTRANSID_AI(Signal* signal,
			   TcIndexOperation* indexOp, 
                           const Uint32 *src,
                           Uint32 len)
{
  Uint32 currentTransIdAILength = indexOp->transIdAI.getSize();
    
  if (currentTransIdAILength == 0) {
    jam();
    // Read first AttributeHeader to get expected size
    // of the single key attribute expected
    AttributeHeader* head = (AttributeHeader *) src;
    indexOp->expectedTransIdAI = head->getHeaderSize() + head->getDataSize();
  }
  if (!indexOp->transIdAI.append(src, len)) {
    jam();
#ifdef VM_TRACE
    ndbout_c("Dbtc::saveTRANSID_AI: Failed to seize transIdAI\n");
#endif
    apiConnectptr.i = indexOp->connectionIndex;
    ptrCheckGuard(apiConnectptr, capiConnectFilesize, apiConnectRecord);
    releaseIndexOperation(apiConnectptr.p, indexOp);
    terrorCode = 4000;
    abortErrorLab(signal);
    return false;
  }
  return true;
}

bool Dbtc::receivedAllTRANSID_AI(TcIndexOperation* indexOp)
{
  return (indexOp->transIdAI.getSize() == indexOp->expectedTransIdAI);
}

/**
 * Receive signal TCINDXCONF
 * This can be either the return of reading an index table
 * or performing an index operation
 */
void Dbtc::execTCKEYCONF(Signal* signal)
{
  TcKeyConf * const tcKeyConf =  (TcKeyConf *)signal->getDataPtr();
  TcIndexOperationPtr indexOpPtr;

  jamEntry();
  indexOpPtr.i = tcKeyConf->apiConnectPtr;
  TcIndexOperation* indexOp = c_theIndexOperationPool.getPtr(indexOpPtr.i);
  Uint32 confInfo = tcKeyConf->confInfo;

  /**
   * Check on TCKEYCONF wheater the the transaction was committed
   */
  Uint32 Tcommit = TcKeyConf::getCommitFlag(confInfo);

  indexOpPtr.p = indexOp;
  if (!indexOp) {
    jam();
    // Missing index operation
    return;
  }
  const UintR TconnectIndex = indexOp->connectionIndex;
  ApiConnectRecord * const regApiPtr = &apiConnectRecord[TconnectIndex];
  apiConnectptr.p = regApiPtr;
  apiConnectptr.i = TconnectIndex;
  switch(indexOp->indexOpState) {
  case(IOS_NOOP): {
    jam();
    // Should never happen, abort
    TcKeyRef * const tcIndxRef = (TcKeyRef *)signal->getDataPtrSend();

    tcIndxRef->connectPtr = indexOp->tcIndxReq.senderData;
    tcIndxRef->transId[0] = regApiPtr->transid[0];
    tcIndxRef->transId[1] = regApiPtr->transid[1];
    tcIndxRef->errorCode = 4349;    
    sendSignal(regApiPtr->ndbapiBlockref, GSN_TCINDXREF, signal, 
	       TcKeyRef::SignalLength, JBB);
    return;
  }
  case(IOS_INDEX_ACCESS): {
    jam();
    // Wait for TRANSID_AI
    indexOp->indexOpState = IOS_INDEX_ACCESS_WAIT_FOR_TRANSID_AI;
    break;
  }
  case(IOS_INDEX_ACCESS_WAIT_FOR_TRANSID_AI): {
    jam();
    // Double TCKEYCONF, should never happen, abort
    TcKeyRef * const tcIndxRef = (TcKeyRef *)signal->getDataPtrSend();

    tcIndxRef->connectPtr = indexOp->tcIndxReq.senderData;
    tcIndxRef->transId[0] = regApiPtr->transid[0];
    tcIndxRef->transId[1] = regApiPtr->transid[1];
    tcIndxRef->errorCode = 4349;    
    sendSignal(regApiPtr->ndbapiBlockref, GSN_TCINDXREF, signal, 
	       TcKeyRef::SignalLength, JBB);
    return;
  }
  case(IOS_INDEX_ACCESS_WAIT_FOR_TCKEYCONF): {  
    jam();
    // Continue with index operation
    executeIndexOperation(signal, regApiPtr, indexOp);
    break;
  }
  case(IOS_INDEX_OPERATION): {
    // We are done, send TCINDXCONF
    jam();    
    Uint32 Ttcindxrec = regApiPtr->tcindxrec;
    // Copy reply from TcKeyConf

    ndbassert(regApiPtr->noIndexOp);
    regApiPtr->noIndexOp--; // Decrease count
    regApiPtr->tcIndxSendArray[Ttcindxrec] = indexOp->tcIndxReq.senderData;
    regApiPtr->tcIndxSendArray[Ttcindxrec + 1] = 
      tcKeyConf->operations[0].attrInfoLen;
    regApiPtr->tcindxrec = Ttcindxrec + 2;
    if (regApiPtr->noIndexOp == 0) {
      jam();
      sendTcIndxConf(signal, Tcommit);
    } else if (regApiPtr->tcindxrec == ZTCOPCONF_SIZE) {
      jam();
      sendTcIndxConf(signal, 0);
    }
    releaseIndexOperation(regApiPtr, indexOp);
    break;
  }
  }
}

void Dbtc::execTCKEYREF(Signal* signal)
{
  TcKeyRef * const tcKeyRef = (TcKeyRef *)signal->getDataPtr();
  TcIndexOperationPtr indexOpPtr;

  jamEntry();
  indexOpPtr.i = tcKeyRef->connectPtr;
  TcIndexOperation* indexOp = c_theIndexOperationPool.getPtr(indexOpPtr.i);
  indexOpPtr.p = indexOp;
  if (!indexOp) {
    jam();    
    // Missing index operation
    return;
  }
  const UintR TconnectIndex = indexOp->connectionIndex;
  ApiConnectRecord * const regApiPtr = &apiConnectRecord[TconnectIndex];
  Uint32 tcKeyRequestInfo  = indexOp->tcIndxReq.requestInfo;
  Uint32 commitFlg = TcKeyReq::getCommitFlag(tcKeyRequestInfo);

  switch(indexOp->indexOpState) {
  case(IOS_NOOP): {
    jam();    
    // Should never happen, abort
    break;
  }
  case(IOS_INDEX_ACCESS):
  case(IOS_INDEX_ACCESS_WAIT_FOR_TRANSID_AI):
  case(IOS_INDEX_ACCESS_WAIT_FOR_TCKEYCONF): {
    jam();    
    // If we fail index access for a non-read operation during commit 
    // we abort transaction
    if (commitFlg == 1) {
      jam();
      releaseIndexOperation(regApiPtr, indexOp);
      apiConnectptr.i = indexOp->connectionIndex;
      ptrCheckGuard(apiConnectptr, capiConnectFilesize, apiConnectRecord);
      terrorCode = tcKeyRef->errorCode;
      abortErrorLab(signal);
      break;
    }
    /**
     * Increase count as it will be decreased below...
     *   (and the code is written to handle failing lookup on "real" table
     *    not lookup on index table)
     */
    regApiPtr->noIndexOp++;
    // else continue
  }
  case(IOS_INDEX_OPERATION): {
    // Send TCINDXREF 
    
    jam();
    TcKeyReq * const tcIndxReq = &indexOp->tcIndxReq;
    TcKeyRef * const tcIndxRef = (TcKeyRef *)signal->getDataPtrSend();
    
    ndbassert(regApiPtr->noIndexOp);
    regApiPtr->noIndexOp--; // Decrease count
    tcIndxRef->connectPtr = tcIndxReq->senderData;
    tcIndxRef->transId[0] = tcKeyRef->transId[0];
    tcIndxRef->transId[1] = tcKeyRef->transId[1];
    tcIndxRef->errorCode = tcKeyRef->errorCode;
    sendSignal(regApiPtr->ndbapiBlockref, 
               GSN_TCINDXREF, signal, TcKeyRef::SignalLength, JBB);
    return;
  }
  }
}

void Dbtc::execTRANSID_AI_R(Signal* signal){
  TransIdAI * const transIdAI =  (TransIdAI *)signal->getDataPtr();
  Uint32 sigLen = signal->length();
  Uint32 dataLen = sigLen - TransIdAI::HeaderLength - 1;
  Uint32 recBlockref = transIdAI->attrData[dataLen];

  jamEntry();

  /**
   * Forward signal to final destination
   * Truncate last word since that was used to hold the final dest.
   */
  sendSignal(recBlockref, GSN_TRANSID_AI,
	     signal, sigLen - 1, JBB);
}

void Dbtc::execKEYINFO20_R(Signal* signal){
  KeyInfo20 * const keyInfo =  (KeyInfo20 *)signal->getDataPtr();
  Uint32 sigLen = signal->length();
  Uint32 dataLen = sigLen - KeyInfo20::HeaderLength - 1;
  Uint32 recBlockref = keyInfo->keyData[dataLen];

  jamEntry();
  
  /**
   * Forward signal to final destination
   * Truncate last word since that was used to hold the final dest.
   */
  sendSignal(recBlockref, GSN_KEYINFO20,
	     signal, sigLen - 1, JBB);
}


void Dbtc::execTRANSID_AI(Signal* signal)
{
  TransIdAI * const transIdAI =  (TransIdAI *)signal->getDataPtr();

  jamEntry();
  TcIndexOperationPtr indexOpPtr;
  indexOpPtr.i = transIdAI->connectPtr;
  TcIndexOperation* indexOp = c_theIndexOperationPool.getPtr(indexOpPtr.i);
  indexOpPtr.p = indexOp;
  if (!indexOp) {
    jam();
    // Missing index operation
  }
  const UintR TconnectIndex = indexOp->connectionIndex;
  //  ApiConnectRecord * const regApiPtr = &apiConnectRecord[TconnectIndex];
  ApiConnectRecordPtr transPtr;
  
  transPtr.i = TconnectIndex;
  ptrCheckGuard(transPtr, capiConnectFilesize, apiConnectRecord);
  ApiConnectRecord * const regApiPtr = transPtr.p;

  // Acccumulate attribute data
  if (!saveTRANSID_AI(signal,
		      indexOp, 
                      transIdAI->getData(), 
                      signal->getLength() - TransIdAI::HeaderLength)) {
    jam();
    // Failed to allocate space for TransIdAI
    TcKeyRef * const tcIndxRef = (TcKeyRef *)signal->getDataPtrSend();
    
    tcIndxRef->connectPtr = indexOp->tcIndxReq.senderData;
    tcIndxRef->transId[0] = regApiPtr->transid[0];
    tcIndxRef->transId[1] = regApiPtr->transid[1];
    tcIndxRef->errorCode = 4000;
    sendSignal(regApiPtr->ndbapiBlockref, GSN_TCINDXREF, signal, 
	       TcKeyRef::SignalLength, JBB);
    return;
  }

  switch(indexOp->indexOpState) {
  case(IOS_NOOP): {
    jam();
    // Should never happen, abort
    TcKeyRef * const tcIndxRef = (TcKeyRef *)signal->getDataPtrSend();
    
    tcIndxRef->connectPtr = indexOp->tcIndxReq.senderData;
    tcIndxRef->transId[0] = regApiPtr->transid[0];
    tcIndxRef->transId[1] = regApiPtr->transid[1];
    tcIndxRef->errorCode = 4349;
    sendSignal(regApiPtr->ndbapiBlockref, GSN_TCINDXREF, signal, 
	       TcKeyRef::SignalLength, JBB);
    return;
    break;
  }
  case(IOS_INDEX_ACCESS): {
    jam();
    // Check if all TRANSID_AI have been received
    if (receivedAllTRANSID_AI(indexOp)) {
      jam();
      // Wait for TRANSID_AI
      indexOp->indexOpState = IOS_INDEX_ACCESS_WAIT_FOR_TCKEYCONF;
    }
    break;
    }
  case(IOS_INDEX_ACCESS_WAIT_FOR_TCKEYCONF): {
    jam();
#ifdef VM_TRACE
    ndbout_c("Dbtc::execTRANSID_AI: Too many TRANSID_AI, ignore for now\n");
#endif
    /*
    // Too many TRANSID_AI
    TcKeyRef * const tcIndxRef = (TcKeyRef *)signal->getDataPtrSend();
    
    tcIndexRef->connectPtr = indexOp->tcIndxReq.senderData;
    tcIndxRef->transId[0] = regApiPtr->transid[0];
    tcIndxRef->transId[1] = regApiPtr->transid[1];
    tcIndxRef->errorCode = 4349;
    sendSignal(regApiPtr->ndbapiBlockref, GSN_TCINDXREF, signal, 
               TcKeyRef::SignalLength, JBB);
    */
    break;
  }
  case(IOS_INDEX_ACCESS_WAIT_FOR_TRANSID_AI): { 
    jam();
    // Check if all TRANSID_AI have been received
    if (receivedAllTRANSID_AI(indexOp)) {
      jam();
      // Continue with index operation
      executeIndexOperation(signal, regApiPtr, indexOp);
    }
    // else continue waiting for more TRANSID_AI
    break;
  }
  case(IOS_INDEX_OPERATION): {
    // Should never receive TRANSID_AI in this state!!
    jam();    
    TcKeyRef * const tcIndxRef = (TcKeyRef *)signal->getDataPtrSend();

    tcIndxRef->connectPtr = indexOp->tcIndxReq.senderData;
    tcIndxRef->transId[0] = regApiPtr->transid[0];
    tcIndxRef->transId[1] = regApiPtr->transid[1];
    tcIndxRef->errorCode = 4349;
    sendSignal(regApiPtr->ndbapiBlockref, GSN_TCINDXREF, signal, 
	       TcKeyRef::SignalLength, JBB);
    return;
  }
  }
}

void Dbtc::execTCROLLBACKREP(Signal* signal)
{
  TcRollbackRep* tcRollbackRep =  (TcRollbackRep *)signal->getDataPtr();
  jamEntry();
  TcIndexOperationPtr indexOpPtr;
  indexOpPtr.i = tcRollbackRep->connectPtr;
  TcIndexOperation* indexOp = c_theIndexOperationPool.getPtr(indexOpPtr.i);
  indexOpPtr.p = indexOp;
  tcRollbackRep =  (TcRollbackRep *)signal->getDataPtrSend();
  tcRollbackRep->connectPtr = indexOp->tcIndxReq.senderData;
  sendSignal(apiConnectptr.p->ndbapiBlockref, 
	     GSN_TCROLLBACKREP, signal, TcRollbackRep::SignalLength, JBB);
}

/**
 * Read index table with the index attributes as PK
 */
void Dbtc::readIndexTable(Signal* signal, 
			  ApiConnectRecord* regApiPtr,
			  TcIndexOperation* indexOp) 
{
  Uint32 keyBufSize = 8; // Maximum for key in TCKEYREQ
  Uint32 dataPos = 0;
  TcKeyReq * const tcKeyReq = (TcKeyReq *)signal->getDataPtrSend();
  Uint32 * dataPtr = &tcKeyReq->scanInfo;
  Uint32 tcKeyLength = TcKeyReq::StaticLength;
  Uint32 tcKeyRequestInfo = indexOp->tcIndxReq.requestInfo; 
  AttributeBuffer::DataBufferIterator keyIter;
  Uint32 keyLength = TcKeyReq::getKeyLength(tcKeyRequestInfo);
  TcIndexData* indexData;
  Uint32 transId1 = indexOp->tcIndxReq.transId1;
  Uint32 transId2 = indexOp->tcIndxReq.transId2;

  const Operation_t opType = 
    (Operation_t)TcKeyReq::getOperationType(tcKeyRequestInfo);

  // Find index table
  if ((indexData = c_theIndexes.getPtr(indexOp->tcIndxReq.tableId)) == NULL) {
    jam();
    // Failed to find index record
    TcKeyRef * const tcIndxRef = (TcKeyRef *)signal->getDataPtrSend();

    tcIndxRef->connectPtr = indexOp->tcIndxReq.senderData;
    tcIndxRef->transId[0] = regApiPtr->transid[0];
    tcIndxRef->transId[1] = regApiPtr->transid[1];
    tcIndxRef->errorCode = 4000;    
    sendSignal(regApiPtr->ndbapiBlockref, GSN_TCINDXREF, signal, 
	       TcKeyRef::SignalLength, JBB);
    return;
  }
  tcKeyReq->transId1 = transId1;
  tcKeyReq->transId2 = transId2;
  tcKeyReq->tableId = indexData->indexId;
  tcKeyLength += MIN(keyLength, keyBufSize);
  tcKeyReq->tableSchemaVersion = indexOp->tcIndxReq.tableSchemaVersion;
  TcKeyReq::setOperationType(tcKeyRequestInfo, 
			     opType == ZREAD ? ZREAD : ZREAD_EX);
  TcKeyReq::setAIInTcKeyReq(tcKeyRequestInfo, 1); // Allways send one AttrInfo
  TcKeyReq::setExecutingTrigger(tcKeyRequestInfo, 0);
  BlockReference originalReceiver = regApiPtr->ndbapiBlockref;
  regApiPtr->ndbapiBlockref = reference(); // Send result to me
  tcKeyReq->senderData = indexOp->indexOpId;
  indexOp->indexOpState = IOS_INDEX_ACCESS;
  regApiPtr->executingIndexOp = regApiPtr->accumulatingIndexOp;
  regApiPtr->accumulatingIndexOp = RNIL;
  regApiPtr->isIndexOp = true;

  Uint32 remainingKey = indexOp->keyInfo.getSize();
  bool moreKeyData = indexOp->keyInfo.first(keyIter);
  // *********** KEYINFO in TCKEYREQ ***********
  while((dataPos < keyBufSize) &&
        (remainingKey-- != 0)) {
    *dataPtr++ = *keyIter.data;
    dataPos++;
    moreKeyData = indexOp->keyInfo.next(keyIter);
  }
  // *********** ATTRINFO in TCKEYREQ ***********  
  tcKeyReq->attrLen = 1; // Primary key is stored as one attribute
  AttributeHeader::init(dataPtr, indexData->primaryKeyPos, 0);
  tcKeyLength++;
  tcKeyReq->requestInfo = tcKeyRequestInfo;

  ndbassert(TcKeyReq::getDirtyFlag(tcKeyRequestInfo) == 0);
  ndbassert(TcKeyReq::getSimpleFlag(tcKeyRequestInfo) == 0);
  EXECUTE_DIRECT(DBTC, GSN_TCKEYREQ, signal, tcKeyLength);
 
  /**
   * "Fool" TC not to start commiting transaction since it always will
   *   have one outstanding lqhkeyreq
   * This is later decreased when the index read is complete
   */ 
  regApiPtr->lqhkeyreqrec++;

  /**
   * Remember ptr to index read operation
   *   (used to set correct save point id on index operation later)
   */
  indexOp->indexReadTcConnect = regApiPtr->lastTcConnect;

  jamEntry();
  // *********** KEYINFO ***********
  if (moreKeyData) {
    jam();
    // Send KEYINFO sequence
    KeyInfo * const keyInfo =  (KeyInfo *)signal->getDataPtrSend();
    
    keyInfo->connectPtr = indexOp->tcIndxReq.apiConnectPtr;
    keyInfo->transId[0] = transId1;
    keyInfo->transId[1] = transId2;
    dataPtr = (Uint32 *) &keyInfo->keyData;
    dataPos = 0;
    while(remainingKey-- != 0) {// If we have not read complete key
      *dataPtr++ = *keyIter.data;
      dataPos++;
      if (dataPos == KeyInfo::DataLength) {
	// Flush KEYINFO
	EXECUTE_DIRECT(DBTC, GSN_KEYINFO, signal, 
		       KeyInfo::HeaderLength + KeyInfo::DataLength);
        jamEntry();
	dataPos = 0;
	dataPtr = (Uint32 *) &keyInfo->keyData;
      }       
      moreKeyData = indexOp->keyInfo.next(keyIter);
    }
    if (dataPos != 0) {
      // Flush last KEYINFO
      EXECUTE_DIRECT(DBTC, GSN_KEYINFO, signal,
		     KeyInfo::HeaderLength + dataPos);
      jamEntry();
    }
  }
  
  regApiPtr->ndbapiBlockref = originalReceiver; // reset original receiver
}

/**
 * Execute the index operation with the result from
 * the index table read as PK
 */
void Dbtc::executeIndexOperation(Signal* signal, 
				 ApiConnectRecord* regApiPtr,
				 TcIndexOperation* indexOp) {
  
  Uint32 keyBufSize = 8; // Maximum for key in TCKEYREQ
  Uint32 attrBufSize = 5;
  Uint32 dataPos = 0;
  TcKeyReq * const tcIndxReq = &indexOp->tcIndxReq;
  TcKeyReq * const tcKeyReq = (TcKeyReq *)signal->getDataPtrSend();
  Uint32 * dataPtr = &tcKeyReq->scanInfo;
  Uint32 tcKeyLength = TcKeyReq::StaticLength;
  Uint32 tcKeyRequestInfo = tcIndxReq->requestInfo;
  TcIndexData* indexData;
  AttributeBuffer::DataBufferIterator attrIter;
  AttributeBuffer::DataBufferIterator aiIter;
  bool moreKeyData = indexOp->transIdAI.first(aiIter);
      
  // Find index table
  if ((indexData = c_theIndexes.getPtr(tcIndxReq->tableId)) == NULL) {
    jam();
    // Failed to find index record 
    TcKeyRef * const tcIndxRef = (TcKeyRef *)signal->getDataPtrSend();

    tcIndxRef->connectPtr = indexOp->tcIndxReq.senderData;
    tcIndxRef->transId[0] = regApiPtr->transid[0];
    tcIndxRef->transId[1] = regApiPtr->transid[1];
    tcIndxRef->errorCode = 4349;    
    sendSignal(regApiPtr->ndbapiBlockref, GSN_TCINDXREF, signal, 
	       TcKeyRef::SignalLength, JBB);
    return;
  }    
  // Find schema version of primary table
  TableRecordPtr tabPtr;
  tabPtr.i = indexData->primaryTableId;
  ptrCheckGuard(tabPtr, ctabrecFilesize, tableRecord);

  tcKeyReq->apiConnectPtr = tcIndxReq->apiConnectPtr;
  tcKeyReq->attrLen = tcIndxReq->attrLen;
  tcKeyReq->tableId = indexData->primaryTableId;
  tcKeyReq->tableSchemaVersion = tabPtr.p->currentSchemaVersion;
  tcKeyReq->transId1 = regApiPtr->transid[0];
  tcKeyReq->transId2 = regApiPtr->transid[1];
  tcKeyReq->senderData = tcIndxReq->senderData; // Needed for TRANSID_AI to API
  indexOp->indexOpState = IOS_INDEX_OPERATION;
  regApiPtr->isIndexOp = true;
  regApiPtr->executingIndexOp = indexOp->indexOpId;;
  regApiPtr->noIndexOp++; // Increase count

  // Filter out AttributeHeader:s since this should not be in key
  AttributeHeader* attrHeader = (AttributeHeader *) aiIter.data;
    
  Uint32 headerSize = attrHeader->getHeaderSize();
  Uint32 keySize = attrHeader->getDataSize();
  TcKeyReq::setKeyLength(tcKeyRequestInfo, keySize);
  // Skip header
  if (headerSize == 1) {
    jam();
    moreKeyData = indexOp->transIdAI.next(aiIter);
  } else {
    jam();
    moreKeyData = indexOp->transIdAI.next(aiIter, headerSize - 1);
  }//if
  while(// If we have not read complete key
	(keySize != 0) &&
	(dataPos < keyBufSize)) {
    *dataPtr++ = *aiIter.data;
    dataPos++;
    keySize--;
    moreKeyData = indexOp->transIdAI.next(aiIter);
  }
  tcKeyLength += dataPos;

  Uint32 attributesLength = indexOp->attrInfo.getSize();
  if (attributesLength <= attrBufSize) {
    jam();
    // ATTRINFO fits in TCKEYREQ
    // Pack ATTRINFO IN TCKEYREQ
    TcKeyReq::setAIInTcKeyReq(tcKeyRequestInfo, indexOp->attrInfo.getSize());
    // Insert IndxAttrInfo
    for(bool moreAttrData = indexOp->attrInfo.first(attrIter);
        moreAttrData;
        moreAttrData = indexOp->attrInfo.next(attrIter)) {      
      *dataPtr++ = *attrIter.data;
    }
    tcKeyLength += attributesLength;
  } else {
    jam();
    // No ATTRINFO in TCKEYREQ
    TcKeyReq::setAIInTcKeyReq(tcKeyRequestInfo, 0);
  }

  TcKeyReq::setCommitFlag(tcKeyRequestInfo, 0);
  TcKeyReq::setExecuteFlag(tcKeyRequestInfo, 0);
  TcKeyReq::setExecutingTrigger(tcKeyRequestInfo, 0);
  tcKeyReq->requestInfo = tcKeyRequestInfo;

  ndbassert(TcKeyReq::getDirtyFlag(tcKeyRequestInfo) == 0);
  ndbassert(TcKeyReq::getSimpleFlag(tcKeyRequestInfo) == 0);

  /**
   * Decrease lqhkeyreqrec to compensate for addition
   *   during read of index table
   * I.e. let TC start committing when other operations has completed
   */
  regApiPtr->lqhkeyreqrec--;

  /**
   * Fix savepoint id -
   *   fix so that index operation has the same savepoint id
   *   as the read of the index table (TCINDXREQ)
   */
  TcConnectRecordPtr tmp;
  tmp.i = indexOp->indexReadTcConnect;
  ptrCheckGuard(tmp, ctcConnectFilesize, tcConnectRecord);
  const Uint32 currSavePointId = regApiPtr->currSavePointId;
  regApiPtr->currSavePointId = tmp.p->savePointId;
  EXECUTE_DIRECT(DBTC, GSN_TCKEYREQ, signal, tcKeyLength);
  regApiPtr->currSavePointId = currSavePointId;
  
  jamEntry();
  // *********** KEYINFO ***********
  if (moreKeyData) {
    jam();
    // Send KEYINFO sequence
    KeyInfo * const keyInfo =  (KeyInfo *)signal->getDataPtrSend();
    
    keyInfo->connectPtr = indexOp->tcIndxReq.apiConnectPtr;
    keyInfo->transId[0] = regApiPtr->transid[0];
    keyInfo->transId[1] = regApiPtr->transid[1];
    dataPtr = (Uint32 *) &keyInfo->keyData;
    dataPos = 0;
    // Pack any part of a key attribute that did no fit TCKEYREQ
    while(keySize-- != 0) {// If we have not read complete key
      *dataPtr++ = *aiIter.data;
      dataPos++;
      if (dataPos == KeyInfo::DataLength) {
	// Flush KEYINFO
	EXECUTE_DIRECT(DBTC, GSN_KEYINFO, signal, 
		       KeyInfo::HeaderLength + KeyInfo::DataLength);
        jamEntry();
	dataPos = 0;
	dataPtr = (Uint32 *) &keyInfo->keyData;
      }
      moreKeyData = indexOp->transIdAI.next(aiIter);
    }
    if (dataPos != 0) {
      // Flush last KEYINFO
      EXECUTE_DIRECT(DBTC, GSN_KEYINFO, signal,
		     KeyInfo::HeaderLength + dataPos);
      jamEntry();
    }
  }
  
  // *********** ATTRINFO ***********
  if (attributesLength > attrBufSize) {
    jam();
    // No ATTRINFO in TcKeyReq
    TcKeyReq::setAIInTcKeyReq(tcKeyReq->requestInfo, 0);
    // Send ATTRINFO sequence
    AttrInfo * const attrInfo =  (AttrInfo *)signal->getDataPtrSend();
    Uint32 attrInfoPos = 0;
    
    attrInfo->connectPtr = indexOp->tcIndxReq.apiConnectPtr;
    attrInfo->transId[0] = regApiPtr->transid[0];
    attrInfo->transId[1] = regApiPtr->transid[1];
    dataPtr = (Uint32 *) &attrInfo->attrData;

 
    // Insert attribute values (insert key values of primary table)
    for(bool moreAttrData = indexOp->attrInfo.first(attrIter);
        moreAttrData;
        moreAttrData = indexOp->attrInfo.next(attrIter)) {      
      *dataPtr++ = *attrIter.data;
      attrInfoPos++;
      if (attrInfoPos == AttrInfo::DataLength) {
        // Flush ATTRINFO
        EXECUTE_DIRECT(DBTC, GSN_ATTRINFO, signal,
		       AttrInfo::HeaderLength + AttrInfo::DataLength);
        jamEntry();
        attrInfoPos = 0;
	dataPtr = (Uint32 *) &attrInfo->attrData;
      }
    }
    if (attrInfoPos != 0) {
      // Send last ATTRINFO
      EXECUTE_DIRECT(DBTC, GSN_ATTRINFO, signal, 
		     AttrInfo::HeaderLength + attrInfoPos);
      jamEntry();
    }
  }
}

bool Dbtc::seizeIndexOperation(ApiConnectRecord* regApiPtr,
			       TcIndexOperationPtr& indexOpPtr)
{
  return regApiPtr->theSeizedIndexOperations.seize(indexOpPtr);
}

void Dbtc::releaseIndexOperation(ApiConnectRecord* regApiPtr,
				 TcIndexOperation* indexOp)
{
  indexOp->indexOpState = IOS_NOOP;
  indexOp->expectedKeyInfo = 0;
  indexOp->keyInfo.release();
  indexOp->expectedAttrInfo = 0;
  indexOp->attrInfo.release();
  indexOp->expectedTransIdAI = 0;
  indexOp->transIdAI.release();
  regApiPtr->theSeizedIndexOperations.release(indexOp->indexOpId);
}

void Dbtc::releaseAllSeizedIndexOperations(ApiConnectRecord* regApiPtr)
{
  TcIndexOperationPtr seizedIndexOpPtr;

  regApiPtr->theSeizedIndexOperations.first(seizedIndexOpPtr);
  while(seizedIndexOpPtr.i != RNIL) {
    jam();
    TcIndexOperation* indexOp = seizedIndexOpPtr.p;

    indexOp->indexOpState = IOS_NOOP;
    indexOp->expectedKeyInfo = 0;
    indexOp->keyInfo.release();
    indexOp->expectedAttrInfo = 0;
    indexOp->attrInfo.release();
    indexOp->expectedTransIdAI = 0;
    indexOp->transIdAI.release();
    regApiPtr->theSeizedIndexOperations.next(seizedIndexOpPtr);    
  }
  regApiPtr->theSeizedIndexOperations.release();
}

void Dbtc::saveTriggeringOpState(Signal* signal, TcConnectRecord* trigOp)
{
  LqhKeyConf * lqhKeyConf = (LqhKeyConf *)signal->getDataPtr();
  copyFromToLen((UintR*)lqhKeyConf,
		&trigOp->savedState[0],
                LqhKeyConf::SignalLength);  
}

void Dbtc::continueTriggeringOp(Signal* signal, TcConnectRecord* trigOp)
{
  LqhKeyConf * lqhKeyConf = (LqhKeyConf *)signal->getDataPtr();
  copyFromToLen(&trigOp->savedState[0],
                (UintR*)lqhKeyConf,
		LqhKeyConf::SignalLength);

  lqhKeyConf->noFiredTriggers = 0;
  trigOp->noReceivedTriggers = 0;

  // All triggers executed successfully, continue operation
  execLQHKEYCONF(signal);
}

void Dbtc::scheduleFiredTrigger(ApiConnectRecordPtr* transPtr,
                                TcConnectRecordPtr* opPtr)
{
  // Set initial values for trigger fireing operation
  opPtr->p->triggerExecutionCount++;

  // Insert fired trigger in execution queue
  transPtr->p->theFiredTriggers.add(opPtr->p->accumulatingTriggerData);
  opPtr->p->accumulatingTriggerData.i = RNIL;
  opPtr->p->accumulatingTriggerData.p = NULL;
}

void Dbtc::executeTriggers(Signal* signal, ApiConnectRecordPtr* transPtr)
{
  ApiConnectRecord* regApiPtr = transPtr->p;
  TcConnectRecord *localTcConnectRecord = tcConnectRecord;
  TcConnectRecordPtr opPtr;
  FiredTriggerPtr trigPtr;

  if (!regApiPtr->theFiredTriggers.isEmpty()) {
    jam();
    if ((regApiPtr->apiConnectstate == CS_STARTED) ||
        (regApiPtr->apiConnectstate == CS_START_COMMITTING)) {
      jam();
      regApiPtr->theFiredTriggers.first(trigPtr);
      while (trigPtr.i != RNIL) {
        jam();
        // Execute all ready triggers in parallel
        opPtr.i = trigPtr.p->fireingOperation;
        ptrCheckGuard(opPtr, ctcConnectFilesize, localTcConnectRecord);
	FiredTriggerPtr nextTrigPtr = trigPtr;
	regApiPtr->theFiredTriggers.next(nextTrigPtr);
        if (opPtr.p->noReceivedTriggers == opPtr.p->noFiredTriggers) {
          jam();
          // Fireing operation is ready to have a trigger executing
          executeTrigger(signal, trigPtr.p, transPtr, &opPtr);
          // Should allow for interleaving here by sending a CONTINUEB and 
	  // return
          // Release trigger records
	  AttributeBuffer::DataBufferPool & pool = c_theAttributeBufferPool;
	  LocalDataBuffer<11> tmp1(pool, trigPtr.p->keyValues);
	  tmp1.release();
	  LocalDataBuffer<11> tmp2(pool, trigPtr.p->beforeValues);
	  tmp2.release();
	  LocalDataBuffer<11> tmp3(pool, trigPtr.p->afterValues);
	  tmp3.release();
          regApiPtr->theFiredTriggers.release(trigPtr.i);
        }
	trigPtr = nextTrigPtr;
      }
      return;
    // No more triggers, continue transaction after last executed trigger has
    // reurned (in execLQHKEYCONF or execLQHKEYREF)
    } else {
      // Wait until transaction is ready to execute a trigger
      jam();
      if (!regApiPtr->triggerPending) {
        jam();
        regApiPtr->triggerPending = true;
        signal->theData[0] = TcContinueB::TRIGGER_PENDING;
        signal->theData[1] = transPtr->i;
        sendSignal(reference(), GSN_CONTINUEB, signal, 3, JBB);
      }
      // else  
      // We are already waiting for a pending trigger (CONTINUEB)
    }
  }
}

void Dbtc::executeTrigger(Signal* signal,
                          TcFiredTriggerData* firedTriggerData,
                          ApiConnectRecordPtr* transPtr,
                          TcConnectRecordPtr* opPtr)
{
  TcDefinedTriggerData* definedTriggerData;

  if ((definedTriggerData = 
       c_theDefinedTriggers.getPtr(firedTriggerData->triggerId)) 
      != NULL) {
    switch(definedTriggerData->triggerType) {
    case(TriggerType::SECONDARY_INDEX):
      jam();
      executeIndexTrigger(signal, definedTriggerData, firedTriggerData, 
                          transPtr, opPtr);
      break;
    default:
      ndbrequire(false);
    }
  }
}

void Dbtc::executeIndexTrigger(Signal* signal,
                               TcDefinedTriggerData* definedTriggerData,
                               TcFiredTriggerData* firedTriggerData,
                               ApiConnectRecordPtr* transPtr,
                               TcConnectRecordPtr* opPtr)
{
  TcIndexData* indexData;

  indexData = c_theIndexes.getPtr(definedTriggerData->indexId);
  ndbassert(indexData != NULL);

  switch (definedTriggerData->triggerEvent) {
  case(TriggerEvent::TE_INSERT): {
    jam();
    insertIntoIndexTable(signal, firedTriggerData, transPtr, opPtr, indexData);
    break;
  }
  case(TriggerEvent::TE_DELETE): {
    jam();
    deleteFromIndexTable(signal, firedTriggerData, transPtr, opPtr, indexData);
    break;
  }
  case(TriggerEvent::TE_UPDATE): {
    jam();
    deleteFromIndexTable(signal, firedTriggerData, transPtr, opPtr, 
			 indexData, true); // Hold the triggering operation
    insertIntoIndexTable(signal, firedTriggerData, transPtr, opPtr, indexData);
    break;
  }
  default:
    ndbrequire(false);
  }
}

void Dbtc::releaseFiredTriggerData(DLFifoList<TcFiredTriggerData>* triggers)
{
  FiredTriggerPtr trigPtr;

  triggers->first(trigPtr);
  while (trigPtr.i != RNIL) {
    jam();
    // Release trigger records

    AttributeBuffer::DataBufferPool & pool = c_theAttributeBufferPool;
    LocalDataBuffer<11> tmp1(pool, trigPtr.p->keyValues);
    tmp1.release();
    LocalDataBuffer<11> tmp2(pool, trigPtr.p->beforeValues);
    tmp2.release();
    LocalDataBuffer<11> tmp3(pool, trigPtr.p->afterValues);
    tmp3.release();
    
    triggers->next(trigPtr);
  }
  triggers->release();
}

void Dbtc::insertIntoIndexTable(Signal* signal, 
                                TcFiredTriggerData* firedTriggerData, 
                                ApiConnectRecordPtr* transPtr,
                                TcConnectRecordPtr* opPtr,
                                TcIndexData* indexData,
                                bool holdOperation)
{
  ApiConnectRecord* regApiPtr = transPtr->p;
  TcConnectRecord* opRecord = opPtr->p;
  TcKeyReq * const tcKeyReq =  (TcKeyReq *)signal->getDataPtrSend();
  Uint32 tcKeyRequestInfo = 0;
  Uint32 tcKeyLength = TcKeyReq::StaticLength;
  TableRecordPtr indexTabPtr;
  AttributeBuffer::DataBufferIterator iter;
  Uint32 attrId = 0;
  Uint32 keyLength = 0;
  Uint32 totalPrimaryKeyLength = 0;
  Uint32 hops;

  indexTabPtr.i = indexData->indexId;
  ptrCheckGuard(indexTabPtr, ctabrecFilesize, tableRecord);
  tcKeyReq->apiConnectPtr = transPtr->i;
  tcKeyReq->senderData = opPtr->i;
  if (holdOperation) {
    jam();
    opRecord->triggerExecutionCount++;
  }//if
  // Calculate key length and renumber attribute id:s
  AttributeBuffer::DataBufferPool & pool = c_theAttributeBufferPool;
  LocalDataBuffer<11> afterValues(pool, firedTriggerData->afterValues);
  bool skipNull = false;
  for(bool moreKeyAttrs = afterValues.first(iter); moreKeyAttrs; attrId++) {
    jam();
    AttributeHeader* attrHeader = (AttributeHeader *) iter.data;

    // Filter out NULL valued attributes
    if (attrHeader->isNULL()) {
      skipNull = true;
      break;
    }
    attrHeader->setAttributeId(attrId);      
    keyLength += attrHeader->getDataSize();
    hops = attrHeader->getHeaderSize() + attrHeader->getDataSize();
    moreKeyAttrs = afterValues.next(iter, hops);
  }
  if (skipNull) {
    jam();
    opRecord->triggerExecutionCount--;
    if (opRecord->triggerExecutionCount == 0) {
      /*
	We have completed current trigger execution
	Continue triggering operation
      */
      jam();
      continueTriggeringOp(signal, opRecord);	
    }//if
    return;
  }//if

  // Calculate total length of primary key to be stored in index table
  LocalDataBuffer<11> keyValues(pool, firedTriggerData->keyValues);
  for(bool moreAttrData = keyValues.first(iter); moreAttrData; ) {
    jam();
    AttributeHeader* attrHeader = (AttributeHeader *) iter.data;
    
    totalPrimaryKeyLength += attrHeader->getDataSize();
    hops = attrHeader->getHeaderSize() + attrHeader->getDataSize();
    moreAttrData = keyValues.next(iter, hops);
  }
  AttributeHeader pkAttrHeader(attrId, totalPrimaryKeyLength);
  
  TcKeyReq::setKeyLength(tcKeyRequestInfo, keyLength);
  tcKeyReq->attrLen = afterValues.getSize() + 
    pkAttrHeader.getHeaderSize() + pkAttrHeader.getDataSize();
  tcKeyReq->tableId = indexData->indexId;
  TcKeyReq::setOperationType(tcKeyRequestInfo, ZINSERT);
  TcKeyReq::setExecutingTrigger(tcKeyRequestInfo, true);
  tcKeyReq->tableSchemaVersion = indexTabPtr.p->currentSchemaVersion;
  tcKeyReq->transId1 = regApiPtr->transid[0];
  tcKeyReq->transId2 = regApiPtr->transid[1];
  Uint32 * dataPtr = &tcKeyReq->scanInfo;
  // Write first part of key in TCKEYREQ
  Uint32 keyBufSize = 8; // Maximum for key in TCKEYREQ
  Uint32 attrBufSize = 5; // Maximum for key in TCKEYREQ
  Uint32 dataPos = 0;
  // Filter out AttributeHeader:s since this should no be in key
  bool moreKeyData = afterValues.first(iter);
  Uint32 headerSize = 0, keyAttrSize = 0, dataSize = 0, headAndData = 0;

  while (moreKeyData && (dataPos < keyBufSize)) {
    /*
     * If we have not read complete key
     * and it fits in the signal
     */
    jam();
    AttributeHeader* attrHeader = (AttributeHeader *) iter.data;
    
    headerSize = attrHeader->getHeaderSize();
    keyAttrSize = attrHeader->getDataSize();
    headAndData = headerSize + attrHeader->getDataSize();
    // Skip header
    if (headerSize == 1) {
      jam();
      moreKeyData = afterValues.next(iter);
    } else {
      jam();
      moreKeyData = afterValues.next(iter, headerSize - 1);
    }//if
    while((keyAttrSize != 0) && (dataPos < keyBufSize)) {
      // If we have not read complete key
      jam();
      *dataPtr++ = *iter.data;
      dataPos++;
      keyAttrSize--;
      moreKeyData = afterValues.next(iter);
    }
    if (keyAttrSize != 0) {
      jam();
      break;
    }//if
  }

  tcKeyLength += dataPos;
  Uint32 attributesLength = afterValues.getSize() + 
    pkAttrHeader.getHeaderSize() + pkAttrHeader.getDataSize();
  if (attributesLength <= attrBufSize) {
    jam();
    // ATTRINFO fits in TCKEYREQ
    // Pack ATTRINFO IN TCKEYREQ as one attribute
    TcKeyReq::setAIInTcKeyReq(tcKeyRequestInfo, attributesLength);
    bool moreAttrData;
    // Insert primary key attributes (insert after values of primary table)
    for(moreAttrData = afterValues.first(iter);
	moreAttrData;
	moreAttrData = afterValues.next(iter)) {      
      *dataPtr++ = *iter.data;
    }
    // Insert attribute values (insert key values of primary table)
    // as one attribute
    pkAttrHeader.insertHeader(dataPtr);
    dataPtr += pkAttrHeader.getHeaderSize();
    moreAttrData = keyValues.first(iter);
    while(moreAttrData) {
      jam();
      AttributeHeader* attrHeader = (AttributeHeader *) iter.data;
      
      headerSize = attrHeader->getHeaderSize();
      dataSize = attrHeader->getDataSize();
      // Skip header
      if (headerSize == 1) {
        jam();
        moreAttrData = keyValues.next(iter);
      } else {
        jam();
        moreAttrData = keyValues.next(iter, headerSize - 1);
      }//if
      // Copy attribute data
      while(dataSize-- != 0) {
	*dataPtr++ = *iter.data;
	moreAttrData = keyValues.next(iter);
      }
    }
    tcKeyLength += attributesLength;
  } else {
    jam();
    // No ATTRINFO in TCKEYREQ
    TcKeyReq::setAIInTcKeyReq(tcKeyRequestInfo, 0);
  }
  tcKeyReq->requestInfo = tcKeyRequestInfo;

  /**
   * Fix savepoint id -
   *   fix so that insert has same savepoint id as triggering operation
   */
  const Uint32 currSavePointId = regApiPtr->currSavePointId;
  regApiPtr->currSavePointId = opRecord->savePointId;
  EXECUTE_DIRECT(DBTC, GSN_TCKEYREQ, signal, tcKeyLength);
  regApiPtr->currSavePointId = currSavePointId;
  tcConnectptr.p->currentIndexId = indexData->indexId;
  jamEntry();

  // *********** KEYINFO ***********
  if (moreKeyData) {
    jam();
    // Send KEYINFO sequence
    KeyInfo * const keyInfo =  (KeyInfo *)signal->getDataPtrSend();
    
    keyInfo->connectPtr = transPtr->i;
    keyInfo->transId[0] = regApiPtr->transid[0];
    keyInfo->transId[1] = regApiPtr->transid[1];
    dataPtr = (Uint32 *) &keyInfo->keyData;
    dataPos = 0;
    // Pack any part of a key attribute that did no fit TCKEYREQ
    while((keyAttrSize != 0) && (dataPos < KeyInfo::DataLength)) {
      // If we have not read complete key
      *dataPtr++ = *iter.data;
      dataPos++;
      keyAttrSize--;
      if (dataPos == KeyInfo::DataLength) {
        jam();
	// Flush KEYINFO
#if INTERNAL_TRIGGER_TCKEYREQ_JBA
	sendSignal(reference(), GSN_KEYINFO, signal, 
		   KeyInfo::HeaderLength + KeyInfo::DataLength, JBA);
#else
	EXECUTE_DIRECT(DBTC, GSN_KEYINFO, signal,
		       KeyInfo::HeaderLength + KeyInfo::DataLength);
        jamEntry();
#endif
	dataPtr = (Uint32 *) &keyInfo->keyData;
	dataPos = 0;
      }
      moreKeyData = afterValues.next(iter);
    }
    
    while(moreKeyData) {
      jam();
      AttributeHeader* attrHeader = (AttributeHeader *) iter.data;
      
      headerSize = attrHeader->getHeaderSize();
      keyAttrSize = attrHeader->getDataSize();
      headAndData = headerSize + attrHeader->getDataSize();
      // Skip header
      if (headerSize == 1) {
        jam();
        moreKeyData = afterValues.next(iter);
      } else {
        jam();
        moreKeyData = afterValues.next(iter, headerSize - 1);
      }//if
      while (keyAttrSize-- != 0) {
        *dataPtr++ = *iter.data;
        dataPos++;
        if (dataPos == KeyInfo::DataLength) {
          jam();
          // Flush KEYINFO
#if INTERNAL_TRIGGER_TCKEYREQ_JBA
	  sendSignal(reference(), GSN_KEYINFO, signal, 
		     KeyInfo::HeaderLength + KeyInfo::DataLength, JBA);
#else
          EXECUTE_DIRECT(DBTC, GSN_KEYINFO, signal,
			 KeyInfo::HeaderLength + KeyInfo::DataLength);
          jamEntry();
#endif
	  dataPtr = (Uint32 *) &keyInfo->keyData;	  
          dataPos = 0;
        }       
        moreKeyData = afterValues.next(iter);
      }
    }
    if (dataPos != 0) {
      jam();
      // Flush last KEYINFO
#if INTERNAL_TRIGGER_TCKEYREQ_JBA
      sendSignal(reference(), GSN_KEYINFO, signal, 
		 KeyInfo::HeaderLength + dataPos, JBA);
#else
      EXECUTE_DIRECT(DBTC, GSN_KEYINFO, signal,
		     KeyInfo::HeaderLength + dataPos);
      jamEntry();
#endif
    }
  }
  
  // *********** ATTRINFO ***********
  if (attributesLength > attrBufSize) {
    jam();
    // No ATTRINFO in TcKeyReq
    TcKeyReq::setAIInTcKeyReq(tcKeyReq->requestInfo, 0);
    // Send ATTRINFO sequence
    AttrInfo * const attrInfo =  (AttrInfo *)signal->getDataPtrSend();
    Uint32 attrInfoPos = 0;
    
    attrInfo->connectPtr = transPtr->i;
    attrInfo->transId[0] = regApiPtr->transid[0];
    attrInfo->transId[1] = regApiPtr->transid[1];
    dataPtr = (Uint32 *) &attrInfo->attrData;
    
    bool moreAttrData;
    // Insert primary key attributes (insert after values of primary table)
    for(moreAttrData = afterValues.first(iter);
	moreAttrData;
	moreAttrData = afterValues.next(iter)) {      
      *dataPtr++ = *iter.data;
      attrInfoPos++;
      if (attrInfoPos == AttrInfo::DataLength) {
        jam();
	// Flush ATTRINFO
#if INTERNAL_TRIGGER_TCKEYREQ_JBA
	sendSignal(reference(), GSN_ATTRINFO, signal, 
		   AttrInfo::HeaderLength + AttrInfo::DataLength, JBA);
#else
	EXECUTE_DIRECT(DBTC, GSN_ATTRINFO, signal,
		       AttrInfo::HeaderLength + AttrInfo::DataLength);
        jamEntry();
#endif
	dataPtr = (Uint32 *) &attrInfo->attrData;
	attrInfoPos = 0;
      }
    }
    // Insert attribute values (insert key values of primary table)
    // as one attribute
    pkAttrHeader.insertHeader(dataPtr);
    dataPtr += pkAttrHeader.getHeaderSize();
    attrInfoPos += pkAttrHeader.getHeaderSize();
    moreAttrData = keyValues.first(iter);
    while(moreAttrData) {
      jam();
      AttributeHeader* attrHeader = (AttributeHeader *) iter.data;
      
      headerSize = attrHeader->getHeaderSize();
      dataSize = attrHeader->getDataSize();
      // Skip header
      if (headerSize == 1) {
        jam();
        moreAttrData = keyValues.next(iter);
      } else {
        jam();
        moreAttrData = keyValues.next(iter, headerSize - 1);
      }//if
      while(dataSize-- != 0) { // If we have not read complete key
        if (attrInfoPos == AttrInfo::DataLength) {
          jam();
          // Flush ATTRINFO
#if INTERNAL_TRIGGER_TCKEYREQ_JBA
	  sendSignal(reference(), GSN_ATTRINFO, signal, 
		     AttrInfo::HeaderLength + AttrInfo::DataLength, JBA);
#else
	  EXECUTE_DIRECT(DBTC, GSN_ATTRINFO, signal,
			 AttrInfo::HeaderLength + AttrInfo::DataLength);
          jamEntry();
#endif
	  dataPtr = (Uint32 *) &attrInfo->attrData;	  
          attrInfoPos = 0;
        }       
        *dataPtr++ = *iter.data;
        attrInfoPos++;
        moreAttrData = keyValues.next(iter);
      }
    }
    if (attrInfoPos != 0) {
      jam();
      // Flush last ATTRINFO
#if INTERNAL_TRIGGER_TCKEYREQ_JBA
      sendSignal(reference(), GSN_ATTRINFO, signal, 
		 AttrInfo::HeaderLength + attrInfoPos, JBA);
#else
      EXECUTE_DIRECT(DBTC, GSN_ATTRINFO, signal,
		     AttrInfo::HeaderLength + attrInfoPos);
      jamEntry();
#endif
    }
  }
}

void Dbtc::deleteFromIndexTable(Signal* signal, 
                                TcFiredTriggerData* firedTriggerData, 
                                ApiConnectRecordPtr* transPtr,
                                TcConnectRecordPtr* opPtr,
                                TcIndexData* indexData,
                                bool holdOperation)
{
  ApiConnectRecord* regApiPtr = transPtr->p;
  TcConnectRecord* opRecord = opPtr->p;
  TcKeyReq * const tcKeyReq =  (TcKeyReq *)signal->getDataPtrSend();
  Uint32 tcKeyRequestInfo = 0;
  Uint32 tcKeyLength = 12; // Static length
  TableRecordPtr indexTabPtr;
  AttributeBuffer::DataBufferIterator iter;
  Uint32 attrId = 0;
  Uint32 keyLength = 0;
  Uint32 hops;

  indexTabPtr.i = indexData->indexId;
  ptrCheckGuard(indexTabPtr, ctabrecFilesize, tableRecord);
  tcKeyReq->apiConnectPtr = transPtr->i;
  tcKeyReq->senderData = opPtr->i;
  if (holdOperation) {
    jam();
    opRecord->triggerExecutionCount++;
  }//if
  // Calculate key length and renumber attribute id:s
  AttributeBuffer::DataBufferPool & pool = c_theAttributeBufferPool;
  LocalDataBuffer<11> beforeValues(pool, firedTriggerData->beforeValues);
  bool skipNull = false;
  for(bool moreKeyAttrs = beforeValues.first(iter);
      (moreKeyAttrs);
      attrId++) {
    jam();
    AttributeHeader* attrHeader = (AttributeHeader *) iter.data;
    
    // Filter out NULL valued attributes
    if (attrHeader->isNULL()) {
      skipNull = true;
      break;
    }
    attrHeader->setAttributeId(attrId);      
    keyLength += attrHeader->getDataSize();
    hops = attrHeader->getHeaderSize() + attrHeader->getDataSize();
    moreKeyAttrs = beforeValues.next(iter, hops);
  }

  if (skipNull) {
    jam();
    opRecord->triggerExecutionCount--;
    if (opRecord->triggerExecutionCount == 0) {
      /*
        We have completed current trigger execution
	Continue triggering operation
      */
      jam();
      continueTriggeringOp(signal, opRecord);	
    }//if
    return;
  }//if

  TcKeyReq::setKeyLength(tcKeyRequestInfo, keyLength);
  tcKeyReq->attrLen = 0;
  tcKeyReq->tableId = indexData->indexId;
  TcKeyReq::setOperationType(tcKeyRequestInfo, ZDELETE);
  TcKeyReq::setExecutingTrigger(tcKeyRequestInfo, true);
  tcKeyReq->tableSchemaVersion = indexTabPtr.p->currentSchemaVersion;
  tcKeyReq->transId1 = regApiPtr->transid[0];
  tcKeyReq->transId2 = regApiPtr->transid[1];
  Uint32 * dataPtr = &tcKeyReq->scanInfo;
  // Write first part of key in TCKEYREQ
  Uint32 keyBufSize = 8; // Maximum for key in TCKEYREQ
  Uint32 dataPos = 0;
  // Filter out AttributeHeader:s since this should no be in key
  bool moreKeyData = beforeValues.first(iter);
  Uint32 headerSize = 0, keyAttrSize = 0, headAndData = 0;

  while (moreKeyData && 
         (dataPos < keyBufSize)) {
    /*
    If we have not read complete key
    and it fits in the signal
    */
    jam();
    AttributeHeader* attrHeader = (AttributeHeader *) iter.data;
    
    headerSize = attrHeader->getHeaderSize();
    keyAttrSize = attrHeader->getDataSize();
    headAndData = headerSize + attrHeader->getDataSize();
    // Skip header
    if (headerSize == 1) {
      jam();
      moreKeyData = beforeValues.next(iter);
    } else {
      jam();
      moreKeyData = beforeValues.next(iter, headerSize - 1);
    }//if
    while((keyAttrSize != 0) && 
          (dataPos < keyBufSize)) {
      // If we have not read complete key
      jam();
      *dataPtr++ = *iter.data;
      dataPos++;
      keyAttrSize--;
      moreKeyData = beforeValues.next(iter);
    }
    if (keyAttrSize != 0) {
      jam();
      break;
    }//if
  }

  tcKeyLength += dataPos;
  tcKeyReq->requestInfo = tcKeyRequestInfo;

  /**
   * Fix savepoint id -
   *   fix so that delete has same savepoint id as triggering operation
   */
  const Uint32 currSavePointId = regApiPtr->currSavePointId;
  regApiPtr->currSavePointId = opRecord->savePointId;
  EXECUTE_DIRECT(DBTC, GSN_TCKEYREQ, signal, tcKeyLength);
  regApiPtr->currSavePointId = currSavePointId;
  tcConnectptr.p->currentIndexId = indexData->indexId;
  jamEntry();

  // *********** KEYINFO ***********
  if (moreKeyData) {
    jam();
    // Send KEYINFO sequence
    KeyInfo * const keyInfo =  (KeyInfo *)signal->getDataPtrSend();
    
    keyInfo->connectPtr = transPtr->i;
    keyInfo->transId[0] = regApiPtr->transid[0];
    keyInfo->transId[1] = regApiPtr->transid[1];
    dataPtr = (Uint32 *) &keyInfo->keyData;
    dataPos = 0;
    // Pack any part of a key attribute that did no fit TCKEYREQ
    while((keyAttrSize != 0) &&
	  (dataPos < KeyInfo::DataLength)) {
      // If we have not read complete key
      *dataPtr++ = *iter.data;
      dataPos++;
      keyAttrSize--;
      if (dataPos == KeyInfo::DataLength) {
        jam();
	// Flush KEYINFO
#if INTERNAL_TRIGGER_TCKEYREQ_JBA
	sendSignal(reference(), GSN_KEYINFO, signal, 
		   KeyInfo::HeaderLength + KeyInfo::DataLength, JBA);
#else
	EXECUTE_DIRECT(DBTC, GSN_KEYINFO, signal,
		       KeyInfo::HeaderLength + KeyInfo::DataLength);
        jamEntry();
#endif
	dataPtr = (Uint32 *) &keyInfo->keyData;
	dataPos = 0;
      }
      moreKeyData = beforeValues.next(iter);
    }
    
    while(moreKeyData) {
      jam();
      AttributeHeader* attrHeader = (AttributeHeader *) iter.data;
      
      headerSize = attrHeader->getHeaderSize();
      keyAttrSize = attrHeader->getDataSize();
      headAndData = headerSize + attrHeader->getDataSize();
      // Skip header
      if (headerSize == 1) {
        jam();
        moreKeyData = beforeValues.next(iter);
      } else {
        jam();
        moreKeyData = beforeValues.next(iter, 
							  headerSize - 1);
      }//if
      while (keyAttrSize-- != 0) {
        *dataPtr++ = *iter.data;
        dataPos++;
        if (dataPos == KeyInfo::DataLength) {
          jam();
          // Flush KEYINFO
#if INTERNAL_TRIGGER_TCKEYREQ_JBA
	  sendSignal(reference(), GSN_KEYINFO, signal, 
		     KeyInfo::HeaderLength + KeyInfo::DataLength, JBA);
#else
          EXECUTE_DIRECT(DBTC, GSN_KEYINFO, signal,
			 KeyInfo::HeaderLength + KeyInfo::DataLength);
          jamEntry();
#endif
	  dataPtr = (Uint32 *) &keyInfo->keyData;	  
          dataPos = 0;
        }       
        moreKeyData = beforeValues.next(iter);
      }
    }
    if (dataPos != 0) {
      jam();
      // Flush last KEYINFO
#if INTERNAL_TRIGGER_TCKEYREQ_JBA
      sendSignal(reference(), GSN_KEYINFO, signal, 
		 KeyInfo::HeaderLength + dataPos, JBA);
#else
      EXECUTE_DIRECT(DBTC, GSN_KEYINFO, signal,
		     KeyInfo::HeaderLength + dataPos);
      jamEntry();
#endif
    }
  }
}

Uint32 
Dbtc::TableRecord::getErrorCode(Uint32 schemaVersion) const {
  if(!enabled)
    return ZNO_SUCH_TABLE;
  if(dropping)
    return ZDROP_TABLE_IN_PROGRESS;
  if(schemaVersion != currentSchemaVersion)
    return ZWRONG_SCHEMA_VERSION_ERROR;
  ErrorReporter::handleAssert("Dbtc::TableRecord::getErrorCode",
			      __FILE__, __LINE__);
  return 0;
}
<|MERGE_RESOLUTION|>--- conflicted
+++ resolved
@@ -11376,21 +11376,10 @@
   if (ERROR_INSERTED(8036) || !seizeIndexOperation(regApiPtr, indexOpPtr)) {
     jam();
     // Failed to allocate index operation
-<<<<<<< HEAD
-    TcKeyRef * const tcIndxRef = (TcKeyRef *)signal->getDataPtrSend();
-    
-    tcIndxRef->connectPtr = tcIndxReq->senderData;
-    tcIndxRef->transId[0] = regApiPtr->transid[0];
-    tcIndxRef->transId[1] = regApiPtr->transid[1];
-    tcIndxRef->errorCode = 288;
-    sendSignal(regApiPtr->ndbapiBlockref, GSN_TCINDXREF, signal, 
-	       TcKeyRef::SignalLength, JBB);
-=======
     terrorCode = 288;
     regApiPtr->m_exec_flag |= TcKeyReq::getExecuteFlag(tcIndxRequestInfo);
     apiConnectptr = transPtr;
     abortErrorLab(signal);
->>>>>>> 42380928
     return;
   }
   TcIndexOperation* indexOp = indexOpPtr.p;
