/* Copyright (C) 2003 MySQL AB

   This program is free software; you can redistribute it and/or modify
   it under the terms of the GNU General Public License as published by
   the Free Software Foundation; either version 2 of the License, or
   (at your option) any later version.

   This program is distributed in the hope that it will be useful,
   but WITHOUT ANY WARRANTY; without even the implied warranty of
   MERCHANTABILITY or FITNESS FOR A PARTICULAR PURPOSE.  See the
   GNU General Public License for more details.

   You should have received a copy of the GNU General Public License
   along with this program; if not, write to the Free Software
   Foundation, Inc., 59 Temple Place, Suite 330, Boston, MA  02111-1307  USA */

#include <ndb_global.h>
#include <Ndb.hpp>
#include <NdbScanOperation.hpp>
#include <NdbIndexScanOperation.hpp>
#include <NdbTransaction.hpp>
#include "NdbApiSignal.hpp"
#include <NdbOut.hpp>
#include "NdbDictionaryImpl.hpp"
#include <NdbBlob.hpp>

#include <NdbRecAttr.hpp>
#include <NdbReceiver.hpp>

#include <stdlib.h>
#include <NdbSqlUtil.hpp>

#include <signaldata/ScanTab.hpp>
#include <signaldata/KeyInfo.hpp>
#include <signaldata/AttrInfo.hpp>
#include <signaldata/TcKeyReq.hpp>

#define DEBUG_NEXT_RESULT 0

NdbScanOperation::NdbScanOperation(Ndb* aNdb) :
  NdbOperation(aNdb),
  m_transConnection(NULL)
{
  theParallelism = 0;
  m_allocated_receivers = 0;
  m_prepared_receivers = 0;
  m_api_receivers = 0;
  m_conf_receivers = 0;
  m_sent_receivers = 0;
  m_receivers = 0;
  m_array = new Uint32[1]; // skip if on delete in fix_receivers
  theSCAN_TABREQ = 0;
}

NdbScanOperation::~NdbScanOperation()
{
  for(Uint32 i = 0; i<m_allocated_receivers; i++){
    m_receivers[i]->release();
    theNdb->releaseNdbScanRec(m_receivers[i]);
  }
  delete[] m_array;
}

void
NdbScanOperation::setErrorCode(int aErrorCode){
  NdbTransaction* tmp = theNdbCon;
  theNdbCon = m_transConnection;
  NdbOperation::setErrorCode(aErrorCode);
  theNdbCon = tmp;
}

void
NdbScanOperation::setErrorCodeAbort(int aErrorCode){
  NdbTransaction* tmp = theNdbCon;
  theNdbCon = m_transConnection;
  NdbOperation::setErrorCodeAbort(aErrorCode);
  theNdbCon = tmp;
}

  
/*****************************************************************************
 * int init();
 *
 * Return Value:  Return 0 : init was successful.
 *                Return -1: In all other case.  
 * Remark:        Initiates operation record after allocation.
 *****************************************************************************/
int
NdbScanOperation::init(const NdbTableImpl* tab, NdbTransaction* myConnection)
{
  m_transConnection = myConnection;
<<<<<<< HEAD
  //NdbTransaction* aScanConnection = theNdb->startTransaction(myConnection);
=======
  //NdbConnection* aScanConnection = theNdb->startTransaction(myConnection);
  theNdb->theRemainingStartTransactions++; // will be checked in hupp...
>>>>>>> 9b71605d
  NdbTransaction* aScanConnection = theNdb->hupp(myConnection);
  if (!aScanConnection){
    theNdb->theRemainingStartTransactions--;
    setErrorCodeAbort(theNdb->getNdbError().code);
    return -1;
  }

  // NOTE! The hupped trans becomes the owner of the operation
  if(NdbOperation::init(tab, aScanConnection) != 0){
    theNdb->theRemainingStartTransactions--;
    return -1;
  }
  
  initInterpreter();
  
  theStatus = GetValue;
  theOperationType = OpenScanRequest;
  theNdbCon->theMagicNumber = 0xFE11DF;
  theNoOfTupKeyLeft = tab->m_noOfDistributionKeys;
  m_read_range_no = 0;
  return 0;
}

int 
NdbScanOperation::readTuples(NdbScanOperation::LockMode lm,
			     Uint32 scan_flags, 
			     Uint32 parallel)
{
  m_ordered = m_descending = false;
  Uint32 fragCount = m_currentTable->m_fragmentCount;

  if (parallel > fragCount || parallel == 0) {
     parallel = fragCount;
  }

  // It is only possible to call openScan if 
  //  1. this transcation don't already  contain another scan operation
  //  2. this transaction don't already contain other operations
  //  3. theScanOp contains a NdbScanOperation
  if (theNdbCon->theScanningOp != NULL){
    setErrorCode(4605);
    return -1;
  }

  theNdbCon->theScanningOp = this;
  theLockMode = lm;

  bool lockExcl, lockHoldMode, readCommitted;
  switch(lm){
  case NdbScanOperation::LM_Read:
    lockExcl = false;
    lockHoldMode = true;
    readCommitted = false;
    break;
  case NdbScanOperation::LM_Exclusive:
    lockExcl = true;
    lockHoldMode = true;
    readCommitted = false;
    break;
  case NdbScanOperation::LM_CommittedRead:
    lockExcl = false;
    lockHoldMode = false;
    readCommitted = true;
    break;
  default:
    setErrorCode(4003);
    return -1;
  }

  m_keyInfo = lockExcl ? 1 : 0;

  bool rangeScan = false;
  if (m_accessTable->m_indexType == NdbDictionary::Index::OrderedIndex)
  {
    if (m_currentTable == m_accessTable){
      // Old way of scanning indexes, should not be allowed
      m_currentTable = theNdb->theDictionary->
	getTable(m_currentTable->m_primaryTable.c_str());
      assert(m_currentTable != NULL);
    }
    assert (m_currentTable != m_accessTable);
    // Modify operation state
    theStatus = GetValue;
    theOperationType  = OpenRangeScanRequest;
    rangeScan = true;
  }

  bool tupScan = (scan_flags & SF_TupScan);
  if (tupScan && rangeScan)
    tupScan = false;
  
  theParallelism = parallel;

  if(fix_receivers(parallel) == -1){
    setErrorCodeAbort(4000);
    return -1;
  }
  
  theSCAN_TABREQ = (!theSCAN_TABREQ ? theNdb->getSignal() : theSCAN_TABREQ);
  if (theSCAN_TABREQ == NULL) {
    setErrorCodeAbort(4000);
    return -1;
  }//if
  
  theSCAN_TABREQ->setSignal(GSN_SCAN_TABREQ);
  ScanTabReq * req = CAST_PTR(ScanTabReq, theSCAN_TABREQ->getDataPtrSend());
  req->apiConnectPtr = theNdbCon->theTCConPtr;
  req->tableId = m_accessTable->m_tableId;
  req->tableSchemaVersion = m_accessTable->m_version;
  req->storedProcId = 0xFFFF;
  req->buddyConPtr = theNdbCon->theBuddyConPtr;
  
  Uint32 reqInfo = 0;
  ScanTabReq::setParallelism(reqInfo, parallel);
  ScanTabReq::setScanBatch(reqInfo, 0);
  ScanTabReq::setLockMode(reqInfo, lockExcl);
  ScanTabReq::setHoldLockFlag(reqInfo, lockHoldMode);
  ScanTabReq::setReadCommittedFlag(reqInfo, readCommitted);
  ScanTabReq::setRangeScanFlag(reqInfo, rangeScan);
  ScanTabReq::setTupScanFlag(reqInfo, tupScan);
  req->requestInfo = reqInfo;

  Uint64 transId = theNdbCon->getTransactionId();
  req->transId1 = (Uint32) transId;
  req->transId2 = (Uint32) (transId >> 32);

  NdbApiSignal* tSignal = theSCAN_TABREQ->next();
  if(!tSignal)
  {
    theSCAN_TABREQ->next(tSignal = theNdb->getSignal());
  }
  theLastKEYINFO = tSignal;
  
  tSignal->setSignal(GSN_KEYINFO);
  theKEYINFOptr = ((KeyInfo*)tSignal->getDataPtrSend())->keyData;
  theTotalNrOfKeyWordInSignal= 0;

  getFirstATTRINFOScan();
  return 0;
}

int
NdbScanOperation::fix_receivers(Uint32 parallel){
  assert(parallel > 0);
  if(parallel > m_allocated_receivers){
    const Uint32 sz = parallel * (4*sizeof(char*)+sizeof(Uint32));

    Uint64 * tmp = new Uint64[(sz+7)/8];
    // Save old receivers
    memcpy(tmp, m_receivers, m_allocated_receivers*sizeof(char*));
    delete[] m_array;
    m_array = (Uint32*)tmp;
    
    m_receivers = (NdbReceiver**)tmp;
    m_api_receivers = m_receivers + parallel;
    m_conf_receivers = m_api_receivers + parallel;
    m_sent_receivers = m_conf_receivers + parallel;
    m_prepared_receivers = (Uint32*)(m_sent_receivers + parallel);

    // Only get/init "new" receivers
    NdbReceiver* tScanRec;
    for (Uint32 i = m_allocated_receivers; i < parallel; i ++) {
      tScanRec = theNdb->getNdbScanRec();
      if (tScanRec == NULL) {
	setErrorCodeAbort(4000);
	return -1;
      }//if
      m_receivers[i] = tScanRec;
      tScanRec->init(NdbReceiver::NDB_SCANRECEIVER, this);
    }
    m_allocated_receivers = parallel;
  }
  
  reset_receivers(parallel, 0);
  return 0;
}

/**
 * Move receiver from send array to conf:ed array
 */
void
NdbScanOperation::receiver_delivered(NdbReceiver* tRec){
  if(theError.code == 0){
    if(DEBUG_NEXT_RESULT)
      ndbout_c("receiver_delivered");
    
    Uint32 idx = tRec->m_list_index;
    Uint32 last = m_sent_receivers_count - 1;
    if(idx != last){
      NdbReceiver * move = m_sent_receivers[last];
      m_sent_receivers[idx] = move;
      move->m_list_index = idx;
    }
    m_sent_receivers_count = last;
    
    last = m_conf_receivers_count;
    m_conf_receivers[last] = tRec;
    m_conf_receivers_count = last + 1;
    tRec->m_list_index = last;
    tRec->m_current_row = 0;
  }
}

/**
 * Remove receiver as it's completed
 */
void
NdbScanOperation::receiver_completed(NdbReceiver* tRec){
  if(theError.code == 0){
    if(DEBUG_NEXT_RESULT)
      ndbout_c("receiver_completed");
    
    Uint32 idx = tRec->m_list_index;
    Uint32 last = m_sent_receivers_count - 1;
    if(idx != last){
      NdbReceiver * move = m_sent_receivers[last];
      m_sent_receivers[idx] = move;
      move->m_list_index = idx;
    }
    m_sent_receivers_count = last;
  }
}

/*****************************************************************************
 * int getFirstATTRINFOScan( U_int32 aData )
 *
 * Return Value:  Return 0:   Successful
 *      	  Return -1:  All other cases
 * Parameters:    None: 	   Only allocate the first signal.
 * Remark:        When a scan is defined we need to use this method instead 
 *                of insertATTRINFO for the first signal. 
 *                This is because we need not to mess up the code in 
 *                insertATTRINFO with if statements since we are not 
 *                interested in the TCKEYREQ signal.
 *****************************************************************************/
int
NdbScanOperation::getFirstATTRINFOScan()
{
  NdbApiSignal* tSignal;

  tSignal = theNdb->getSignal();
  if (tSignal == NULL){
    setErrorCodeAbort(4000);      
    return -1;    
  }
  tSignal->setSignal(m_attrInfoGSN);
  theAI_LenInCurrAI = 8;
  theATTRINFOptr = &tSignal->getDataPtrSend()[8];
  theFirstATTRINFO = tSignal;
  theCurrentATTRINFO = tSignal;
  theCurrentATTRINFO->next(NULL);

  return 0;
}

/**
 * Constats for theTupleKeyDefined[][0]
 */
#define SETBOUND_EQ 1
#define FAKE_PTR 2
#define API_PTR 3

#define WAITFOR_SCAN_TIMEOUT 120000

int
NdbScanOperation::executeCursor(int nodeId){
  NdbTransaction * tCon = theNdbCon;
  TransporterFacade* tp = TransporterFacade::instance();
  Guard guard(tp->theMutexPtr);

  Uint32 magic = tCon->theMagicNumber;
  Uint32 seq = tCon->theNodeSequence;

  if (tp->get_node_alive(nodeId) &&
      (tp->getNodeSequence(nodeId) == seq)) {

    /**
     * Only call prepareSendScan first time (incase of restarts)
     *   - check with theMagicNumber
     */
    tCon->theMagicNumber = 0x37412619;
    if(magic != 0x37412619 && 
       prepareSendScan(tCon->theTCConPtr, tCon->theTransactionId) == -1)
      return -1;
    
    
    if (doSendScan(nodeId) == -1)
      return -1;

    return 0;
  } else {
    if (!(tp->get_node_stopping(nodeId) &&
	  (tp->getNodeSequence(nodeId) == seq))){
      TRACE_DEBUG("The node is hard dead when attempting to start a scan");
      setErrorCode(4029);
      tCon->theReleaseOnClose = true;
    } else {
      TRACE_DEBUG("The node is stopping when attempting to start a scan");
      setErrorCode(4030);
    }//if
    tCon->theCommitStatus = NdbTransaction::Aborted;
  }//if
  return -1;
}


int NdbScanOperation::nextResult(bool fetchAllowed, bool forceSend)
{
  int res;
  if ((res = nextResultImpl(fetchAllowed, forceSend)) == 0) {
    // handle blobs
    NdbBlob* tBlob = theBlobList;
    while (tBlob != 0) {
      if (tBlob->atNextResult() == -1)
        return -1;
      tBlob = tBlob->theNext;
    }
    /*
     * Flush blob part ops on behalf of user because
     * - nextResult is analogous to execute(NoCommit)
     * - user is likely to want blob value before next execute
     */
    if (m_transConnection->executePendingBlobOps() == -1)
      return -1;
    return 0;
  }
  return res;
}

int NdbScanOperation::nextResultImpl(bool fetchAllowed, bool forceSend)
{
  if(m_ordered)
    return ((NdbIndexScanOperation*)this)->next_result_ordered(fetchAllowed,
							       forceSend);
  
  /**
   * Check current receiver
   */
  int retVal = 2;
  Uint32 idx = m_current_api_receiver;
  Uint32 last = m_api_receivers_count;
  m_curr_row = 0;

  if(DEBUG_NEXT_RESULT)
    ndbout_c("nextResult(%d) idx=%d last=%d", fetchAllowed, idx, last);
  
  /**
   * Check next buckets
   */
  for(; idx < last; idx++){
    NdbReceiver* tRec = m_api_receivers[idx];
    if(tRec->nextResult()){
      m_curr_row = tRec->copyout(theReceiver);
      retVal = 0;
      break;
    }
  }
    
  /**
   * We have advanced atleast one bucket
   */
  if(!fetchAllowed || !retVal){
    m_current_api_receiver = idx;
    if(DEBUG_NEXT_RESULT) ndbout_c("return %d", retVal);
    return retVal;
  }
  
  Uint32 nodeId = theNdbCon->theDBnode;
  TransporterFacade* tp = TransporterFacade::instance();
  Guard guard(tp->theMutexPtr);
  if(theError.code)
    return -1;

  Uint32 seq = theNdbCon->theNodeSequence;
  if(seq == tp->getNodeSequence(nodeId) && send_next_scan(idx, false,
							  forceSend) == 0){
      
    idx = m_current_api_receiver;
    last = m_api_receivers_count;
      
    do {
      if(theError.code){
	setErrorCode(theError.code);
	if(DEBUG_NEXT_RESULT) ndbout_c("return -1");
	return -1;
      }
      
      Uint32 cnt = m_conf_receivers_count;
      Uint32 sent = m_sent_receivers_count;

      if(DEBUG_NEXT_RESULT)
	ndbout_c("idx=%d last=%d cnt=%d sent=%d", idx, last, cnt, sent);
	
      if(cnt > 0){
	/**
	 * Just move completed receivers
	 */
	memcpy(m_api_receivers+last, m_conf_receivers, cnt * sizeof(char*));
	last += cnt;
	m_conf_receivers_count = 0;
      } else if(retVal == 2 && sent > 0){
	/**
	 * No completed...
	 */
	theNdb->theImpl->theWaiter.m_node = nodeId;
	theNdb->theImpl->theWaiter.m_state = WAIT_SCAN;
	int return_code = theNdb->receiveResponse(WAITFOR_SCAN_TIMEOUT);
	if (return_code == 0 && seq == tp->getNodeSequence(nodeId)) {
	  continue;
	} else {
	  idx = last;
	  retVal = -2; //return_code;
	}
      } else if(retVal == 2){
	/**
	 * No completed & no sent -> EndOfData
	 */
	theError.code = -1; // make sure user gets error if he tries again
	if(DEBUG_NEXT_RESULT) ndbout_c("return 1");
	return 1;
      }
	
      if(retVal == 0)
	break;
	
      for(; idx < last; idx++){
	NdbReceiver* tRec = m_api_receivers[idx];
	if(tRec->nextResult()){
	  m_curr_row = tRec->copyout(theReceiver);      
	  retVal = 0;
	  break;
	}
      }
    } while(retVal == 2);
  } else {
    retVal = -3;
  }
    
  m_api_receivers_count = last;
  m_current_api_receiver = idx;
    
  switch(retVal){
  case 0:
  case 1:
  case 2:
    if(DEBUG_NEXT_RESULT) ndbout_c("return %d", retVal);
    return retVal;
  case -1:
    setErrorCode(4008); // Timeout
    break;
  case -2:
    setErrorCode(4028); // Node fail
    break;
  case -3: // send_next_scan -> return fail (set error-code self)
    if(theError.code == 0)
      setErrorCode(4028); // seq changed = Node fail
    break;
  }
    
  theNdbCon->theTransactionIsStarted = false;
  theNdbCon->theReleaseOnClose = true;
  if(DEBUG_NEXT_RESULT) ndbout_c("return -1", retVal);
  return -1;
}

int
NdbScanOperation::send_next_scan(Uint32 cnt, bool stopScanFlag,
				 bool forceSend){  
  if(cnt > 0){
    NdbApiSignal tSignal(theNdb->theMyRef);
    tSignal.setSignal(GSN_SCAN_NEXTREQ);
    
    Uint32* theData = tSignal.getDataPtrSend();
    theData[0] = theNdbCon->theTCConPtr;
    theData[1] = stopScanFlag == true ? 1 : 0;
    Uint64 transId = theNdbCon->theTransactionId;
    theData[2] = transId;
    theData[3] = (Uint32) (transId >> 32);
    
    /**
     * Prepare ops
     */
    Uint32 last = m_sent_receivers_count;
    Uint32 * prep_array = (cnt > 21 ? m_prepared_receivers : theData + 4);
    Uint32 sent = 0;
    for(Uint32 i = 0; i<cnt; i++){
      NdbReceiver * tRec = m_api_receivers[i];
      if((prep_array[sent] = tRec->m_tcPtrI) != RNIL)
      {
	m_sent_receivers[last+sent] = tRec;
	tRec->m_list_index = last+sent;
	tRec->prepareSend();
	sent++;
      }
    }
    memmove(m_api_receivers, m_api_receivers+cnt, 
	    (theParallelism-cnt) * sizeof(char*));
    
    int ret = 0;
    if(sent)
    {
      Uint32 nodeId = theNdbCon->theDBnode;
      TransporterFacade * tp = TransporterFacade::instance();
      if(cnt > 21){
	tSignal.setLength(4);
	LinearSectionPtr ptr[3];
	ptr[0].p = prep_array;
	ptr[0].sz = sent;
	ret = tp->sendSignal(&tSignal, nodeId, ptr, 1);
      } else {
	tSignal.setLength(4+sent);
	ret = tp->sendSignal(&tSignal, nodeId);
      }
    }
    
    if (!ret) checkForceSend(forceSend);

    m_sent_receivers_count = last + sent;
    m_api_receivers_count -= cnt;
    m_current_api_receiver = 0;
    
    return ret;
  }
  return 0;
}

void NdbScanOperation::checkForceSend(bool forceSend)
{
  if (forceSend) {
    TransporterFacade::instance()->forceSend(theNdb->theNdbBlockNumber);
  } else {
    TransporterFacade::instance()->checkForceSend(theNdb->theNdbBlockNumber);
  }//if
}

int 
NdbScanOperation::prepareSend(Uint32  TC_ConnectPtr, Uint64  TransactionId)
{
  printf("NdbScanOperation::prepareSend\n");
  abort();
  return 0;
}

int 
NdbScanOperation::doSend(int ProcessorId)
{
  printf("NdbScanOperation::doSend\n");
  return 0;
}

void NdbScanOperation::close(bool forceSend, bool releaseOp)
{
  DBUG_ENTER("NdbScanOperation::close");
  DBUG_PRINT("enter", ("this=%x tcon=%x con=%x force=%d release=%d",
                       (UintPtr)this,
                       (UintPtr)m_transConnection, (UintPtr)theNdbCon,
                       forceSend, releaseOp));

  if(m_transConnection){
    if(DEBUG_NEXT_RESULT)
      ndbout_c("close() theError.code = %d "
	       "m_api_receivers_count = %d "
	       "m_conf_receivers_count = %d "
	       "m_sent_receivers_count = %d",
	       theError.code, 
	       m_api_receivers_count,
	       m_conf_receivers_count,
	       m_sent_receivers_count);
    
    TransporterFacade* tp = TransporterFacade::instance();
    Guard guard(tp->theMutexPtr);
    close_impl(tp, forceSend);
    
  }

  NdbConnection* tCon = theNdbCon;
  NdbConnection* tTransCon = m_transConnection;
  theNdbCon = NULL;
  m_transConnection = NULL;

  if (releaseOp && tTransCon) {
    NdbIndexScanOperation* tOp = (NdbIndexScanOperation*)this;
    tTransCon->releaseExecutedScanOperation(tOp);
  }
  
  tCon->theScanningOp = 0;
  theNdb->closeTransaction(tCon);
<<<<<<< HEAD
=======
  theNdb->theRemainingStartTransactions--;
>>>>>>> 9b71605d
  DBUG_VOID_RETURN;
}

void
NdbScanOperation::execCLOSE_SCAN_REP(){
  m_conf_receivers_count = 0;
  m_sent_receivers_count = 0;
}

void NdbScanOperation::release()
{
  if(theNdbCon != 0 || m_transConnection != 0){
    close();
  }
  for(Uint32 i = 0; i<m_allocated_receivers; i++){
    m_receivers[i]->release();
  }

  NdbOperation::release();
  
  if(theSCAN_TABREQ)
  {
    theNdb->releaseSignal(theSCAN_TABREQ);
    theSCAN_TABREQ = 0;
  }
}

/***************************************************************************
int prepareSendScan(Uint32 aTC_ConnectPtr,
                    Uint64 aTransactionId)

Return Value:   Return 0 : preparation of send was succesful.
                Return -1: In all other case.   
Parameters:     aTC_ConnectPtr: the Connect pointer to TC.
		aTransactionId:	the Transaction identity of the transaction.
Remark:         Puts the the final data into ATTRINFO signal(s)  after this 
                we know the how many signal to send and their sizes
***************************************************************************/
int NdbScanOperation::prepareSendScan(Uint32 aTC_ConnectPtr,
				      Uint64 aTransactionId){

  if (theInterpretIndicator != 1 ||
      (theOperationType != OpenScanRequest &&
       theOperationType != OpenRangeScanRequest)) {
    setErrorCodeAbort(4005);
    return -1;
  }

  theErrorLine = 0;

  // In preapareSendInterpreted we set the sizes (word 4-8) in the
  // first ATTRINFO signal.
  if (prepareSendInterpreted() == -1)
    return -1;
  
  if(m_ordered){
    ((NdbIndexScanOperation*)this)->fix_get_values();
  }
  
  theCurrentATTRINFO->setLength(theAI_LenInCurrAI);

  /**
   * Prepare all receivers
   */
  theReceiver.prepareSend();
  bool keyInfo = m_keyInfo;
  Uint32 key_size = keyInfo ? m_currentTable->m_keyLenInWords : 0;
  /**
   * The number of records sent by each LQH is calculated and the kernel
   * is informed of this number by updating the SCAN_TABREQ signal
   */
  Uint32 batch_size, batch_byte_size, first_batch_size;
  theReceiver.calculate_batch_size(key_size,
                                   theParallelism,
                                   batch_size,
                                   batch_byte_size,
                                   first_batch_size);
  ScanTabReq * req = CAST_PTR(ScanTabReq, theSCAN_TABREQ->getDataPtrSend());
  ScanTabReq::setScanBatch(req->requestInfo, batch_size);
  req->batch_byte_size= batch_byte_size;
  req->first_batch_size= first_batch_size;

  /**
   * Set keyinfo flag
   *  (Always keyinfo when using blobs)
   */
  Uint32 reqInfo = req->requestInfo;
  ScanTabReq::setKeyinfoFlag(reqInfo, keyInfo);
  req->requestInfo = reqInfo;
  
  for(Uint32 i = 0; i<theParallelism; i++){
    m_receivers[i]->do_get_value(&theReceiver, batch_size, 
				 key_size, 
				 m_read_range_no);
  }
  return 0;
}

/*****************************************************************************
int doSend()

Return Value:   Return >0 : send was succesful, returns number of signals sent
                Return -1: In all other case.   
Parameters:     aProcessorId: Receiving processor node
Remark:         Sends the ATTRINFO signal(s)
*****************************************************************************/
int
NdbScanOperation::doSendScan(int aProcessorId)
{
  Uint32 tSignalCount = 0;
  NdbApiSignal* tSignal;
 
  if (theInterpretIndicator != 1 ||
      (theOperationType != OpenScanRequest &&
       theOperationType != OpenRangeScanRequest)) {
      setErrorCodeAbort(4005);
      return -1;
  }
  
  assert(theSCAN_TABREQ != NULL);
  tSignal = theSCAN_TABREQ;
  
  Uint32 tupKeyLen = theTupKeyLen;
  Uint32 len = theTotalNrOfKeyWordInSignal;
  Uint32 aTC_ConnectPtr = theNdbCon->theTCConPtr;
  Uint64 transId = theNdbCon->theTransactionId;
  
  // Update the "attribute info length in words" in SCAN_TABREQ before 
  // sending it. This could not be done in openScan because 
  // we created the ATTRINFO signals after the SCAN_TABREQ signal.
  ScanTabReq * const req = CAST_PTR(ScanTabReq, tSignal->getDataPtrSend());
  req->attrLenKeyLen = (tupKeyLen << 16) | theTotalCurrAI_Len;
  Uint32 tmp = req->requestInfo;
  ScanTabReq::setDistributionKeyFlag(tmp, theDistrKeyIndicator_);
  req->distributionKey = theDistributionKey;
  req->requestInfo = tmp;
  tSignal->setLength(ScanTabReq::StaticLength + theDistrKeyIndicator_);

  TransporterFacade *tp = TransporterFacade::instance();
  LinearSectionPtr ptr[3];
  ptr[0].p = m_prepared_receivers;
  ptr[0].sz = theParallelism;
  if (tp->sendSignal(tSignal, aProcessorId, ptr, 1) == -1) {
    setErrorCode(4002);
    return -1;
  } 

  if (tupKeyLen > 0){
    // must have at least one signal since it contains attrLen for bounds
    assert(theLastKEYINFO != NULL);
    tSignal = theLastKEYINFO;
    tSignal->setLength(KeyInfo::HeaderLength + theTotalNrOfKeyWordInSignal);
    
    assert(theSCAN_TABREQ->next() != NULL);
    tSignal = theSCAN_TABREQ->next();
    
    NdbApiSignal* last;
    do {
      KeyInfo * keyInfo = CAST_PTR(KeyInfo, tSignal->getDataPtrSend());
      keyInfo->connectPtr = aTC_ConnectPtr;
      keyInfo->transId[0] = Uint32(transId);
      keyInfo->transId[1] = Uint32(transId >> 32);
      
      if (tp->sendSignal(tSignal,aProcessorId) == -1){
	setErrorCode(4002);
	return -1;
      }
      
      tSignalCount++;
      last = tSignal;
      tSignal = tSignal->next();
    } while(last != theLastKEYINFO);
  }
  
  tSignal = theFirstATTRINFO;
  while (tSignal != NULL) {
    AttrInfo * attrInfo = CAST_PTR(AttrInfo, tSignal->getDataPtrSend());
    attrInfo->connectPtr = aTC_ConnectPtr;
    attrInfo->transId[0] = Uint32(transId);
    attrInfo->transId[1] = Uint32(transId >> 32);
    
    if (tp->sendSignal(tSignal,aProcessorId) == -1){
      setErrorCode(4002);
      return -1;
    }
    tSignalCount++;
    tSignal = tSignal->next();
  }    
  theStatus = WaitResponse;  

  m_curr_row = 0;
  m_sent_receivers_count = theParallelism;
  if(m_ordered)
  {
    m_current_api_receiver = theParallelism;
    m_api_receivers_count = theParallelism;
  }
  
  return tSignalCount;
}//NdbOperation::doSendScan()

/*****************************************************************************
 * NdbOperation* takeOverScanOp(NdbTransaction* updateTrans);
 *
 * Parameters:     The update transactions NdbTransaction pointer.
 * Return Value:   A reference to the transferred operation object 
 *                   or NULL if no success.
 * Remark:         Take over the scanning transactions NdbOperation 
 *                 object for a tuple to an update transaction, 
 *                 which is the last operation read in nextScanResult()
 *		   (theNdbCon->thePreviousScanRec)
 *
 *     FUTURE IMPLEMENTATION:   (This note was moved from header file.)
 *     In the future, it will even be possible to transfer 
 *     to a NdbTransaction on another Ndb-object.  
 *     In this case the receiving NdbTransaction-object must call 
 *     a method receiveOpFromScan to actually receive the information.  
 *     This means that the updating transactions can be placed
 *     in separate threads and thus increasing the parallelism during
 *     the scan process. 
 ****************************************************************************/
int
NdbScanOperation::getKeyFromKEYINFO20(Uint32* data, unsigned size)
{
  NdbRecAttr * tRecAttr = m_curr_row;
  if(tRecAttr)
  {
    const Uint32 * src = (Uint32*)tRecAttr->aRef();
    memcpy(data, src, 4*size);
    return 0;
  }
  return -1;
}

NdbOperation*
NdbScanOperation::takeOverScanOp(OperationType opType, NdbTransaction* pTrans)
{
  
  NdbRecAttr * tRecAttr = m_curr_row;
  if(tRecAttr)
  {
    NdbOperation * newOp = pTrans->getNdbOperation(m_currentTable);
    if (newOp == NULL){
      return NULL;
    }
    pTrans->theSimpleState = 0;
    
    const Uint32 len = (tRecAttr->attrSize() * tRecAttr->arraySize() + 3)/4-1;

    newOp->theTupKeyLen = len;
    newOp->theOperationType = opType;
    if (opType == DeleteRequest) {
      newOp->theStatus = GetValue;  
    } else {
      newOp->theStatus = SetValue;  
    }
    
    const Uint32 * src = (Uint32*)tRecAttr->aRef();
    const Uint32 tScanInfo = src[len] & 0x3FFFF;
    const Uint32 tTakeOverFragment = src[len] >> 20;
    {
      UintR scanInfo = 0;
      TcKeyReq::setTakeOverScanFlag(scanInfo, 1);
      TcKeyReq::setTakeOverScanFragment(scanInfo, tTakeOverFragment);
      TcKeyReq::setTakeOverScanInfo(scanInfo, tScanInfo);
      newOp->theScanInfo = scanInfo;
      newOp->theDistrKeyIndicator_ = 1;
      newOp->theDistributionKey = tTakeOverFragment;
    }

    // Copy the first 8 words of key info from KEYINF20 into TCKEYREQ
    TcKeyReq * tcKeyReq = CAST_PTR(TcKeyReq,newOp->theTCREQ->getDataPtrSend());
    Uint32 i = 0;
    for (i = 0; i < TcKeyReq::MaxKeyInfo && i < len; i++) {
      tcKeyReq->keyInfo[i] = * src++;
    }
    
    if(i < len){
      NdbApiSignal* tSignal = theNdb->getSignal();
      newOp->theTCREQ->next(tSignal); 
      
      Uint32 left = len - i;
      while(tSignal && left > KeyInfo::DataLength){
	tSignal->setSignal(GSN_KEYINFO);
	KeyInfo * keyInfo = CAST_PTR(KeyInfo, tSignal->getDataPtrSend());
	memcpy(keyInfo->keyData, src, 4 * KeyInfo::DataLength);
	src += KeyInfo::DataLength;
	left -= KeyInfo::DataLength;

	tSignal->next(theNdb->getSignal());
	tSignal = tSignal->next();
      }

      if(tSignal && left > 0){
	tSignal->setSignal(GSN_KEYINFO);
	KeyInfo * keyInfo = CAST_PTR(KeyInfo, tSignal->getDataPtrSend());
	memcpy(keyInfo->keyData, src, 4 * left);
      }      
    }
    // create blob handles automatically
    if (opType == DeleteRequest && m_currentTable->m_noOfBlobs != 0) {
      for (unsigned i = 0; i < m_currentTable->m_columns.size(); i++) {
	NdbColumnImpl* c = m_currentTable->m_columns[i];
	assert(c != 0);
	if (c->getBlobType()) {
	  if (newOp->getBlobHandle(pTrans, c) == NULL)
	    return NULL;
	}
      }
    }
    
    return newOp;
  }
  return 0;
}

NdbBlob*
NdbScanOperation::getBlobHandle(const char* anAttrName)
{
  m_keyInfo = 1;
  return NdbOperation::getBlobHandle(m_transConnection, 
				     m_currentTable->getColumn(anAttrName));
}

NdbBlob*
NdbScanOperation::getBlobHandle(Uint32 anAttrId)
{
  m_keyInfo = 1;
  return NdbOperation::getBlobHandle(m_transConnection, 
				     m_currentTable->getColumn(anAttrId));
}

NdbIndexScanOperation::NdbIndexScanOperation(Ndb* aNdb)
  : NdbScanOperation(aNdb)
{
}

NdbIndexScanOperation::~NdbIndexScanOperation(){
}

int
NdbIndexScanOperation::setBound(const char* anAttrName, int type, 
				const void* aValue, Uint32 len)
{
  return setBound(m_accessTable->getColumn(anAttrName), type, aValue, len);
}

int
NdbIndexScanOperation::setBound(Uint32 anAttrId, int type, 
				const void* aValue, Uint32 len)
{
  return setBound(m_accessTable->getColumn(anAttrId), type, aValue, len);
}

int
NdbIndexScanOperation::equal_impl(const NdbColumnImpl* anAttrObject, 
				  const char* aValue, 
				  Uint32 len){
  return setBound(anAttrObject, BoundEQ, aValue, len);
}

NdbRecAttr*
NdbIndexScanOperation::getValue_impl(const NdbColumnImpl* attrInfo, 
				     char* aValue){
  if(!m_ordered){
    return NdbScanOperation::getValue_impl(attrInfo, aValue);
  }
  
  int id = attrInfo->m_attrId;                // In "real" table
  assert(m_accessTable->m_index);
  int sz = (int)m_accessTable->m_index->m_key_ids.size();
  if(id >= sz || (id = m_accessTable->m_index->m_key_ids[id]) == -1){
    return NdbScanOperation::getValue_impl(attrInfo, aValue);
  }
  
  assert(id < NDB_MAX_NO_OF_ATTRIBUTES_IN_KEY);
  Uint32 marker = theTupleKeyDefined[id][0];
  
  if(marker == SETBOUND_EQ){
    return NdbScanOperation::getValue_impl(attrInfo, aValue);
  } else if(marker == API_PTR){
    return NdbScanOperation::getValue_impl(attrInfo, aValue);
  }
  
  assert(marker == FAKE_PTR);
  
  UintPtr oldVal;
  oldVal = theTupleKeyDefined[id][1];
#if (SIZEOF_CHARP == 8)
  oldVal = oldVal | (((UintPtr)theTupleKeyDefined[id][2]) << 32);
#endif
  theTupleKeyDefined[id][0] = API_PTR;

  NdbRecAttr* tmp = (NdbRecAttr*)oldVal;
  tmp->setup(attrInfo, aValue);

  return tmp;
}

#include <AttributeHeader.hpp>
/*
 * Define bound on index column in range scan.
 */
int
NdbIndexScanOperation::setBound(const NdbColumnImpl* tAttrInfo, 
				int type, const void* aValue, Uint32 len)
{
  if (theOperationType == OpenRangeScanRequest &&
      (0 <= type && type <= 4) &&
      len <= 8000) {
    // insert bound type
    Uint32 currLen = theTotalNrOfKeyWordInSignal;
    Uint32 remaining = KeyInfo::DataLength - currLen;
    Uint32 sizeInBytes = tAttrInfo->m_attrSize * tAttrInfo->m_arraySize;
    bool tDistrKey = tAttrInfo->m_distributionKey;

    len = aValue != NULL ? sizeInBytes : 0;
    if (len != sizeInBytes && (len != 0)) {
      setErrorCodeAbort(4209);
      return -1;
    }

    // insert attribute header
    Uint32 tIndexAttrId = tAttrInfo->m_attrId;
    Uint32 sizeInWords = (len + 3) / 4;
    AttributeHeader ah(tIndexAttrId, sizeInWords);
    const Uint32 ahValue = ah.m_value;

    const Uint32 align = (UintPtr(aValue) & 7);
    const bool aligned = (tDistrKey && type == BoundEQ) ? 
      (align == 0) : (align & 3) == 0;

    const bool nobytes = (len & 0x3) == 0;
    const Uint32 totalLen = 2 + sizeInWords;
    Uint32 tupKeyLen = theTupKeyLen;
    if(remaining > totalLen && aligned && nobytes){
      Uint32 * dst = theKEYINFOptr + currLen;
      * dst ++ = type;
      * dst ++ = ahValue;
      memcpy(dst, aValue, 4 * sizeInWords);
      theTotalNrOfKeyWordInSignal = currLen + totalLen;
    } else {
      if(!aligned || !nobytes){
        Uint32 tempData[2000];
	tempData[0] = type;
	tempData[1] = ahValue;
	tempData[2 + (len >> 2)] = 0;
        memcpy(tempData+2, aValue, len);
	
	insertBOUNDS(tempData, 2+sizeInWords);
      } else {
	Uint32 buf[2] = { type, ahValue };
	insertBOUNDS(buf, 2);
	insertBOUNDS((Uint32*)aValue, sizeInWords);
      }
    }
    theTupKeyLen = tupKeyLen + totalLen;

    /**
     * Do sorted stuff
     */

    /**
     * The primary keys for an ordered index is defined in the beginning
     * so it's safe to use [tIndexAttrId] 
     * (instead of looping as is NdbOperation::equal_impl)
     */
    if(type == BoundEQ && tDistrKey)
    {
      theNoOfTupKeyLeft--;
      return handle_distribution_key((Uint64*)aValue, sizeInWords);
    }
    return 0;
  } else {
    setErrorCodeAbort(4228);    // XXX wrong code
    return -1;
  }
}

int
NdbIndexScanOperation::insertBOUNDS(Uint32 * data, Uint32 sz){
  Uint32 len;
  Uint32 remaining = KeyInfo::DataLength - theTotalNrOfKeyWordInSignal;
  Uint32 * dst = theKEYINFOptr + theTotalNrOfKeyWordInSignal;
  do {
    len = (sz < remaining ? sz : remaining);
    memcpy(dst, data, 4 * len);
    
    if(sz >= remaining){
      NdbApiSignal* tCurr = theLastKEYINFO;
      tCurr->setLength(KeyInfo::MaxSignalLength);
      NdbApiSignal* tSignal = tCurr->next();
      if(tSignal)
	;
      else if((tSignal = theNdb->getSignal()) != 0)
      {
	tCurr->next(tSignal);
	tSignal->setSignal(GSN_KEYINFO);
      } else {
	goto error;
      }
      theLastKEYINFO = tSignal;
      theKEYINFOptr = dst = ((KeyInfo*)tSignal->getDataPtrSend())->keyData;
      remaining = KeyInfo::DataLength;
      sz -= len;
      data += len;
    } else {
      len = (KeyInfo::DataLength - remaining) + len;
      break;
    }
  } while(true);   
  theTotalNrOfKeyWordInSignal = len;
  return 0;

error:
  setErrorCodeAbort(4228);    // XXX wrong code
  return -1;
}

int
NdbIndexScanOperation::readTuples(LockMode lm,
				  Uint32 scan_flags,
				  Uint32 parallel)
{
  const bool order_by = scan_flags & SF_OrderBy;
  const bool order_desc = scan_flags & SF_Descending;
  const bool read_range_no = scan_flags & SF_ReadRangeNo;

  int res = NdbScanOperation::readTuples(lm, scan_flags, 0);
  if(!res && read_range_no)
  {
    m_read_range_no = 1;
    Uint32 word = 0;
    AttributeHeader::init(&word, AttributeHeader::RANGE_NO, 0);
    if(insertATTRINFO(word) == -1)
      res = -1;
  }
  if(!res && order_by){
    m_ordered = true;
    if (order_desc) {
      m_descending = true;
      ScanTabReq * req = CAST_PTR(ScanTabReq, theSCAN_TABREQ->getDataPtrSend());
      ScanTabReq::setDescendingFlag(req->requestInfo, true);
    }
    Uint32 cnt = m_accessTable->getNoOfColumns() - 1;
    m_sort_columns = cnt; // -1 for NDB$NODE
    m_current_api_receiver = m_sent_receivers_count;
    m_api_receivers_count = m_sent_receivers_count;
    
    m_sort_columns = cnt;
    for(Uint32 i = 0; i<cnt; i++){
      const NdbColumnImpl* key = m_accessTable->m_index->m_columns[i];
      const NdbColumnImpl* col = m_currentTable->getColumn(key->m_keyInfoPos);
      NdbRecAttr* tmp = NdbScanOperation::getValue_impl(col, (char*)-1);
      UintPtr newVal = UintPtr(tmp);
      theTupleKeyDefined[i][0] = FAKE_PTR;
      theTupleKeyDefined[i][1] = (newVal & 0xFFFFFFFF);
#if (SIZEOF_CHARP == 8)
      theTupleKeyDefined[i][2] = (newVal >> 32);
#endif
    }
  }
  m_this_bound_start = 0;
  m_first_bound_word = theKEYINFOptr;
  
  return res;
}

void
NdbIndexScanOperation::fix_get_values(){
  /**
   * Loop through all getValues and set buffer pointer to "API" pointer
   */
  NdbRecAttr * curr = theReceiver.theFirstRecAttr;
  Uint32 cnt = m_accessTable->getNoOfColumns() - 1;
  assert(cnt <  NDB_MAX_NO_OF_ATTRIBUTES_IN_KEY);
  
  const NdbIndexImpl * idx = m_accessTable->m_index;
  const NdbTableImpl * tab = m_currentTable;
  for(Uint32 i = 0; i<cnt; i++){
    Uint32 val = theTupleKeyDefined[i][0];
    switch(val){
    case FAKE_PTR:
      curr->setup(curr->m_column, 0);
    case API_PTR:
      curr = curr->next();
      break;
    case SETBOUND_EQ:
      break;
#ifdef VM_TRACE
    default:
      abort();
#endif
    }
  }
}

int
NdbIndexScanOperation::compare(Uint32 skip, Uint32 cols, 
			       const NdbReceiver* t1, 
			       const NdbReceiver* t2){

  NdbRecAttr * r1 = t1->m_rows[t1->m_current_row];
  NdbRecAttr * r2 = t2->m_rows[t2->m_current_row];

  r1 = (skip ? r1->next() : r1);
  r2 = (skip ? r2->next() : r2);
  const int jdir = 1 - 2 * (int)m_descending;
  assert(jdir == 1 || jdir == -1);
  while(cols > 0){
    Uint32 * d1 = (Uint32*)r1->aRef();
    Uint32 * d2 = (Uint32*)r2->aRef();
    unsigned r1_null = r1->isNULL();
    if((r1_null ^ (unsigned)r2->isNULL())){
      return (r1_null ? -1 : 1) * jdir;
    }
    const NdbColumnImpl & col = NdbColumnImpl::getImpl(* r1->m_column);
    Uint32 len = r1->theAttrSize * r1->theArraySize;
    if(!r1_null){
      const NdbSqlUtil::Type& sqlType = NdbSqlUtil::getType(col.m_type);
      int r = (*sqlType.m_cmp)(col.m_cs, d1, len, d2, len, true);
      if(r){
	assert(r != NdbSqlUtil::CmpUnknown);
	return r * jdir;
      }
    }
    cols--;
    r1 = r1->next();
    r2 = r2->next();
  }
  return 0;
}

int
NdbIndexScanOperation::next_result_ordered(bool fetchAllowed,
					   bool forceSend){
  
  m_curr_row = 0;
  Uint32 u_idx = 0, u_last = 0;
  Uint32 s_idx   = m_current_api_receiver; // first sorted
  Uint32 s_last  = theParallelism;         // last sorted

  NdbReceiver** arr = m_api_receivers;
  NdbReceiver* tRec = arr[s_idx];
  
  if(DEBUG_NEXT_RESULT) ndbout_c("nextOrderedResult(%d) nextResult: %d",
				 fetchAllowed, 
				 (s_idx < s_last ? tRec->nextResult() : 0));
  
  if(DEBUG_NEXT_RESULT) ndbout_c("u=[%d %d] s=[%d %d]", 
				 u_idx, u_last,
				 s_idx, s_last);
  
  bool fetchNeeded = (s_idx == s_last) || !tRec->nextResult();
  
  if(fetchNeeded){
    if(fetchAllowed){
      if(DEBUG_NEXT_RESULT) ndbout_c("performing fetch...");
      TransporterFacade* tp = TransporterFacade::instance();
      Guard guard(tp->theMutexPtr);
      if(theError.code)
	return -1;
      Uint32 seq = theNdbCon->theNodeSequence;
      Uint32 nodeId = theNdbCon->theDBnode;
      if(seq == tp->getNodeSequence(nodeId) &&
	 !send_next_scan_ordered(s_idx, forceSend)){
	Uint32 tmp = m_sent_receivers_count;
	s_idx = m_current_api_receiver; 
	while(m_sent_receivers_count > 0 && !theError.code){
	  theNdb->theImpl->theWaiter.m_node = nodeId;
	  theNdb->theImpl->theWaiter.m_state = WAIT_SCAN;
	  int return_code = theNdb->receiveResponse(WAITFOR_SCAN_TIMEOUT);
	  if (return_code == 0 && seq == tp->getNodeSequence(nodeId)) {
	    continue;
	  }
	  if(DEBUG_NEXT_RESULT) ndbout_c("return -1");
	  setErrorCode(4028);
	  return -1;
	}
	
	if(theError.code){
	  setErrorCode(theError.code);
	  if(DEBUG_NEXT_RESULT) ndbout_c("return -1");
	  return -1;
	}
	
	u_idx = 0;
	u_last = m_conf_receivers_count;
	m_conf_receivers_count = 0;
	memcpy(arr, m_conf_receivers, u_last * sizeof(char*));
	
	if(DEBUG_NEXT_RESULT) ndbout_c("sent: %d recv: %d", tmp, u_last);
      } else {
	setErrorCode(4028);
	return -1;
      }
    } else {
      if(DEBUG_NEXT_RESULT) ndbout_c("return 2");
      return 2;
    }
  } else {
    u_idx = s_idx;
    u_last = s_idx + 1;
    s_idx++;
  }
  
  if(DEBUG_NEXT_RESULT) ndbout_c("u=[%d %d] s=[%d %d]", 
				 u_idx, u_last,
				 s_idx, s_last);


  Uint32 cols = m_sort_columns + m_read_range_no;
  Uint32 skip = m_keyInfo;
  while(u_idx < u_last){
    u_last--;
    tRec = arr[u_last];
    
    // Do binary search instead to find place
    Uint32 place = s_idx;
    for(; place < s_last; place++){
      if(compare(skip, cols, tRec, arr[place]) <= 0){
	break;
      }
    }
    
    if(place != s_idx){
      if(DEBUG_NEXT_RESULT) 
	ndbout_c("memmove(%d, %d, %d)", s_idx-1, s_idx, (place - s_idx));
      memmove(arr+s_idx-1, arr+s_idx, sizeof(char*)*(place - s_idx));
    }
    
    if(DEBUG_NEXT_RESULT) ndbout_c("putting %d @ %d", u_last, place - 1);
    m_api_receivers[place-1] = tRec;
    s_idx--;
  }

  if(DEBUG_NEXT_RESULT) ndbout_c("u=[%d %d] s=[%d %d]", 
				 u_idx, u_last,
				 s_idx, s_last);
  
  m_current_api_receiver = s_idx;
  
  if(DEBUG_NEXT_RESULT)
    for(Uint32 i = s_idx; i<s_last; i++)
      ndbout_c("%p", arr[i]);
  
  tRec = m_api_receivers[s_idx];    
  if(s_idx < s_last && tRec->nextResult()){
    m_curr_row = tRec->copyout(theReceiver);      
    if(DEBUG_NEXT_RESULT) ndbout_c("return 0");
    return 0;
  }

  theError.code = -1;
  if(DEBUG_NEXT_RESULT) ndbout_c("return 1");
  return 1;
}

int
NdbIndexScanOperation::send_next_scan_ordered(Uint32 idx, bool forceSend){  
  if(idx == theParallelism)
    return 0;
  
  NdbReceiver* tRec = m_api_receivers[idx];
  NdbApiSignal tSignal(theNdb->theMyRef);
  tSignal.setSignal(GSN_SCAN_NEXTREQ);
  
  Uint32 last = m_sent_receivers_count;
  Uint32* theData = tSignal.getDataPtrSend();
  Uint32* prep_array = theData + 4;
  
  m_current_api_receiver = idx + 1;
  if((prep_array[0] = tRec->m_tcPtrI) == RNIL)
  {
    if(DEBUG_NEXT_RESULT)
      ndbout_c("receiver completed, don't send");
    return 0;
  }
  
  theData[0] = theNdbCon->theTCConPtr;
  theData[1] = 0;
  Uint64 transId = theNdbCon->theTransactionId;
  theData[2] = transId;
  theData[3] = (Uint32) (transId >> 32);
  
  /**
   * Prepare ops
   */
  m_sent_receivers[last] = tRec;
  tRec->m_list_index = last;
  tRec->prepareSend();
  m_sent_receivers_count = last + 1;
  
  Uint32 nodeId = theNdbCon->theDBnode;
  TransporterFacade * tp = TransporterFacade::instance();
  tSignal.setLength(4+1);
  int ret= tp->sendSignal(&tSignal, nodeId);
  if (!ret) checkForceSend(forceSend);
  return ret;
}

int
NdbScanOperation::close_impl(TransporterFacade* tp, bool forceSend){
  Uint32 seq = theNdbCon->theNodeSequence;
  Uint32 nodeId = theNdbCon->theDBnode;
  
  if(seq != tp->getNodeSequence(nodeId))
  {
    theNdbCon->theReleaseOnClose = true;
    return -1;
  }
  
  /**
   * Wait for outstanding
   */
  while(theError.code == 0 && m_sent_receivers_count)
  {
    theNdb->theImpl->theWaiter.m_node = nodeId;
    theNdb->theImpl->theWaiter.m_state = WAIT_SCAN;
    int return_code = theNdb->receiveResponse(WAITFOR_SCAN_TIMEOUT);
    switch(return_code){
    case 0:
      break;
    case -1:
      setErrorCode(4008);
    case -2:
      m_api_receivers_count = 0;
      m_conf_receivers_count = 0;
      m_sent_receivers_count = 0;
      theNdbCon->theReleaseOnClose = true;
      return -1;
    }
  }

  if(theError.code)
  {
    m_api_receivers_count = 0;
    m_current_api_receiver = m_ordered ? theParallelism : 0;
  }


  /**
   * move all conf'ed into api
   *   so that send_next_scan can check if they needs to be closed
   */
  Uint32 api = m_api_receivers_count;
  Uint32 conf = m_conf_receivers_count;

  if(m_ordered)
  {
    /**
     * Ordered scan, keep the m_api_receivers "to the right"
     */
    memmove(m_api_receivers, m_api_receivers+m_current_api_receiver, 
	    (theParallelism - m_current_api_receiver) * sizeof(char*));
    api = (theParallelism - m_current_api_receiver);
    m_api_receivers_count = api;
  }
  
  if(DEBUG_NEXT_RESULT)
    ndbout_c("close_impl: [order api conf sent curr parr] %d %d %d %d %d %d",
	     m_ordered, api, conf, 
	     m_sent_receivers_count, m_current_api_receiver, theParallelism);
  
  if(api+conf)
  {
    /**
     * There's something to close
     *   setup m_api_receivers (for send_next_scan)
     */
    memcpy(m_api_receivers+api, m_conf_receivers, conf * sizeof(char*));
    m_api_receivers_count = api + conf;
    m_conf_receivers_count = 0;
  }
  
  // Send close scan
  if(send_next_scan(api+conf, true, forceSend) == -1)
  {
    theNdbCon->theReleaseOnClose = true;
    return -1;
  }
  
  /**
   * wait for close scan conf
   */
  while(m_sent_receivers_count+m_api_receivers_count+m_conf_receivers_count)
  {
    theNdb->theImpl->theWaiter.m_node = nodeId;
    theNdb->theImpl->theWaiter.m_state = WAIT_SCAN;
    int return_code = theNdb->receiveResponse(WAITFOR_SCAN_TIMEOUT);
    switch(return_code){
    case 0:
      break;
    case -1:
      setErrorCode(4008);
    case -2:
      m_api_receivers_count = 0;
      m_conf_receivers_count = 0;
      m_sent_receivers_count = 0;
      theNdbCon->theReleaseOnClose = true;
      return -1;
    }
  }
  
  return 0;
}

void
NdbScanOperation::reset_receivers(Uint32 parallell, Uint32 ordered){
  for(Uint32 i = 0; i<parallell; i++){
    m_receivers[i]->m_list_index = i;
    m_prepared_receivers[i] = m_receivers[i]->getId();
    m_sent_receivers[i] = m_receivers[i];
    m_conf_receivers[i] = 0;
    m_api_receivers[i] = 0;
    m_receivers[i]->prepareSend();
  }
  
  m_api_receivers_count = 0;
  m_current_api_receiver = 0;
  m_sent_receivers_count = 0;
  m_conf_receivers_count = 0;
}

int
NdbScanOperation::restart(bool forceSend)
{
  
  TransporterFacade* tp = TransporterFacade::instance();
  Guard guard(tp->theMutexPtr);
  Uint32 nodeId = theNdbCon->theDBnode;
  
  {
    int res;
    if((res= close_impl(tp, forceSend)))
    {
      return res;
    }
  }
  
  /**
   * Reset receivers
   */
  reset_receivers(theParallelism, m_ordered);
  
  theError.code = 0;
  if (doSendScan(nodeId) == -1)
    return -1;
  
  return 0;
}

int
NdbIndexScanOperation::reset_bounds(bool forceSend){
  int res;
  
  {
    TransporterFacade* tp = TransporterFacade::instance();
    Guard guard(tp->theMutexPtr);
    res= close_impl(tp, forceSend);
  }

  if(!res)
  {
    theError.code = 0;
    reset_receivers(theParallelism, m_ordered);
    
    theLastKEYINFO = theSCAN_TABREQ->next();
    theKEYINFOptr = ((KeyInfo*)theLastKEYINFO->getDataPtrSend())->keyData;
    theTupKeyLen = 0;
    theTotalNrOfKeyWordInSignal = 0;
    theNoOfTupKeyLeft = m_accessTable->m_noOfDistributionKeys;
    theDistrKeyIndicator_ = 0;
    m_this_bound_start = 0;
    m_first_bound_word = theKEYINFOptr;
    m_transConnection
      ->remove_list((NdbOperation*&)m_transConnection->m_firstExecutedScanOp,
		    this);
    m_transConnection->define_scan_op(this);
    return 0;
  }
  return res;
}

int
NdbIndexScanOperation::end_of_bound(Uint32 no)
{
  if(no < (1 << 13)) // Only 12-bits no of ranges
  {
    Uint32 bound_head = * m_first_bound_word;
    bound_head |= (theTupKeyLen - m_this_bound_start) << 16 | (no << 4);
    * m_first_bound_word = bound_head;
    
    m_first_bound_word = theKEYINFOptr + theTotalNrOfKeyWordInSignal;;
    m_this_bound_start = theTupKeyLen;
    return 0;
  }
  return -1;
}

int
NdbIndexScanOperation::get_range_no()
{
  NdbRecAttr* tRecAttr = m_curr_row;
  if(m_read_range_no && tRecAttr)
  {
    if(m_keyInfo)
      tRecAttr = tRecAttr->next();
    Uint32 ret = *(Uint32*)tRecAttr->aRef();
    return ret;
  }
  return -1;
}<|MERGE_RESOLUTION|>--- conflicted
+++ resolved
@@ -89,12 +89,8 @@
 NdbScanOperation::init(const NdbTableImpl* tab, NdbTransaction* myConnection)
 {
   m_transConnection = myConnection;
-<<<<<<< HEAD
-  //NdbTransaction* aScanConnection = theNdb->startTransaction(myConnection);
-=======
   //NdbConnection* aScanConnection = theNdb->startTransaction(myConnection);
   theNdb->theRemainingStartTransactions++; // will be checked in hupp...
->>>>>>> 9b71605d
   NdbTransaction* aScanConnection = theNdb->hupp(myConnection);
   if (!aScanConnection){
     theNdb->theRemainingStartTransactions--;
@@ -682,10 +678,7 @@
   
   tCon->theScanningOp = 0;
   theNdb->closeTransaction(tCon);
-<<<<<<< HEAD
-=======
   theNdb->theRemainingStartTransactions--;
->>>>>>> 9b71605d
   DBUG_VOID_RETURN;
 }
 
