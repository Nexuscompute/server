# Copyright (C) 2006 MySQL AB
# 
# This program is free software; you can redistribute it and/or modify
# it under the terms of the GNU General Public License as published by
# the Free Software Foundation; version 2 of the License.
# 
# This program is distributed in the hope that it will be useful,
# but WITHOUT ANY WARRANTY; without even the implied warranty of
# MERCHANTABILITY or FITNESS FOR A PARTICULAR PURPOSE.  See the
# GNU General Public License for more details.
# 
# You should have received a copy of the GNU General Public License
# along with this program; if not, write to the Free Software
# Foundation, Inc., 51 Franklin St, Fifth Floor, Boston, MA  02110-1301  USA
INCLUDE("${PROJECT_SOURCE_DIR}/win/mysql_manifest.cmake")


ADD_DEFINITIONS(-DMYSQL_SERVER -DMYSQL_INSTANCE_MANAGER)
INCLUDE_DIRECTORIES(${PROJECT_SOURCE_DIR}/include ${PROJECT_SOURCE_DIR}/sql
                    ${PROJECT_SOURCE_DIR}/extra/yassl/include)

<<<<<<< HEAD
=======
 
>>>>>>> 1208fba6
ADD_EXECUTABLE(mysqlmanager buffer.cc command.cc commands.cc guardian.cc instance.cc instance_map.cc
                            instance_options.cc listener.cc log.cc manager.cc messages.cc mysql_connection.cc
                            mysqlmanager.cc options.cc parse.cc parse_output.cc priv.cc protocol.cc
                            thread_registry.cc user_map.cc IMService.cpp WindowsService.cpp
                            user_management_commands.cc ../../mysys/my_rnd.c
                            ../../sql/net_serv.cc ../../sql-common/pack.c ../../sql/password.c
                            ../../sql/sql_state.c ../../sql-common/client.c ../../libmysql/get_password.c
                            ../../libmysql/errmsg.c ../../sql-common/client_plugin.c)

ADD_DEPENDENCIES(mysqlmanager GenError)
TARGET_LINK_LIBRARIES(mysqlmanager debug dbug mysys strings taocrypt vio yassl zlib wsock32)

IF(EMBED_MANIFESTS)
  MYSQL_EMBED_MANIFEST("mysqlmanager" "asInvoker")
ENDIF(EMBED_MANIFESTS)

INSTALL(TARGETS mysqlmanager DESTINATION bin COMPONENT runtime)<|MERGE_RESOLUTION|>--- conflicted
+++ resolved
@@ -19,10 +19,6 @@
 INCLUDE_DIRECTORIES(${PROJECT_SOURCE_DIR}/include ${PROJECT_SOURCE_DIR}/sql
                     ${PROJECT_SOURCE_DIR}/extra/yassl/include)
 
-<<<<<<< HEAD
-=======
- 
->>>>>>> 1208fba6
 ADD_EXECUTABLE(mysqlmanager buffer.cc command.cc commands.cc guardian.cc instance.cc instance_map.cc
                             instance_options.cc listener.cc log.cc manager.cc messages.cc mysql_connection.cc
                             mysqlmanager.cc options.cc parse.cc parse_output.cc priv.cc protocol.cc
