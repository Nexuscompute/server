--- conflicted
+++ resolved
@@ -51,22 +51,13 @@
   sizeof(pos_ews_global_by_event_name),
   &m_table_lock,
   { C_STRING_WITH_LEN("CREATE TABLE events_waits_summary_global_by_event_name("
-<<<<<<< HEAD
-                      "EVENT_NAME VARCHAR(128) not null,"
-                      "COUNT_STAR BIGINT unsigned not null,"
-                      "SUM_TIMER_WAIT BIGINT unsigned not null,"
-                      "MIN_TIMER_WAIT BIGINT unsigned not null,"
-                      "AVG_TIMER_WAIT BIGINT unsigned not null,"
-                      "MAX_TIMER_WAIT BIGINT unsigned not null)") },
-  false  /* perpetual */
-=======
                       "EVENT_NAME VARCHAR(128) not null comment 'Event name.',"
                       "COUNT_STAR BIGINT unsigned not null comment 'Number of summarized events',"
                       "SUM_TIMER_WAIT BIGINT unsigned not null comment 'Total wait time of the summarized events that are timed.',"
                       "MIN_TIMER_WAIT BIGINT unsigned not null comment 'Minimum wait time of the summarized events that are timed.',"
                       "AVG_TIMER_WAIT BIGINT unsigned not null comment 'Average wait time of the summarized events that are timed.',"
-                      "MAX_TIMER_WAIT BIGINT unsigned not null comment 'Maximum wait time of the summarized events that are timed.')") }
->>>>>>> 4f85eadf
+                      "MAX_TIMER_WAIT BIGINT unsigned not null comment 'Maximum wait time of the summarized events that are timed.')") },
+  false  /* perpetual */
 };
 
 PFS_engine_table*
