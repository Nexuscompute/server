--- conflicted
+++ resolved
@@ -49,17 +49,6 @@
   sizeof(pos_os_global_by_type),
   &m_table_lock,
   { C_STRING_WITH_LEN("CREATE TABLE objects_summary_global_by_type("
-<<<<<<< HEAD
-                      "OBJECT_TYPE VARCHAR(64),"
-                      "OBJECT_SCHEMA VARCHAR(64),"
-                      "OBJECT_NAME VARCHAR(64),"
-                      "COUNT_STAR BIGINT unsigned not null,"
-                      "SUM_TIMER_WAIT BIGINT unsigned not null,"
-                      "MIN_TIMER_WAIT BIGINT unsigned not null,"
-                      "AVG_TIMER_WAIT BIGINT unsigned not null,"
-                      "MAX_TIMER_WAIT BIGINT unsigned not null)") },
-  false  /* perpetual */
-=======
                       "OBJECT_TYPE VARCHAR(64) comment 'Groups records together with OBJECT_SCHEMA and OBJECT_NAME.',"
                       "OBJECT_SCHEMA VARCHAR(64) comment 'Groups records together with OBJECT_TYPE and OBJECT_NAME.',"
                       "OBJECT_NAME VARCHAR(64) comment 'Groups records together with OBJECT_SCHEMA and OBJECT_TYPE.',"
@@ -67,8 +56,8 @@
                       "SUM_TIMER_WAIT BIGINT unsigned not null comment 'Total wait time of the summarized events that are timed.',"
                       "MIN_TIMER_WAIT BIGINT unsigned not null comment 'Minimum wait time of the summarized events that are timed.',"
                       "AVG_TIMER_WAIT BIGINT unsigned not null comment 'Average wait time of the summarized events that are timed.',"
-                      "MAX_TIMER_WAIT BIGINT unsigned not null comment 'Maximum wait time of the summarized events that are timed.')") }
->>>>>>> 4f85eadf
+                      "MAX_TIMER_WAIT BIGINT unsigned not null comment 'Maximum wait time of the summarized events that are timed.')") },
+  false  /* perpetual */
 };
 
 PFS_engine_table*
