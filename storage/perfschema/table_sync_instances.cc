/* Copyright (c) 2008, 2015, Oracle and/or its affiliates. All rights reserved.

  This program is free software; you can redistribute it and/or modify
  it under the terms of the GNU General Public License, version 2.0,
  as published by the Free Software Foundation.

  This program is also distributed with certain software (including
  but not limited to OpenSSL) that is licensed under separate terms,
  as designated in a particular file or component or in included license
  documentation.  The authors of MySQL hereby grant you an additional
  permission to link the program and your derivative works with the
  separately licensed software that they have included with MySQL.

  This program is distributed in the hope that it will be useful,
  but WITHOUT ANY WARRANTY; without even the implied warranty of
  MERCHANTABILITY or FITNESS FOR A PARTICULAR PURPOSE.  See the
  GNU General Public License, version 2.0, for more details.

  You should have received a copy of the GNU General Public License
  along with this program; if not, write to the Free Software Foundation,
  51 Franklin Street, Fifth Floor, Boston, MA 02110-1335 USA */

/**
  @file storage/perfschema/table_sync_instances.cc
  Table MUTEX_INSTANCES, RWLOCK_INSTANCES
  and COND_INSTANCES (implementation).
*/

#include "my_global.h"
#include "my_thread.h"
#include "pfs_instr.h"
#include "pfs_column_types.h"
#include "pfs_column_values.h"
#include "table_sync_instances.h"
#include "pfs_global.h"
#include "pfs_buffer_container.h"
#include "field.h"

THR_LOCK table_mutex_instances::m_table_lock;

PFS_engine_table_share
table_mutex_instances::m_share=
{
  { C_STRING_WITH_LEN("mutex_instances") },
  &pfs_readonly_acl,
  table_mutex_instances::create,
  NULL, /* write_row */
  NULL, /* delete_all_rows */
  table_mutex_instances::get_row_count,
  sizeof(PFS_simple_index),
  &m_table_lock,
  { C_STRING_WITH_LEN("CREATE TABLE mutex_instances("
<<<<<<< HEAD
                      "NAME VARCHAR(128) not null,"
                      "OBJECT_INSTANCE_BEGIN BIGINT unsigned not null,"
                      "LOCKED_BY_THREAD_ID BIGINT unsigned)") },
  false  /* perpetual */
=======
                      "NAME VARCHAR(128) not null comment 'Instrument name associated with the mutex.',"
                      "OBJECT_INSTANCE_BEGIN BIGINT unsigned not null comment 'Memory address of the instrumented mutex.',"
                      "LOCKED_BY_THREAD_ID BIGINT unsigned comment 'The THREAD_ID of the locking thread if a thread has a mutex locked, otherwise NULL.')") }
>>>>>>> 4f85eadf
};

PFS_engine_table* table_mutex_instances::create(void)
{
  return new table_mutex_instances();
}

ha_rows
table_mutex_instances::get_row_count(void)
{
  return global_mutex_container.get_row_count();
}

table_mutex_instances::table_mutex_instances()
  : PFS_engine_table(&m_share, &m_pos),
  m_row_exists(false), m_pos(0), m_next_pos(0)
{}

void table_mutex_instances::reset_position(void)
{
  m_pos.m_index= 0;
  m_next_pos.m_index= 0;
}

int table_mutex_instances::rnd_next(void)
{
  PFS_mutex *pfs;

  m_pos.set_at(&m_next_pos);
  PFS_mutex_iterator it= global_mutex_container.iterate(m_pos.m_index);
  pfs= it.scan_next(& m_pos.m_index);
  if (pfs != NULL)
  {
    make_row(pfs);
    m_next_pos.set_after(&m_pos);
    return 0;
  }

  return HA_ERR_END_OF_FILE;
}

int table_mutex_instances::rnd_pos(const void *pos)
{
  PFS_mutex *pfs;

  set_position(pos);

  pfs= global_mutex_container.get(m_pos.m_index);
  if (pfs != NULL)
  {
    make_row(pfs);
    return 0;
  }

  return HA_ERR_RECORD_DELETED;
}

void table_mutex_instances::make_row(PFS_mutex *pfs)
{
  pfs_optimistic_state lock;
  PFS_mutex_class *safe_class;

  m_row_exists= false;

  /* Protect this reader against a mutex destroy */
  pfs->m_lock.begin_optimistic_lock(&lock);

  safe_class= sanitize_mutex_class(pfs->m_class);
  if (unlikely(safe_class == NULL))
    return;

  m_row.m_name= safe_class->m_name;
  m_row.m_name_length= safe_class->m_name_length;
  m_row.m_identity= pfs->m_identity;

  /* Protect this reader against a mutex unlock */
  PFS_thread *safe_owner= sanitize_thread(pfs->m_owner);
  if (safe_owner)
  {
    m_row.m_locked_by_thread_id= safe_owner->m_thread_internal_id;
    m_row.m_locked= true;
  }
  else
    m_row.m_locked= false;

  if (pfs->m_lock.end_optimistic_lock(&lock))
    m_row_exists= true;
}

int table_mutex_instances::read_row_values(TABLE *table,
                                           unsigned char *buf,
                                           Field **fields,
                                           bool read_all)
{
  Field *f;

  if (unlikely(! m_row_exists))
    return HA_ERR_RECORD_DELETED;

  /* Set the null bits */
  DBUG_ASSERT(table->s->null_bytes == 1);
  buf[0]= 0;

  for (; (f= *fields) ; fields++)
  {
    if (read_all || bitmap_is_set(table->read_set, f->field_index))
    {
      switch(f->field_index)
      {
      case 0: /* NAME */
        set_field_varchar_utf8(f, m_row.m_name, m_row.m_name_length);
        break;
      case 1: /* OBJECT_INSTANCE */
        set_field_ulonglong(f, (intptr) m_row.m_identity);
        break;
      case 2: /* LOCKED_BY_THREAD_ID */
        if (m_row.m_locked)
          set_field_ulonglong(f, m_row.m_locked_by_thread_id);
        else
          f->set_null();
        break;
      default:
        DBUG_ASSERT(false);
      }
    }
  }

  return 0;
}

THR_LOCK table_rwlock_instances::m_table_lock;

PFS_engine_table_share
table_rwlock_instances::m_share=
{
  { C_STRING_WITH_LEN("rwlock_instances") },
  &pfs_readonly_acl,
  table_rwlock_instances::create,
  NULL, /* write_row */
  NULL, /* delete_all_rows */
  table_rwlock_instances::get_row_count,
  sizeof(PFS_simple_index),
  &m_table_lock,
  { C_STRING_WITH_LEN("CREATE TABLE rwlock_instances("
<<<<<<< HEAD
                      "NAME VARCHAR(128) not null,"
                      "OBJECT_INSTANCE_BEGIN BIGINT unsigned not null,"
                      "WRITE_LOCKED_BY_THREAD_ID BIGINT unsigned,"
                      "READ_LOCKED_BY_COUNT INTEGER unsigned not null)") },
  false  /* perpetual */
=======
                      "NAME VARCHAR(128) not null comment 'Instrument name associated with the read write lock',"
                      "OBJECT_INSTANCE_BEGIN BIGINT unsigned not null comment 'Address in memory of the instrumented lock',"
                      "WRITE_LOCKED_BY_THREAD_ID BIGINT unsigned comment 'THREAD_ID of the locking thread if locked in write (exclusive) mode, otherwise NULL.',"
                      "READ_LOCKED_BY_COUNT INTEGER unsigned not null comment 'Count of current read locks held')") }
>>>>>>> 4f85eadf
};

PFS_engine_table* table_rwlock_instances::create(void)
{
  return new table_rwlock_instances();
}

ha_rows
table_rwlock_instances::get_row_count(void)
{
  return global_rwlock_container.get_row_count();
}

table_rwlock_instances::table_rwlock_instances()
  : PFS_engine_table(&m_share, &m_pos),
  m_row_exists(false), m_pos(0), m_next_pos(0)
{}

void table_rwlock_instances::reset_position(void)
{
  m_pos.m_index= 0;
  m_next_pos.m_index= 0;
}

int table_rwlock_instances::rnd_next(void)
{
  PFS_rwlock *pfs;

  m_pos.set_at(&m_next_pos);
  PFS_rwlock_iterator it= global_rwlock_container.iterate(m_pos.m_index);
  pfs= it.scan_next(& m_pos.m_index);
  if (pfs != NULL)
  {
    make_row(pfs);
    m_next_pos.set_after(&m_pos);
    return 0;
  }

  return HA_ERR_END_OF_FILE;
}

int table_rwlock_instances::rnd_pos(const void *pos)
{
  PFS_rwlock *pfs;

  set_position(pos);

  pfs= global_rwlock_container.get(m_pos.m_index);
  if (pfs != NULL)
  {
    make_row(pfs);
    return 0;
  }

  return HA_ERR_RECORD_DELETED;
}

void table_rwlock_instances::make_row(PFS_rwlock *pfs)
{
  pfs_optimistic_state lock;
  PFS_rwlock_class *safe_class;

  m_row_exists= false;

  /* Protect this reader against a rwlock destroy */
  pfs->m_lock.begin_optimistic_lock(&lock);

  safe_class= sanitize_rwlock_class(pfs->m_class);
  if (unlikely(safe_class == NULL))
    return;

  m_row.m_name= safe_class->m_name;
  m_row.m_name_length= safe_class->m_name_length;
  m_row.m_identity= pfs->m_identity;

  /* Protect this reader against a rwlock unlock in the writer */
  PFS_thread *safe_writer= sanitize_thread(pfs->m_writer);
  if (safe_writer)
  {
    m_row.m_write_locked_by_thread_id= safe_writer->m_thread_internal_id;
    m_row.m_readers= 0;
    m_row.m_write_locked= true;
  }
  else
  {
    m_row.m_readers= pfs->m_readers;
    m_row.m_write_locked= false;
  }

  if (pfs->m_lock.end_optimistic_lock(&lock))
    m_row_exists= true;
}

int table_rwlock_instances::read_row_values(TABLE *table,
                                             unsigned char *buf,
                                             Field **fields,
                                             bool read_all)
{
  Field *f;

  if (unlikely(! m_row_exists))
    return HA_ERR_RECORD_DELETED;

  /* Set the null bits */
  DBUG_ASSERT(table->s->null_bytes == 1);
  buf[0]= 0;

  for (; (f= *fields) ; fields++)
  {
    if (read_all || bitmap_is_set(table->read_set, f->field_index))
    {
      switch(f->field_index)
      {
      case 0: /* NAME */
        set_field_varchar_utf8(f, m_row.m_name, m_row.m_name_length);
        break;
      case 1: /* OBJECT_INSTANCE */
        set_field_ulonglong(f, (intptr) m_row.m_identity);
        break;
      case 2: /* WRITE_LOCKED_BY_THREAD_ID */
        if (m_row.m_write_locked)
          set_field_ulonglong(f, m_row.m_write_locked_by_thread_id);
        else
          f->set_null();
        break;
      case 3: /* READ_LOCKED_BY_COUNT */
        set_field_ulong(f, m_row.m_readers);
        break;
      default:
        DBUG_ASSERT(false);
      }
    }
  }

  return 0;
}

THR_LOCK table_cond_instances::m_table_lock;

PFS_engine_table_share
table_cond_instances::m_share=
{
  { C_STRING_WITH_LEN("cond_instances") },
  &pfs_readonly_acl,
  table_cond_instances::create,
  NULL, /* write_row */
  NULL, /* delete_all_rows */
  table_cond_instances::get_row_count,
  sizeof(PFS_simple_index),
  &m_table_lock,
  { C_STRING_WITH_LEN("CREATE TABLE cond_instances("
<<<<<<< HEAD
                      "NAME VARCHAR(128) not null,"
                      "OBJECT_INSTANCE_BEGIN BIGINT unsigned not null)") },
  false  /* perpetual */
=======
                      "NAME VARCHAR(128) not null comment 'Client user name for the connection, or NULL if an internal thread.',"
                      "OBJECT_INSTANCE_BEGIN BIGINT unsigned not null comment 'Address in memory of the instrumented condition.')") }
>>>>>>> 4f85eadf
};

PFS_engine_table* table_cond_instances::create(void)
{
  return new table_cond_instances();
}

ha_rows
table_cond_instances::get_row_count(void)
{
  return global_cond_container.get_row_count();
}

table_cond_instances::table_cond_instances()
  : PFS_engine_table(&m_share, &m_pos),
  m_row_exists(false), m_pos(0), m_next_pos(0)
{}

void table_cond_instances::reset_position(void)
{
  m_pos.m_index= 0;
  m_next_pos.m_index= 0;
}

int table_cond_instances::rnd_next(void)
{
  PFS_cond *pfs;

  m_pos.set_at(&m_next_pos);
  PFS_cond_iterator it= global_cond_container.iterate(m_pos.m_index);
  pfs= it.scan_next(& m_pos.m_index);
  if (pfs != NULL)
  {
    make_row(pfs);
    m_next_pos.set_after(&m_pos);
    return 0;
  }

  return HA_ERR_END_OF_FILE;
}

int table_cond_instances::rnd_pos(const void *pos)
{
  PFS_cond *pfs;

  set_position(pos);

  pfs= global_cond_container.get(m_pos.m_index);
  if (pfs != NULL)
  {
    make_row(pfs);
    return 0;
  }

  return HA_ERR_RECORD_DELETED;
}

void table_cond_instances::make_row(PFS_cond *pfs)
{
  pfs_optimistic_state lock;
  PFS_cond_class *safe_class;

  m_row_exists= false;

  /* Protect this reader against a cond destroy */
  pfs->m_lock.begin_optimistic_lock(&lock);

  safe_class= sanitize_cond_class(pfs->m_class);
  if (unlikely(safe_class == NULL))
    return;

  m_row.m_name= safe_class->m_name;
  m_row.m_name_length= safe_class->m_name_length;
  m_row.m_identity= pfs->m_identity;

  if (pfs->m_lock.end_optimistic_lock(&lock))
    m_row_exists= true;
}

int table_cond_instances::read_row_values(TABLE *table,
                                          unsigned char *,
                                          Field **fields,
                                          bool read_all)
{
  Field *f;

  if (unlikely(! m_row_exists))
    return HA_ERR_RECORD_DELETED;

  /* Set the null bits */
  DBUG_ASSERT(table->s->null_bytes == 0);

  for (; (f= *fields) ; fields++)
  {
    if (read_all || bitmap_is_set(table->read_set, f->field_index))
    {
      switch(f->field_index)
      {
      case 0: /* NAME */
        set_field_varchar_utf8(f, m_row.m_name, m_row.m_name_length);
        break;
      case 1: /* OBJECT_INSTANCE */
        set_field_ulonglong(f, (intptr) m_row.m_identity);
        break;
      default:
        DBUG_ASSERT(false);
      }
    }
  }

  return 0;
}
<|MERGE_RESOLUTION|>--- conflicted
+++ resolved
@@ -50,16 +50,10 @@
   sizeof(PFS_simple_index),
   &m_table_lock,
   { C_STRING_WITH_LEN("CREATE TABLE mutex_instances("
-<<<<<<< HEAD
-                      "NAME VARCHAR(128) not null,"
-                      "OBJECT_INSTANCE_BEGIN BIGINT unsigned not null,"
-                      "LOCKED_BY_THREAD_ID BIGINT unsigned)") },
-  false  /* perpetual */
-=======
                       "NAME VARCHAR(128) not null comment 'Instrument name associated with the mutex.',"
                       "OBJECT_INSTANCE_BEGIN BIGINT unsigned not null comment 'Memory address of the instrumented mutex.',"
-                      "LOCKED_BY_THREAD_ID BIGINT unsigned comment 'The THREAD_ID of the locking thread if a thread has a mutex locked, otherwise NULL.')") }
->>>>>>> 4f85eadf
+                      "LOCKED_BY_THREAD_ID BIGINT unsigned comment 'The THREAD_ID of the locking thread if a thread has a mutex locked, otherwise NULL.')") },
+  false  /* perpetual */
 };
 
 PFS_engine_table* table_mutex_instances::create(void)
@@ -204,18 +198,11 @@
   sizeof(PFS_simple_index),
   &m_table_lock,
   { C_STRING_WITH_LEN("CREATE TABLE rwlock_instances("
-<<<<<<< HEAD
-                      "NAME VARCHAR(128) not null,"
-                      "OBJECT_INSTANCE_BEGIN BIGINT unsigned not null,"
-                      "WRITE_LOCKED_BY_THREAD_ID BIGINT unsigned,"
-                      "READ_LOCKED_BY_COUNT INTEGER unsigned not null)") },
-  false  /* perpetual */
-=======
                       "NAME VARCHAR(128) not null comment 'Instrument name associated with the read write lock',"
                       "OBJECT_INSTANCE_BEGIN BIGINT unsigned not null comment 'Address in memory of the instrumented lock',"
                       "WRITE_LOCKED_BY_THREAD_ID BIGINT unsigned comment 'THREAD_ID of the locking thread if locked in write (exclusive) mode, otherwise NULL.',"
-                      "READ_LOCKED_BY_COUNT INTEGER unsigned not null comment 'Count of current read locks held')") }
->>>>>>> 4f85eadf
+                      "READ_LOCKED_BY_COUNT INTEGER unsigned not null comment 'Count of current read locks held')") },
+  false  /* perpetual */
 };
 
 PFS_engine_table* table_rwlock_instances::create(void)
@@ -367,14 +354,9 @@
   sizeof(PFS_simple_index),
   &m_table_lock,
   { C_STRING_WITH_LEN("CREATE TABLE cond_instances("
-<<<<<<< HEAD
-                      "NAME VARCHAR(128) not null,"
-                      "OBJECT_INSTANCE_BEGIN BIGINT unsigned not null)") },
+                      "NAME VARCHAR(128) not null comment 'Client user name for the connection, or NULL if an internal thread.',"
+                      "OBJECT_INSTANCE_BEGIN BIGINT unsigned not null comment 'Address in memory of the instrumented condition.')") },
   false  /* perpetual */
-=======
-                      "NAME VARCHAR(128) not null comment 'Client user name for the connection, or NULL if an internal thread.',"
-                      "OBJECT_INSTANCE_BEGIN BIGINT unsigned not null comment 'Address in memory of the instrumented condition.')") }
->>>>>>> 4f85eadf
 };
 
 PFS_engine_table* table_cond_instances::create(void)
