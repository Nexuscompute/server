/************** PlugUtil C Program Source Code File (.C) ***************/
/*                                                                     */
/* PROGRAM NAME: PLUGUTIL                                              */
/* -------------                                                       */
/*  Version 3.0                                                        */
/*                                                                     */
/* COPYRIGHT:                                                          */
/* ----------                                                          */
/*  (C) Copyright to the author Olivier BERTRAND          1993-2017    */
/*                                                                     */
/* WHAT THIS PROGRAM DOES:                                             */
/* -----------------------                                             */
/*  This program are initialization and utility Plug routines.         */
/*                                                                     */
/* WHAT YOU NEED TO COMPILE THIS PROGRAM:                              */
/* --------------------------------------                              */
/*                                                                     */
/*  REQUIRED FILES:                                                    */
/*  ---------------                                                    */
/*  See Readme.C for a list and description of required SYSTEM files.  */
/*                                                                     */
/*    PLUG.C          - Source code                                    */
/*    GLOBAL.H        - Global declaration file                        */
/*    OPTION.H        - Option declaration file                        */
/*                                                                     */
/*  REQUIRED LIBRARIES:                                                */
/*  -------------------                                                */
/*                                                                     */
/*    OS2.LIB        - OS2 libray                                      */
/*    LLIBCE.LIB     - Protect mode/standard combined large model C    */
/*                     library                                         */
/*                                                                     */
/*  REQUIRED PROGRAMS:                                                 */
/*  ------------------                                                 */
/*                                                                     */
/*    IBM C Compiler                                                   */
/*    IBM Linker                                                       */
/*                                                                     */
/***********************************************************************/

/***********************************************************************/
/*                                                                     */
/*  Include relevant MariaDB header file.                              */
/*                                                                     */
/***********************************************************************/
#include "my_global.h"
#if defined(__WIN__)
//#include <windows.h>
#else
#if defined(UNIX) || defined(UNIV_LINUX)
#include <errno.h>
#include <unistd.h>
//#define __stdcall
#else
#include <dir.h>
#endif
#include <stdarg.h>
#endif

#if defined(WIN)
#include <alloc.h>
#endif
#include <errno.h>                  /* definitions of ERANGE ENOMEM    */
#if !defined(UNIX) && !defined(UNIV_LINUX)
#include <direct.h>                 /* Directory management library    */
#endif

/***********************************************************************/
/*                                                                     */
/*  Include application header files                                   */
/*                                                                     */
/*  global.h     is header containing all global declarations.         */
/*                                                                     */
/***********************************************************************/
#define STORAGE                     /* Initialize global variables     */

#include "osutil.h"
#include "global.h"
#include "plgdbsem.h"
#if defined(NEWMSG)
#include "rcmsg.h"
#endif   // NEWMSG

#if defined(__WIN__)
extern HINSTANCE s_hModule;                   /* Saved module handle    */
#endif   // __WIN__

#if defined(XMSG)
extern char *msg_path;
char *msglang(void);
#endif   // XMSG

/***********************************************************************/
/*                Local Definitions and static variables               */
/***********************************************************************/
typedef struct {
  ushort Segsize;
  ushort Size;
  } AREASIZE;

ACTIVITY defActivity = {            /* Describes activity and language */
  NULL,                             /* Points to user work area(s)     */
 "Unknown"};                        /* Application name                */

#if defined(XMSG) || defined(NEWMSG)
  static char stmsg[200];
#endif   // XMSG  ||         NEWMSG

#if defined(UNIX) || defined(UNIV_LINUX)
#include "rcmsg.h"
#endif   // UNIX

/**************************************************************************/
/*  Tracing output function.                                              */
/**************************************************************************/
void htrc(char const *fmt, ...)
  {
  va_list ap;
  va_start (ap, fmt);


//if (trace == 1)
//  vfprintf(debug, fmt, ap);
//else
    vfprintf(stderr, fmt, ap);

  va_end (ap);
  } // end of htrc

/***********************************************************************/
/*  Plug initialization routine.                                       */
/*  Language points on initial language name and eventual path.        */
/*  Return value is the pointer to the Global structure.               */
/***********************************************************************/
PGLOBAL PlugInit(LPCSTR Language, uint worksize)
{
	PGLOBAL g;

	if (trace(2))
		htrc("PlugInit: Language='%s'\n",
			((!Language) ? "Null" : (char*)Language));

	try {
		g = new GLOBAL;
	} catch (...) {
		fprintf(stderr, MSG(GLOBAL_ERROR), (int)sizeof(GLOBAL));
		return NULL;
	} // end try/catch

	g->Sarea = NULL;
	g->Createas = 0;
	g->Alchecked = 0;
	g->Mrr = 0;
	g->Activityp = NULL;
	g->Xchk = NULL;
	g->N = 0;
	g->More = 0;
	strcpy(g->Message, "");

	/*******************************************************************/
	/*  Allocate the main work segment.                                */
	/*******************************************************************/
	if (worksize && AllocSarea(g, worksize)) {
		char errmsg[MAX_STR];
		snprintf(errmsg, sizeof(errmsg) - 1, MSG(WORK_AREA), g->Message);
		strcpy(g->Message, errmsg);
	} // endif Sarea

	g->jump_level = -1;   /* New setting to allow recursive call of Plug */
	return(g);
} /* end of PlugInit */

/***********************************************************************/
/*  PlugExit: Terminate Plug operations.                               */
/***********************************************************************/
int PlugExit(PGLOBAL g)
{
	if (g) {
		PDBUSER dup = PlgGetUser(g);

		if (dup)
			free(dup);

		FreeSarea(g);
		delete g;
	}	// endif g

  return 0;
} // end of PlugExit

/***********************************************************************/
/*  Remove the file type from a file name.                             */
/*  Note: this routine is not really implemented for Unix.             */
/***********************************************************************/
LPSTR PlugRemoveType(LPSTR pBuff, LPCSTR FileName)
  {
#if defined(__WIN__)
  char drive[_MAX_DRIVE];
#else
  char *drive = NULL;
#endif
  char direc[_MAX_DIR];
  char fname[_MAX_FNAME];
  char ftype[_MAX_EXT];

  _splitpath(FileName, drive, direc, fname, ftype);

  if (trace(2)) {
    htrc("after _splitpath: FileName=%s\n", FileName);
    htrc("drive=%s dir=%s fname=%s ext=%s\n",
          SVP(drive), direc, fname, ftype);
    } // endif trace

  _makepath(pBuff, drive, direc, fname, "");

  if (trace(2))
    htrc("buff='%s'\n", pBuff);

  return pBuff;
  } // end of PlugRemoveType


BOOL PlugIsAbsolutePath(LPCSTR path)
{
#if defined(__WIN__)
  return ((path[0] >= 'a' && path[0] <= 'z') ||
          (path[0] >= 'A' && path[0] <= 'Z')) && path[1] == ':';
#else
  return path[0] == '/';
#endif
}

/***********************************************************************/
/*  Set the full path of a file relatively to a given path.            */
/*  Note: this routine is not really implemented for Unix.             */
/***********************************************************************/
LPCSTR PlugSetPath(LPSTR pBuff, LPCSTR prefix, LPCSTR FileName, LPCSTR defpath)
  {
  char newname[_MAX_PATH];
  char direc[_MAX_DIR], defdir[_MAX_DIR], tmpdir[_MAX_DIR];
  char fname[_MAX_FNAME];
  char ftype[_MAX_EXT];
#if defined(__WIN__)
  char drive[_MAX_DRIVE], defdrv[_MAX_DRIVE];
#else
  char *drive = NULL, *defdrv = NULL;
#endif

	if (trace(2))
		htrc("prefix=%s fn=%s path=%s\n", prefix, FileName, defpath);

  if (!strncmp(FileName, "//", 2) || !strncmp(FileName, "\\\\", 2)) {
    strcpy(pBuff, FileName);       // Remote file
    return pBuff;
    } // endif

  if (PlugIsAbsolutePath(FileName))
  {
    strcpy(pBuff, FileName); // FileName includes absolute path
    return pBuff;
  } // endif
  
#if !defined(__WIN__)
  if (*FileName == '~') {
    if (_fullpath(pBuff, FileName, _MAX_PATH)) {
      if (trace(2))
        htrc("pbuff='%s'\n", pBuff);

     return pBuff;
    } else
      return FileName;     // Error, return unchanged name
      
    } // endif FileName  
#endif   // !__WIN__
  
  if (prefix && strcmp(prefix, ".") && !PlugIsAbsolutePath(defpath))
  {
    char tmp[_MAX_PATH];
    int len= snprintf(tmp, sizeof(tmp) - 1, "%s%s%s",
                      prefix, defpath, FileName);
    memcpy(pBuff, tmp, (size_t) len);
    pBuff[len]= '\0';
    return pBuff;
  }

  _splitpath(FileName, drive, direc, fname, ftype);

  if (defpath) {
    char c = defpath[strlen(defpath) - 1];

    strcpy(tmpdir, defpath);

    if (c != '/' && c != '\\')
      strcat(tmpdir, "/");

  } else
    strcpy(tmpdir, "./");

  _splitpath(tmpdir, defdrv, defdir, NULL, NULL);

  if (trace(2)) {
    htrc("after _splitpath: FileName=%s\n", FileName);
#if defined(__WIN__)
    htrc("drive=%s dir=%s fname=%s ext=%s\n", drive, direc, fname, ftype);
    htrc("defdrv=%s defdir=%s\n", defdrv, defdir);
#else
    htrc("dir=%s fname=%s ext=%s\n", direc, fname, ftype);
#endif
    } // endif trace

  if (drive && !*drive)
    strcpy(drive, defdrv);

  switch (*direc) {
    case '\0':
      strcpy(direc, defdir);
      break;
    case '\\':
    case '/':
      break;
    default:
      // This supposes that defdir ends with a SLASH
      strcpy(direc, strcat(defdir, direc));
    } // endswitch

  _makepath(newname, drive, direc, fname, ftype);

  if (trace(2))
    htrc("newname='%s'\n", newname);

  if (_fullpath(pBuff, newname, _MAX_PATH)) {
    if (trace(2))
      htrc("pbuff='%s'\n", pBuff);

    return pBuff;
  } else
    return FileName;     // Error, return unchanged name

  } // end of PlugSetPath

#if defined(XMSG)
/***********************************************************************/
/*  PlugGetMessage: get a message from the message file.               */
/***********************************************************************/
char *PlugReadMessage(PGLOBAL g, int mid, char *m)
  {
  char  msgfile[_MAX_PATH], msgid[32], buff[256];
  char *msg;
  FILE *mfile = NULL;

//GetPrivateProfileString("Message", msglang, "Message\\english.msg",
//                                   msgfile, _MAX_PATH, plgini);
//strcat(strcat(strcpy(msgfile, msg_path), msglang()), ".msg");
  strcat(strcpy(buff, msglang()), ".msg");
  PlugSetPath(msgfile, NULL, buff, msg_path);

  if (!(mfile = fopen(msgfile, "rt"))) {
    sprintf(stmsg, "Fail to open message file %s", msgfile);
    goto err;
    } // endif mfile

  for (;;)
    if (!fgets(buff, 256, mfile)) {
      sprintf(stmsg, "Cannot get message %d %s", mid, SVP(m));
      goto fin;
    } else
      if (atoi(buff) == mid)
        break;

  if (sscanf(buff, " %*d %s \"%[^\"]", msgid, stmsg) < 2) {
    // Old message file
    if (!sscanf(buff, " %*d \"%[^\"]", stmsg)) {
      sprintf(stmsg, "Bad message file for %d %s", mid, SVP(m));
      goto fin;
    } else
      m = NULL;

    } // endif sscanf

  if (m && strcmp(m, msgid)) {
    // Message file is out of date
    strcpy(stmsg, m);
    goto fin;
    } // endif m

 fin:
  fclose(mfile);

 err:
  if (g) {
    // Called by STEP
    msg = PlugDup(g, stmsg);
  } else // Called by MSG or PlgGetErrorMsg
    msg =  stmsg;

  return msg;
  } // end of PlugReadMessage

#elif defined(NEWMSG)
/***********************************************************************/
/*  PlugGetMessage: get a message from the resource string table.      */
/***********************************************************************/
char *PlugGetMessage(PGLOBAL g, int mid)
  {
  char *msg;

#if 0 // was !defined(UNIX) && !defined(UNIV_LINUX)
  int   n = LoadString(s_hModule, (uint)mid, (LPTSTR)stmsg, 200);

  if (n == 0) {
    DWORD rc = GetLastError();
    msg = (char*)PlugSubAlloc(g, NULL, 512);   // Extend buf allocation
    n = sprintf(msg, "Message %d, rc=%d: ", mid, rc);
    FormatMessage(FORMAT_MESSAGE_FROM_SYSTEM |
                  FORMAT_MESSAGE_IGNORE_INSERTS, NULL, rc, 0,
                  (LPTSTR)(msg + n), 512 - n, NULL);
    return msg;
    } // endif n

#else  // ALL
  if (!GetRcString(mid, stmsg, 200))
    sprintf(stmsg, "Message %d not found", mid);
#endif // ALL

  if (g) {
    // Called by STEP
    msg = PlugDup(g, stmsg);
  } else // Called by MSG or PlgGetErrorMsg
    msg =  stmsg;

  return msg;
  } // end of PlugGetMessage
#endif     // NEWMSG

#if defined(__WIN__)
/***********************************************************************/
/*  Return the line length of the console screen buffer.               */
/***********************************************************************/
short GetLineLength(PGLOBAL g)
  {
  CONSOLE_SCREEN_BUFFER_INFO coninfo;
  HANDLE  hcons = GetStdHandle(STD_OUTPUT_HANDLE);
  BOOL    b = GetConsoleScreenBufferInfo(hcons, &coninfo);

  return (b) ? coninfo.dwSize.X : 0;
  } // end of GetLineLength
#endif   // __WIN__

/***********************************************************************/
/*  Program for memory allocation of work and language areas.          */
/***********************************************************************/
bool AllocSarea(PGLOBAL g, uint size)
{
  /*********************************************************************/
  /*  This is the allocation routine for the WIN32/UNIX/AIX version.   */
  /*********************************************************************/
#if defined(__WIN__)
	if (size >= 1048576)			 // 1M
		g->Sarea = VirtualAlloc(NULL, size, MEM_COMMIT | MEM_RESERVE, PAGE_READWRITE);
	else
#endif
		g->Sarea = malloc(size);

	if (!g->Sarea) {
		sprintf(g->Message, MSG(MALLOC_ERROR), "malloc");
		g->Sarea_Size = 0;
	}	else
		g->Sarea_Size = size;

#if defined(DEVELOPMENT)
	if (true) {
#else
	if (trace(8)) {
#endif
    if (g->Sarea)
      htrc("Work area of %u allocated at %p\n", size, g->Sarea);
    else
      htrc("SareaAlloc: %s\n", g->Message);

  } // endif trace

  return (!g->Sarea);
} // end of AllocSarea

/***********************************************************************/
/*  Program for memory freeing the work area.                          */
/***********************************************************************/
void FreeSarea(PGLOBAL g)
{
	if (g->Sarea) {
#if defined(__WIN__)
		if (g->Sarea_Size >= 1048576)			 // 1M
			VirtualFree(g->Sarea, 0, MEM_RELEASE);
		else
#endif
			free(g->Sarea);

#if defined(DEVELOPMENT)
		if (true)
#else
		if (trace(8))
#endif
			htrc("Freeing Sarea at %p size = %d\n", g->Sarea, g->Sarea_Size);

		g->Sarea = NULL;
		g->Sarea_Size = 0;
	} // endif Sarea

	return;
} // end of FreeSarea

/***********************************************************************/
/*  Program for SubSet initialization of memory pools.                 */
/*  Here there should be some verification done such as validity of    */
/*  the address and size not larger than memory size.                  */
/***********************************************************************/
BOOL PlugSubSet(PGLOBAL g __attribute__((unused)), void *memp, uint size)
  {
  PPOOLHEADER pph = (PPOOLHEADER)memp;

  pph->To_Free = (OFFSET)sizeof(POOLHEADER);
  pph->FreeBlk = size - pph->To_Free;

  return FALSE;
  } /* end of PlugSubSet */

/***********************************************************************/
/*  Program for sub-allocating one item in a storage area.             */
/*  Note: SubAlloc routines of OS/2 are no more used to increase the   */
/*  code portability and avoid problems when a grammar compiled under  */
/*  one version of OS/2 is used under another version.                 */
/*  The simple way things are done here is also based on the fact      */
/*  that no freeing of suballocated blocks is permitted in Plug.       */
/***********************************************************************/
void *PlugSubAlloc(PGLOBAL g, void *memp, size_t size)
  {
  PPOOLHEADER pph;                           /* Points on area header. */

  if (!memp)
    /*******************************************************************/
    /*  Allocation is to be done in the Sarea.                         */
    /*******************************************************************/
    memp = g->Sarea;

  size = ((size + 7) / 8) * 8;       /* Round up size to multiple of 8 */
  pph = (PPOOLHEADER)memp;

  if (trace(16))
    htrc("SubAlloc in %p size=%d used=%d free=%d\n",
          memp, size, pph->To_Free, pph->FreeBlk);

  if ((uint)size > pph->FreeBlk) {   /* Not enough memory left in pool */
    PCSZ pname = "Work";

    sprintf(g->Message,
      "Not enough memory in %s area for request of %u (used=%d free=%d)",
                          pname, (uint)size, pph->To_Free, pph->FreeBlk);

    if (trace(1))
      htrc("PlugSubAlloc: %s\n", g->Message);

<<<<<<< HEAD
    abort();
=======
    throw 1234;
>>>>>>> f9cf2df0
    } /* endif size OS32 code */

  /*********************************************************************/
  /*  Do the suballocation the simplest way.                           */
  /*********************************************************************/
  memp = MakePtr(memp, pph->To_Free); /* Points to suballocated block  */
  pph->To_Free += (OFFSET)size;       /* New offset of pool free block */
  pph->FreeBlk -= (uint)size;         /* New size   of pool free block */

  if (trace(16))
    htrc("Done memp=%p used=%d free=%d\n",
          memp, pph->To_Free, pph->FreeBlk);

  return (memp);
  } /* end of PlugSubAlloc */

/***********************************************************************/
/*  Program for sub-allocating and copying a string in a storage area. */
/***********************************************************************/
char *PlugDup(PGLOBAL g, const char *str)
  {
  if (str) {
    char *sm = (char*)PlugSubAlloc(g, NULL, strlen(str) + 1);

    strcpy(sm, str);
    return sm;
  } else
    return NULL;

  } // end of PlugDup 

#if 0
/***********************************************************************/
/* This routine suballocate a copy of the passed string.               */
/***********************************************************************/
char *PlugDup(PGLOBAL g, const char *str)
  {
  char  *buf;
  size_t len;

  if (str && (len = strlen(str))) {
    buf = (char*)PlugSubAlloc(g, NULL, len + 1);
    strcpy(buf, str);
  } else
    buf = NULL;

  return(buf);
  } /* end of PlugDup */
#endif // 0

/***********************************************************************/
/* This routine makes a pointer from an offset to a memory pointer.    */
/***********************************************************************/
void *MakePtr(void *memp, OFFSET offset)
  {
  return ((offset == 0) ? NULL : &((char *)memp)[offset]);
  } /* end of MakePtr */

/***********************************************************************/
/* This routine makes an offset from a pointer new format.             */
/***********************************************************************/
#if 0
OFFSET MakeOff(void *memp, void *ptr)
  {
  return ((!ptr) ? 0 : (OFFSET)((char *)ptr - (char *)memp));
  } /* end of MakeOff */
#endif
/*--------------------- End of PLUGUTIL program -----------------------*/<|MERGE_RESOLUTION|>--- conflicted
+++ resolved
@@ -559,11 +559,7 @@
     if (trace(1))
       htrc("PlugSubAlloc: %s\n", g->Message);
 
-<<<<<<< HEAD
     abort();
-=======
-    throw 1234;
->>>>>>> f9cf2df0
     } /* endif size OS32 code */
 
   /*********************************************************************/
