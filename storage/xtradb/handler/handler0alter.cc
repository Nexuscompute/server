--- conflicted
+++ resolved
@@ -20,6 +20,11 @@
 @file handler/handler0alter.cc
 Smart ALTER TABLE
 *******************************************************/
+
+#ifndef HAVE_PERCONA_COMPRESSED_COLUMNS
+#define COLUMN_FORMAT_TYPE_COMPRESSED                   0xBADF00D
+#define ER_COMPRESSION_DICTIONARY_DOES_NOT_EXIST        0xDEADFACE
+#endif
 
 #include <my_global.h>
 #include <unireg.h>
@@ -2488,9 +2493,13 @@
 
 	row_mysql_store_col_in_innobase_format(
 		dfield, buf, TRUE, field->ptr, size, comp,
+#ifdef HAVE_PERCONA_COMPRESSED_COLUMNS
 		field->column_format() == COLUMN_FORMAT_TYPE_COMPRESSED,
 		reinterpret_cast<const byte*>(field->zip_dict_data.str),
 		field->zip_dict_data.length, prebuilt);
+#else
+		0,0,0, prebuilt);
+#endif
 }
 
 /** Construct the translation table for reordering, dropping or
@@ -2566,13 +2575,8 @@
 
 		innobase_build_col_map_add(
 			heap, dtuple_get_nth_field(add_cols, i),
-<<<<<<< HEAD
 			altered_table->field[sql_idx],
-			dict_table_is_comp(new_table));
-=======
-			altered_table->field[i],
 			dict_table_is_comp(new_table), prebuilt);
->>>>>>> d7dc03a2
 found_col:
 		i++;
                 sql_idx++;
@@ -2748,11 +2752,8 @@
 	dberr_t			error;
 	ulint			num_fts_index;
 	ha_innobase_inplace_ctx*ctx;
-<<<<<<< HEAD
         uint                    sql_idx;
-=======
 	ulint*			zip_dict_ids = 0;
->>>>>>> d7dc03a2
 
 	DBUG_ENTER("prepare_inplace_alter_table_dict");
 
@@ -2888,12 +2889,12 @@
 				ctx->new_table->id);
 		ulint		n_cols;
 		dtuple_t*	add_cols;
-		const char*	err_zip_dict_name = 0;
 
 		zip_dict_ids = static_cast<ulint*>(
 			mem_heap_alloc(ctx->heap,
 				altered_table->s->fields * sizeof(ulint)));
 
+		const char*	err_zip_dict_name = 0;
 		if (!innobase_check_zip_dicts(altered_table, zip_dict_ids,
 			ctx->trx, &err_zip_dict_name)) {
 			my_error(ER_COMPRESSION_DICTIONARY_DOES_NOT_EXIST,
