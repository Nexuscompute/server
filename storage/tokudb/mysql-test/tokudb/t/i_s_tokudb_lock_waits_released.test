# verify that information_schema.tokudb_locks gets populated with locks, information_schema.tokudb_lock_waits gets
<<<<<<< HEAD
if (`select @@tokudb_version <= "7.1.8"`)
{
  --skip Race condition in the test in TokuDB 7.1.8 or earlier
}
=======
>>>>>>> b2d71434
# populated with 1 lock_wait and all transactions are present in information_schema.tokudb_trx for 2 clients

source include/have_tokudb.inc;
set default_storage_engine='tokudb';
set tokudb_prelock_empty=false;
disable_warnings;
drop table if exists t;
enable_warnings;

create table t (id int primary key);

# verify that txn_a insert (1) blocks txn_b insert (1) and txn_b gets a duplicate key error

# should be empty
select * from information_schema.tokudb_trx;
select * from information_schema.tokudb_locks;
select * from information_schema.tokudb_lock_waits;

connect (conn_a,localhost,root,,);
set autocommit=0;
set tokudb_prelock_empty=OFF; # disable the bulk loader
insert into t values (1);

connect (conn_b,localhost,root,,);
set autocommit=0;
send insert into t values (1);

# should find the presence of a lock on 1st transaction
connection default;
let $wait_condition= select count(*)=1 from information_schema.processlist where info='insert into t values (1)' and state='update';
source include/wait_condition.inc;
real_sleep 1; # delay a little to shorten the update -> write row -> lock wait race

replace_column 1 TRX_ID 2 MYSQL_ID; 
replace_result $datadir ./;
select * from information_schema.tokudb_locks;

# should find the presence of a lock_wait on the 2nd transaction
replace_column 1 REQUEST_TRX_ID 2 BLOCK_TRX_ID 6 LOCK_WAITS_START_TIME;
replace_result $datadir ./;
select * from information_schema.tokudb_lock_waits;

# should find the presence of two transactions
replace_column 1 TRX_ID 2 MYSQL_ID;
select * from information_schema.tokudb_trx;

connection conn_a;
commit;
# verify that the lock on the 1st transaction is released and replaced by the lock for the 2nd transaction
replace_column 1 TRX_ID 2 MYSQL_ID;
replace_result $datadir ./;
select * from information_schema.tokudb_locks;
select * from information_schema.tokudb_lock_waits;

connection conn_b;
--error 1062 # duplicate key
reap;
commit;

connection default;
disconnect conn_a;
disconnect conn_b;

# verify that txn_a replace (1) blocks txn_b replace (1) and txn_b eventually gets the lock on (1) and completes

# verify that the lock on the 2nd transaction has been released
# should be be empty
select * from information_schema.tokudb_trx;
select * from information_schema.tokudb_locks;
select * from information_schema.tokudb_lock_waits;

connect (conn_a,localhost,root,,);
set autocommit=0;
set tokudb_prelock_empty=OFF; # disable the bulk loader
replace into t values (1);

connect (conn_b,localhost,root,,);
set autocommit=0;
send replace into t values (1);

# should find the presence of a lock on 1st transaction
connection default;
let $wait_condition= select count(*)=1 from information_schema.processlist where info='replace into t values (1)' and state='update';
source include/wait_condition.inc;
real_sleep 1; # delay a little to shorten the update -> write row -> lock wait race

replace_column 1 TRX_ID 2 MYSQL_ID; 
replace_result $datadir ./;
select * from information_schema.tokudb_locks;

# should find the presence of a lock_wait on the 2nd transaction
replace_column 1 REQUEST_TRX_ID 2 BLOCK_TRX_ID 6 LOCK_WAITS_START_TIME;
replace_result $datadir ./;
select * from information_schema.tokudb_lock_waits;

# should find the presence of two transactions
replace_column 1 TRX_ID 2 MYSQL_ID;
select * from information_schema.tokudb_trx;

connection conn_a;
commit;
# verify that the lock on the 1st transaction is released and replaced by the lock for the 2nd transaction
replace_column 1 TRX_ID 2 MYSQL_ID;
replace_result $datadir ./;
select * from information_schema.tokudb_locks;
select * from information_schema.tokudb_lock_waits;

connection conn_b;
reap;
commit;

connection default;
disconnect conn_a;
disconnect conn_b;

# verify that the lock on the 2nd transaction has been released
# should be be empty
select * from information_schema.tokudb_trx;
select * from information_schema.tokudb_locks;
select * from information_schema.tokudb_lock_waits;

drop table t;<|MERGE_RESOLUTION|>--- conflicted
+++ resolved
@@ -1,11 +1,4 @@
 # verify that information_schema.tokudb_locks gets populated with locks, information_schema.tokudb_lock_waits gets
-<<<<<<< HEAD
-if (`select @@tokudb_version <= "7.1.8"`)
-{
-  --skip Race condition in the test in TokuDB 7.1.8 or earlier
-}
-=======
->>>>>>> b2d71434
 # populated with 1 lock_wait and all transactions are present in information_schema.tokudb_trx for 2 clients
 
 source include/have_tokudb.inc;
