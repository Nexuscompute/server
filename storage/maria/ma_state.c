--- conflicted
+++ resolved
@@ -572,11 +572,6 @@
   MARIA_SHARE *share= info->s;
   TRN *trn= info->trn;
   MARIA_USED_TABLES *tables, **prev;
-<<<<<<< HEAD
-=======
-  MARIA_HA *handler, **prev_file;
-  uint unlinked= 0;
->>>>>>> 9c72963d
   DBUG_ENTER("_ma_remove_table_from_trnman");
   DBUG_PRINT("enter", ("trn: %p  used_tables: %p  share: %p  in_trans: %d",
                        trn, trn->used_tables, share, share->in_trans));
@@ -608,35 +603,9 @@
     DBUG_PRINT("warning", ("share: %p where not in used_tables_list", share));
   }
 
-<<<<<<< HEAD
   /* Reset trn and remove table from used_instances */
   _ma_reset_trn_for_table(info);
 
-=======
-  /* unlink all instances of the table from used_instances */
-  prev_file= (MARIA_HA**) &trn->used_instances;
-  while ((handler= *prev_file))
-  {
-    if (handler->s == share)
-    {
-      unlinked++;
-      *prev_file= handler->trn_next;  /* Remove instance */
-    }
-    else
-      prev_file= &handler->trn_next;  /* Continue with next instance */
-  }
-
-  DBUG_PRINT("note", ("unlinked tables: %u", unlinked));
-  if (!unlinked)
-  {
-    /*
-      This can only happens in case of rename of intermediate table as
-      part of alter table
-    */
-    DBUG_PRINT("warning", ("table: %p where not in used_instances", info));
-  }
-  info->trn= 0;                                 /* Not part of trans anymore */
->>>>>>> 9c72963d
   DBUG_VOID_RETURN;
 }
 
