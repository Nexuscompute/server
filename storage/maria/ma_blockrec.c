--- conflicted
+++ resolved
@@ -972,9 +972,6 @@
       uint length= (uint) (dir - buff) - start_of_found_block;
       int2store(dir+2, length);
     }
-<<<<<<< HEAD
-    buff[PAGE_TYPE_OFFSET]&= ~(uchar) PAGE_CAN_BE_COMPACTED;
-=======
     else
     {
       /*
@@ -982,8 +979,7 @@
         Update (buff + EMPTY_SPACE_OFFSET) if we remove transid from rows
       */
     }
-    buff[PAGE_TYPE_OFFSET]&= ~(byte) PAGE_CAN_BE_COMPACTED;
->>>>>>> a898a7b6
+    buff[PAGE_TYPE_OFFSET]&= ~(uchar) PAGE_CAN_BE_COMPACTED;
   }
   DBUG_EXECUTE("directory", _ma_print_directory(buff, block_size););
   DBUG_VOID_RETURN;
@@ -1070,22 +1066,7 @@
   if (block->org_bitmap_value == 0)             /* Empty block */
   {
     /* New page */
-<<<<<<< HEAD
-    bzero(buff, PAGE_HEADER_SIZE);
-
-    /*
-      We zero the rest of the block to avoid getting old memory information
-      to disk and to allow the file to be compressed better if archived.
-      The rest of the code does not assume the block is zeroed above
-      PAGE_OVERHEAD_SIZE
-    */
-    bzero(buff+ PAGE_HEADER_SIZE, block_size - PAGE_HEADER_SIZE);
-
-    buff[PAGE_TYPE_OFFSET]= (uchar) page_type;
-    buff[DIR_COUNT_OFFSET]= 1;
-=======
     make_empty_page(buff, block_size, page_type);
->>>>>>> a898a7b6
     res->buff= buff;
     res->empty_space= res->length= (block_size - PAGE_OVERHEAD_SIZE);
     res->data= (buff + PAGE_HEADER_SIZE);
@@ -2606,11 +2587,7 @@
   MARIA_SHARE *share= info->s;
   uint empty_space;
   uint block_size= share->block_size;
-<<<<<<< HEAD
-  uchar *buff, *dir;
-=======
-  byte *buff;
->>>>>>> a898a7b6
+  uchar *buff;
   LSN lsn;
   MARIA_PINNED_PAGE page_link;
   int res;
@@ -2630,55 +2607,17 @@
   res= delete_dir_entry(buff, block_size, record_number, &empty_space);
   if (res < 0)
     DBUG_RETURN(1);
-<<<<<<< HEAD
-  }
-#endif
-
-  dir= (buff + block_size - DIR_ENTRY_SIZE * record_number -
-        DIR_ENTRY_SIZE - PAGE_SUFFIX_SIZE);
-  dir[0]= dir[1]= 0;                            /* Delete entry */
-  length= uint2korr(dir + 2);
-  empty_space= uint2korr(buff + EMPTY_SPACE_OFFSET);
-
-  if (record_number == number_of_records - 1)
-  {
-    /* Delete this entry and all following empty directory entries */
-    uchar *end= buff + block_size - PAGE_SUFFIX_SIZE;
-    do
-    {
-      number_of_records--;
-      dir+= DIR_ENTRY_SIZE;
-      empty_space+= DIR_ENTRY_SIZE;
-    } while (dir < end && dir[0] == 0 && dir[1] == 0);
-    buff[DIR_COUNT_OFFSET]= (uchar) (uchar) number_of_records;
-  }
-  empty_space+= length;
-  if (number_of_records != 0)
-=======
   if (res == 0)
->>>>>>> a898a7b6
   {
     uchar log_data[FILEID_STORE_SIZE + PAGE_STORE_SIZE + DIRPOS_STORE_SIZE];
     LEX_STRING log_array[TRANSLOG_INTERNAL_PARTS + 1];
-
-<<<<<<< HEAD
-    /* Update directory */
-    int2store(buff + EMPTY_SPACE_OFFSET, empty_space);
-    buff[PAGE_TYPE_OFFSET]|= (uchar) PAGE_CAN_BE_COMPACTED;
-    DBUG_ASSERT(share->pagecache->block_size == block_size);
-
-    /* Log REDO data */
-    page_store(log_data+ FILEID_STORE_SIZE, page);
-    dirpos_store(log_data+ FILEID_STORE_SIZE + PAGE_STORE_SIZE,
-=======
     if (info->s->now_transactional)
     {
       /* Log REDO data */
       page_store(log_data+ FILEID_STORE_SIZE, page);
       dirpos_store(log_data+ FILEID_STORE_SIZE + PAGE_STORE_SIZE,
->>>>>>> a898a7b6
                    record_number);
-
+      
       log_array[TRANSLOG_INTERNAL_PARTS + 0].str=    (char*) log_data;
       log_array[TRANSLOG_INTERNAL_PARTS + 0].length= sizeof(log_data);
       if (translog_write_record(&lsn, (head ? LOGREC_REDO_PURGE_ROW_HEAD :
