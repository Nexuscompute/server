/*****************************************************************************

Copyright (c) 1996, 2016, Oracle and/or its affiliates. All Rights Reserved.
Copyright (c) 2012, Facebook Inc.
Copyright (c) 2013, 2020, MariaDB Corporation.

This program is free software; you can redistribute it and/or modify it under
the terms of the GNU General Public License as published by the Free Software
Foundation; version 2 of the License.

This program is distributed in the hope that it will be useful, but WITHOUT
ANY WARRANTY; without even the implied warranty of MERCHANTABILITY or FITNESS
FOR A PARTICULAR PURPOSE. See the GNU General Public License for more details.

You should have received a copy of the GNU General Public License along with
this program; if not, write to the Free Software Foundation, Inc.,
51 Franklin Street, Fifth Floor, Boston, MA 02110-1335 USA

*****************************************************************************/

/******************************************************************//**
@file dict/dict0dict.cc
Data dictionary system

Created 1/8/1996 Heikki Tuuri
***********************************************************************/

#include <my_config.h>
#include <string>

#include "ha_prototypes.h"
#include <mysqld.h>
#include <strfunc.h>

#include "dict0dict.h"
#include "fts0fts.h"
#include "fil0fil.h"
#include <algorithm>

/** dummy index for ROW_FORMAT=REDUNDANT supremum and infimum records */
dict_index_t*	dict_ind_redundant;

#if defined UNIV_DEBUG || defined UNIV_IBUF_DEBUG
/** Flag to control insert buffer debugging. */
extern uint	ibuf_debug;
#endif /* UNIV_DEBUG || UNIV_IBUF_DEBUG */

#include "btr0btr.h"
#include "btr0cur.h"
#include "btr0sea.h"
#include "buf0buf.h"
#include "data0type.h"
#include "dict0boot.h"
#include "dict0crea.h"
#include "dict0mem.h"
#include "dict0priv.h"
#include "dict0stats.h"
#include "fts0fts.h"
#include "fts0types.h"
#include "lock0lock.h"
#include "mach0data.h"
#include "mem0mem.h"
#include "page0page.h"
#include "page0zip.h"
#include "pars0pars.h"
#include "pars0sym.h"
#include "que0que.h"
#include "rem0cmp.h"
#include "row0log.h"
#include "row0merge.h"
#include "row0mysql.h"
#include "row0upd.h"
#include "srv0mon.h"
#include "srv0start.h"
#include "sync0sync.h"
#include "trx0undo.h"

#include <vector>
#include <algorithm>

/** the dictionary system */
dict_sys_t	dict_sys;

/** Percentage of compression failures that are allowed in a single
round */
ulong	zip_failure_threshold_pct = 5;

/** Maximum percentage of a page that can be allowed as a pad to avoid
compression failures */
ulong	zip_pad_max = 50;

#define	DICT_HEAP_SIZE		100	/*!< initial memory heap size when
					creating a table or index object */
#define DICT_POOL_PER_TABLE_HASH 512	/*!< buffer pool max size per table
					hash table fixed size in bytes */
#define DICT_POOL_PER_VARYING	4	/*!< buffer pool max size per data
					dictionary varying size in bytes */

/** Identifies generated InnoDB foreign key names */
static char	dict_ibfk[] = "_ibfk_";

bool		innodb_table_stats_not_found = false;
bool		innodb_index_stats_not_found = false;
static bool	innodb_table_stats_not_found_reported = false;
static bool	innodb_index_stats_not_found_reported = false;

/*******************************************************************//**
Tries to find column names for the index and sets the col field of the
index.
@param[in]	index	index
@param[in]	add_v	new virtual columns added along with an add index call
@return whether the column names were found */
static
bool
dict_index_find_cols(
	dict_index_t*		index,
	const dict_add_v_col_t*	add_v);
/*******************************************************************//**
Builds the internal dictionary cache representation for a clustered
index, containing also system fields not defined by the user.
@return own: the internal representation of the clustered index */
static
dict_index_t*
dict_index_build_internal_clust(
/*============================*/
	dict_index_t*		index);	/*!< in: user representation of
					a clustered index */
/*******************************************************************//**
Builds the internal dictionary cache representation for a non-clustered
index, containing also system fields not defined by the user.
@return own: the internal representation of the non-clustered index */
static
dict_index_t*
dict_index_build_internal_non_clust(
/*================================*/
	dict_index_t*		index);	/*!< in: user representation of
					a non-clustered index */
/**********************************************************************//**
Builds the internal dictionary cache representation for an FTS index.
@return own: the internal representation of the FTS index */
static
dict_index_t*
dict_index_build_internal_fts(
/*==========================*/
	dict_index_t*	index);	/*!< in: user representation of an FTS index */

/**********************************************************************//**
Removes an index from the dictionary cache. */
static
void
dict_index_remove_from_cache_low(
/*=============================*/
	dict_table_t*	table,		/*!< in/out: table */
	dict_index_t*	index,		/*!< in, own: index */
	ibool		lru_evict);	/*!< in: TRUE if page being evicted
					to make room in the table LRU list */
#ifdef UNIV_DEBUG
/**********************************************************************//**
Validate the dictionary table LRU list.
@return TRUE if validate OK */
static
ibool
dict_lru_validate(void);
/*===================*/
#endif /* UNIV_DEBUG */

/* Stream for storing detailed information about the latest foreign key
and unique key errors. Only created if !srv_read_only_mode */
FILE*	dict_foreign_err_file		= NULL;
/* mutex protecting the foreign and unique error buffers */
ib_mutex_t	dict_foreign_err_mutex;

/********************************************************************//**
Checks if the database name in two table names is the same.
@return TRUE if same db name */
ibool
dict_tables_have_same_db(
/*=====================*/
	const char*	name1,	/*!< in: table name in the form
				dbname '/' tablename */
	const char*	name2)	/*!< in: table name in the form
				dbname '/' tablename */
{
	for (; *name1 == *name2; name1++, name2++) {
		if (*name1 == '/') {
			return(TRUE);
		}
		ut_a(*name1); /* the names must contain '/' */
	}
	return(FALSE);
}

/********************************************************************//**
Return the end of table name where we have removed dbname and '/'.
@return table name */
const char*
dict_remove_db_name(
/*================*/
	const char*	name)	/*!< in: table name in the form
				dbname '/' tablename */
{
	const char*	s = strchr(name, '/');
	ut_a(s);

	return(s + 1);
}

/********************************************************************//**
Get the database name length in a table name.
@return database name length */
ulint
dict_get_db_name_len(
/*=================*/
	const char*	name)	/*!< in: table name in the form
				dbname '/' tablename */
{
	const char*	s;
	s = strchr(name, '/');
	ut_a(s);
	return ulint(s - name);
}

/** Open a persistent table.
@param[in]	table_id	persistent table identifier
@param[in]	ignore_err	errors to ignore
@param[in]	cached_only	whether to skip loading
@return persistent table
@retval	NULL if not found */
static dict_table_t* dict_table_open_on_id_low(
	table_id_t		table_id,
	dict_err_ignore_t	ignore_err,
	bool			cached_only)
{
	dict_table_t* table = dict_sys.get_table(table_id);

	if (!table && !cached_only) {
		table = dict_load_table_on_id(table_id, ignore_err);
	}

	return table;
}

/**********************************************************************//**
Try to drop any indexes after an aborted index creation.
This can also be after a server kill during DROP INDEX. */
static
void
dict_table_try_drop_aborted(
/*========================*/
	dict_table_t*	table,		/*!< in: table, or NULL if it
					needs to be looked up again */
	table_id_t	table_id,	/*!< in: table identifier */
	uint32_t	ref_count)	/*!< in: expected table->n_ref_count */
{
	trx_t*		trx;

	trx = trx_create();
	trx->op_info = "try to drop any indexes after an aborted index creation";
	row_mysql_lock_data_dictionary(trx);
	trx_set_dict_operation(trx, TRX_DICT_OP_INDEX);

	if (table == NULL) {
		table = dict_table_open_on_id_low(
			table_id, DICT_ERR_IGNORE_FK_NOKEY, FALSE);
	} else {
		ut_ad(table->id == table_id);
	}

	if (table && table->get_ref_count() == ref_count && table->drop_aborted
	    && !UT_LIST_GET_FIRST(table->locks)) {
		/* Silence a debug assertion in row_merge_drop_indexes(). */
		ut_d(table->acquire());
		row_merge_drop_indexes(trx, table, TRUE);
		ut_d(table->release());
		ut_ad(table->get_ref_count() == ref_count);
		trx_commit_for_mysql(trx);
	}

	row_mysql_unlock_data_dictionary(trx);
	trx_free(trx);
}

/**********************************************************************//**
When opening a table,
try to drop any indexes after an aborted index creation.
Release the dict_sys.mutex. */
static
void
dict_table_try_drop_aborted_and_mutex_exit(
/*=======================================*/
	dict_table_t*	table,		/*!< in: table (may be NULL) */
	ibool		try_drop)	/*!< in: FALSE if should try to
					drop indexes whose online creation
					was aborted */
{
	if (try_drop
	    && table != NULL
	    && table->drop_aborted
	    && table->get_ref_count() == 1
	    && dict_table_get_first_index(table)) {

		/* Attempt to drop the indexes whose online creation
		was aborted. */
		table_id_t	table_id = table->id;

		mutex_exit(&dict_sys.mutex);

		dict_table_try_drop_aborted(table, table_id, 1);
	} else {
		mutex_exit(&dict_sys.mutex);
	}
}

/********************************************************************//**
Decrements the count of open handles to a table. */
void
dict_table_close(
/*=============*/
	dict_table_t*	table,		/*!< in/out: table */
	ibool		dict_locked,	/*!< in: TRUE=data dictionary locked */
	ibool		try_drop)	/*!< in: TRUE=try to drop any orphan
					indexes after an aborted online
					index creation */
{
	if (!dict_locked) {
		mutex_enter(&dict_sys.mutex);
	}

	ut_ad(mutex_own(&dict_sys.mutex));
	ut_a(table->get_ref_count() > 0);

	const bool last_handle = table->release();

	/* Force persistent stats re-read upon next open of the table
	so that FLUSH TABLE can be used to forcibly fetch stats from disk
	if they have been manually modified. We reset table->stat_initialized
	only if table reference count is 0 because we do not want too frequent
	stats re-reads (e.g. in other cases than FLUSH TABLE). */
	if (last_handle && strchr(table->name.m_name, '/') != NULL
	    && dict_stats_is_persistent_enabled(table)) {

		dict_stats_deinit(table);
	}

	MONITOR_DEC(MONITOR_TABLE_REFERENCE);

	ut_ad(dict_lru_validate());
	ut_ad(dict_sys.find(table));

	if (!dict_locked) {
		table_id_t	table_id	= table->id;
		const bool	drop_aborted	= last_handle && try_drop
			&& table->drop_aborted
			&& dict_table_get_first_index(table);

		mutex_exit(&dict_sys.mutex);

		/* dict_table_try_drop_aborted() can generate undo logs.
		So it should be avoided after shutdown of background
		threads */
		if (drop_aborted && !srv_undo_sources) {
			dict_table_try_drop_aborted(NULL, table_id, 0);
		}
	}
}

/********************************************************************//**
Closes the only open handle to a table and drops a table while assuring
that dict_sys.mutex is held the whole time.  This assures that the table
is not evicted after the close when the count of open handles goes to zero.
Because dict_sys.mutex is held, we do not need to call
dict_table_prevent_eviction().  */
void
dict_table_close_and_drop(
/*======================*/
	trx_t*		trx,		/*!< in: data dictionary transaction */
	dict_table_t*	table)		/*!< in/out: table */
{
	dberr_t err = DB_SUCCESS;

	ut_d(dict_sys.assert_locked());
	ut_ad(trx->dict_operation != TRX_DICT_OP_NONE);
	ut_ad(trx_state_eq(trx, TRX_STATE_ACTIVE));

	dict_table_close(table, TRUE, FALSE);

#if defined UNIV_DEBUG || defined UNIV_DDL_DEBUG
	/* Nobody should have initialized the stats of the newly created
	table when this is called. So we know that it has not been added
	for background stats gathering. */
	ut_a(!table->stat_initialized);
#endif /* UNIV_DEBUG || UNIV_DDL_DEBUG */

	err = row_merge_drop_table(trx, table);

	if (err != DB_SUCCESS) {
		ib::error() << "At " << __FILE__ << ":" << __LINE__
			    << " row_merge_drop_table returned error: " << err
			    << " table: " << table->name;
	}
}

/** Check if the table has a given (non_virtual) column.
@param[in]	table		table object
@param[in]	col_name	column name
@param[in]	col_nr		column number guessed, 0 as default
@return column number if the table has the specified column,
otherwise table->n_def */
ulint
dict_table_has_column(
	const dict_table_t*	table,
	const char*		col_name,
	ulint			col_nr)
{
	ulint		col_max = table->n_def;

	ut_ad(table);
	ut_ad(col_name);
	ut_ad(table->magic_n == DICT_TABLE_MAGIC_N);

	if (col_nr < col_max
	    && innobase_strcasecmp(
		col_name, dict_table_get_col_name(table, col_nr)) == 0) {
		return(col_nr);
	}

	/** The order of column may changed, check it with other columns */
	for (ulint i = 0; i < col_max; i++) {
		if (i != col_nr
		    && innobase_strcasecmp(
			col_name, dict_table_get_col_name(table, i)) == 0) {

			return(i);
		}
	}

	return(col_max);
}

/** Retrieve the column name.
@param[in]	table	the table of this column */
const char* dict_col_t::name(const dict_table_t& table) const
{
	ut_ad(table.magic_n == DICT_TABLE_MAGIC_N);

	size_t col_nr;
	const char *s;

	if (is_virtual()) {
		col_nr = size_t(reinterpret_cast<const dict_v_col_t*>(this)
				- table.v_cols);
		ut_ad(col_nr < table.n_v_def);
		s = table.v_col_names;
	} else {
		col_nr = size_t(this - table.cols);
		ut_ad(col_nr < table.n_def);
		s = table.col_names;
	}

	if (s) {
		for (size_t i = 0; i < col_nr; i++) {
			s += strlen(s) + 1;
		}
	}

	return(s);
}

/** Returns a virtual column's name.
@param[in]	table	target table
@param[in]	col_nr	virtual column number (nth virtual column)
@return column name or NULL if column number out of range. */
const char*
dict_table_get_v_col_name(
	const dict_table_t*	table,
	ulint			col_nr)
{
	const char*	s;

	ut_ad(table);
	ut_ad(col_nr < table->n_v_def);
	ut_ad(table->magic_n == DICT_TABLE_MAGIC_N);

	if (col_nr >= table->n_v_def) {
		return(NULL);
	}

	s = table->v_col_names;

	if (s != NULL) {
		for (ulint i = 0; i < col_nr; i++) {
			s += strlen(s) + 1;
		}
	}

	return(s);
}

/** Search virtual column's position in InnoDB according to its position
in original table's position
@param[in]	table	target table
@param[in]	col_nr	column number (nth column in the MySQL table)
@return virtual column's position in InnoDB, ULINT_UNDEFINED if not find */
static
ulint
dict_table_get_v_col_pos_for_mysql(
	const dict_table_t*	table,
	ulint			col_nr)
{
	ulint	i;

	ut_ad(table);
	ut_ad(col_nr < static_cast<ulint>(table->n_t_def));
	ut_ad(table->magic_n == DICT_TABLE_MAGIC_N);

	for (i = 0; i < table->n_v_def; i++) {
		if (col_nr == dict_get_v_col_mysql_pos(
				table->v_cols[i].m_col.ind)) {
			break;
		}
	}

	if (i == table->n_v_def) {
		return(ULINT_UNDEFINED);
	}

	return(i);
}

/** Returns a virtual column's name according to its original
MySQL table position.
@param[in]	table	target table
@param[in]	col_nr	column number (nth column in the table)
@return column name. */
static
const char*
dict_table_get_v_col_name_mysql(
	const dict_table_t*	table,
	ulint			col_nr)
{
	ulint	i = dict_table_get_v_col_pos_for_mysql(table, col_nr);

	if (i == ULINT_UNDEFINED) {
		return(NULL);
	}

	return(dict_table_get_v_col_name(table, i));
}

/** Get nth virtual column according to its original MySQL table position
@param[in]	table	target table
@param[in]	col_nr	column number in MySQL Table definition
@return dict_v_col_t ptr */
dict_v_col_t*
dict_table_get_nth_v_col_mysql(
	const dict_table_t*	table,
	ulint			col_nr)
{
	ulint	i = dict_table_get_v_col_pos_for_mysql(table, col_nr);

	if (i == ULINT_UNDEFINED) {
		return(NULL);
	}

	return(dict_table_get_nth_v_col(table, i));
}


/** Get all the FTS indexes on a table.
@param[in]	table	table
@param[out]	indexes	all FTS indexes on this table
@return number of FTS indexes */
ulint
dict_table_get_all_fts_indexes(
	const dict_table_t*	table,
	ib_vector_t*		indexes)
{
	dict_index_t* index;

	ut_a(ib_vector_size(indexes) == 0);

	for (index = dict_table_get_first_index(table);
	     index;
	     index = dict_table_get_next_index(index)) {

		if (index->type == DICT_FTS) {
			ib_vector_push(indexes, &index);
		}
	}

	return(ib_vector_size(indexes));
}

/** Looks for column n in an index.
@param[in]	index		index
@param[in]	n		column number
@param[in]	inc_prefix	true=consider column prefixes too
@param[in]	is_virtual	true==virtual column
@param[out]	prefix_col_pos	col num if prefix
@return position in internal representation of the index;
ULINT_UNDEFINED if not contained */
ulint
dict_index_get_nth_col_or_prefix_pos(
	const dict_index_t*	index,
	ulint			n,
	bool			inc_prefix,
	bool			is_virtual,
	ulint*			prefix_col_pos)
{
	const dict_field_t*	field;
	const dict_col_t*	col;
	ulint			pos;
	ulint			n_fields;

	ut_ad(index);
	ut_ad(index->magic_n == DICT_INDEX_MAGIC_N);

	if (prefix_col_pos) {
		*prefix_col_pos = ULINT_UNDEFINED;
	}

	if (is_virtual) {
		col = &(dict_table_get_nth_v_col(index->table, n)->m_col);
	} else {
		col = dict_table_get_nth_col(index->table, n);
	}

	if (dict_index_is_clust(index)) {

		return(dict_col_get_clust_pos(col, index));
	}

	n_fields = dict_index_get_n_fields(index);

	for (pos = 0; pos < n_fields; pos++) {
		field = dict_index_get_nth_field(index, pos);

		if (col == field->col) {
			if (prefix_col_pos) {
				*prefix_col_pos = pos;
			}
			if (inc_prefix || field->prefix_len == 0) {
				return(pos);
			}
		}
	}

	return(ULINT_UNDEFINED);
}

/** Check if the index contains a column or a prefix of that column.
@param[in]	n		column number
@param[in]	is_virtual	whether it is a virtual col
@return whether the index contains the column or its prefix */
bool dict_index_t::contains_col_or_prefix(ulint n, bool is_virtual) const
{
	ut_ad(magic_n == DICT_INDEX_MAGIC_N);

	if (is_primary()) {
		return(!is_virtual);
	}

	const dict_col_t* col = is_virtual
		? &dict_table_get_nth_v_col(table, n)->m_col
		: dict_table_get_nth_col(table, n);

	for (ulint pos = 0; pos < n_fields; pos++) {
		if (col == fields[pos].col) {
			return true;
		}
	}

	return false;
}

/********************************************************************//**
Looks for a matching field in an index. The column has to be the same. The
column in index must be complete, or must contain a prefix longer than the
column in index2. That is, we must be able to construct the prefix in index2
from the prefix in index.
@return position in internal representation of the index;
ULINT_UNDEFINED if not contained */
ulint
dict_index_get_nth_field_pos(
/*=========================*/
	const dict_index_t*	index,	/*!< in: index from which to search */
	const dict_index_t*	index2,	/*!< in: index */
	ulint			n)	/*!< in: field number in index2 */
{
	const dict_field_t*	field;
	const dict_field_t*	field2;
	ulint			n_fields;
	ulint			pos;

	ut_ad(index->magic_n == DICT_INDEX_MAGIC_N);

	field2 = dict_index_get_nth_field(index2, n);

	n_fields = dict_index_get_n_fields(index);

	/* Are we looking for a MBR (Minimum Bound Box) field of
	a spatial index */
	bool	is_mbr_fld = (n == 0 && dict_index_is_spatial(index2));

	for (pos = 0; pos < n_fields; pos++) {
		field = dict_index_get_nth_field(index, pos);

		/* The first field of a spatial index is a transformed
		MBR (Minimum Bound Box) field made out of original column,
		so its field->col still points to original cluster index
		col, but the actual content is different. So we cannot
		consider them equal if neither of them is MBR field */
		if (pos == 0 && dict_index_is_spatial(index) && !is_mbr_fld) {
			continue;
		}

		if (field->col == field2->col
		    && (field->prefix_len == 0
			|| (field->prefix_len >= field2->prefix_len
			    && field2->prefix_len != 0))) {

			return(pos);
		}
	}

	return(ULINT_UNDEFINED);
}

/**********************************************************************//**
Returns a table object based on table id.
@return table, NULL if does not exist */
dict_table_t*
dict_table_open_on_id(
/*==================*/
	table_id_t	table_id,	/*!< in: table id */
	ibool		dict_locked,	/*!< in: TRUE=data dictionary locked */
	dict_table_op_t	table_op)	/*!< in: operation to perform */
{
	dict_table_t*	table;

	if (!dict_locked) {
		mutex_enter(&dict_sys.mutex);
	}

	ut_ad(mutex_own(&dict_sys.mutex));

	table = dict_table_open_on_id_low(
		table_id,
		table_op == DICT_TABLE_OP_LOAD_TABLESPACE
		? DICT_ERR_IGNORE_RECOVER_LOCK
		: DICT_ERR_IGNORE_FK_NOKEY,
		table_op == DICT_TABLE_OP_OPEN_ONLY_IF_CACHED);

	if (table != NULL) {
		dict_sys.acquire(table);
		MONITOR_INC(MONITOR_TABLE_REFERENCE);
	}

	if (!dict_locked) {
		dict_table_try_drop_aborted_and_mutex_exit(
			table, table_op == DICT_TABLE_OP_DROP_ORPHAN);
	}

	return(table);
}

/********************************************************************//**
Looks for column n position in the clustered index.
@return position in internal representation of the clustered index */
ulint
dict_table_get_nth_col_pos(
/*=======================*/
	const dict_table_t*	table,	/*!< in: table */
	ulint			n,	/*!< in: column number */
	ulint*			prefix_col_pos)
{
	return(dict_index_get_nth_col_pos(dict_table_get_first_index(table),
					  n, prefix_col_pos));
}

/********************************************************************//**
Checks if a column is in the ordering columns of the clustered index of a
table. Column prefixes are treated like whole columns.
@return TRUE if the column, or its prefix, is in the clustered key */
ibool
dict_table_col_in_clustered_key(
/*============================*/
	const dict_table_t*	table,	/*!< in: table */
	ulint			n)	/*!< in: column number */
{
	const dict_index_t*	index;
	const dict_field_t*	field;
	const dict_col_t*	col;
	ulint			pos;
	ulint			n_fields;

	col = dict_table_get_nth_col(table, n);

	index = dict_table_get_first_index(table);

	n_fields = dict_index_get_n_unique(index);

	for (pos = 0; pos < n_fields; pos++) {
		field = dict_index_get_nth_field(index, pos);

		if (col == field->col) {

			return(TRUE);
		}
	}

	return(FALSE);
}

/** Initialise the data dictionary cache. */
void dict_sys_t::create()
{
  ut_ad(this == &dict_sys);
  ut_ad(!is_initialised());
  m_initialised= true;
  UT_LIST_INIT(table_LRU, &dict_table_t::table_LRU);
  UT_LIST_INIT(table_non_LRU, &dict_table_t::table_LRU);

  mutex_create(LATCH_ID_DICT_SYS, &mutex);

  const ulint hash_size = buf_pool_get_curr_size()
    / (DICT_POOL_PER_TABLE_HASH * UNIV_WORD_SIZE);

  table_hash= hash_create(hash_size);
  table_id_hash= hash_create(hash_size);
  temp_id_hash= hash_create(hash_size);

  rw_lock_create(dict_operation_lock_key, &latch, SYNC_DICT_OPERATION);

  if (!srv_read_only_mode)
  {
    dict_foreign_err_file= os_file_create_tmpfile();
    ut_a(dict_foreign_err_file);
  }

  mutex_create(LATCH_ID_DICT_FOREIGN_ERR, &dict_foreign_err_mutex);
}

/** Acquire a reference to a cached table. */
inline void dict_sys_t::acquire(dict_table_t* table)
{
  ut_ad(dict_sys.find(table));
  if (table->can_be_evicted)
  {
    UT_LIST_REMOVE(dict_sys.table_LRU, table);
    UT_LIST_ADD_FIRST(dict_sys.table_LRU, table);
  }

  table->acquire();
}

/**********************************************************************//**
Returns a table object and increment its open handle count.
NOTE! This is a high-level function to be used mainly from outside the
'dict' module. Inside this directory dict_table_get_low
is usually the appropriate function.
@return table, NULL if does not exist */
dict_table_t*
dict_table_open_on_name(
/*====================*/
	const char*	table_name,	/*!< in: table name */
	ibool		dict_locked,	/*!< in: TRUE=data dictionary locked */
	ibool		try_drop,	/*!< in: TRUE=try to drop any orphan
					indexes after an aborted online
					index creation */
	dict_err_ignore_t
			ignore_err)	/*!< in: error to be ignored when
					loading a table definition */
{
	dict_table_t*	table;
	DBUG_ENTER("dict_table_open_on_name");
	DBUG_PRINT("dict_table_open_on_name", ("table: '%s'", table_name));

	if (!dict_locked) {
		mutex_enter(&dict_sys.mutex);
	}

	ut_ad(table_name);
	ut_ad(mutex_own(&dict_sys.mutex));

	table = dict_table_check_if_in_cache_low(table_name);

	if (table == NULL) {
		table = dict_load_table(table_name, ignore_err);
	}

	ut_ad(!table || table->cached);

	if (table != NULL) {

		/* If table is encrypted or corrupted */
		if (!(ignore_err & ~DICT_ERR_IGNORE_FK_NOKEY)
		    && !table->is_readable()) {
			/* Make life easy for drop table. */
			dict_sys.prevent_eviction(table);

			if (table->corrupted) {

				ib::error() << "Table " << table->name
					<< " is corrupted. Please "
					"drop the table and recreate.";
				if (!dict_locked) {
					mutex_exit(&dict_sys.mutex);
				}

				DBUG_RETURN(NULL);
			}

			dict_sys.acquire(table);

			if (!dict_locked) {
				mutex_exit(&dict_sys.mutex);
			}

			DBUG_RETURN(table);
		}

		dict_sys.acquire(table);
		MONITOR_INC(MONITOR_TABLE_REFERENCE);
	}

	ut_ad(dict_lru_validate());

	if (!dict_locked) {
		dict_table_try_drop_aborted_and_mutex_exit(table, try_drop);
	}

	DBUG_RETURN(table);
}

/**********************************************************************//**
Adds system columns to a table object. */
void
dict_table_add_system_columns(
/*==========================*/
	dict_table_t*	table,	/*!< in/out: table */
	mem_heap_t*	heap)	/*!< in: temporary heap */
{
	ut_ad(table->n_def == table->n_cols - DATA_N_SYS_COLS);
	ut_ad(table->magic_n == DICT_TABLE_MAGIC_N);
	ut_ad(!table->cached);

	/* NOTE: the system columns MUST be added in the following order
	(so that they can be indexed by the numerical value of DATA_ROW_ID,
	etc.) and as the last columns of the table memory object.
	The clustered index will not always physically contain all system
	columns. */

	dict_mem_table_add_col(table, heap, "DB_ROW_ID", DATA_SYS,
			       DATA_ROW_ID | DATA_NOT_NULL,
			       DATA_ROW_ID_LEN);

	compile_time_assert(DATA_ROW_ID == 0);
	dict_mem_table_add_col(table, heap, "DB_TRX_ID", DATA_SYS,
			       DATA_TRX_ID | DATA_NOT_NULL,
			       DATA_TRX_ID_LEN);
	compile_time_assert(DATA_TRX_ID == 1);
	dict_mem_table_add_col(table, heap, "DB_ROLL_PTR", DATA_SYS,
			       DATA_ROLL_PTR | DATA_NOT_NULL,
			       DATA_ROLL_PTR_LEN);
	compile_time_assert(DATA_ROLL_PTR == 2);

	/* This check reminds that if a new system column is added to
	the program, it should be dealt with here */
	compile_time_assert(DATA_N_SYS_COLS == 3);
}

/** Add the table definition to the data dictionary cache */
void dict_table_t::add_to_cache()
{
	cached = TRUE;

	dict_sys.add(this);
}

/** Add a table definition to the data dictionary cache */
inline void dict_sys_t::add(dict_table_t* table)
{
	ut_ad(!find(table));

	ulint fold = ut_fold_string(table->name.m_name);

	mutex_create(LATCH_ID_AUTOINC, &table->autoinc_mutex);

	/* Look for a table with the same name: error if such exists */
	{
		dict_table_t*	table2;
		HASH_SEARCH(name_hash, table_hash, fold,
			    dict_table_t*, table2, ut_ad(table2->cached),
			    !strcmp(table2->name.m_name, table->name.m_name));
		ut_a(table2 == NULL);

#ifdef UNIV_DEBUG
		/* Look for the same table pointer with a different name */
		HASH_SEARCH_ALL(name_hash, table_hash,
				dict_table_t*, table2, ut_ad(table2->cached),
				table2 == table);
		ut_ad(table2 == NULL);
#endif /* UNIV_DEBUG */
	}
	HASH_INSERT(dict_table_t, name_hash, table_hash, fold, table);

	/* Look for a table with the same id: error if such exists */
	hash_table_t* id_hash = table->is_temporary()
		? temp_id_hash : table_id_hash;
	const ulint id_fold = ut_fold_ull(table->id);
	{
		dict_table_t*	table2;
		HASH_SEARCH(id_hash, id_hash, id_fold,
			    dict_table_t*, table2, ut_ad(table2->cached),
			    table2->id == table->id);
		ut_a(table2 == NULL);

#ifdef UNIV_DEBUG
		/* Look for the same table pointer with a different id */
		HASH_SEARCH_ALL(id_hash, id_hash,
				dict_table_t*, table2, ut_ad(table2->cached),
				table2 == table);
		ut_ad(table2 == NULL);
#endif /* UNIV_DEBUG */

		HASH_INSERT(dict_table_t, id_hash, id_hash, id_fold, table);
	}

	UT_LIST_ADD_FIRST(table->can_be_evicted ? table_LRU : table_non_LRU,
			  table);
	ut_ad(dict_lru_validate());
}

/**********************************************************************//**
Test whether a table can be evicted from the LRU cache.
@return TRUE if table can be evicted. */
static
ibool
dict_table_can_be_evicted(
/*======================*/
	dict_table_t*	table)		/*!< in: table to test */
{
	ut_d(dict_sys.assert_locked());
	ut_a(table->can_be_evicted);
	ut_a(table->foreign_set.empty());
	ut_a(table->referenced_set.empty());

	if (table->get_ref_count() == 0) {
		/* The transaction commit and rollback are called from
		outside the handler interface. This means that there is
		a window where the table->n_ref_count can be zero but
		the table instance is in "use". */

		if (lock_table_has_locks(table)) {
			return(FALSE);
		}

#ifdef BTR_CUR_HASH_ADAPT
		/* We cannot really evict the table if adaptive hash
		index entries are pointing to any of its indexes. */
		for (dict_index_t* index = dict_table_get_first_index(table);
		     index != NULL;
		     index = dict_table_get_next_index(index)) {
			if (index->n_ahi_pages()) {
				return(FALSE);
			}
		}
#endif /* BTR_CUR_HASH_ADAPT */

		return(TRUE);
	}

	return(FALSE);
}

#ifdef BTR_CUR_HASH_ADAPT
/** @return a clone of this */
dict_index_t *dict_index_t::clone() const
{
  ut_ad(n_fields);
  ut_ad(!(type & (DICT_IBUF | DICT_SPATIAL | DICT_FTS)));
  ut_ad(online_status == ONLINE_INDEX_COMPLETE);
  ut_ad(is_committed());
  ut_ad(!is_dummy);
  ut_ad(!parser);
  ut_ad(!index_fts_syncing);
  ut_ad(!online_log);
  ut_ad(!rtr_track);

  const size_t size= sizeof *this + n_fields * sizeof(*fields) +
#ifdef BTR_CUR_ADAPT
    sizeof *search_info +
#endif
    1 + strlen(name) +
    n_uniq * (sizeof *stat_n_diff_key_vals +
              sizeof *stat_n_sample_sizes +
              sizeof *stat_n_non_null_key_vals);

  mem_heap_t* heap= mem_heap_create(size);
  dict_index_t *index= static_cast<dict_index_t*>(mem_heap_dup(heap, this,
                                                               sizeof *this));
  *index= *this;
  rw_lock_create(index_tree_rw_lock_key, &index->lock, SYNC_INDEX_TREE);
  index->heap= heap;
  index->name= mem_heap_strdup(heap, name);
  index->fields= static_cast<dict_field_t*>
    (mem_heap_dup(heap, fields, n_fields * sizeof *fields));
#ifdef BTR_CUR_ADAPT
  index->search_info= btr_search_info_create(index->heap);
#endif /* BTR_CUR_ADAPT */
  index->stat_n_diff_key_vals= static_cast<ib_uint64_t*>
    (mem_heap_zalloc(heap, n_uniq * sizeof *stat_n_diff_key_vals));
  index->stat_n_sample_sizes= static_cast<ib_uint64_t*>
    (mem_heap_zalloc(heap, n_uniq * sizeof *stat_n_sample_sizes));
  index->stat_n_non_null_key_vals= static_cast<ib_uint64_t*>
    (mem_heap_zalloc(heap, n_uniq * sizeof *stat_n_non_null_key_vals));
  mutex_create(LATCH_ID_ZIP_PAD_MUTEX, &index->zip_pad.mutex);
  return index;
}

/** Clone this index for lazy dropping of the adaptive hash.
@return this or a clone */
dict_index_t *dict_index_t::clone_if_needed()
{
  if (!search_info->ref_count)
    return this;
  dict_index_t *prev= UT_LIST_GET_PREV(indexes, this);

  UT_LIST_REMOVE(table->indexes, this);
  UT_LIST_ADD_LAST(table->freed_indexes, this);
  dict_index_t *index= clone();
  set_freed();
  if (prev)
    UT_LIST_INSERT_AFTER(table->indexes, prev, index);
  else
    UT_LIST_ADD_FIRST(table->indexes, index);
  return index;
}
#endif /* BTR_CUR_HASH_ADAPT */

/**********************************************************************//**
Make room in the table cache by evicting an unused table. The unused table
should not be part of FK relationship and currently not used in any user
transaction. There is no guarantee that it will remove a table.
@return number of tables evicted. If the number of tables in the dict_LRU
is less than max_tables it will not do anything. */
ulint
dict_make_room_in_cache(
/*====================*/
	ulint		max_tables,	/*!< in: max tables allowed in cache */
	ulint		pct_check)	/*!< in: max percent to check */
{
	ulint		i;
	ulint		len;
	dict_table_t*	table;
	ulint		check_up_to;
	ulint		n_evicted = 0;

	ut_a(pct_check > 0);
	ut_a(pct_check <= 100);
	ut_d(dict_sys.assert_locked());
	ut_ad(dict_lru_validate());

	i = len = UT_LIST_GET_LEN(dict_sys.table_LRU);

	if (len < max_tables) {
		return(0);
	}

	check_up_to = len - ((len * pct_check) / 100);

	/* Check for overflow */
	ut_a(i == 0 || check_up_to <= i);

	/* Find a suitable candidate to evict from the cache. Don't scan the
	entire LRU list. Only scan pct_check list entries. */

	for (table = UT_LIST_GET_LAST(dict_sys.table_LRU);
	     table != NULL
	     && i > check_up_to
	     && (len - n_evicted) > max_tables;
	     --i) {

		dict_table_t*	prev_table;

	        prev_table = UT_LIST_GET_PREV(table_LRU, table);

		if (dict_table_can_be_evicted(table)) {
			ut_ad(!table->fts);
			dict_sys.remove(table, true);

			++n_evicted;
		}

		table = prev_table;
	}

	return(n_evicted);
}

/** Looks for an index with the given id given a table instance.
@param[in]	table	table instance
@param[in]	id	index id
@return index or NULL */
dict_index_t*
dict_table_find_index_on_id(
	const dict_table_t*	table,
	index_id_t		id)
{
	dict_index_t*	index;

	for (index = dict_table_get_first_index(table);
	     index != NULL;
	     index = dict_table_get_next_index(index)) {

		if (id == index->id) {
			/* Found */

			return(index);
		}
	}

	return(NULL);
}

/**********************************************************************//**
Looks for an index with the given id. NOTE that we do not reserve
the dictionary mutex: this function is for emergency purposes like
printing info of a corrupt database page!
@return index or NULL if not found in cache */
dict_index_t*
dict_index_find_on_id_low(
/*======================*/
	index_id_t	id)	/*!< in: index id */
{
	if (!dict_sys.is_initialised()) return NULL;

	dict_table_t*	table;

	for (table = UT_LIST_GET_FIRST(dict_sys.table_LRU);
	     table != NULL;
	     table = UT_LIST_GET_NEXT(table_LRU, table)) {

		dict_index_t*	index = dict_table_find_index_on_id(table, id);

		if (index != NULL) {
			return(index);
		}
	}

	for (table = UT_LIST_GET_FIRST(dict_sys.table_non_LRU);
	     table != NULL;
	     table = UT_LIST_GET_NEXT(table_LRU, table)) {

		dict_index_t*	index = dict_table_find_index_on_id(table, id);

		if (index != NULL) {
			return(index);
		}
	}

	return(NULL);
}

/** Function object to remove a foreign key constraint from the
referenced_set of the referenced table.  The foreign key object is
also removed from the dictionary cache.  The foreign key constraint
is not removed from the foreign_set of the table containing the
constraint. */
struct dict_foreign_remove_partial
{
	void operator()(dict_foreign_t* foreign) {
		dict_table_t*	table = foreign->referenced_table;
		if (table != NULL) {
			table->referenced_set.erase(foreign);
		}
		dict_foreign_free(foreign);
	}
};

/**********************************************************************//**
Renames a table object.
@return TRUE if success */
dberr_t
dict_table_rename_in_cache(
/*=======================*/
	dict_table_t*	table,		/*!< in/out: table */
	const char*	new_name,	/*!< in: new name */
	bool		rename_also_foreigns,
					/*!< in: in ALTER TABLE we want
					to preserve the original table name
					in constraints which reference it */
	bool		replace_new_file)
					/*!< in: whether to replace the
					file with the new name
					(as part of rolling back TRUNCATE) */
{
	dberr_t		err;
	dict_foreign_t*	foreign;
	ulint		fold;
	char		old_name[MAX_FULL_NAME_LEN + 1];
	os_file_type_t	ftype;

	ut_ad(mutex_own(&dict_sys.mutex));

	/* store the old/current name to an automatic variable */
	ut_a(strlen(table->name.m_name) < sizeof old_name);
	strcpy(old_name, table->name.m_name);

	fold = ut_fold_string(new_name);

	/* Look for a table with the same name: error if such exists */
	dict_table_t*	table2;
	HASH_SEARCH(name_hash, dict_sys.table_hash, fold,
			dict_table_t*, table2, ut_ad(table2->cached),
			(ut_strcmp(table2->name.m_name, new_name) == 0));
	DBUG_EXECUTE_IF("dict_table_rename_in_cache_failure",
		if (table2 == NULL) {
			table2 = (dict_table_t*) -1;
		} );
	if (table2) {
		ib::error() << "Cannot rename table '" << old_name
			<< "' to '" << new_name << "' since the"
			" dictionary cache already contains '" << new_name << "'.";
		return(DB_ERROR);
	}

	/* If the table is stored in a single-table tablespace, rename the
	.ibd file and rebuild the .isl file if needed. */

	if (!table->space) {
		bool		exists;
		char*		filepath;

		ut_ad(dict_table_is_file_per_table(table));
		ut_ad(!table->is_temporary());

		/* Make sure the data_dir_path is set. */
		dict_get_and_save_data_dir_path(table, true);

		if (DICT_TF_HAS_DATA_DIR(table->flags)) {
			ut_a(table->data_dir_path);

			filepath = fil_make_filepath(
				table->data_dir_path, table->name.m_name,
				IBD, true);
		} else {
			filepath = fil_make_filepath(
				NULL, table->name.m_name, IBD, false);
		}

		if (filepath == NULL) {
			return(DB_OUT_OF_MEMORY);
		}

		fil_delete_tablespace(table->space_id, !table->space);

		/* Delete any temp file hanging around. */
		if (os_file_status(filepath, &exists, &ftype)
		    && exists
		    && !os_file_delete_if_exists(innodb_temp_file_key,
						 filepath, NULL)) {

			ib::info() << "Delete of " << filepath << " failed.";
		}
		ut_free(filepath);

	} else if (dict_table_is_file_per_table(table)) {
		char*	new_path;
		const char* old_path = UT_LIST_GET_FIRST(table->space->chain)
			->name;

		ut_ad(!table->is_temporary());

		if (DICT_TF_HAS_DATA_DIR(table->flags)) {
			new_path = os_file_make_new_pathname(
				old_path, new_name);
			err = RemoteDatafile::create_link_file(
				new_name, new_path);

			if (err != DB_SUCCESS) {
				ut_free(new_path);
				return(DB_TABLESPACE_EXISTS);
			}
		} else {
			new_path = fil_make_filepath(
				NULL, new_name, IBD, false);
		}

		/* New filepath must not exist. */
		err = table->space->rename(new_name, new_path, true,
					   replace_new_file);
		ut_free(new_path);

		/* If the tablespace is remote, a new .isl file was created
		If success, delete the old one. If not, delete the new one. */
		if (DICT_TF_HAS_DATA_DIR(table->flags)) {
			RemoteDatafile::delete_link_file(
				err == DB_SUCCESS ? old_name : new_name);
		}

		if (err != DB_SUCCESS) {
			return err;
		}
	}

	/* Remove table from the hash tables of tables */
	HASH_DELETE(dict_table_t, name_hash, dict_sys.table_hash,
		    ut_fold_string(old_name), table);

	if (strlen(new_name) > strlen(table->name.m_name)) {
		/* We allocate MAX_FULL_NAME_LEN + 1 bytes here to avoid
		memory fragmentation, we assume a repeated calls of
		ut_realloc() with the same size do not cause fragmentation */
		ut_a(strlen(new_name) <= MAX_FULL_NAME_LEN);

		table->name.m_name = static_cast<char*>(
			ut_realloc(table->name.m_name, MAX_FULL_NAME_LEN + 1));
	}
	strcpy(table->name.m_name, new_name);

	/* Add table to hash table of tables */
	HASH_INSERT(dict_table_t, name_hash, dict_sys.table_hash, fold,
		    table);

	if (!rename_also_foreigns) {
		/* In ALTER TABLE we think of the rename table operation
		in the direction table -> temporary table (#sql...)
		as dropping the table with the old name and creating
		a new with the new name. Thus we kind of drop the
		constraints from the dictionary cache here. The foreign key
		constraints will be inherited to the new table from the
		system tables through a call of dict_load_foreigns. */

		/* Remove the foreign constraints from the cache */
		std::for_each(table->foreign_set.begin(),
			      table->foreign_set.end(),
			      dict_foreign_remove_partial());
		table->foreign_set.clear();

		/* Reset table field in referencing constraints */
		for (dict_foreign_set::iterator it
			= table->referenced_set.begin();
		     it != table->referenced_set.end();
		     ++it) {

			foreign = *it;
			foreign->referenced_table = NULL;
			foreign->referenced_index = NULL;

		}

		/* Make the set of referencing constraints empty */
		table->referenced_set.clear();

		return(DB_SUCCESS);
	}

	/* Update the table name fields in foreign constraints, and update also
	the constraint id of new format >= 4.0.18 constraints. Note that at
	this point we have already changed table->name to the new name. */

	dict_foreign_set	fk_set;

	for (;;) {

		dict_foreign_set::iterator	it
			= table->foreign_set.begin();

		if (it == table->foreign_set.end()) {
			break;
		}

		foreign = *it;

		if (foreign->referenced_table) {
			foreign->referenced_table->referenced_set.erase(foreign);
		}

		if (ut_strlen(foreign->foreign_table_name)
		    < ut_strlen(table->name.m_name)) {
			/* Allocate a longer name buffer;
			TODO: store buf len to save memory */

			foreign->foreign_table_name = mem_heap_strdup(
				foreign->heap, table->name.m_name);
			dict_mem_foreign_table_name_lookup_set(foreign, TRUE);
		} else {
			strcpy(foreign->foreign_table_name,
			       table->name.m_name);
			dict_mem_foreign_table_name_lookup_set(foreign, FALSE);
		}
		if (strchr(foreign->id, '/')) {
			/* This is a >= 4.0.18 format id */

			ulint	db_len;
			char*	old_id;
			char    old_name_cs_filename[MAX_FULL_NAME_LEN+1];
			uint    errors = 0;

			/* All table names are internally stored in charset
			my_charset_filename (except the temp tables and the
			partition identifier suffix in partition tables). The
			foreign key constraint names are internally stored
			in UTF-8 charset.  The variable fkid here is used
			to store foreign key constraint name in charset
			my_charset_filename for comparison further below. */
			char    fkid[MAX_TABLE_NAME_LEN+20];
			ibool	on_tmp = FALSE;

			/* The old table name in my_charset_filename is stored
			in old_name_cs_filename */

			strcpy(old_name_cs_filename, old_name);
			old_name_cs_filename[MAX_FULL_NAME_LEN] = '\0';
			if (strstr(old_name, TEMP_TABLE_PATH_PREFIX) == NULL) {

				innobase_convert_to_system_charset(
					strchr(old_name_cs_filename, '/') + 1,
					strchr(old_name, '/') + 1,
					MAX_TABLE_NAME_LEN, &errors);

				if (errors) {
					/* There has been an error to convert
					old table into UTF-8.  This probably
					means that the old table name is
					actually in UTF-8. */
					innobase_convert_to_filename_charset(
						strchr(old_name_cs_filename,
						       '/') + 1,
						strchr(old_name, '/') + 1,
						MAX_TABLE_NAME_LEN);
				} else {
					/* Old name already in
					my_charset_filename */
					strcpy(old_name_cs_filename, old_name);
					old_name_cs_filename[MAX_FULL_NAME_LEN]
						= '\0';
				}
			}

			strncpy(fkid, foreign->id, MAX_TABLE_NAME_LEN);

			if (strstr(fkid, TEMP_TABLE_PATH_PREFIX) == NULL) {
				innobase_convert_to_filename_charset(
					strchr(fkid, '/') + 1,
					strchr(foreign->id, '/') + 1,
					MAX_TABLE_NAME_LEN+20);
			} else {
				on_tmp = TRUE;
			}

			old_id = mem_strdup(foreign->id);

			if (ut_strlen(fkid) > ut_strlen(old_name_cs_filename)
			    + ((sizeof dict_ibfk) - 1)
			    && !memcmp(fkid, old_name_cs_filename,
				       ut_strlen(old_name_cs_filename))
			    && !memcmp(fkid + ut_strlen(old_name_cs_filename),
				       dict_ibfk, (sizeof dict_ibfk) - 1)) {

				/* This is a generated >= 4.0.18 format id */

				char	table_name[MAX_TABLE_NAME_LEN + 1];
				uint	errors = 0;

				if (strlen(table->name.m_name)
				    > strlen(old_name)) {
					foreign->id = static_cast<char*>(
						mem_heap_alloc(
						foreign->heap,
						strlen(table->name.m_name)
						+ strlen(old_id) + 1));
				}

				/* Convert the table name to UTF-8 */
				strncpy(table_name, table->name.m_name,
					MAX_TABLE_NAME_LEN);
				table_name[MAX_TABLE_NAME_LEN] = '\0';
				innobase_convert_to_system_charset(
					strchr(table_name, '/') + 1,
					strchr(table->name.m_name, '/') + 1,
					MAX_TABLE_NAME_LEN, &errors);

				if (errors) {
					/* Table name could not be converted
					from charset my_charset_filename to
					UTF-8. This means that the table name
					is already in UTF-8 (#mysql50#). */
					strncpy(table_name, table->name.m_name,
						MAX_TABLE_NAME_LEN);
					table_name[MAX_TABLE_NAME_LEN] = '\0';
				}

				/* Replace the prefix 'databasename/tablename'
				with the new names */
				strcpy(foreign->id, table_name);
				if (on_tmp) {
					strcat(foreign->id,
					       old_id + ut_strlen(old_name));
				} else {
					sprintf(strchr(foreign->id, '/') + 1,
						"%s%s",
						strchr(table_name, '/') +1,
						strstr(old_id, "_ibfk_") );
				}

			} else {
				/* This is a >= 4.0.18 format id where the user
				gave the id name */
				db_len = dict_get_db_name_len(
					table->name.m_name) + 1;

				if (db_len - 1
				    > dict_get_db_name_len(foreign->id)) {

					foreign->id = static_cast<char*>(
						mem_heap_alloc(
						foreign->heap,
						db_len + strlen(old_id) + 1));
				}

				/* Replace the database prefix in id with the
				one from table->name */

				ut_memcpy(foreign->id,
					  table->name.m_name, db_len);

				strcpy(foreign->id + db_len,
				       dict_remove_db_name(old_id));
			}

			ut_free(old_id);
		}

		table->foreign_set.erase(it);
		fk_set.insert(foreign);

		if (foreign->referenced_table) {
			foreign->referenced_table->referenced_set.insert(foreign);
		}
	}

	ut_a(table->foreign_set.empty());
	table->foreign_set.swap(fk_set);

	for (dict_foreign_set::iterator it = table->referenced_set.begin();
	     it != table->referenced_set.end();
	     ++it) {

		foreign = *it;

		if (ut_strlen(foreign->referenced_table_name)
		    < ut_strlen(table->name.m_name)) {
			/* Allocate a longer name buffer;
			TODO: store buf len to save memory */

			foreign->referenced_table_name = mem_heap_strdup(
				foreign->heap, table->name.m_name);

			dict_mem_referenced_table_name_lookup_set(
				foreign, TRUE);
		} else {
			/* Use the same buffer */
			strcpy(foreign->referenced_table_name,
			       table->name.m_name);

			dict_mem_referenced_table_name_lookup_set(
				foreign, FALSE);
		}
	}

	return(DB_SUCCESS);
}

/**********************************************************************//**
Change the id of a table object in the dictionary cache. This is used in
DISCARD TABLESPACE. */
void
dict_table_change_id_in_cache(
/*==========================*/
	dict_table_t*	table,	/*!< in/out: table object already in cache */
	table_id_t	new_id)	/*!< in: new id to set */
{
	ut_ad(mutex_own(&dict_sys.mutex));
	ut_ad(table->magic_n == DICT_TABLE_MAGIC_N);
	ut_ad(!table->is_temporary());

	/* Remove the table from the hash table of id's */

	HASH_DELETE(dict_table_t, id_hash, dict_sys.table_id_hash,
		    ut_fold_ull(table->id), table);
	table->id = new_id;

	/* Add the table back to the hash table */
	HASH_INSERT(dict_table_t, id_hash, dict_sys.table_id_hash,
		    ut_fold_ull(table->id), table);
}

/** Evict a table definition from the InnoDB data dictionary cache.
@param[in,out]	table	cached table definition to be evicted
@param[in]	lru	whether this is part of least-recently-used eviction
@param[in]	keep	whether to keep (not free) the object */
void dict_sys_t::remove(dict_table_t* table, bool lru, bool keep)
{
	dict_foreign_t*	foreign;
	dict_index_t*	index;

	ut_ad(dict_lru_validate());
	ut_a(table->get_ref_count() == 0);
	ut_a(table->n_rec_locks == 0);
	ut_ad(find(table));
	ut_ad(table->magic_n == DICT_TABLE_MAGIC_N);

	/* Remove the foreign constraints from the cache */
	std::for_each(table->foreign_set.begin(), table->foreign_set.end(),
		      dict_foreign_remove_partial());
	table->foreign_set.clear();

	/* Reset table field in referencing constraints */
	for (dict_foreign_set::iterator it = table->referenced_set.begin();
	     it != table->referenced_set.end();
	     ++it) {

		foreign = *it;
		foreign->referenced_table = NULL;
		foreign->referenced_index = NULL;
	}

	/* Remove the indexes from the cache */

	for (index = UT_LIST_GET_LAST(table->indexes);
	     index != NULL;
	     index = UT_LIST_GET_LAST(table->indexes)) {

		dict_index_remove_from_cache_low(table, index, lru);
	}

	/* Remove table from the hash tables of tables */

	HASH_DELETE(dict_table_t, name_hash, table_hash,
		    ut_fold_string(table->name.m_name), table);

	hash_table_t* id_hash = table->is_temporary()
		? temp_id_hash : table_id_hash;
	const ulint id_fold = ut_fold_ull(table->id);
	HASH_DELETE(dict_table_t, id_hash, id_hash, id_fold, table);

	/* Remove table from LRU or non-LRU list. */
	if (table->can_be_evicted) {
		UT_LIST_REMOVE(table_LRU, table);
	} else {
		UT_LIST_REMOVE(table_non_LRU, table);
	}

	if (lru && table->drop_aborted) {
		/* When evicting the table definition,
		drop the orphan indexes from the data dictionary
		and free the index pages. */
		trx_t* trx = trx_create();

		ut_d(dict_sys.assert_locked());
		/* Mimic row_mysql_lock_data_dictionary(). */
		trx->dict_operation_lock_mode = RW_X_LATCH;

		trx_set_dict_operation(trx, TRX_DICT_OP_INDEX);
		row_merge_drop_indexes_dict(trx, table->id);
		trx_commit_for_mysql(trx);
		trx->dict_operation_lock_mode = 0;
		trx_free(trx);
	}

	/* Free virtual column template if any */
	if (table->vc_templ != NULL) {
		dict_free_vc_templ(table->vc_templ);
		UT_DELETE(table->vc_templ);
	}

	mutex_free(&table->autoinc_mutex);

	if (keep) {
		return;
	}

#ifdef BTR_CUR_HASH_ADAPT
	if (UNIV_UNLIKELY(UT_LIST_GET_LEN(table->freed_indexes) != 0)) {
		table->vc_templ = NULL;
		table->id = 0;
		return;
	}
#endif /* BTR_CUR_HASH_ADAPT */

	dict_mem_table_free(table);
}

/****************************************************************//**
If the given column name is reserved for InnoDB system columns, return
TRUE.
@return TRUE if name is reserved */
ibool
dict_col_name_is_reserved(
/*======================*/
	const char*	name)	/*!< in: column name */
{
	static const char*	reserved_names[] = {
		"DB_ROW_ID", "DB_TRX_ID", "DB_ROLL_PTR"
	};

	compile_time_assert(UT_ARR_SIZE(reserved_names) == DATA_N_SYS_COLS);

	for (ulint i = 0; i < UT_ARR_SIZE(reserved_names); i++) {
		if (innobase_strcasecmp(name, reserved_names[i]) == 0) {

			return(TRUE);
		}
	}

	return(FALSE);
}

<<<<<<< HEAD
=======
/** Clears the virtual column's index list before index is
being freed.
@param[in]  index   Index being freed */
void dict_index_remove_from_v_col_list(dict_index_t* index)
{
	/* Index is not completely formed */
	if (!index->cached) {
		return;
	}
        if (dict_index_has_virtual(index)) {
                const dict_col_t*       col;
                const dict_v_col_t*     vcol;

                for (ulint i = 0; i < dict_index_get_n_fields(index); i++) {
                        col =  dict_index_get_nth_col(index, i);
                        if (col && col->is_virtual()) {
                                vcol = reinterpret_cast<const dict_v_col_t*>(
                                        col);
				/* This could be NULL, when we do add
                                virtual column, add index together. We do not
                                need to track this virtual column's index */
				if (vcol->v_indexes == NULL) {
                                        continue;
                                }
				dict_v_idx_list::iterator       it;
				for (it = vcol->v_indexes->begin();
                                     it != vcol->v_indexes->end(); ++it) {
                                        dict_v_idx_t    v_index = *it;
                                        if (v_index.index == index) {
                                                vcol->v_indexes->erase(it);
                                                break;
                                        }
				}
			}
		}
	}
}

>>>>>>> 294ac1fb
/** Adds an index to the dictionary cache, with possible indexing newly
added column.
@param[in,out]	index	index; NOTE! The index memory
			object is freed in this function!
@param[in]	page_no	root page number of the index
@param[in]	add_v	virtual columns being added along with ADD INDEX
@return DB_SUCCESS, or DB_CORRUPTION */
dberr_t
dict_index_add_to_cache(
	dict_index_t*&		index,
	ulint			page_no,
	const dict_add_v_col_t* add_v)
{
	dict_index_t*	new_index;
	ulint		n_ord;
	ulint		i;

	ut_ad(mutex_own(&dict_sys.mutex));
	ut_ad(index->n_def == index->n_fields);
	ut_ad(index->magic_n == DICT_INDEX_MAGIC_N);
	ut_ad(!dict_index_is_online_ddl(index));
	ut_ad(!dict_index_is_ibuf(index));

	ut_d(mem_heap_validate(index->heap));
	ut_a(!dict_index_is_clust(index)
	     || UT_LIST_GET_LEN(index->table->indexes) == 0);
	ut_ad(dict_index_is_clust(index) || !index->table->no_rollback());

	if (!dict_index_find_cols(index, add_v)) {

		dict_mem_index_free(index);
		index = NULL;
		return DB_CORRUPTION;
	}

	/* Build the cache internal representation of the index,
	containing also the added system fields */

	if (dict_index_is_clust(index)) {
		new_index = dict_index_build_internal_clust(index);
	} else {
		new_index = (index->type & DICT_FTS)
			? dict_index_build_internal_fts(index)
			: dict_index_build_internal_non_clust(index);
		new_index->n_core_null_bytes = UT_BITS_IN_BYTES(
			unsigned(new_index->n_nullable));
	}

	/* Set the n_fields value in new_index to the actual defined
	number of fields in the cache internal representation */

	new_index->n_fields = new_index->n_def;
	new_index->trx_id = index->trx_id;
	new_index->set_committed(index->is_committed());
	new_index->nulls_equal = index->nulls_equal;
#ifdef MYSQL_INDEX_DISABLE_AHI
	new_index->disable_ahi = index->disable_ahi;
#endif

	n_ord = new_index->n_uniq;
	/* Flag the ordering columns and also set column max_prefix */

	for (i = 0; i < n_ord; i++) {
		const dict_field_t*	field
			= dict_index_get_nth_field(new_index, i);

		/* Check the column being added in the index for
		the first time and flag the ordering column. */
		if (field->col->ord_part == 0 ) {
			field->col->max_prefix = field->prefix_len;
			field->col->ord_part = 1;
		} else if (field->prefix_len == 0) {
			/* Set the max_prefix for a column to 0 if
			its prefix length is 0 (for this index)
			even if it was a part of any other index
			with some prefix length. */
			field->col->max_prefix = 0;
		} else if (field->col->max_prefix != 0
			   && field->prefix_len
			   > field->col->max_prefix) {
			/* Set the max_prefix value based on the
			prefix_len. */
			ut_ad(field->col->is_binary()
			      || field->prefix_len % field->col->mbmaxlen == 0);
			field->col->max_prefix = field->prefix_len;
		}
		ut_ad(field->col->ord_part == 1);
	}

	new_index->stat_n_diff_key_vals =
		static_cast<ib_uint64_t*>(mem_heap_zalloc(
			new_index->heap,
			dict_index_get_n_unique(new_index)
			* sizeof(*new_index->stat_n_diff_key_vals)));

	new_index->stat_n_sample_sizes =
		static_cast<ib_uint64_t*>(mem_heap_zalloc(
			new_index->heap,
			dict_index_get_n_unique(new_index)
			* sizeof(*new_index->stat_n_sample_sizes)));

	new_index->stat_n_non_null_key_vals =
		static_cast<ib_uint64_t*>(mem_heap_zalloc(
			new_index->heap,
			dict_index_get_n_unique(new_index)
			* sizeof(*new_index->stat_n_non_null_key_vals)));

	new_index->stat_index_size = 1;
	new_index->stat_n_leaf_pages = 1;

	new_index->stat_defrag_n_pages_freed = 0;
	new_index->stat_defrag_n_page_split = 0;

	new_index->stat_defrag_sample_next_slot = 0;
	memset(&new_index->stat_defrag_data_size_sample,
	       0x0, sizeof(ulint) * STAT_DEFRAG_DATA_SIZE_N_SAMPLE);

	/* Add the new index as the last index for the table */

	UT_LIST_ADD_LAST(new_index->table->indexes, new_index);
#ifdef BTR_CUR_ADAPT
	new_index->search_info = btr_search_info_create(new_index->heap);
#endif /* BTR_CUR_ADAPT */

	new_index->page = unsigned(page_no);
	rw_lock_create(index_tree_rw_lock_key, &new_index->lock,
		       SYNC_INDEX_TREE);

	new_index->n_core_fields = new_index->n_fields;

	dict_mem_index_free(index);
	index = new_index;
	return DB_SUCCESS;
}

/**********************************************************************//**
Removes an index from the dictionary cache. */
static
void
dict_index_remove_from_cache_low(
/*=============================*/
	dict_table_t*	table,		/*!< in/out: table */
	dict_index_t*	index,		/*!< in, own: index */
	ibool		lru_evict)	/*!< in: TRUE if index being evicted
					to make room in the table LRU list */
{
	ut_ad(table && index);
	ut_ad(table->magic_n == DICT_TABLE_MAGIC_N);
	ut_ad(index->magic_n == DICT_INDEX_MAGIC_N);
	ut_ad(mutex_own(&dict_sys.mutex));
	ut_ad(table->id);
#ifdef BTR_CUR_HASH_ADAPT
	ut_ad(!index->freed());
#endif /* BTR_CUR_HASH_ADAPT */

	/* No need to acquire the dict_index_t::lock here because
	there can't be any active operations on this index (or table). */

	if (index->online_log) {
		ut_ad(index->online_status == ONLINE_INDEX_CREATION);
		row_log_free(index->online_log);
	}

	/* Remove the index from the list of indexes of the table */
	UT_LIST_REMOVE(table->indexes, index);

	/* The index is being dropped, remove any compression stats for it. */
	if (!lru_evict && DICT_TF_GET_ZIP_SSIZE(index->table->flags)) {
		mutex_enter(&page_zip_stat_per_index_mutex);
		page_zip_stat_per_index.erase(index->id);
		mutex_exit(&page_zip_stat_per_index_mutex);
	}

	/* Remove the index from affected virtual column index list */
	index->detach_columns();

#ifdef BTR_CUR_HASH_ADAPT
	/* We always create search info whether or not adaptive
	hash index is enabled or not. */
	/* We are not allowed to free the in-memory index struct
	dict_index_t until all entries in the adaptive hash index
	that point to any of the page belonging to his b-tree index
	are dropped. This is so because dropping of these entries
	require access to dict_index_t struct. To avoid such scenario
	We keep a count of number of such pages in the search_info and
	only free the dict_index_t struct when this count drops to
	zero. See also: dict_table_can_be_evicted() */

	if (index->n_ahi_pages()) {
		index->set_freed();
		UT_LIST_ADD_LAST(table->freed_indexes, index);
		return;
	}
#endif /* BTR_CUR_HASH_ADAPT */

	rw_lock_free(&index->lock);

	dict_mem_index_free(index);
}

/**********************************************************************//**
Removes an index from the dictionary cache. */
void
dict_index_remove_from_cache(
/*=========================*/
	dict_table_t*	table,	/*!< in/out: table */
	dict_index_t*	index)	/*!< in, own: index */
{
	dict_index_remove_from_cache_low(table, index, FALSE);
}

/** Tries to find column names for the index and sets the col field of the
index.
@param[in]	table	table
@param[in,out]	index	index
@param[in]	add_v	new virtual columns added along with an add index call
@return whether the column names were found */
static
bool
dict_index_find_cols(
	dict_index_t*		index,
	const dict_add_v_col_t*	add_v)
{
	std::vector<ulint, ut_allocator<ulint> >	col_added;
	std::vector<ulint, ut_allocator<ulint> >	v_col_added;

	const dict_table_t* table = index->table;
	ut_ad(table->magic_n == DICT_TABLE_MAGIC_N);
	ut_ad(mutex_own(&dict_sys.mutex));

	for (ulint i = 0; i < index->n_fields; i++) {
		ulint		j;
		dict_field_t*	field = dict_index_get_nth_field(index, i);

		for (j = 0; j < table->n_cols; j++) {
			if (!innobase_strcasecmp(dict_table_get_col_name(table, j),
				    field->name)) {

				/* Check if same column is being assigned again
				which suggest that column has duplicate name. */
				bool exists =
					std::find(col_added.begin(),
						  col_added.end(), j)
					!= col_added.end();

				if (exists) {
					/* Duplicate column found. */
					goto dup_err;
				}

				field->col = dict_table_get_nth_col(table, j);

				col_added.push_back(j);

				goto found;
			}
		}

		/* Let's check if it is a virtual column */
		for (j = 0; j < table->n_v_cols; j++) {
			if (!strcmp(dict_table_get_v_col_name(table, j),
				    field->name)) {

				/* Check if same column is being assigned again
				which suggest that column has duplicate name. */
				bool exists =
					std::find(v_col_added.begin(),
						  v_col_added.end(), j)
					!= v_col_added.end();

				if (exists) {
					/* Duplicate column found. */
					break;
				}

				field->col = reinterpret_cast<dict_col_t*>(
					dict_table_get_nth_v_col(table, j));

				v_col_added.push_back(j);

				goto found;
			}
		}

		if (add_v) {
			for (j = 0; j < add_v->n_v_col; j++) {
				if (!strcmp(add_v->v_col_name[j],
					    field->name)) {
					field->col = const_cast<dict_col_t*>(
						&add_v->v_col[j].m_col);
					goto found;
				}
			}
		}

dup_err:
#ifdef UNIV_DEBUG
		/* It is an error not to find a matching column. */
		ib::error() << "No matching column for " << field->name
			<< " in index " << index->name
			<< " of table " << table->name;
#endif /* UNIV_DEBUG */
		return(FALSE);

found:
		;
	}

	return(TRUE);
}

/*******************************************************************//**
Adds a column to index. */
void
dict_index_add_col(
/*===============*/
	dict_index_t*		index,		/*!< in/out: index */
	const dict_table_t*	table,		/*!< in: table */
	dict_col_t*		col,		/*!< in: column */
	ulint			prefix_len)	/*!< in: column prefix length */
{
	dict_field_t*	field;
	const char*	col_name;

	if (col->is_virtual()) {
		dict_v_col_t*	v_col = reinterpret_cast<dict_v_col_t*>(col);
		/* Register the index with the virtual column index list */
		v_col->n_v_indexes++;
		v_col->v_indexes.push_front(dict_v_idx_t(index, index->n_def));
		col_name = dict_table_get_v_col_name_mysql(
			table, dict_col_get_no(col));
	} else {
		col_name = dict_table_get_col_name(table, dict_col_get_no(col));
	}

	dict_mem_index_add_field(index, col_name, prefix_len);

	field = dict_index_get_nth_field(index, unsigned(index->n_def) - 1);

	field->col = col;
	field->fixed_len = static_cast<unsigned int>(
		dict_col_get_fixed_size(
			col, dict_table_is_comp(table)));

	if (prefix_len && field->fixed_len > prefix_len) {
		field->fixed_len = (unsigned int) prefix_len;
	}

	/* Long fixed-length fields that need external storage are treated as
	variable-length fields, so that the extern flag can be embedded in
	the length word. */

	if (field->fixed_len > DICT_MAX_FIXED_COL_LEN) {
		field->fixed_len = 0;
	}

	/* The comparison limit above must be constant.  If it were
	changed, the disk format of some fixed-length columns would
	change, which would be a disaster. */
	compile_time_assert(DICT_MAX_FIXED_COL_LEN == 768);

	if (!(col->prtype & DATA_NOT_NULL)) {
		index->n_nullable++;
	}
}

/*******************************************************************//**
Copies fields contained in index2 to index1. */
static
void
dict_index_copy(
/*============*/
	dict_index_t*		index1,	/*!< in: index to copy to */
	const dict_index_t*	index2,	/*!< in: index to copy from */
	ulint			start,	/*!< in: first position to copy */
	ulint			end)	/*!< in: last position to copy */
{
	dict_field_t*	field;
	ulint		i;

	/* Copy fields contained in index2 */

	for (i = start; i < end; i++) {

		field = dict_index_get_nth_field(index2, i);

		dict_index_add_col(index1, index2->table, field->col,
				   field->prefix_len);
	}
}

/*******************************************************************//**
Copies types of fields contained in index to tuple. */
void
dict_index_copy_types(
/*==================*/
	dtuple_t*		tuple,		/*!< in/out: data tuple */
	const dict_index_t*	index,		/*!< in: index */
	ulint			n_fields)	/*!< in: number of
						field types to copy */
{
	ulint		i;

	if (dict_index_is_ibuf(index)) {
		dtuple_set_types_binary(tuple, n_fields);

		return;
	}

	for (i = 0; i < n_fields; i++) {
		const dict_field_t*	ifield;
		dtype_t*		dfield_type;

		ifield = dict_index_get_nth_field(index, i);
		dfield_type = dfield_get_type(dtuple_get_nth_field(tuple, i));
		dict_col_copy_type(dict_field_get_col(ifield), dfield_type);
		if (dict_index_is_spatial(index)
		    && DATA_GEOMETRY_MTYPE(dfield_type->mtype)) {
			dfield_type->prtype |= DATA_GIS_MBR;
		}
	}
}

/** Copies types of virtual columns contained in table to tuple and sets all
fields of the tuple to the SQL NULL value.  This function should
be called right after dtuple_create().
@param[in,out]	tuple	data tuple
@param[in]	table	table
*/
void
dict_table_copy_v_types(
	dtuple_t*		tuple,
	const dict_table_t*	table)
{
	/* tuple could have more virtual columns than existing table,
	if we are calling this for creating index along with adding
	virtual columns */
	ulint	n_fields = ut_min(dtuple_get_n_v_fields(tuple),
				  static_cast<ulint>(table->n_v_def));

	for (ulint i = 0; i < n_fields; i++) {

		dfield_t*	dfield	= dtuple_get_nth_v_field(tuple, i);
		dtype_t*	dtype	= dfield_get_type(dfield);

		dfield_set_null(dfield);
		dict_col_copy_type(
			&(dict_table_get_nth_v_col(table, i)->m_col),
			dtype);
	}
}
/*******************************************************************//**
Copies types of columns contained in table to tuple and sets all
fields of the tuple to the SQL NULL value.  This function should
be called right after dtuple_create(). */
void
dict_table_copy_types(
/*==================*/
	dtuple_t*		tuple,	/*!< in/out: data tuple */
	const dict_table_t*	table)	/*!< in: table */
{
	ulint		i;

	for (i = 0; i < dtuple_get_n_fields(tuple); i++) {

		dfield_t*	dfield	= dtuple_get_nth_field(tuple, i);
		dtype_t*	dtype	= dfield_get_type(dfield);

		dfield_set_null(dfield);
		dict_col_copy_type(dict_table_get_nth_col(table, i), dtype);
	}

	dict_table_copy_v_types(tuple, table);
}

/*******************************************************************//**
Builds the internal dictionary cache representation for a clustered
index, containing also system fields not defined by the user.
@return own: the internal representation of the clustered index */
static
dict_index_t*
dict_index_build_internal_clust(
/*============================*/
	dict_index_t*		index)	/*!< in: user representation of
					a clustered index */
{
	dict_table_t*	table = index->table;
	dict_index_t*	new_index;
	dict_field_t*	field;
	ulint		trx_id_pos;
	ulint		i;
	ibool*		indexed;

	ut_ad(dict_index_is_clust(index));
	ut_ad(!dict_index_is_ibuf(index));

	ut_ad(mutex_own(&dict_sys.mutex));

	/* Create a new index object with certainly enough fields */
	new_index = dict_mem_index_create(index->table, index->name,
					  index->type,
					  unsigned(index->n_fields
						   + table->n_cols));

	/* Copy other relevant data from the old index struct to the new
	struct: it inherits the values */

	new_index->n_user_defined_cols = index->n_fields;

	new_index->id = index->id;

	/* Copy the fields of index */
	dict_index_copy(new_index, index, 0, index->n_fields);

	if (dict_index_is_unique(index)) {
		/* Only the fields defined so far are needed to identify
		the index entry uniquely */

		new_index->n_uniq = new_index->n_def;
	} else {
		/* Also the row id is needed to identify the entry */
		new_index->n_uniq = 1 + unsigned(new_index->n_def);
	}

	new_index->trx_id_offset = 0;

	/* Add system columns, trx id first */

	trx_id_pos = new_index->n_def;

	compile_time_assert(DATA_ROW_ID == 0);
	compile_time_assert(DATA_TRX_ID == 1);
	compile_time_assert(DATA_ROLL_PTR == 2);

	if (!dict_index_is_unique(index)) {
		dict_index_add_col(new_index, table,
				   dict_table_get_sys_col(
					   table, DATA_ROW_ID),
				   0);
		trx_id_pos++;
	}

	dict_index_add_col(
		new_index, table,
		dict_table_get_sys_col(table, DATA_TRX_ID), 0);

	for (i = 0; i < trx_id_pos; i++) {

		ulint	fixed_size = dict_col_get_fixed_size(
			dict_index_get_nth_col(new_index, i),
			dict_table_is_comp(table));

		if (fixed_size == 0) {
			new_index->trx_id_offset = 0;

			break;
		}

		dict_field_t* field = dict_index_get_nth_field(
			new_index, i);
		if (field->prefix_len > 0) {
			new_index->trx_id_offset = 0;

			break;
		}

		/* Add fixed_size to new_index->trx_id_offset.
		Because the latter is a bit-field, an overflow
		can theoretically occur. Check for it. */
		fixed_size += new_index->trx_id_offset;

		new_index->trx_id_offset = unsigned(fixed_size);

		if (new_index->trx_id_offset != fixed_size) {
			/* Overflow. Pretend that this is a
			variable-length PRIMARY KEY. */
			ut_ad(0);
			new_index->trx_id_offset = 0;
			break;
		}
	}

	dict_index_add_col(
		new_index, table,
		dict_table_get_sys_col(table, DATA_ROLL_PTR), 0);

	/* Remember the table columns already contained in new_index */
	indexed = static_cast<ibool*>(
		ut_zalloc_nokey(table->n_cols * sizeof *indexed));

	/* Mark the table columns already contained in new_index */
	for (i = 0; i < new_index->n_def; i++) {

		field = dict_index_get_nth_field(new_index, i);

		/* If there is only a prefix of the column in the index
		field, do not mark the column as contained in the index */

		if (field->prefix_len == 0) {

			indexed[field->col->ind] = TRUE;
		}
	}

	/* Add to new_index non-system columns of table not yet included
	there */
	for (i = 0; i + DATA_N_SYS_COLS < ulint(table->n_cols); i++) {
		dict_col_t*	col = dict_table_get_nth_col(table, i);
		ut_ad(col->mtype != DATA_SYS);

		if (!indexed[col->ind]) {
			dict_index_add_col(new_index, table, col, 0);
		}
	}

	ut_free(indexed);

	ut_ad(UT_LIST_GET_LEN(table->indexes) == 0);

	new_index->n_core_null_bytes = table->supports_instant()
		? dict_index_t::NO_CORE_NULL_BYTES
		: UT_BITS_IN_BYTES(unsigned(new_index->n_nullable));
	new_index->cached = TRUE;

	return(new_index);
}

/*******************************************************************//**
Builds the internal dictionary cache representation for a non-clustered
index, containing also system fields not defined by the user.
@return own: the internal representation of the non-clustered index */
static
dict_index_t*
dict_index_build_internal_non_clust(
/*================================*/
	dict_index_t*		index)	/*!< in: user representation of
					a non-clustered index */
{
	dict_field_t*	field;
	dict_index_t*	new_index;
	dict_index_t*	clust_index;
	dict_table_t*	table = index->table;
	ulint		i;
	ibool*		indexed;

	ut_ad(table && index);
	ut_ad(!dict_index_is_clust(index));
	ut_ad(!dict_index_is_ibuf(index));
	ut_ad(mutex_own(&dict_sys.mutex));

	/* The clustered index should be the first in the list of indexes */
	clust_index = UT_LIST_GET_FIRST(table->indexes);

	ut_ad(clust_index);
	ut_ad(dict_index_is_clust(clust_index));
	ut_ad(!dict_index_is_ibuf(clust_index));

	/* Create a new index */
	new_index = dict_mem_index_create(
		index->table, index->name, index->type,
		ulint(index->n_fields + 1 + clust_index->n_uniq));

	/* Copy other relevant data from the old index
	struct to the new struct: it inherits the values */

	new_index->n_user_defined_cols = index->n_fields;

	new_index->id = index->id;

	/* Copy fields from index to new_index */
	dict_index_copy(new_index, index, 0, index->n_fields);

	/* Remember the table columns already contained in new_index */
	indexed = static_cast<ibool*>(
		ut_zalloc_nokey(table->n_cols * sizeof *indexed));

	/* Mark the table columns already contained in new_index */
	for (i = 0; i < new_index->n_def; i++) {

		field = dict_index_get_nth_field(new_index, i);

		if (field->col->is_virtual()) {
			continue;
		}

		/* If there is only a prefix of the column in the index
		field, do not mark the column as contained in the index */

		if (field->prefix_len == 0) {

			indexed[field->col->ind] = TRUE;
		}
	}

	/* Add to new_index the columns necessary to determine the clustered
	index entry uniquely */

	for (i = 0; i < clust_index->n_uniq; i++) {

		field = dict_index_get_nth_field(clust_index, i);

		if (!indexed[field->col->ind]) {
			dict_index_add_col(new_index, table, field->col,
					   field->prefix_len);
		} else if (dict_index_is_spatial(index)) {
			/*For spatial index, we still need to add the
			field to index. */
			dict_index_add_col(new_index, table, field->col,
					   field->prefix_len);
		}
	}

	ut_free(indexed);

	if (dict_index_is_unique(index)) {
		new_index->n_uniq = index->n_fields;
	} else {
		new_index->n_uniq = new_index->n_def;
	}

	/* Set the n_fields value in new_index to the actual defined
	number of fields */

	new_index->n_fields = new_index->n_def;

	new_index->cached = TRUE;

	return(new_index);
}

/***********************************************************************
Builds the internal dictionary cache representation for an FTS index.
@return own: the internal representation of the FTS index */
static
dict_index_t*
dict_index_build_internal_fts(
/*==========================*/
	dict_index_t*	index)	/*!< in: user representation of an FTS index */
{
	dict_index_t*	new_index;

	ut_ad(index->type == DICT_FTS);
	ut_ad(mutex_own(&dict_sys.mutex));

	/* Create a new index */
	new_index = dict_mem_index_create(index->table, index->name,
					  index->type, index->n_fields);

	/* Copy other relevant data from the old index struct to the new
	struct: it inherits the values */

	new_index->n_user_defined_cols = index->n_fields;

	new_index->id = index->id;

	/* Copy fields from index to new_index */
	dict_index_copy(new_index, index, 0, index->n_fields);

	new_index->n_uniq = 0;
	new_index->cached = TRUE;

	dict_table_t* table = index->table;

	if (table->fts->cache == NULL) {
		table->fts->cache = fts_cache_create(table);
	}

	rw_lock_x_lock(&table->fts->cache->init_lock);
	/* Notify the FTS cache about this index. */
	fts_cache_index_cache_create(table, new_index);
	rw_lock_x_unlock(&table->fts->cache->init_lock);

	return(new_index);
}
/*====================== FOREIGN KEY PROCESSING ========================*/

/** Check whether the dict_table_t is a partition.
A partitioned table on the SQL level is composed of InnoDB tables,
where each InnoDB table is a [sub]partition including its secondary indexes
which belongs to the partition.
@param[in]	table	Table to check.
@return true if the dict_table_t is a partition else false. */
UNIV_INLINE
bool
dict_table_is_partition(
	const dict_table_t*	table)
{
	/* Check both P and p on all platforms in case it was moved to/from
	WIN. */
	return(strstr(table->name.m_name, "#p#")
	       || strstr(table->name.m_name, "#P#"));
}

/*********************************************************************//**
Checks if a table is referenced by foreign keys.
@return TRUE if table is referenced by a foreign key */
ibool
dict_table_is_referenced_by_foreign_key(
/*====================================*/
	const dict_table_t*	table)	/*!< in: InnoDB table */
{
	return(!table->referenced_set.empty());
}

/**********************************************************************//**
Removes a foreign constraint struct from the dictionary cache. */
void
dict_foreign_remove_from_cache(
/*===========================*/
	dict_foreign_t*	foreign)	/*!< in, own: foreign constraint */
{
	ut_ad(mutex_own(&dict_sys.mutex));
	ut_a(foreign);

	if (foreign->referenced_table != NULL) {
		foreign->referenced_table->referenced_set.erase(foreign);
	}

	if (foreign->foreign_table != NULL) {
		foreign->foreign_table->foreign_set.erase(foreign);
	}

	dict_foreign_free(foreign);
}

/**********************************************************************//**
Looks for the foreign constraint from the foreign and referenced lists
of a table.
@return foreign constraint */
static
dict_foreign_t*
dict_foreign_find(
/*==============*/
	dict_table_t*	table,		/*!< in: table object */
	dict_foreign_t*	foreign)	/*!< in: foreign constraint */
{
	ut_ad(mutex_own(&dict_sys.mutex));

	ut_ad(dict_foreign_set_validate(table->foreign_set));
	ut_ad(dict_foreign_set_validate(table->referenced_set));

	dict_foreign_set::iterator it = table->foreign_set.find(foreign);

	if (it != table->foreign_set.end()) {
		return(*it);
	}

	it = table->referenced_set.find(foreign);

	if (it != table->referenced_set.end()) {
		return(*it);
	}

	return(NULL);
}

/*********************************************************************//**
Tries to find an index whose first fields are the columns in the array,
in the same order and is not marked for deletion and is not the same
as types_idx.
@return matching index, NULL if not found */
dict_index_t*
dict_foreign_find_index(
/*====================*/
	const dict_table_t*	table,	/*!< in: table */
	const char**		col_names,
					/*!< in: column names, or NULL
					to use table->col_names */
	const char**		columns,/*!< in: array of column names */
	ulint			n_cols,	/*!< in: number of columns */
	const dict_index_t*	types_idx,
					/*!< in: NULL or an index
					whose types the column types
					must match */
	bool			check_charsets,
					/*!< in: whether to check
					charsets.  only has an effect
					if types_idx != NULL */
	ulint			check_null,
					/*!< in: nonzero if none of
					the columns must be declared
					NOT NULL */
	fkerr_t*		error,	/*!< out: error code */
	ulint*			err_col_no,
					/*!< out: column number where
					error happened */
	dict_index_t**		err_index)
					/*!< out: index where error
					happened */
{
	ut_ad(mutex_own(&dict_sys.mutex));

	if (error) {
		*error = FK_INDEX_NOT_FOUND;
	}

	for (dict_index_t* index = dict_table_get_first_index(table);
	     index;
	     index = dict_table_get_next_index(index)) {
		if (types_idx != index
		    && !index->to_be_dropped
		    && !dict_index_is_online_ddl(index)
		    && dict_foreign_qualify_index(
			    table, col_names, columns, n_cols,
			    index, types_idx,
			    check_charsets, check_null,
			    error, err_col_no, err_index)) {
			if (error) {
				*error = FK_SUCCESS;
			}

			return(index);
		}
	}

	return(NULL);
}
/**********************************************************************//**
Report an error in a foreign key definition. */
static
void
dict_foreign_error_report_low(
/*==========================*/
	FILE*		file,	/*!< in: output stream */
	const char*	name)	/*!< in: table name */
{
	rewind(file);
	ut_print_timestamp(file);
	fprintf(file, " Error in foreign key constraint of table %s:\n",
		name);
}

/**********************************************************************//**
Report an error in a foreign key definition. */
static
void
dict_foreign_error_report(
/*======================*/
	FILE*		file,	/*!< in: output stream */
	dict_foreign_t*	fk,	/*!< in: foreign key constraint */
	const char*	msg)	/*!< in: the error message */
{
	std::string fk_str;
	mutex_enter(&dict_foreign_err_mutex);
	dict_foreign_error_report_low(file, fk->foreign_table_name);
	fputs(msg, file);
	fputs(" Constraint:\n", file);
	fk_str = dict_print_info_on_foreign_key_in_create_format(NULL, fk, TRUE);
	fputs(fk_str.c_str(), file);
	putc('\n', file);
	if (fk->foreign_index) {
		fprintf(file, "The index in the foreign key in table is"
			" %s\n%s\n", fk->foreign_index->name(),
			FOREIGN_KEY_CONSTRAINTS_MSG);
	}
	mutex_exit(&dict_foreign_err_mutex);
}

/**********************************************************************//**
Adds a foreign key constraint object to the dictionary cache. May free
the object if there already is an object with the same identifier in.
At least one of the foreign table and the referenced table must already
be in the dictionary cache!
@return DB_SUCCESS or error code */
dberr_t
dict_foreign_add_to_cache(
/*======================*/
	dict_foreign_t*		foreign,
				/*!< in, own: foreign key constraint */
	const char**		col_names,
				/*!< in: column names, or NULL to use
				foreign->foreign_table->col_names */
	bool			check_charsets,
				/*!< in: whether to check charset
				compatibility */
	dict_err_ignore_t	ignore_err)
				/*!< in: error to be ignored */
{
	dict_table_t*	for_table;
	dict_table_t*	ref_table;
	dict_foreign_t*	for_in_cache		= NULL;
	dict_index_t*	index;
	ibool		added_to_referenced_list= FALSE;
	FILE*		ef			= dict_foreign_err_file;

	DBUG_ENTER("dict_foreign_add_to_cache");
	DBUG_PRINT("dict_foreign_add_to_cache", ("id: %s", foreign->id));

	ut_ad(mutex_own(&dict_sys.mutex));

	for_table = dict_table_check_if_in_cache_low(
		foreign->foreign_table_name_lookup);

	ref_table = dict_table_check_if_in_cache_low(
		foreign->referenced_table_name_lookup);
	ut_a(for_table || ref_table);

	if (for_table) {
		for_in_cache = dict_foreign_find(for_table, foreign);
	}

	if (!for_in_cache && ref_table) {
		for_in_cache = dict_foreign_find(ref_table, foreign);
	}

	if (for_in_cache) {
		dict_foreign_free(foreign);
	} else {
		for_in_cache = foreign;

	}

	if (ref_table && !for_in_cache->referenced_table) {
		index = dict_foreign_find_index(
			ref_table, NULL,
			for_in_cache->referenced_col_names,
			for_in_cache->n_fields, for_in_cache->foreign_index,
			check_charsets, false);

		if (index == NULL
		    && !(ignore_err & DICT_ERR_IGNORE_FK_NOKEY)) {
			dict_foreign_error_report(
				ef, for_in_cache,
				"there is no index in referenced table"
				" which would contain\n"
				"the columns as the first columns,"
				" or the data types in the\n"
				"referenced table do not match"
				" the ones in table.");

			if (for_in_cache == foreign) {
				dict_foreign_free(foreign);
			}

			DBUG_RETURN(DB_CANNOT_ADD_CONSTRAINT);
		}

		for_in_cache->referenced_table = ref_table;
		for_in_cache->referenced_index = index;

		std::pair<dict_foreign_set::iterator, bool>	ret
			= ref_table->referenced_set.insert(for_in_cache);

		ut_a(ret.second);	/* second is true if the insertion
					took place */
		added_to_referenced_list = TRUE;
	}

	if (for_table && !for_in_cache->foreign_table) {
		index = dict_foreign_find_index(
			for_table, col_names,
			for_in_cache->foreign_col_names,
			for_in_cache->n_fields,
			for_in_cache->referenced_index, check_charsets,
			for_in_cache->type
			& (DICT_FOREIGN_ON_DELETE_SET_NULL
			   | DICT_FOREIGN_ON_UPDATE_SET_NULL));

		if (index == NULL
		    && !(ignore_err & DICT_ERR_IGNORE_FK_NOKEY)) {
			dict_foreign_error_report(
				ef, for_in_cache,
				"there is no index in the table"
				" which would contain\n"
				"the columns as the first columns,"
				" or the data types in the\n"
				"table do not match"
				" the ones in the referenced table\n"
				"or one of the ON ... SET NULL columns"
				" is declared NOT NULL.");

			if (for_in_cache == foreign) {
				if (added_to_referenced_list) {
					const dict_foreign_set::size_type
						n = ref_table->referenced_set
						  .erase(for_in_cache);

					ut_a(n == 1);	/* the number of
							elements removed must
							be one */
				}

				dict_foreign_free(foreign);
			}

			DBUG_RETURN(DB_CANNOT_ADD_CONSTRAINT);
		}

		for_in_cache->foreign_table = for_table;
		for_in_cache->foreign_index = index;

		std::pair<dict_foreign_set::iterator, bool>	ret
			= for_table->foreign_set.insert(for_in_cache);

		ut_a(ret.second);	/* second is true if the insertion
					took place */
	}

	/* We need to move the table to the non-LRU end of the table LRU
	list. Otherwise it will be evicted from the cache. */

	if (ref_table != NULL) {
		dict_sys.prevent_eviction(ref_table);
	}

	if (for_table != NULL) {
		dict_sys.prevent_eviction(for_table);
	}

	ut_ad(dict_lru_validate());
	DBUG_RETURN(DB_SUCCESS);
}

/*********************************************************************//**
Scans from pointer onwards. Stops if is at the start of a copy of
'string' where characters are compared without case sensitivity, and
only outside `` or "" quotes. Stops also at NUL.
@return scanned up to this */
static
const char*
dict_scan_to(
/*=========*/
	const char*	ptr,	/*!< in: scan from */
	const char*	string)	/*!< in: look for this */
{
	char	quote	= '\0';
	bool	escape	= false;

	for (; *ptr; ptr++) {
		if (*ptr == quote) {
			/* Closing quote character: do not look for
			starting quote or the keyword. */

			/* If the quote character is escaped by a
			backslash, ignore it. */
			if (escape) {
				escape = false;
			} else {
				quote = '\0';
			}
		} else if (quote) {
			/* Within quotes: do nothing. */
			if (escape) {
				escape = false;
			} else if (*ptr == '\\') {
				escape = true;
			}
		} else if (*ptr == '`' || *ptr == '"' || *ptr == '\'') {
			/* Starting quote: remember the quote character. */
			quote = *ptr;
		} else {
			/* Outside quotes: look for the keyword. */
			ulint	i;
			for (i = 0; string[i]; i++) {
				if (toupper((int)(unsigned char)(ptr[i]))
				    != toupper((int)(unsigned char)
					       (string[i]))) {
					goto nomatch;
				}
			}
			break;
nomatch:
			;
		}
	}

	return(ptr);
}

/*********************************************************************//**
Accepts a specified string. Comparisons are case-insensitive.
@return if string was accepted, the pointer is moved after that, else
ptr is returned */
static
const char*
dict_accept(
/*========*/
	CHARSET_INFO*	cs,	/*!< in: the character set of ptr */
	const char*	ptr,	/*!< in: scan from this */
	const char*	string,	/*!< in: accept only this string as the next
				non-whitespace string */
	ibool*		success)/*!< out: TRUE if accepted */
{
	const char*	old_ptr = ptr;
	const char*	old_ptr2;

	*success = FALSE;

	while (my_isspace(cs, *ptr)) {
		ptr++;
	}

	old_ptr2 = ptr;

	ptr = dict_scan_to(ptr, string);

	if (*ptr == '\0' || old_ptr2 != ptr) {
		return(old_ptr);
	}

	*success = TRUE;

	return(ptr + ut_strlen(string));
}

/*********************************************************************//**
Scans an id. For the lexical definition of an 'id', see the code below.
Strips backquotes or double quotes from around the id.
@return scanned to */
static
const char*
dict_scan_id(
/*=========*/
	CHARSET_INFO*	cs,	/*!< in: the character set of ptr */
	const char*	ptr,	/*!< in: scanned to */
	mem_heap_t*	heap,	/*!< in: heap where to allocate the id
				(NULL=id will not be allocated, but it
				will point to string near ptr) */
	const char**	id,	/*!< out,own: the id; NULL if no id was
				scannable */
	ibool		table_id,/*!< in: TRUE=convert the allocated id
				as a table name; FALSE=convert to UTF-8 */
	ibool		accept_also_dot)
				/*!< in: TRUE if also a dot can appear in a
				non-quoted id; in a quoted id it can appear
				always */
{
	char		quote	= '\0';
	ulint		len	= 0;
	const char*	s;
	char*		str;
	char*		dst;

	*id = NULL;

	while (my_isspace(cs, *ptr)) {
		ptr++;
	}

	if (*ptr == '\0') {

		return(ptr);
	}

	if (*ptr == '`' || *ptr == '"') {
		quote = *ptr++;
	}

	s = ptr;

	if (quote) {
		for (;;) {
			if (!*ptr) {
				/* Syntax error */
				return(ptr);
			}
			if (*ptr == quote) {
				ptr++;
				if (*ptr != quote) {
					break;
				}
			}
			ptr++;
			len++;
		}
	} else {
		while (!my_isspace(cs, *ptr) && *ptr != '(' && *ptr != ')'
		       && (accept_also_dot || *ptr != '.')
		       && *ptr != ',' && *ptr != '\0') {

			ptr++;
		}

		len = ulint(ptr - s);
	}

	if (heap == NULL) {
		/* no heap given: id will point to source string */
		*id = s;
		return(ptr);
	}

	if (quote) {
		char*	d;

		str = d = static_cast<char*>(
			mem_heap_alloc(heap, len + 1));

		while (len--) {
			if ((*d++ = *s++) == quote) {
				s++;
			}
		}
		*d++ = 0;
		len = ulint(d - str);
		ut_ad(*s == quote);
		ut_ad(s + 1 == ptr);
	} else {
		str = mem_heap_strdupl(heap, s, len);
	}

	if (!table_id) {
convert_id:
		/* Convert the identifier from connection character set
		to UTF-8. */
		len = 3 * len + 1;
		*id = dst = static_cast<char*>(mem_heap_alloc(heap, len));

		innobase_convert_from_id(cs, dst, str, len);
	} else if (!strncmp(str, srv_mysql50_table_name_prefix,
			    sizeof(srv_mysql50_table_name_prefix) - 1)) {
		/* This is a pre-5.1 table name
		containing chars other than [A-Za-z0-9].
		Discard the prefix and use raw UTF-8 encoding. */
		str += sizeof(srv_mysql50_table_name_prefix) - 1;
		len -= sizeof(srv_mysql50_table_name_prefix) - 1;
		goto convert_id;
	} else {
		/* Encode using filename-safe characters. */
		len = 5 * len + 1;
		*id = dst = static_cast<char*>(mem_heap_alloc(heap, len));

		innobase_convert_from_table_id(cs, dst, str, len);
	}

	return(ptr);
}

/*********************************************************************//**
Tries to scan a column name.
@return scanned to */
static
const char*
dict_scan_col(
/*==========*/
	CHARSET_INFO*		cs,	/*!< in: the character set of ptr */
	const char*		ptr,	/*!< in: scanned to */
	ibool*			success,/*!< out: TRUE if success */
	dict_table_t*		table,	/*!< in: table in which the column is */
	const dict_col_t**	column,	/*!< out: pointer to column if success */
	mem_heap_t*		heap,	/*!< in: heap where to allocate */
	const char**		name)	/*!< out,own: the column name;
					NULL if no name was scannable */
{
	ulint		i;

	*success = FALSE;

	ptr = dict_scan_id(cs, ptr, heap, name, FALSE, TRUE);

	if (*name == NULL) {

		return(ptr);	/* Syntax error */
	}

	if (table == NULL) {
		*success = TRUE;
		*column = NULL;
	} else {
		for (i = 0; i < dict_table_get_n_cols(table); i++) {

			const char*	col_name = dict_table_get_col_name(
				table, i);

			if (0 == innobase_strcasecmp(col_name, *name)) {
				/* Found */

				*success = TRUE;
				*column = dict_table_get_nth_col(table, i);
				strcpy((char*) *name, col_name);

				break;
			}
		}

		for (i = 0; i < dict_table_get_n_v_cols(table); i++) {

			const char*	col_name = dict_table_get_v_col_name(
				table, i);

			if (0 == innobase_strcasecmp(col_name, *name)) {
				/* Found */
				dict_v_col_t * vcol;
				*success = TRUE;
				vcol = dict_table_get_nth_v_col(table, i);
				*column = &vcol->m_col;
				strcpy((char*) *name, col_name);

				break;
			}
		}
	}

	return(ptr);
}

/*********************************************************************//**
Open a table from its database and table name, this is currently used by
foreign constraint parser to get the referenced table.
@return complete table name with database and table name, allocated from
heap memory passed in */
char*
dict_get_referenced_table(
/*======================*/
	const char*	name,		/*!< in: foreign key table name */
	const char*	database_name,	/*!< in: table db name */
	ulint		database_name_len, /*!< in: db name length */
	const char*	table_name,	/*!< in: table name */
	ulint		table_name_len, /*!< in: table name length */
	dict_table_t**	table,		/*!< out: table object or NULL */
	mem_heap_t*	heap)		/*!< in/out: heap memory */
{
	char*		ref;
	const char*	db_name;

	if (!database_name) {
		/* Use the database name of the foreign key table */

		db_name = name;
		database_name_len = dict_get_db_name_len(name);
	} else {
		db_name = database_name;
	}

	/* Copy database_name, '/', table_name, '\0' */
	ref = static_cast<char*>(
		mem_heap_alloc(heap, database_name_len + table_name_len + 2));

	memcpy(ref, db_name, database_name_len);
	ref[database_name_len] = '/';
	memcpy(ref + database_name_len + 1, table_name, table_name_len + 1);

	/* Values;  0 = Store and compare as given; case sensitive
	            1 = Store and compare in lower; case insensitive
	            2 = Store as given, compare in lower; case semi-sensitive */
	if (innobase_get_lower_case_table_names() == 2) {
		innobase_casedn_str(ref);
		*table = dict_table_get_low(ref);
		memcpy(ref, db_name, database_name_len);
		ref[database_name_len] = '/';
		memcpy(ref + database_name_len + 1, table_name, table_name_len + 1);

	} else {
#ifndef _WIN32
		if (innobase_get_lower_case_table_names() == 1) {
			innobase_casedn_str(ref);
		}
#else
		innobase_casedn_str(ref);
#endif /* !_WIN32 */
		*table = dict_table_get_low(ref);
	}

	return(ref);
}
/*********************************************************************//**
Scans a table name from an SQL string.
@return scanned to */
static
const char*
dict_scan_table_name(
/*=================*/
	CHARSET_INFO*	cs,	/*!< in: the character set of ptr */
	const char*	ptr,	/*!< in: scanned to */
	dict_table_t**	table,	/*!< out: table object or NULL */
	const char*	name,	/*!< in: foreign key table name */
	ibool*		success,/*!< out: TRUE if ok name found */
	mem_heap_t*	heap,	/*!< in: heap where to allocate the id */
	const char**	ref_name)/*!< out,own: the table name;
				NULL if no name was scannable */
{
	const char*	database_name	= NULL;
	ulint		database_name_len = 0;
	const char*	table_name	= NULL;
	const char*	scan_name;

	*success = FALSE;
	*table = NULL;

	ptr = dict_scan_id(cs, ptr, heap, &scan_name, TRUE, FALSE);

	if (scan_name == NULL) {

		return(ptr);	/* Syntax error */
	}

	if (*ptr == '.') {
		/* We scanned the database name; scan also the table name */

		ptr++;

		database_name = scan_name;
		database_name_len = strlen(database_name);

		ptr = dict_scan_id(cs, ptr, heap, &table_name, TRUE, FALSE);

		if (table_name == NULL) {

			return(ptr);	/* Syntax error */
		}
	} else {
		/* To be able to read table dumps made with InnoDB-4.0.17 or
		earlier, we must allow the dot separator between the database
		name and the table name also to appear within a quoted
		identifier! InnoDB used to print a constraint as:
		... REFERENCES `databasename.tablename` ...
		starting from 4.0.18 it is
		... REFERENCES `databasename`.`tablename` ... */
		const char* s;

		for (s = scan_name; *s; s++) {
			if (*s == '.') {
				database_name = scan_name;
				database_name_len = ulint(s - scan_name);
				scan_name = ++s;
				break;/* to do: multiple dots? */
			}
		}

		table_name = scan_name;
	}

	*ref_name = dict_get_referenced_table(
		name, database_name, database_name_len,
		table_name, strlen(table_name), table, heap);

	*success = TRUE;
	return(ptr);
}

/*********************************************************************//**
Skips one id. The id is allowed to contain also '.'.
@return scanned to */
static
const char*
dict_skip_word(
/*===========*/
	CHARSET_INFO*	cs,	/*!< in: the character set of ptr */
	const char*	ptr,	/*!< in: scanned to */
	ibool*		success)/*!< out: TRUE if success, FALSE if just spaces
				left in string or a syntax error */
{
	const char*	start;

	*success = FALSE;

	ptr = dict_scan_id(cs, ptr, NULL, &start, FALSE, TRUE);

	if (start) {
		*success = TRUE;
	}

	return(ptr);
}

/*********************************************************************//**
Removes MySQL comments from an SQL string. A comment is either
(a) '#' to the end of the line,
(b) '--[space]' to the end of the line, or
(c) '[slash][asterisk]' till the next '[asterisk][slash]' (like the familiar
C comment syntax).
@return own: SQL string stripped from comments; the caller must free
this with ut_free()! */
static
char*
dict_strip_comments(
/*================*/
	const char*	sql_string,	/*!< in: SQL string */
	size_t		sql_length)	/*!< in: length of sql_string */
{
	char*		str;
	const char*	sptr;
	const char*	eptr	= sql_string + sql_length;
	char*		ptr;
	/* unclosed quote character (0 if none) */
	char		quote	= 0;
	bool		escape = false;

	DBUG_ENTER("dict_strip_comments");

	DBUG_PRINT("dict_strip_comments", ("%s", sql_string));

	str = static_cast<char*>(ut_malloc_nokey(sql_length + 1));

	sptr = sql_string;
	ptr = str;

	for (;;) {
scan_more:
		if (sptr >= eptr || *sptr == '\0') {
end_of_string:
			*ptr = '\0';

			ut_a(ptr <= str + sql_length);

			DBUG_PRINT("dict_strip_comments", ("%s", str));
			DBUG_RETURN(str);
		}

		if (*sptr == quote) {
			/* Closing quote character: do not look for
			starting quote or comments. */

			/* If the quote character is escaped by a
			backslash, ignore it. */
			if (escape) {
				escape = false;
			} else {
				quote = 0;
			}
		} else if (quote) {
			/* Within quotes: do not look for
			starting quotes or comments. */
			if (escape) {
				escape = false;
			} else if (*sptr == '\\') {
				escape = true;
			}
		} else if (*sptr == '"' || *sptr == '`' || *sptr == '\'') {
			/* Starting quote: remember the quote character. */
			quote = *sptr;
		} else if (*sptr == '#'
			   || (sptr[0] == '-' && sptr[1] == '-'
			       && sptr[2] == ' ')) {
			for (;;) {
				if (++sptr >= eptr) {
					goto end_of_string;
				}

				/* In Unix a newline is 0x0A while in Windows
				it is 0x0D followed by 0x0A */

				switch (*sptr) {
				case (char) 0X0A:
				case (char) 0x0D:
				case '\0':
					goto scan_more;
				}
			}
		} else if (!quote && *sptr == '/' && *(sptr + 1) == '*') {
			sptr += 2;
			for (;;) {
				if (sptr >= eptr) {
					goto end_of_string;
				}

				switch (*sptr) {
				case '\0':
					goto scan_more;
				case '*':
					if (sptr[1] == '/') {
						sptr += 2;
						goto scan_more;
					}
				}

				sptr++;
			}
		}

		*ptr = *sptr;

		ptr++;
		sptr++;
	}
}

/*********************************************************************//**
Finds the highest [number] for foreign key constraints of the table. Looks
only at the >= 4.0.18-format id's, which are of the form
databasename/tablename_ibfk_[number].
@return highest number, 0 if table has no new format foreign key constraints */
ulint
dict_table_get_highest_foreign_id(
/*==============================*/
	dict_table_t*	table)	/*!< in: table in the dictionary memory cache */
{
	dict_foreign_t*	foreign;
	char*		endp;
	ulint		biggest_id	= 0;
	ulint		id;
	ulint		len;

	DBUG_ENTER("dict_table_get_highest_foreign_id");

	ut_a(table);

	len = ut_strlen(table->name.m_name);

	for (dict_foreign_set::iterator it = table->foreign_set.begin();
	     it != table->foreign_set.end();
	     ++it) {
		char    fkid[MAX_TABLE_NAME_LEN+20];
		foreign = *it;

		strcpy(fkid, foreign->id);
		/* Convert foreign key identifier on dictionary memory
		cache to filename charset. */
		innobase_convert_to_filename_charset(
				strchr(fkid, '/') + 1,
				strchr(foreign->id, '/') + 1,
				MAX_TABLE_NAME_LEN);

		if (ut_strlen(fkid) > ((sizeof dict_ibfk) - 1) + len
		    && 0 == ut_memcmp(fkid, table->name.m_name, len)
		    && 0 == ut_memcmp(fkid + len,
				      dict_ibfk, (sizeof dict_ibfk) - 1)
		    && fkid[len + ((sizeof dict_ibfk) - 1)] != '0') {
			/* It is of the >= 4.0.18 format */

			id = strtoul(fkid + len
				     + ((sizeof dict_ibfk) - 1),
				     &endp, 10);
			if (*endp == '\0') {
				ut_a(id != biggest_id);

				if (id > biggest_id) {
					biggest_id = id;
				}
			}
		}
	}

	DBUG_PRINT("dict_table_get_highest_foreign_id",
		   ("id: " ULINTPF, biggest_id));

	DBUG_RETURN(biggest_id);
}

/*********************************************************************//**
Reports a simple foreign key create clause syntax error. */
static
void
dict_foreign_report_syntax_err(
/*===========================*/
	const char*     fmt,		/*!< in: syntax err msg */
	const char*	oper,		/*!< in: operation */
	const char*	name,		/*!< in: table name */
	const char*	start_of_latest_foreign,
					/*!< in: start of the foreign key clause
					in the SQL string */
	const char*	ptr)		/*!< in: place of the syntax error */
{
	ut_ad(!srv_read_only_mode);

	FILE*	ef = dict_foreign_err_file;

	mutex_enter(&dict_foreign_err_mutex);
	dict_foreign_error_report_low(ef, name);
	fprintf(ef, fmt, oper, name, start_of_latest_foreign, ptr);
	mutex_exit(&dict_foreign_err_mutex);
}

/*********************************************************************//**
Push warning message to SQL-layer based on foreign key constraint
index match error. */
static
void
dict_foreign_push_index_error(
/*==========================*/
	trx_t*		trx,		/*!< in: trx */
	const char*	operation,	/*!< in: operation create or alter
					*/
	const char*	create_name,	/*!< in: table name in create or
					alter table */
	const char*	latest_foreign,	/*!< in: start of latest foreign key
					constraint name */
	const char**	columns,	/*!< in: foreign key columns */
	fkerr_t		index_error,	/*!< in: error code */
	ulint		err_col,	/*!< in: column where error happened
					*/
	dict_index_t*	err_index,	/*!< in: index where error happened
					*/
	dict_table_t*	table,		/*!< in: table */
	FILE*		ef)		/*!< in: output stream */
{
	switch (index_error) {
	case FK_SUCCESS:
		break;
	case FK_INDEX_NOT_FOUND:
		fprintf(ef,
			"%s table %s with foreign key constraint"
			" failed. There is no index in the referenced"
			" table where the referenced columns appear"
			" as the first columns near '%s'.\n",
			operation, create_name, latest_foreign);
		ib_push_warning(trx, DB_CANNOT_ADD_CONSTRAINT,
			"%s table %s with foreign key constraint"
			" failed. There is no index in the referenced"
			" table where the referenced columns appear"
			" as the first columns near '%s'.",
			operation, create_name, latest_foreign);
		return;
	case FK_IS_PREFIX_INDEX:
		fprintf(ef,
			"%s table %s with foreign key constraint"
			" failed. There is only prefix index in the referenced"
			" table where the referenced columns appear"
			" as the first columns near '%s'.\n",
			operation, create_name, latest_foreign);
		ib_push_warning(trx, DB_CANNOT_ADD_CONSTRAINT,
			"%s table %s with foreign key constraint"
			" failed. There is only prefix index in the referenced"
			" table where the referenced columns appear"
			" as the first columns near '%s'.",
			operation, create_name, latest_foreign);
		return;
	case FK_COL_NOT_NULL:
		fprintf(ef,
			"%s table %s with foreign key constraint"
			" failed. You have defined a SET NULL condition but "
			"column '%s' on index is defined as NOT NULL near '%s'.\n",
			operation, create_name, columns[err_col], latest_foreign);
		ib_push_warning(trx, DB_CANNOT_ADD_CONSTRAINT,
			"%s table %s with foreign key constraint"
			" failed. You have defined a SET NULL condition but "
			"column '%s' on index is defined as NOT NULL near '%s'.",
			operation, create_name, columns[err_col], latest_foreign);
		return;
	case FK_COLS_NOT_EQUAL:
		dict_field_t*	field;
		const char*	col_name;
		field = dict_index_get_nth_field(err_index, err_col);

		col_name = field->col->is_virtual()
			? "(null)"
			: dict_table_get_col_name(
				table, dict_col_get_no(field->col));
		fprintf(ef,
			"%s table %s with foreign key constraint"
			" failed. Field type or character set for column '%s' "
			"does not mach referenced column '%s' near '%s'.\n",
			operation, create_name, columns[err_col], col_name, latest_foreign);
		ib_push_warning(trx, DB_CANNOT_ADD_CONSTRAINT,
			"%s table %s with foreign key constraint"
			" failed. Field type or character set for column '%s' "
			"does not mach referenced column '%s' near '%s'.",
			operation, create_name, columns[err_col], col_name, latest_foreign);
		return;
	}
	DBUG_ASSERT(!"unknown error");
}

/*********************************************************************//**
Scans a table create SQL string and adds to the data dictionary the foreign key
constraints declared in the string. This function should be called after the
indexes for a table have been created. Each foreign key constraint must be
accompanied with indexes in bot participating tables. The indexes are allowed
to contain more fields than mentioned in the constraint.
@return error code or DB_SUCCESS */
static
dberr_t
dict_create_foreign_constraints_low(
	trx_t*			trx,
	mem_heap_t*		heap,
	CHARSET_INFO*		cs,
	const char*		sql_string,
	const char*		name,
	ibool			reject_fks)
{
	dict_table_t*	table			= NULL;
	dict_table_t*	referenced_table	= NULL;
	dict_table_t*	table_to_alter		= NULL;
	dict_table_t*	table_to_create		= NULL;
	ulint		highest_id_so_far	= 0;
	ulint		number			= 1;
	dict_index_t*	index			= NULL;
	dict_foreign_t*	foreign			= NULL;
	const char*	ptr			= sql_string;
	const char*	start_of_latest_foreign	= sql_string;
	const char*	start_of_latest_set     = NULL;
	FILE*		ef			= dict_foreign_err_file;
	fkerr_t		index_error		= FK_SUCCESS;
	dict_index_t*	err_index		= NULL;
	ulint		err_col;
	const char*	constraint_name;
	ibool		success;
	dberr_t		error;
	const char*	ptr1;
	const char*	ptr2;
	ulint		i;
	ulint		j;
	ibool		is_on_delete;
	ulint		n_on_deletes;
	ulint		n_on_updates;
	const dict_col_t*columns[500];
	const char*	column_names[500];
	const char*	ref_column_names[500];
	const char*	referenced_table_name;
	dict_foreign_set	local_fk_set;
	dict_foreign_set_free	local_fk_set_free(local_fk_set);
	const char*	create_table_name;
	const char*	orig;
	char	create_name[MAX_TABLE_NAME_LEN + 1];

	ut_ad(!srv_read_only_mode);
	ut_ad(mutex_own(&dict_sys.mutex));

	table = dict_table_get_low(name);
	/* First check if we are actually doing an ALTER TABLE, and in that
	case look for the table being altered */
	orig = ptr;
	ptr = dict_accept(cs, ptr, "ALTER", &success);

	const char* const operation = success ? "Alter " : "Create ";

	if (!success) {
		orig = ptr;
		ptr = dict_scan_to(ptr, "CREATE");
		ptr = dict_scan_to(ptr, "TABLE");
		ptr = dict_accept(cs, ptr, "TABLE", &success);
		create_table_name = NULL;

		if (success) {
			ptr = dict_scan_table_name(cs, ptr, &table_to_create, name,
						   &success, heap, &create_table_name);
		}

		ptr = orig;
		const char* n = create_table_name ? create_table_name : name;
		char *bufend = innobase_convert_name(create_name, MAX_TABLE_NAME_LEN,
						     n, strlen(n), trx->mysql_thd);
		create_name[bufend-create_name] = '\0';
	} else {
		strncpy(create_name, name, sizeof create_name);
		create_name[(sizeof create_name) - 1] = '\0';
	}

	if (table == NULL) {
		mutex_enter(&dict_foreign_err_mutex);
		dict_foreign_error_report_low(ef, create_name);
		fprintf(ef, "%s table %s with foreign key constraint"
			" failed. Table %s not found from data dictionary."
			" Error close to %s.\n",
			operation, create_name, create_name, start_of_latest_foreign);
		mutex_exit(&dict_foreign_err_mutex);
		ib_push_warning(trx, DB_ERROR,
			"%s table %s with foreign key constraint"
			" failed. Table %s not found from data dictionary."
			" Error close to %s.",
			operation, create_name, create_name, start_of_latest_foreign);

		return(DB_ERROR);
	}

	/* If not alter table jump to loop */
	if (!success) {

		goto loop;
	}

	orig = ptr;
	for (;;) {
		ptr = dict_accept(cs, ptr, "TABLE", &success);
		if (success) {
			break;
		}
		ptr = dict_accept(cs, ptr, "ONLINE", &success);
		if (success) {
			continue;
		}
		ptr = dict_accept(cs, ptr, "IGNORE", &success);
		if (!success) {
			goto loop;
		}
	}

	/* We are doing an ALTER TABLE: scan the table name we are altering */

	orig = ptr;
	ptr = dict_scan_table_name(cs, ptr, &table_to_alter, name,
				   &success, heap, &referenced_table_name);

	{
		const char* n = table_to_alter
			? table_to_alter->name.m_name : referenced_table_name;
		char* bufend = innobase_convert_name(
			create_name, MAX_TABLE_NAME_LEN, n, strlen(n),
			trx->mysql_thd);
		create_name[bufend-create_name]='\0';
	}

	if (!success) {
		ib::error() << "Could not find the table " << create_name << " being" << operation << " near to "
			<< orig;

		ib_push_warning(trx, DB_ERROR,
			"%s table %s with foreign key constraint"
			" failed. Table %s not found from data dictionary."
			" Error close to %s.",
			operation, create_name, create_name, orig);

		return(DB_ERROR);
	}

	/* Starting from 4.0.18 and 4.1.2, we generate foreign key id's in the
	format databasename/tablename_ibfk_[number], where [number] is local
	to the table; look for the highest [number] for table_to_alter, so
	that we can assign to new constraints higher numbers. */

	/* If we are altering a temporary table, the table name after ALTER
	TABLE does not correspond to the internal table name, and
	table_to_alter is NULL. TODO: should we fix this somehow? */

	if (table_to_alter == NULL) {
		highest_id_so_far = 0;
	} else {
		highest_id_so_far = dict_table_get_highest_foreign_id(
			table_to_alter);
	}

	number = highest_id_so_far + 1;
	/* Scan for foreign key declarations in a loop */
loop:
	/* Scan either to "CONSTRAINT" or "FOREIGN", whichever is closer */

	ptr1 = dict_scan_to(ptr, "CONSTRAINT");
	ptr2 = dict_scan_to(ptr, "FOREIGN");

	constraint_name = NULL;

	if (ptr1 < ptr2) {
		/* The user may have specified a constraint name. Pick it so
		that we can store 'databasename/constraintname' as the id of
		of the constraint to system tables. */
		ptr = ptr1;

		orig = ptr;
		ptr = dict_accept(cs, ptr, "CONSTRAINT", &success);

		ut_a(success);

		if (!my_isspace(cs, *ptr) && *ptr != '"' && *ptr != '`') {
			goto loop;
		}

		while (my_isspace(cs, *ptr)) {
			ptr++;
		}

		/* read constraint name unless got "CONSTRAINT FOREIGN" */
		if (ptr != ptr2) {
			ptr = dict_scan_id(cs, ptr, heap,
					   &constraint_name, FALSE, FALSE);
		}
	} else {
		ptr = ptr2;
	}

	if (*ptr == '\0') {
		/* The proper way to reject foreign keys for temporary
		tables would be to split the lexing and syntactical
		analysis of foreign key clauses from the actual adding
		of them, so that ha_innodb.cc could first parse the SQL
		command, determine if there are any foreign keys, and
		if so, immediately reject the command if the table is a
		temporary one. For now, this kludge will work. */
		if (reject_fks && !local_fk_set.empty()) {
			mutex_enter(&dict_foreign_err_mutex);
			dict_foreign_error_report_low(ef, create_name);
			fprintf(ef, "%s table %s with foreign key constraint"
				" failed. Temporary tables can't have foreign key constraints."
				" Error close to %s.\n",
				operation, create_name, start_of_latest_foreign);
			mutex_exit(&dict_foreign_err_mutex);

			ib_push_warning(trx, DB_CANNOT_ADD_CONSTRAINT,
				"%s table %s with foreign key constraint"
				" failed. Temporary tables can't have foreign key constraints."
				" Error close to %s.",
				operation, create_name, start_of_latest_foreign);

			return(DB_CANNOT_ADD_CONSTRAINT);
		}

		if (dict_foreigns_has_s_base_col(local_fk_set, table)) {
			return(DB_NO_FK_ON_S_BASE_COL);
		}

		/**********************************************************/
		/* The following call adds the foreign key constraints
		to the data dictionary system tables on disk */
		trx->op_info = "adding foreign keys";

		trx_start_if_not_started_xa(trx, true);

		trx_set_dict_operation(trx, TRX_DICT_OP_TABLE);

		error = dict_create_add_foreigns_to_dictionary(
			local_fk_set, table, trx);

		if (error == DB_SUCCESS) {

			table->foreign_set.insert(local_fk_set.begin(),
						  local_fk_set.end());
			std::for_each(local_fk_set.begin(),
				      local_fk_set.end(),
				      dict_foreign_add_to_referenced_table());
			local_fk_set.clear();

			dict_mem_table_fill_foreign_vcol_set(table);
		}
		return(error);
	}

	start_of_latest_foreign = ptr;

	orig = ptr;
	ptr = dict_accept(cs, ptr, "FOREIGN", &success);

	if (!success) {
		goto loop;
	}

	if (!my_isspace(cs, *ptr)) {
		goto loop;
	}

	orig = ptr;
	ptr = dict_accept(cs, ptr, "KEY", &success);

	if (!success) {
		goto loop;
	}

	if (my_isspace(cs, *ptr)) {
		ptr1 = dict_accept(cs, ptr, "IF", &success);

		if (success) {
			if (!my_isspace(cs, *ptr1)) {
				goto loop;
			}
			ptr1 = dict_accept(cs, ptr1, "NOT", &success);
			if (!success) {
				goto loop;
			}
			ptr1 = dict_accept(cs, ptr1, "EXISTS", &success);
			if (!success) {
				goto loop;
			}
			ptr = ptr1;
		}
	}

	orig = ptr;
	ptr = dict_accept(cs, ptr, "(", &success);

	if (!success) {
		if (constraint_name) {
			/* MySQL allows also an index id before the '('; we
			skip it */
			ptr = dict_skip_word(cs, ptr, &success);
			if (!success) {
				dict_foreign_report_syntax_err(
					"%s table %s with foreign key constraint"
					" failed. Parse error in '%s'"
					" near '%s'.\n",
					operation, create_name, start_of_latest_foreign, orig);

				ib_push_warning(trx, DB_CANNOT_ADD_CONSTRAINT,
					"%s table %s with foreign key constraint"
					" failed. Parse error in '%s'"
					" near '%s'.",
					operation, create_name, start_of_latest_foreign, orig);
				return(DB_CANNOT_ADD_CONSTRAINT);
			}
		} else {
			while (my_isspace(cs, *ptr)) {
				ptr++;
			}

			ptr = dict_scan_id(cs, ptr, heap,
				     &constraint_name, FALSE, FALSE);
		}

		ptr = dict_accept(cs, ptr, "(", &success);

		if (!success) {
			/* We do not flag a syntax error here because in an
			ALTER TABLE we may also have DROP FOREIGN KEY abc */

			goto loop;
		}
	}

	i = 0;

	/* Scan the columns in the first list */
col_loop1:
	ut_a(i < (sizeof column_names) / sizeof *column_names);
	orig = ptr;
	ptr = dict_scan_col(cs, ptr, &success, table, columns + i,
			    heap, column_names + i);
	if (!success) {
		mutex_enter(&dict_foreign_err_mutex);
		dict_foreign_error_report_low(ef, create_name);
		fprintf(ef,
			"%s table %s with foreign key constraint"
			" failed. Parse error in '%s'"
			" near '%s'.\n",
			operation, create_name, start_of_latest_foreign, orig);

		mutex_exit(&dict_foreign_err_mutex);

		ib_push_warning(trx, DB_CANNOT_ADD_CONSTRAINT,
			"%s table %s with foreign key constraint"
			" failed. Parse error in '%s'"
			" near '%s'.",
			operation, create_name, start_of_latest_foreign, orig);

		return(DB_CANNOT_ADD_CONSTRAINT);
	}

	i++;

	ptr = dict_accept(cs, ptr, ",", &success);

	if (success) {
		goto col_loop1;
	}

	orig = ptr;
	ptr = dict_accept(cs, ptr, ")", &success);

	if (!success) {
		dict_foreign_report_syntax_err(
			"%s table %s with foreign key constraint"
			" failed. Parse error in '%s'"
			" near '%s'.\n",
			operation, create_name, start_of_latest_foreign, orig);

		ib_push_warning(trx, DB_CANNOT_ADD_CONSTRAINT,
			"%s table %s with foreign key constraint"
			" failed. Parse error in '%s'"
			" near '%s'.",
			operation, create_name, start_of_latest_foreign, orig);

		return(DB_CANNOT_ADD_CONSTRAINT);
	}

	/* Try to find an index which contains the columns
	as the first fields and in the right order. There is
	no need to check column type match (on types_idx), since
	the referenced table can be NULL if foreign_key_checks is
	set to 0 */

	index = dict_foreign_find_index(
		table, NULL, column_names, i,
		NULL, TRUE, FALSE, &index_error, &err_col, &err_index);

	if (!index) {
		mutex_enter(&dict_foreign_err_mutex);
		dict_foreign_error_report_low(ef, create_name);
		fputs("There is no index in table ", ef);
		ut_print_name(ef, NULL, create_name);
		fprintf(ef, " where the columns appear\n"
			"as the first columns. Constraint:\n%s\n%s",
			start_of_latest_foreign,
			FOREIGN_KEY_CONSTRAINTS_MSG);
		dict_foreign_push_index_error(trx, operation, create_name, start_of_latest_foreign,
			column_names, index_error, err_col, err_index, table, ef);

		mutex_exit(&dict_foreign_err_mutex);
		return(DB_CANNOT_ADD_CONSTRAINT);
	}

	orig = ptr;
	ptr = dict_accept(cs, ptr, "REFERENCES", &success);

	if (!success || !my_isspace(cs, *ptr)) {
		dict_foreign_report_syntax_err(
			"%s table %s with foreign key constraint"
			" failed. Parse error in '%s'"
			" near '%s'.\n",
			operation, create_name, start_of_latest_foreign, orig);

		ib_push_warning(trx, DB_CANNOT_ADD_CONSTRAINT,
			"%s table %s with foreign key constraint"
			" failed. Parse error in '%s'"
			" near '%s'.",
			operation, create_name, start_of_latest_foreign, orig);
		return(DB_CANNOT_ADD_CONSTRAINT);
	}

	/* Don't allow foreign keys on partitioned tables yet. */
	ptr1 = dict_scan_to(ptr, "PARTITION");
	if (ptr1) {
		ptr1 = dict_accept(cs, ptr1, "PARTITION", &success);
		if (success && my_isspace(cs, *ptr1)) {
			ptr2 = dict_accept(cs, ptr1, "BY", &success);
			if (success) {
				my_error(ER_FOREIGN_KEY_ON_PARTITIONED,MYF(0));
				return(DB_CANNOT_ADD_CONSTRAINT);
			}
		}
	}
	if (dict_table_is_partition(table)) {
		my_error(ER_FOREIGN_KEY_ON_PARTITIONED,MYF(0));
		return(DB_CANNOT_ADD_CONSTRAINT);
	}

	/* Let us create a constraint struct */

	foreign = dict_mem_foreign_create();

	if (constraint_name) {
		ulint	db_len;

		/* Catenate 'databasename/' to the constraint name specified
		by the user: we conceive the constraint as belonging to the
		same MySQL 'database' as the table itself. We store the name
		to foreign->id. */

		db_len = dict_get_db_name_len(table->name.m_name);

		foreign->id = static_cast<char*>(mem_heap_alloc(
			foreign->heap, db_len + strlen(constraint_name) + 2));

		ut_memcpy(foreign->id, table->name.m_name, db_len);
		foreign->id[db_len] = '/';
		strcpy(foreign->id + db_len + 1, constraint_name);
	}

	if (foreign->id == NULL) {
		error = dict_create_add_foreign_id(
			&number, table->name.m_name, foreign);
		if (error != DB_SUCCESS) {
			dict_foreign_free(foreign);
			return(error);
		}
	}

	std::pair<dict_foreign_set::iterator, bool>	ret
		= local_fk_set.insert(foreign);

	if (!ret.second) {
		/* A duplicate foreign key name has been found */
		dict_foreign_free(foreign);
		return(DB_CANNOT_ADD_CONSTRAINT);
	}

	foreign->foreign_table = table;
	foreign->foreign_table_name = mem_heap_strdup(
		foreign->heap, table->name.m_name);
	dict_mem_foreign_table_name_lookup_set(foreign, TRUE);

	foreign->foreign_index = index;
	foreign->n_fields = (unsigned int) i;

	foreign->foreign_col_names = static_cast<const char**>(
		mem_heap_alloc(foreign->heap, i * sizeof(void*)));

	for (i = 0; i < foreign->n_fields; i++) {
		foreign->foreign_col_names[i] = mem_heap_strdup(
                        foreign->heap, column_names[i]);
	}

	ptr = dict_scan_table_name(cs, ptr, &referenced_table, name,
				   &success, heap, &referenced_table_name);

	/* Note that referenced_table can be NULL if the user has suppressed
	checking of foreign key constraints! */

	if (!success || (!referenced_table && trx->check_foreigns)) {
		char	buf[MAX_TABLE_NAME_LEN + 1] = "";
		char*	bufend;

		bufend = innobase_convert_name(buf, MAX_TABLE_NAME_LEN,
				referenced_table_name, strlen(referenced_table_name),
				trx->mysql_thd);
		buf[bufend - buf] = '\0';

		ib_push_warning(trx, DB_CANNOT_ADD_CONSTRAINT,
			"%s table %s with foreign key constraint failed. Referenced table %s not found in the data dictionary "
			"near '%s'.",
			operation, create_name, buf, start_of_latest_foreign);
		mutex_enter(&dict_foreign_err_mutex);
		dict_foreign_error_report_low(ef, create_name);
		fprintf(ef,
			"%s table %s with foreign key constraint failed. Referenced table %s not found in the data dictionary "
			"near '%s'.\n",
			operation, create_name, buf, start_of_latest_foreign);

		mutex_exit(&dict_foreign_err_mutex);

		return(DB_CANNOT_ADD_CONSTRAINT);
	}

	/* Don't allow foreign keys on partitioned tables yet. */
	if (referenced_table && dict_table_is_partition(referenced_table)) {
		/* How could one make a referenced table to be a partition? */
		ut_ad(0);
		my_error(ER_FOREIGN_KEY_ON_PARTITIONED,MYF(0));
		return(DB_CANNOT_ADD_CONSTRAINT);
	}

	ptr = dict_accept(cs, ptr, "(", &success);

	if (!success) {
		dict_foreign_report_syntax_err(
			"%s table %s with foreign key constraint"
			" failed. Parse error in '%s'"
			" near '%s'.\n",
			operation, create_name, start_of_latest_foreign, orig);

		ib_push_warning(trx, DB_CANNOT_ADD_CONSTRAINT,
			"%s table %s with foreign key constraint"
			" failed. Parse error in '%s'"
			" near '%s'.",
			operation, create_name, start_of_latest_foreign, orig);

		return(DB_CANNOT_ADD_CONSTRAINT);
	}

	/* Scan the columns in the second list */
	i = 0;

col_loop2:
	orig = ptr;
	ptr = dict_scan_col(cs, ptr, &success, referenced_table, columns + i,
			    heap, ref_column_names + i);
	i++;

	if (!success) {

		mutex_enter(&dict_foreign_err_mutex);
		dict_foreign_error_report_low(ef, create_name);
		fprintf(ef,
			"%s table %s with foreign key constraint"
			" failed. Parse error in '%s'"
			" near '%s'.\n",
			operation, create_name, start_of_latest_foreign, orig);
		mutex_exit(&dict_foreign_err_mutex);
		ib_push_warning(trx, DB_CANNOT_ADD_CONSTRAINT,
			"%s table %s with foreign key constraint"
			" failed. Parse error in '%s'"
			" near '%s'.",
			operation, create_name, start_of_latest_foreign, orig);

		return(DB_CANNOT_ADD_CONSTRAINT);
	}

	orig = ptr;
	ptr = dict_accept(cs, ptr, ",", &success);

	if (success) {
		goto col_loop2;
	}

	orig = ptr;
	ptr = dict_accept(cs, ptr, ")", &success);

	if (!success || foreign->n_fields != i) {

		dict_foreign_report_syntax_err(
			"%s table %s with foreign key constraint"
			" failed. Parse error in '%s' near '%s'.  Referencing column count does not match referenced column count.\n",
			operation, create_name, start_of_latest_foreign, orig);

		ib_push_warning(trx, DB_CANNOT_ADD_CONSTRAINT,
			"%s table %s with foreign key constraint"
			" failed. Parse error in '%s' near '%s'.  Referencing column count %d does not match referenced column count %d.\n",
			operation, create_name, start_of_latest_foreign, orig, i, foreign->n_fields);

		return(DB_CANNOT_ADD_CONSTRAINT);
	}

	n_on_deletes = 0;
	n_on_updates = 0;

scan_on_conditions:
	/* Loop here as long as we can find ON ... conditions */

	start_of_latest_set = ptr;
	ptr = dict_accept(cs, ptr, "ON", &success);

	if (!success) {

		goto try_find_index;
	}

	orig = ptr;
	ptr = dict_accept(cs, ptr, "DELETE", &success);

	if (!success) {
		orig = ptr;
		ptr = dict_accept(cs, ptr, "UPDATE", &success);

		if (!success) {

			dict_foreign_report_syntax_err(
				"%s table %s with foreign key constraint"
				" failed. Parse error in '%s'"
				" near '%s'.\n",
				operation, create_name, start_of_latest_foreign, start_of_latest_set);

			ib_push_warning(trx, DB_CANNOT_ADD_CONSTRAINT,
				"%s table %s with foreign key constraint"
				" failed. Parse error in '%s'"
				" near '%s'.",
				operation, create_name, start_of_latest_foreign, start_of_latest_set);

			return(DB_CANNOT_ADD_CONSTRAINT);
		}

		is_on_delete = FALSE;
		n_on_updates++;
	} else {
		is_on_delete = TRUE;
		n_on_deletes++;
	}

	orig = ptr;
	ptr = dict_accept(cs, ptr, "RESTRICT", &success);

	if (success) {
		goto scan_on_conditions;
	}

	orig = ptr;
	ptr = dict_accept(cs, ptr, "CASCADE", &success);

	if (success) {
		if (is_on_delete) {
			foreign->type |= DICT_FOREIGN_ON_DELETE_CASCADE;
		} else {
			foreign->type |= DICT_FOREIGN_ON_UPDATE_CASCADE;
		}

		goto scan_on_conditions;
	}

	orig = ptr;
	ptr = dict_accept(cs, ptr, "NO", &success);

	if (success) {
		orig = ptr;
		ptr = dict_accept(cs, ptr, "ACTION", &success);

		if (!success) {
			dict_foreign_report_syntax_err(
				"%s table %s with foreign key constraint"
				" failed. Parse error in '%s'"
				" near '%s'.\n",
				operation, create_name, start_of_latest_foreign, start_of_latest_set);

			ib_push_warning(trx, DB_CANNOT_ADD_CONSTRAINT,
				"%s table %s with foreign key constraint"
				" failed. Parse error in '%s'"
				" near '%s'.",
				operation, create_name, start_of_latest_foreign, start_of_latest_set);

			return(DB_CANNOT_ADD_CONSTRAINT);
		}

		if (is_on_delete) {
			foreign->type |= DICT_FOREIGN_ON_DELETE_NO_ACTION;
		} else {
			foreign->type |= DICT_FOREIGN_ON_UPDATE_NO_ACTION;
		}

		goto scan_on_conditions;
	}

	orig = ptr;
	ptr = dict_accept(cs, ptr, "SET", &success);

	if (!success) {
		dict_foreign_report_syntax_err(
			"%s table %s with foreign key constraint"
			" failed. Parse error in '%s'"
			" near '%s'.\n",
			operation, create_name, start_of_latest_foreign, start_of_latest_set);

		ib_push_warning(trx, DB_CANNOT_ADD_CONSTRAINT,
			"%s table %s with foreign key constraint"
			" failed. Parse error in '%s'"
			" near '%s'.",
			operation, create_name, start_of_latest_foreign, start_of_latest_set);
		return(DB_CANNOT_ADD_CONSTRAINT);
	}

	orig = ptr;
	ptr = dict_accept(cs, ptr, "NULL", &success);

	if (!success) {
		dict_foreign_report_syntax_err(
			"%s table %s with foreign key constraint"
			" failed. Parse error in '%s'"
			" near '%s'.\n",
			operation, create_name, start_of_latest_foreign, start_of_latest_set);

		ib_push_warning(trx, DB_CANNOT_ADD_CONSTRAINT,
			"%s table %s with foreign key constraint"
			" failed. Parse error in '%s'"
			" near '%s'.",
			operation, create_name, start_of_latest_foreign, start_of_latest_set);

		return(DB_CANNOT_ADD_CONSTRAINT);
	}

	for (j = 0; j < foreign->n_fields; j++) {
		if ((dict_index_get_nth_col(foreign->foreign_index, j)->prtype)
		    & DATA_NOT_NULL) {
			const dict_col_t*	col
				= dict_index_get_nth_col(foreign->foreign_index, j);
			const char* col_name = dict_table_get_col_name(foreign->foreign_index->table,
				dict_col_get_no(col));

			/* It is not sensible to define SET NULL
			if the column is not allowed to be NULL! */

			mutex_enter(&dict_foreign_err_mutex);
			dict_foreign_error_report_low(ef, create_name);
			fprintf(ef,
				"%s table %s with foreign key constraint"
				" failed. You have defined a SET NULL condition but column '%s' is defined as NOT NULL"
				" in '%s' near '%s'.\n",
				operation, create_name, col_name, start_of_latest_foreign, start_of_latest_set);
			mutex_exit(&dict_foreign_err_mutex);

			ib_push_warning(trx, DB_CANNOT_ADD_CONSTRAINT,
				"%s table %s with foreign key constraint"
				" failed. You have defined a SET NULL condition but column '%s' is defined as NOT NULL"
				" in '%s' near '%s'.",
				operation, create_name, col_name, start_of_latest_foreign, start_of_latest_set);

			return(DB_CANNOT_ADD_CONSTRAINT);
		}
	}

	if (is_on_delete) {
		foreign->type |= DICT_FOREIGN_ON_DELETE_SET_NULL;
	} else {
		foreign->type |= DICT_FOREIGN_ON_UPDATE_SET_NULL;
	}

	goto scan_on_conditions;

try_find_index:
	if (n_on_deletes > 1 || n_on_updates > 1) {
		/* It is an error to define more than 1 action */

		mutex_enter(&dict_foreign_err_mutex);
		dict_foreign_error_report_low(ef, create_name);
		fprintf(ef,
			"%s table %s with foreign key constraint"
			" failed. You have more than one on delete or on update clause"
			" in '%s' near '%s'.\n",
			operation, create_name, start_of_latest_foreign, start_of_latest_set);
		mutex_exit(&dict_foreign_err_mutex);

		ib_push_warning(trx, DB_CANNOT_ADD_CONSTRAINT,
			"%s table %s with foreign key constraint"
			" failed. You have more than one on delete or on update clause"
			" in '%s' near '%s'.",
			operation, create_name, start_of_latest_foreign, start_of_latest_set);

		dict_foreign_free(foreign);

		return(DB_CANNOT_ADD_CONSTRAINT);
	}

	/* Try to find an index which contains the columns as the first fields
	and in the right order, and the types are the same as in
	foreign->foreign_index */

	if (referenced_table) {
		index = dict_foreign_find_index(referenced_table, NULL,
						ref_column_names, i,
						foreign->foreign_index,
			TRUE, FALSE, &index_error, &err_col, &err_index);

		if (!index) {
			mutex_enter(&dict_foreign_err_mutex);
			dict_foreign_error_report_low(ef, create_name);
			fprintf(ef, "%s:\n"
				"Cannot find an index in the"
				" referenced table where the\n"
				"referenced columns appear as the"
				" first columns, or column types\n"
				"in the table and the referenced table"
				" do not match for constraint.\n"
				"Note that the internal storage type of"
				" ENUM and SET changed in\n"
				"tables created with >= InnoDB-4.1.12,"
				" and such columns in old tables\n"
				"cannot be referenced by such columns"
				" in new tables.\n%s\n",
				start_of_latest_foreign,
				FOREIGN_KEY_CONSTRAINTS_MSG);

			dict_foreign_push_index_error(trx, operation, create_name, start_of_latest_foreign,
				column_names, index_error, err_col, err_index, referenced_table, ef);

			mutex_exit(&dict_foreign_err_mutex);

			return(DB_CANNOT_ADD_CONSTRAINT);
		}
	} else {
		ut_a(trx->check_foreigns == FALSE);
		index = NULL;
	}

	foreign->referenced_index = index;
	foreign->referenced_table = referenced_table;

	foreign->referenced_table_name = mem_heap_strdup(
		foreign->heap, referenced_table_name);
	dict_mem_referenced_table_name_lookup_set(foreign, TRUE);

	foreign->referenced_col_names = static_cast<const char**>(
		mem_heap_alloc(foreign->heap, i * sizeof(void*)));

	for (i = 0; i < foreign->n_fields; i++) {
		foreign->referenced_col_names[i]
			= mem_heap_strdup(foreign->heap, ref_column_names[i]);
	}

	goto loop;
}

/** Scans a table create SQL string and adds to the data dictionary
the foreign key constraints declared in the string. This function
should be called after the indexes for a table have been created.
Each foreign key constraint must be accompanied with indexes in
bot participating tables. The indexes are allowed to contain more
fields than mentioned in the constraint.

@param[in]	trx		transaction
@param[in]	sql_string	table create statement where
				foreign keys are declared like:
				FOREIGN KEY (a, b) REFERENCES table2(c, d),
				table2 can be written also with the database
				name before it: test.table2; the default
				database id the database of parameter name
@param[in]	sql_length	length of sql_string
@param[in]	name		table full name in normalized form
@param[in]	reject_fks	if TRUE, fail with error code
				DB_CANNOT_ADD_CONSTRAINT if any
				foreign keys are found.
@return error code or DB_SUCCESS */
dberr_t
dict_create_foreign_constraints(
	trx_t*			trx,
	const char*		sql_string,
	size_t			sql_length,
	const char*		name,
	ibool			reject_fks)
{
	char*		str;
	dberr_t		err;
	mem_heap_t*	heap;

	ut_a(trx);
	ut_a(trx->mysql_thd);

	str = dict_strip_comments(sql_string, sql_length);
	heap = mem_heap_create(10000);

	err = dict_create_foreign_constraints_low(
		trx, heap, thd_charset(trx->mysql_thd),
		str, name, reject_fks);

	mem_heap_free(heap);
	ut_free(str);

	return(err);
}

/**********************************************************************//**
Parses the CONSTRAINT id's to be dropped in an ALTER TABLE statement.
@return DB_SUCCESS or DB_CANNOT_DROP_CONSTRAINT if syntax error or the
constraint id does not match */
dberr_t
dict_foreign_parse_drop_constraints(
/*================================*/
	mem_heap_t*	heap,			/*!< in: heap from which we can
						allocate memory */
	trx_t*		trx,			/*!< in: transaction */
	dict_table_t*	table,			/*!< in: table */
	ulint*		n,			/*!< out: number of constraints
						to drop */
	const char***	constraints_to_drop)	/*!< out: id's of the
						constraints to drop */
{
	ibool			success;
	char*			str;
	size_t			len;
	const char*		ptr;
	const char*		ptr1;
	const char*		id;
	CHARSET_INFO*		cs;

	ut_a(trx->mysql_thd);

	cs = thd_charset(trx->mysql_thd);

	*n = 0;

	*constraints_to_drop = static_cast<const char**>(
		mem_heap_alloc(heap, 1000 * sizeof(char*)));

	ptr = innobase_get_stmt_unsafe(trx->mysql_thd, &len);

	str = dict_strip_comments(ptr, len);

	ptr = str;

	ut_ad(mutex_own(&dict_sys.mutex));
loop:
	ptr = dict_scan_to(ptr, "DROP");

	if (*ptr == '\0') {
		ut_free(str);

		return(DB_SUCCESS);
	}

	ptr = dict_accept(cs, ptr, "DROP", &success);

	if (!my_isspace(cs, *ptr)) {

		goto loop;
	}

	ptr = dict_accept(cs, ptr, "FOREIGN", &success);

	if (!success || !my_isspace(cs, *ptr)) {

		goto loop;
	}

	ptr = dict_accept(cs, ptr, "KEY", &success);

	if (!success) {

		goto syntax_error;
	}

	ptr1 = dict_accept(cs, ptr, "IF", &success);

	if (success && my_isspace(cs, *ptr1)) {
		ptr1 = dict_accept(cs, ptr1, "EXISTS", &success);
		if (success) {
			ptr = ptr1;
		}
	}

	ptr = dict_scan_id(cs, ptr, heap, &id, FALSE, TRUE);

	if (id == NULL) {

		goto syntax_error;
	}

	ut_a(*n < 1000);
	(*constraints_to_drop)[*n] = id;
	(*n)++;

	if (std::find_if(table->foreign_set.begin(),
			 table->foreign_set.end(),
			 dict_foreign_matches_id(id))
	    == table->foreign_set.end()) {

		if (!srv_read_only_mode) {
			FILE*	ef = dict_foreign_err_file;

			mutex_enter(&dict_foreign_err_mutex);
			rewind(ef);
			ut_print_timestamp(ef);
			fputs(" Error in dropping of a foreign key"
			      " constraint of table ", ef);
			ut_print_name(ef, NULL, table->name.m_name);
			fprintf(ef, ",\nin SQL command\n%s"
				"\nCannot find a constraint with the"
				" given id %s.\n", str, id);
			mutex_exit(&dict_foreign_err_mutex);
		}

		ut_free(str);

		return(DB_CANNOT_DROP_CONSTRAINT);
	}

	goto loop;

syntax_error:
	if (!srv_read_only_mode) {
		FILE*	ef = dict_foreign_err_file;

		mutex_enter(&dict_foreign_err_mutex);
		rewind(ef);
		ut_print_timestamp(ef);
		fputs(" Syntax error in dropping of a"
		      " foreign key constraint of table ", ef);
		ut_print_name(ef, NULL, table->name.m_name);
		fprintf(ef, ",\n"
			"close to:\n%s\n in SQL command\n%s\n", ptr, str);
		mutex_exit(&dict_foreign_err_mutex);
	}

	ut_free(str);

	return(DB_CANNOT_DROP_CONSTRAINT);
}

/*==================== END OF FOREIGN KEY PROCESSING ====================*/

/**********************************************************************//**
Returns an index object if it is found in the dictionary cache.
Assumes that dict_sys.mutex is already being held.
@return index, NULL if not found */
dict_index_t*
dict_index_get_if_in_cache_low(
/*===========================*/
	index_id_t	index_id)	/*!< in: index id */
{
	ut_ad(mutex_own(&dict_sys.mutex));

	return(dict_index_find_on_id_low(index_id));
}

#if defined UNIV_DEBUG || defined UNIV_BUF_DEBUG
/**********************************************************************//**
Returns an index object if it is found in the dictionary cache.
@return index, NULL if not found */
dict_index_t*
dict_index_get_if_in_cache(
/*=======================*/
	index_id_t	index_id)	/*!< in: index id */
{
	dict_index_t*	index;

	if (!dict_sys.is_initialised()) {
		return(NULL);
	}

	mutex_enter(&dict_sys.mutex);

	index = dict_index_get_if_in_cache_low(index_id);

	mutex_exit(&dict_sys.mutex);

	return(index);
}
#endif /* UNIV_DEBUG || UNIV_BUF_DEBUG */

#ifdef UNIV_DEBUG
/**********************************************************************//**
Checks that a tuple has n_fields_cmp value in a sensible range, so that
no comparison can occur with the page number field in a node pointer.
@return TRUE if ok */
ibool
dict_index_check_search_tuple(
/*==========================*/
	const dict_index_t*	index,	/*!< in: index tree */
	const dtuple_t*		tuple)	/*!< in: tuple used in a search */
{
	ut_ad(dtuple_get_n_fields_cmp(tuple)
	      <= dict_index_get_n_unique_in_tree(index));
	return(TRUE);
}
#endif /* UNIV_DEBUG */

/**********************************************************************//**
Builds a node pointer out of a physical record and a page number.
@return own: node pointer */
dtuple_t*
dict_index_build_node_ptr(
/*======================*/
	const dict_index_t*	index,	/*!< in: index */
	const rec_t*		rec,	/*!< in: record for which to build node
					pointer */
	ulint			page_no,/*!< in: page number to put in node
					pointer */
	mem_heap_t*		heap,	/*!< in: memory heap where pointer
					created */
	ulint			level)	/*!< in: level of rec in tree:
					0 means leaf level */
{
	dtuple_t*	tuple;
	dfield_t*	field;
	byte*		buf;
	ulint		n_unique;

	if (dict_index_is_ibuf(index)) {
		/* In a universal index tree, we take the whole record as
		the node pointer if the record is on the leaf level,
		on non-leaf levels we remove the last field, which
		contains the page number of the child page */

		ut_a(!dict_table_is_comp(index->table));
		n_unique = rec_get_n_fields_old(rec);

		if (level > 0) {
			ut_a(n_unique > 1);
			n_unique--;
		}
	} else {
		n_unique = dict_index_get_n_unique_in_tree_nonleaf(index);
	}

	tuple = dtuple_create(heap, n_unique + 1);

	/* When searching in the tree for the node pointer, we must not do
	comparison on the last field, the page number field, as on upper
	levels in the tree there may be identical node pointers with a
	different page number; therefore, we set the n_fields_cmp to one
	less: */

	dtuple_set_n_fields_cmp(tuple, n_unique);

	dict_index_copy_types(tuple, index, n_unique);

	buf = static_cast<byte*>(mem_heap_alloc(heap, 4));

	mach_write_to_4(buf, page_no);

	field = dtuple_get_nth_field(tuple, n_unique);
	dfield_set_data(field, buf, 4);

	dtype_set(dfield_get_type(field), DATA_SYS_CHILD, DATA_NOT_NULL, 4);

	rec_copy_prefix_to_dtuple(tuple, rec, index, !level, n_unique, heap);
	dtuple_set_info_bits(tuple, dtuple_get_info_bits(tuple)
			     | REC_STATUS_NODE_PTR);

	ut_ad(dtuple_check_typed(tuple));

	return(tuple);
}

/** Convert a physical record into a search tuple.
@param[in]	rec		index record (not necessarily in an index page)
@param[in]	index		index
@param[in]	leaf		whether rec is in a leaf page
@param[in]	n_fields	number of data fields
@param[in,out]	heap		memory heap for allocation
@return own: data tuple */
dtuple_t*
dict_index_build_data_tuple(
	const rec_t*		rec,
	const dict_index_t*	index,
	bool			leaf,
	ulint			n_fields,
	mem_heap_t*		heap)
{
	dtuple_t* tuple = dtuple_create(heap, n_fields);

	dict_index_copy_types(tuple, index, n_fields);

	rec_copy_prefix_to_dtuple(tuple, rec, index, leaf, n_fields, heap);

	ut_ad(dtuple_check_typed(tuple));

	return(tuple);
}

/*********************************************************************//**
Calculates the minimum record length in an index. */
ulint
dict_index_calc_min_rec_len(
/*========================*/
	const dict_index_t*	index)	/*!< in: index */
{
	ulint	sum	= 0;
	ulint	i;
	ulint	comp	= dict_table_is_comp(index->table);

	if (comp) {
		ulint nullable = 0;
		sum = REC_N_NEW_EXTRA_BYTES;
		for (i = 0; i < dict_index_get_n_fields(index); i++) {
			const dict_col_t*	col
				= dict_index_get_nth_col(index, i);
			ulint	size = dict_col_get_fixed_size(col, comp);
			sum += size;
			if (!size) {
				size = col->len;
				sum += size < 128 ? 1 : 2;
			}
			if (!(col->prtype & DATA_NOT_NULL)) {
				nullable++;
			}
		}

		/* round the NULL flags up to full bytes */
		sum += UT_BITS_IN_BYTES(nullable);

		return(sum);
	}

	for (i = 0; i < dict_index_get_n_fields(index); i++) {
		sum += dict_col_get_fixed_size(
			dict_index_get_nth_col(index, i), comp);
	}

	if (sum > 127) {
		sum += 2 * dict_index_get_n_fields(index);
	} else {
		sum += dict_index_get_n_fields(index);
	}

	sum += REC_N_OLD_EXTRA_BYTES;

	return(sum);
}

/**********************************************************************//**
Outputs info on a foreign key of a table in a format suitable for
CREATE TABLE. */
std::string
dict_print_info_on_foreign_key_in_create_format(
/*============================================*/
	trx_t*		trx,		/*!< in: transaction */
	dict_foreign_t*	foreign,	/*!< in: foreign key constraint */
	ibool		add_newline)	/*!< in: whether to add a newline */
{
	const char*	stripped_id;
	ulint	i;
	std::string	str;

	if (strchr(foreign->id, '/')) {
		/* Strip the preceding database name from the constraint id */
		stripped_id = foreign->id + 1
			+ dict_get_db_name_len(foreign->id);
	} else {
		stripped_id = foreign->id;
	}

	str.append(",");

	if (add_newline) {
		/* SHOW CREATE TABLE wants constraints each printed nicely
		on its own line, while error messages want no newlines
		inserted. */
		str.append("\n ");
	}

	str.append(" CONSTRAINT ");

	str.append(innobase_quote_identifier(trx, stripped_id));
	str.append(" FOREIGN KEY (");

	for (i = 0;;) {
		str.append(innobase_quote_identifier(trx, foreign->foreign_col_names[i]));

		if (++i < foreign->n_fields) {
			str.append(", ");
		} else {
			break;
		}
	}

	str.append(") REFERENCES ");

	if (dict_tables_have_same_db(foreign->foreign_table_name_lookup,
				     foreign->referenced_table_name_lookup)) {
		/* Do not print the database name of the referenced table */
		str.append(ut_get_name(trx,
			      dict_remove_db_name(
				      foreign->referenced_table_name)));
	} else {
		str.append(ut_get_name(trx,
				foreign->referenced_table_name));
	}

	str.append(" (");

	for (i = 0;;) {
		str.append(innobase_quote_identifier(trx,
				foreign->referenced_col_names[i]));

		if (++i < foreign->n_fields) {
			str.append(", ");
		} else {
			break;
		}
	}

	str.append(")");

	if (foreign->type & DICT_FOREIGN_ON_DELETE_CASCADE) {
		str.append(" ON DELETE CASCADE");
	}

	if (foreign->type & DICT_FOREIGN_ON_DELETE_SET_NULL) {
		str.append(" ON DELETE SET NULL");
	}

	if (foreign->type & DICT_FOREIGN_ON_DELETE_NO_ACTION) {
		str.append(" ON DELETE NO ACTION");
	}

	if (foreign->type & DICT_FOREIGN_ON_UPDATE_CASCADE) {
		str.append(" ON UPDATE CASCADE");
	}

	if (foreign->type & DICT_FOREIGN_ON_UPDATE_SET_NULL) {
		str.append(" ON UPDATE SET NULL");
	}

	if (foreign->type & DICT_FOREIGN_ON_UPDATE_NO_ACTION) {
		str.append(" ON UPDATE NO ACTION");
	}

	return str;
}

/**********************************************************************//**
Outputs info on foreign keys of a table. */
std::string
dict_print_info_on_foreign_keys(
/*============================*/
	ibool		create_table_format, /*!< in: if TRUE then print in
				a format suitable to be inserted into
				a CREATE TABLE, otherwise in the format
				of SHOW TABLE STATUS */
	trx_t*		trx,	/*!< in: transaction */
	dict_table_t*	table)	/*!< in: table */
{
	dict_foreign_t*	foreign;
	std::string 	str;

	mutex_enter(&dict_sys.mutex);

	for (dict_foreign_set::iterator it = table->foreign_set.begin();
	     it != table->foreign_set.end();
	     ++it) {

		foreign = *it;

		if (create_table_format) {
			str.append(
				dict_print_info_on_foreign_key_in_create_format(
					trx, foreign, TRUE));
		} else {
			ulint	i;
			str.append("; (");

			for (i = 0; i < foreign->n_fields; i++) {
				if (i) {
					str.append(" ");
				}

				str.append(innobase_quote_identifier(trx,
						foreign->foreign_col_names[i]));
			}

			str.append(") REFER ");
			str.append(ut_get_name(trx,
					foreign->referenced_table_name));
			str.append(")");

			for (i = 0; i < foreign->n_fields; i++) {
				if (i) {
					str.append(" ");
				}
				str.append(innobase_quote_identifier(
						trx,
						foreign->referenced_col_names[i]));
			}

			str.append(")");

			if (foreign->type == DICT_FOREIGN_ON_DELETE_CASCADE) {
				str.append(" ON DELETE CASCADE");
			}

			if (foreign->type == DICT_FOREIGN_ON_DELETE_SET_NULL) {
				str.append(" ON DELETE SET NULL");
			}

			if (foreign->type & DICT_FOREIGN_ON_DELETE_NO_ACTION) {
				str.append(" ON DELETE NO ACTION");
			}

			if (foreign->type & DICT_FOREIGN_ON_UPDATE_CASCADE) {
				str.append(" ON UPDATE CASCADE");
			}

			if (foreign->type & DICT_FOREIGN_ON_UPDATE_SET_NULL) {
				str.append(" ON UPDATE SET NULL");
			}

			if (foreign->type & DICT_FOREIGN_ON_UPDATE_NO_ACTION) {
				str.append(" ON UPDATE NO ACTION");
			}
		}
	}

	mutex_exit(&dict_sys.mutex);
	return str;
}

/** Given a space_id of a file-per-table tablespace, search the
dict_sys.table_LRU list and return the dict_table_t* pointer for it.
@param	space	tablespace
@return table if found, NULL if not */
static
dict_table_t*
dict_find_single_table_by_space(const fil_space_t* space)
{
	dict_table_t*	table;
	ulint		num_item;
	ulint		count = 0;

	ut_ad(space->id > 0);

	if (!dict_sys.is_initialised()) {
		/* This could happen when it's in redo processing. */
		return(NULL);
	}

	table = UT_LIST_GET_FIRST(dict_sys.table_LRU);
	num_item =  UT_LIST_GET_LEN(dict_sys.table_LRU);

	/* This function intentionally does not acquire mutex as it is used
	by error handling code in deep call stack as last means to avoid
	killing the server, so it worth to risk some consequences for
	the action. */
	while (table && count < num_item) {
		if (table->space == space) {
			if (dict_table_is_file_per_table(table)) {
				return(table);
			}
			return(NULL);
		}

		table = UT_LIST_GET_NEXT(table_LRU, table);
		count++;
	}

	return(NULL);
}

/**********************************************************************//**
Flags a table with specified space_id corrupted in the data dictionary
cache
@return true if successful */
bool dict_set_corrupted_by_space(const fil_space_t* space)
{
	dict_table_t*   table;

	table = dict_find_single_table_by_space(space);

	if (!table) {
		return false;
	}

	/* mark the table->corrupted bit only, since the caller
	could be too deep in the stack for SYS_INDEXES update */
	table->corrupted = true;
	table->file_unreadable = true;
	return true;
}

/** Flag a table encrypted in the data dictionary cache. */
void dict_set_encrypted_by_space(const fil_space_t* space)
{
	if (dict_table_t* table = dict_find_single_table_by_space(space)) {
		table->file_unreadable = true;
	}
}

/**********************************************************************//**
Flags an index corrupted both in the data dictionary cache
and in the SYS_INDEXES */
void
dict_set_corrupted(
/*===============*/
	dict_index_t*	index,	/*!< in/out: index */
	trx_t*		trx,	/*!< in/out: transaction */
	const char*	ctx)	/*!< in: context */
{
	mem_heap_t*	heap;
	mtr_t		mtr;
	dict_index_t*	sys_index;
	dtuple_t*	tuple;
	dfield_t*	dfield;
	byte*		buf;
	const char*	status;
	btr_cur_t	cursor;
	bool		locked	= RW_X_LATCH == trx->dict_operation_lock_mode;

	if (!locked) {
		row_mysql_lock_data_dictionary(trx);
	}

	ut_ad(mutex_own(&dict_sys.mutex));
	ut_ad(!dict_table_is_comp(dict_sys.sys_tables));
	ut_ad(!dict_table_is_comp(dict_sys.sys_indexes));
	ut_ad(!sync_check_iterate(dict_sync_check()));

	/* Mark the table as corrupted only if the clustered index
	is corrupted */
	if (dict_index_is_clust(index)) {
		index->table->corrupted = TRUE;
	}

	if (index->type & DICT_CORRUPT) {
		/* The index was already flagged corrupted. */
		ut_ad(!dict_index_is_clust(index) || index->table->corrupted);
		goto func_exit;
	}

	/* If this is read only mode, do not update SYS_INDEXES, just
	mark it as corrupted in memory */
	if (srv_read_only_mode) {
		index->type |= DICT_CORRUPT;
		goto func_exit;
	}

	heap = mem_heap_create(sizeof(dtuple_t) + 2 * (sizeof(dfield_t)
			       + sizeof(que_fork_t) + sizeof(upd_node_t)
			       + sizeof(upd_t) + 12));
	mtr_start(&mtr);
	index->type |= DICT_CORRUPT;

	sys_index = UT_LIST_GET_FIRST(dict_sys.sys_indexes->indexes);

	/* Find the index row in SYS_INDEXES */
	tuple = dtuple_create(heap, 2);

	dfield = dtuple_get_nth_field(tuple, 0);
	buf = static_cast<byte*>(mem_heap_alloc(heap, 8));
	mach_write_to_8(buf, index->table->id);
	dfield_set_data(dfield, buf, 8);

	dfield = dtuple_get_nth_field(tuple, 1);
	buf = static_cast<byte*>(mem_heap_alloc(heap, 8));
	mach_write_to_8(buf, index->id);
	dfield_set_data(dfield, buf, 8);

	dict_index_copy_types(tuple, sys_index, 2);

	btr_cur_search_to_nth_level(sys_index, 0, tuple, PAGE_CUR_LE,
				    BTR_MODIFY_LEAF,
				    &cursor, 0, __FILE__, __LINE__, &mtr);

	if (cursor.low_match == dtuple_get_n_fields(tuple)) {
		/* UPDATE SYS_INDEXES SET TYPE=index->type
		WHERE TABLE_ID=index->table->id AND INDEX_ID=index->id */
		ulint	len;
		byte*	field	= rec_get_nth_field_old(
			btr_cur_get_rec(&cursor),
			DICT_FLD__SYS_INDEXES__TYPE, &len);
		if (len != 4) {
			goto fail;
		}
		mlog_write_ulint(field, index->type, MLOG_4BYTES, &mtr);
		status = "Flagged";
	} else {
fail:
		status = "Unable to flag";
	}

	mtr_commit(&mtr);
	mem_heap_empty(heap);
	ib::error() << status << " corruption of " << index->name
		<< " in table " << index->table->name << " in " << ctx;
	mem_heap_free(heap);

func_exit:
	if (!locked) {
		row_mysql_unlock_data_dictionary(trx);
	}
}

/** Flags an index corrupted in the data dictionary cache only. This
is used mostly to mark a corrupted index when index's own dictionary
is corrupted, and we force to load such index for repair purpose
@param[in,out]	index	index which is corrupted */
void
dict_set_corrupted_index_cache_only(
	dict_index_t*	index)
{
	ut_ad(index != NULL);
	ut_ad(index->table != NULL);
	ut_ad(mutex_own(&dict_sys.mutex));
	ut_ad(!dict_table_is_comp(dict_sys.sys_tables));
	ut_ad(!dict_table_is_comp(dict_sys.sys_indexes));

	/* Mark the table as corrupted only if the clustered index
	is corrupted */
	if (dict_index_is_clust(index)) {
		index->table->corrupted = TRUE;
	}

	index->type |= DICT_CORRUPT;
}

/** Sets merge_threshold in the SYS_INDEXES
@param[in,out]	index		index
@param[in]	merge_threshold	value to set */
void
dict_index_set_merge_threshold(
	dict_index_t*	index,
	ulint		merge_threshold)
{
	mem_heap_t*	heap;
	mtr_t		mtr;
	dict_index_t*	sys_index;
	dtuple_t*	tuple;
	dfield_t*	dfield;
	byte*		buf;
	btr_cur_t	cursor;

	ut_ad(index != NULL);
	ut_ad(!dict_table_is_comp(dict_sys.sys_tables));
	ut_ad(!dict_table_is_comp(dict_sys.sys_indexes));

	dict_sys_lock();

	heap = mem_heap_create(sizeof(dtuple_t) + 2 * (sizeof(dfield_t)
			       + sizeof(que_fork_t) + sizeof(upd_node_t)
			       + sizeof(upd_t) + 12));

	mtr_start(&mtr);

	sys_index = UT_LIST_GET_FIRST(dict_sys.sys_indexes->indexes);

	/* Find the index row in SYS_INDEXES */
	tuple = dtuple_create(heap, 2);

	dfield = dtuple_get_nth_field(tuple, 0);
	buf = static_cast<byte*>(mem_heap_alloc(heap, 8));
	mach_write_to_8(buf, index->table->id);
	dfield_set_data(dfield, buf, 8);

	dfield = dtuple_get_nth_field(tuple, 1);
	buf = static_cast<byte*>(mem_heap_alloc(heap, 8));
	mach_write_to_8(buf, index->id);
	dfield_set_data(dfield, buf, 8);

	dict_index_copy_types(tuple, sys_index, 2);

	btr_cur_search_to_nth_level(sys_index, 0, tuple, PAGE_CUR_GE,
				    BTR_MODIFY_LEAF,
				    &cursor, 0, __FILE__, __LINE__, &mtr);

	if (cursor.up_match == dtuple_get_n_fields(tuple)
	    && rec_get_n_fields_old(btr_cur_get_rec(&cursor))
	       == DICT_NUM_FIELDS__SYS_INDEXES) {
		ulint	len;
		byte*	field	= rec_get_nth_field_old(
			btr_cur_get_rec(&cursor),
			DICT_FLD__SYS_INDEXES__MERGE_THRESHOLD, &len);

		ut_ad(len == 4);

		if (len == 4) {
			mlog_write_ulint(field, merge_threshold,
					 MLOG_4BYTES, &mtr);
		}
	}

	mtr_commit(&mtr);
	mem_heap_free(heap);

	dict_sys_unlock();
}

#ifdef UNIV_DEBUG
/** Sets merge_threshold for all indexes in the list of tables
@param[in]	list	pointer to the list of tables */
inline
void
dict_set_merge_threshold_list_debug(
	UT_LIST_BASE_NODE_T(dict_table_t)*	list,
	uint					merge_threshold_all)
{
	for (dict_table_t* table = UT_LIST_GET_FIRST(*list);
	     table != NULL;
	     table = UT_LIST_GET_NEXT(table_LRU, table)) {
		for (dict_index_t* index = UT_LIST_GET_FIRST(table->indexes);
		     index != NULL;
		     index = UT_LIST_GET_NEXT(indexes, index)) {
			rw_lock_x_lock(dict_index_get_lock(index));
			index->merge_threshold = merge_threshold_all;
			rw_lock_x_unlock(dict_index_get_lock(index));
		}
	}
}

/** Sets merge_threshold for all indexes in dictionary cache for debug.
@param[in]	merge_threshold_all	value to set for all indexes */
void
dict_set_merge_threshold_all_debug(
	uint	merge_threshold_all)
{
	mutex_enter(&dict_sys.mutex);

	dict_set_merge_threshold_list_debug(
		&dict_sys.table_LRU, merge_threshold_all);
	dict_set_merge_threshold_list_debug(
		&dict_sys.table_non_LRU, merge_threshold_all);

	mutex_exit(&dict_sys.mutex);
}

#endif /* UNIV_DEBUG */

/** Initialize dict_ind_redundant. */
void
dict_ind_init()
{
	dict_table_t*		table;

	/* create dummy table and index for REDUNDANT infimum and supremum */
	table = dict_mem_table_create("SYS_DUMMY1", NULL, 1, 0, 0, 0);
	dict_mem_table_add_col(table, NULL, NULL, DATA_CHAR,
			       DATA_ENGLISH | DATA_NOT_NULL, 8);

	dict_ind_redundant = dict_mem_index_create(table, "SYS_DUMMY1", 0, 1);
	dict_index_add_col(dict_ind_redundant, table,
			   dict_table_get_nth_col(table, 0), 0);
	/* avoid ut_ad(index->cached) in dict_index_get_n_unique_in_tree */
	dict_ind_redundant->cached = TRUE;
}

/** Free dict_ind_redundant. */
void
dict_ind_free()
{
	dict_table_t*	table = dict_ind_redundant->table;
	dict_mem_index_free(dict_ind_redundant);
	dict_ind_redundant = NULL;
	dict_mem_table_free(table);
}

/** Get an index by name.
@param[in]	table		the table where to look for the index
@param[in]	name		the index name to look for
@return index, NULL if does not exist */
dict_index_t*
dict_table_get_index_on_name(dict_table_t* table, const char* name)
{
	dict_index_t*	index;

	index = dict_table_get_first_index(table);

	while (index != NULL) {
		if (index->is_committed() && !strcmp(index->name, name)) {
			return(index);
		}

		index = dict_table_get_next_index(index);
	}

	return(NULL);
}

/**********************************************************************//**
Replace the index passed in with another equivalent index in the
foreign key lists of the table.
@return whether all replacements were found */
bool
dict_foreign_replace_index(
/*=======================*/
	dict_table_t*		table,  /*!< in/out: table */
	const char**		col_names,
					/*!< in: column names, or NULL
					to use table->col_names */
	const dict_index_t*	index)	/*!< in: index to be replaced */
{
	bool		found	= true;
	dict_foreign_t*	foreign;

	ut_ad(index->to_be_dropped);
	ut_ad(index->table == table);

	for (dict_foreign_set::iterator it = table->foreign_set.begin();
	     it != table->foreign_set.end();
	     ++it) {

		foreign = *it;
		if (foreign->foreign_index == index) {
			ut_ad(foreign->foreign_table == index->table);

			dict_index_t* new_index = dict_foreign_find_index(
				foreign->foreign_table, col_names,
				foreign->foreign_col_names,
				foreign->n_fields, index,
				/*check_charsets=*/TRUE, /*check_null=*/FALSE,
				NULL, NULL, NULL);
			if (new_index) {
				ut_ad(new_index->table == index->table);
				ut_ad(!new_index->to_be_dropped);
			} else {
				found = false;
			}

			foreign->foreign_index = new_index;
		}
	}

	for (dict_foreign_set::iterator it = table->referenced_set.begin();
	     it != table->referenced_set.end();
	     ++it) {

		foreign = *it;
		if (foreign->referenced_index == index) {
			ut_ad(foreign->referenced_table == index->table);

			dict_index_t* new_index = dict_foreign_find_index(
				foreign->referenced_table, NULL,
				foreign->referenced_col_names,
				foreign->n_fields, index,
				/*check_charsets=*/TRUE, /*check_null=*/FALSE,
				NULL, NULL, NULL);
			/* There must exist an alternative index,
			since this must have been checked earlier. */
			if (new_index) {
				ut_ad(new_index->table == index->table);
				ut_ad(!new_index->to_be_dropped);
			} else {
				found = false;
			}

			foreign->referenced_index = new_index;
		}
	}

	return(found);
}

#ifdef UNIV_DEBUG
/**********************************************************************//**
Check for duplicate index entries in a table [using the index name] */
void
dict_table_check_for_dup_indexes(
/*=============================*/
	const dict_table_t*	table,	/*!< in: Check for dup indexes
					in this table */
	enum check_name		check)	/*!< in: whether and when to allow
					temporary index names */
{
	/* Check for duplicates, ignoring indexes that are marked
	as to be dropped */

	const dict_index_t*	index1;
	const dict_index_t*	index2;

	ut_ad(mutex_own(&dict_sys.mutex));

	/* The primary index _must_ exist */
	ut_a(UT_LIST_GET_LEN(table->indexes) > 0);

	index1 = UT_LIST_GET_FIRST(table->indexes);

	do {
		if (!index1->is_committed()) {
			ut_a(!dict_index_is_clust(index1));

			switch (check) {
			case CHECK_ALL_COMPLETE:
				ut_error;
			case CHECK_ABORTED_OK:
				switch (dict_index_get_online_status(index1)) {
				case ONLINE_INDEX_COMPLETE:
				case ONLINE_INDEX_CREATION:
					ut_error;
					break;
				case ONLINE_INDEX_ABORTED:
				case ONLINE_INDEX_ABORTED_DROPPED:
					break;
				}
				/* fall through */
			case CHECK_PARTIAL_OK:
				break;
			}
		}

		for (index2 = UT_LIST_GET_NEXT(indexes, index1);
		     index2 != NULL;
		     index2 = UT_LIST_GET_NEXT(indexes, index2)) {
			ut_ad(index1->is_committed()
			      != index2->is_committed()
			      || strcmp(index1->name, index2->name) != 0);
		}

		index1 = UT_LIST_GET_NEXT(indexes, index1);
	} while (index1);
}
#endif /* UNIV_DEBUG */

/** Auxiliary macro used inside dict_table_schema_check(). */
#define CREATE_TYPES_NAMES() \
	dtype_sql_name((unsigned) req_schema->columns[i].mtype, \
		       (unsigned) req_schema->columns[i].prtype_mask, \
		       (unsigned) req_schema->columns[i].len, \
		       req_type, sizeof(req_type)); \
	dtype_sql_name(table->cols[j].mtype, \
		       table->cols[j].prtype, \
		       table->cols[j].len, \
		       actual_type, sizeof(actual_type))

/*********************************************************************//**
Checks whether a table exists and whether it has the given structure.
The table must have the same number of columns with the same names and
types. The order of the columns does not matter.
The caller must own the dictionary mutex.
dict_table_schema_check() @{
@return DB_SUCCESS if the table exists and contains the necessary columns */
dberr_t
dict_table_schema_check(
/*====================*/
	dict_table_schema_t*	req_schema,	/*!< in/out: required table
						schema */
	char*			errstr,		/*!< out: human readable error
						message if != DB_SUCCESS is
						returned */
	size_t			errstr_sz)	/*!< in: errstr size */
{
	char		buf[MAX_FULL_NAME_LEN];
	char		req_type[64];
	char		actual_type[64];
	dict_table_t*	table;
	ulint		i;

	ut_ad(mutex_own(&dict_sys.mutex));

	table = dict_table_get_low(req_schema->table_name);

	if (table == NULL) {
		bool should_print=true;
		/* no such table */

		if (innobase_strcasecmp(req_schema->table_name, "mysql/innodb_table_stats") == 0) {
			if (innodb_table_stats_not_found_reported == false) {
				innodb_table_stats_not_found = true;
				innodb_table_stats_not_found_reported = true;
			} else {
				should_print = false;
			}
		} else if (innobase_strcasecmp(req_schema->table_name, "mysql/innodb_index_stats") == 0 ) {
			if (innodb_index_stats_not_found_reported == false) {
				innodb_index_stats_not_found = true;
				innodb_index_stats_not_found_reported = true;
			} else {
				should_print = false;
			}
		}

		if (should_print) {
			snprintf(errstr, errstr_sz,
				"Table %s not found.",
				ut_format_name(req_schema->table_name,
					   buf, sizeof(buf)));
			return(DB_TABLE_NOT_FOUND);
		} else {
			return(DB_STATS_DO_NOT_EXIST);
		}
	}

	if (!table->is_readable() && !table->space) {
		/* missing tablespace */

		snprintf(errstr, errstr_sz,
			    "Tablespace for table %s is missing.",
			    ut_format_name(req_schema->table_name,
					   buf, sizeof(buf)));

		return(DB_TABLE_NOT_FOUND);
	}

	if (ulint(table->n_def - DATA_N_SYS_COLS) != req_schema->n_cols) {
		/* the table has a different number of columns than required */
		snprintf(errstr, errstr_sz,
			 "%s has %d columns but should have " ULINTPF ".",
			 ut_format_name(req_schema->table_name, buf,
					sizeof buf),
			 table->n_def - DATA_N_SYS_COLS,
			 req_schema->n_cols);

		return(DB_ERROR);
	}

	/* For each column from req_schema->columns[] search
	whether it is present in table->cols[].
	The following algorithm is O(n_cols^2), but is optimized to
	be O(n_cols) if the columns are in the same order in both arrays. */

	for (i = 0; i < req_schema->n_cols; i++) {
		ulint	j = dict_table_has_column(
			table, req_schema->columns[i].name, i);

		if (j == table->n_def) {

			snprintf(errstr, errstr_sz,
				    "required column %s"
				    " not found in table %s.",
				    req_schema->columns[i].name,
				    ut_format_name(
					    req_schema->table_name,
					    buf, sizeof(buf)));

			return(DB_ERROR);
		}

		/* we found a column with the same name on j'th position,
		compare column types and flags */

		/* check length for exact match */
		if (req_schema->columns[i].len == table->cols[j].len) {
		} else if (!strcmp(req_schema->table_name, TABLE_STATS_NAME)
			   || !strcmp(req_schema->table_name,
				      INDEX_STATS_NAME)) {
			ut_ad(table->cols[j].len < req_schema->columns[i].len);
			ib::warn() << "Table " << req_schema->table_name
				   << " has length mismatch in the"
				   << " column name "
				   << req_schema->columns[i].name
				   << ".  Please run mysql_upgrade";
		} else {
			CREATE_TYPES_NAMES();

			snprintf(errstr, errstr_sz,
				    "Column %s in table %s is %s"
				    " but should be %s (length mismatch).",
				    req_schema->columns[i].name,
				    ut_format_name(req_schema->table_name,
						   buf, sizeof(buf)),
				    actual_type, req_type);

			return(DB_ERROR);
		}

		/*
                  check mtype for exact match.
                  This check is relaxed to allow use to use TIMESTAMP
                  (ie INT) for last_update instead of DATA_BINARY.
                  We have to test for both values as the innodb_table_stats
                  table may come from MySQL and have the old type.
                */
		if (req_schema->columns[i].mtype != table->cols[j].mtype &&
                    !(req_schema->columns[i].mtype == DATA_INT &&
                      table->cols[j].mtype == DATA_FIXBINARY))
                {
			CREATE_TYPES_NAMES();

			snprintf(errstr, errstr_sz,
				    "Column %s in table %s is %s"
				    " but should be %s (type mismatch).",
				    req_schema->columns[i].name,
				    ut_format_name(req_schema->table_name,
						   buf, sizeof(buf)),
				    actual_type, req_type);

			return(DB_ERROR);
		}

		/* check whether required prtype mask is set */
		if (req_schema->columns[i].prtype_mask != 0
		    && (table->cols[j].prtype
			& req_schema->columns[i].prtype_mask)
		       != req_schema->columns[i].prtype_mask) {

			CREATE_TYPES_NAMES();

			snprintf(errstr, errstr_sz,
				    "Column %s in table %s is %s"
				    " but should be %s (flags mismatch).",
				    req_schema->columns[i].name,
				    ut_format_name(req_schema->table_name,
						   buf, sizeof(buf)),
				    actual_type, req_type);

			return(DB_ERROR);
		}
	}

	if (req_schema->n_foreign != table->foreign_set.size()) {
		snprintf(
			errstr, errstr_sz,
			"Table %s has " ULINTPF " foreign key(s) pointing"
			" to other tables, but it must have " ULINTPF ".",
			ut_format_name(req_schema->table_name,
				       buf, sizeof(buf)),
			static_cast<ulint>(table->foreign_set.size()),
			req_schema->n_foreign);
		return(DB_ERROR);
	}

	if (req_schema->n_referenced != table->referenced_set.size()) {
		snprintf(
			errstr, errstr_sz,
			"There are " ULINTPF " foreign key(s) pointing to %s, "
			"but there must be " ULINTPF ".",
			static_cast<ulint>(table->referenced_set.size()),
			ut_format_name(req_schema->table_name,
				       buf, sizeof(buf)),
			req_schema->n_referenced);
		return(DB_ERROR);
	}

	return(DB_SUCCESS);
}
/* @} */

/*********************************************************************//**
Converts a database and table name from filesystem encoding
(e.g. d@i1b/a@q1b@1Kc, same format as used in dict_table_t::name) in two
strings in UTF8 encoding (e.g. dцb and aюbØc). The output buffers must be
at least MAX_DB_UTF8_LEN and MAX_TABLE_UTF8_LEN bytes. */
void
dict_fs2utf8(
/*=========*/
	const char*	db_and_table,	/*!< in: database and table names,
					e.g. d@i1b/a@q1b@1Kc */
	char*		db_utf8,	/*!< out: database name, e.g. dцb */
	size_t		db_utf8_size,	/*!< in: dbname_utf8 size */
	char*		table_utf8,	/*!< out: table name, e.g. aюbØc */
	size_t		table_utf8_size)/*!< in: table_utf8 size */
{
	char	db[MAX_DATABASE_NAME_LEN + 1];
	ulint	db_len;
	uint	errors;

	db_len = dict_get_db_name_len(db_and_table);

	ut_a(db_len <= sizeof(db));

	memcpy(db, db_and_table, db_len);
	db[db_len] = '\0';

	strconvert(
		&my_charset_filename, db, uint(db_len), system_charset_info,
		db_utf8, uint(db_utf8_size), &errors);

	/* convert each # to @0023 in table name and store the result in buf */
	const char*	table = dict_remove_db_name(db_and_table);
	const char*	table_p;
	char		buf[MAX_TABLE_NAME_LEN * 5 + 1];
	char*		buf_p;
	for (table_p = table, buf_p = buf; table_p[0] != '\0'; table_p++) {
		if (table_p[0] != '#') {
			buf_p[0] = table_p[0];
			buf_p++;
		} else {
			buf_p[0] = '@';
			buf_p[1] = '0';
			buf_p[2] = '0';
			buf_p[3] = '2';
			buf_p[4] = '3';
			buf_p += 5;
		}
		ut_a((size_t) (buf_p - buf) < sizeof(buf));
	}
	buf_p[0] = '\0';

	errors = 0;
	strconvert(
		&my_charset_filename, buf, (uint) (buf_p - buf),
		system_charset_info,
		table_utf8, uint(table_utf8_size),
		&errors);

	if (errors != 0) {
		snprintf(table_utf8, table_utf8_size, "%s%s",
			    srv_mysql50_table_name_prefix, table);
	}
}

/** Resize the hash tables based on the current buffer pool size. */
void dict_sys_t::resize()
{
  ut_ad(this == &dict_sys);
  ut_ad(is_initialised());
  mutex_enter(&mutex);

  /* all table entries are in table_LRU and table_non_LRU lists */
  hash_table_free(table_hash);
  hash_table_free(table_id_hash);
  hash_table_free(temp_id_hash);

  const ulint hash_size = buf_pool_get_curr_size()
    / (DICT_POOL_PER_TABLE_HASH * UNIV_WORD_SIZE);
  table_hash = hash_create(hash_size);
  table_id_hash = hash_create(hash_size);
  temp_id_hash = hash_create(hash_size);

  for (dict_table_t* table= UT_LIST_GET_FIRST(table_LRU); table;
       table= UT_LIST_GET_NEXT(table_LRU, table))
  {
    ut_ad(!table->is_temporary());
    ulint fold= ut_fold_string(table->name.m_name);
    ulint id_fold= ut_fold_ull(table->id);

    HASH_INSERT(dict_table_t, name_hash, table_hash, fold, table);
    HASH_INSERT(dict_table_t, id_hash, table_id_hash, id_fold, table);
  }

  for (dict_table_t* table = UT_LIST_GET_FIRST(table_non_LRU); table;
       table = UT_LIST_GET_NEXT(table_LRU, table)) {
	  ulint	fold = ut_fold_string(table->name.m_name);
	  ulint	id_fold = ut_fold_ull(table->id);

	  HASH_INSERT(dict_table_t, name_hash, table_hash, fold, table);

	  hash_table_t* id_hash = table->is_temporary()
	    ? temp_id_hash : table_id_hash;

	  HASH_INSERT(dict_table_t, id_hash, id_hash, id_fold, table);
  }

  mutex_exit(&mutex);
}

/** Close the data dictionary cache on shutdown. */
void dict_sys_t::close()
{
  ut_ad(this == &dict_sys);
  if (!is_initialised()) return;

  mutex_enter(&mutex);

  /* Free the hash elements. We don't remove them from the table
  because we are going to destroy the table anyway. */
  for (ulint i = 0; i < hash_get_n_cells(table_hash); i++)
  {
    dict_table_t* table = static_cast<dict_table_t*>(HASH_GET_FIRST(table_hash,
								    i));

    while (table)
    {
      dict_table_t* prev_table = table;
      table = static_cast<dict_table_t*>(HASH_GET_NEXT(name_hash, prev_table));
      dict_sys.remove(prev_table);
    }
  }

  hash_table_free(table_hash);

  /* table_id_hash contains the same elements as in table_hash,
  therefore we don't delete the individual elements. */
  hash_table_free(table_id_hash);

  /* No temporary tables should exist at this point. */
  hash_table_free(temp_id_hash);

  mutex_exit(&mutex);
  mutex_free(&mutex);
  rw_lock_free(&latch);

  mutex_free(&dict_foreign_err_mutex);

  if (dict_foreign_err_file)
  {
    fclose(dict_foreign_err_file);
    dict_foreign_err_file = NULL;
  }

  m_initialised= false;
}

#ifdef UNIV_DEBUG
/**********************************************************************//**
Validate the dictionary table LRU list.
@return TRUE if valid */
static
ibool
dict_lru_validate(void)
/*===================*/
{
	dict_table_t*	table;

	ut_ad(mutex_own(&dict_sys.mutex));

	for (table = UT_LIST_GET_FIRST(dict_sys.table_LRU);
	     table != NULL;
	     table = UT_LIST_GET_NEXT(table_LRU, table)) {

		ut_a(table->can_be_evicted);
	}

	for (table = UT_LIST_GET_FIRST(dict_sys.table_non_LRU);
	     table != NULL;
	     table = UT_LIST_GET_NEXT(table_LRU, table)) {

		ut_a(!table->can_be_evicted);
	}

	return(TRUE);
}
#endif /* UNIV_DEBUG */
/*********************************************************************//**
Check an index to see whether its first fields are the columns in the array,
in the same order and is not marked for deletion and is not the same
as types_idx.
@return true if the index qualifies, otherwise false */
bool
dict_foreign_qualify_index(
/*=======================*/
	const dict_table_t*	table,	/*!< in: table */
	const char**		col_names,
					/*!< in: column names, or NULL
					to use table->col_names */
	const char**		columns,/*!< in: array of column names */
	ulint			n_cols,	/*!< in: number of columns */
	const dict_index_t*	index,	/*!< in: index to check */
	const dict_index_t*	types_idx,
					/*!< in: NULL or an index
					whose types the column types
					must match */
	bool			check_charsets,
					/*!< in: whether to check
					charsets.  only has an effect
					if types_idx != NULL */
	ulint			check_null,
					/*!< in: nonzero if none of
					the columns must be declared
					NOT NULL */
	fkerr_t*		error,	/*!< out: error code */
	ulint*			err_col_no,
					/*!< out: column number where
					error happened */
	dict_index_t**		err_index)
					/*!< out: index where error
					happened */
{
	if (dict_index_get_n_fields(index) < n_cols) {
		return(false);
	}

	if (index->type & (DICT_SPATIAL | DICT_FTS)) {
		return false;
	}

	for (ulint i = 0; i < n_cols; i++) {
		dict_field_t*	field;
		const char*	col_name;
		ulint		col_no;

		field = dict_index_get_nth_field(index, i);
		col_no = dict_col_get_no(field->col);

		if (field->prefix_len != 0) {
			/* We do not accept column prefix
			indexes here */
			if (error && err_col_no && err_index) {
				*error = FK_IS_PREFIX_INDEX;
				*err_col_no = i;
				*err_index = (dict_index_t*)index;
			}
			return(false);
		}

		if (check_null
		    && (field->col->prtype & DATA_NOT_NULL)) {
			if (error && err_col_no && err_index) {
				*error = FK_COL_NOT_NULL;
				*err_col_no = i;
				*err_index = (dict_index_t*)index;
			}
			return(false);
		}

		if (field->col->is_virtual()) {
			col_name = "";
			for (ulint j = 0; j < table->n_v_def; j++) {
				col_name = dict_table_get_v_col_name(table, j);
				if (innobase_strcasecmp(field->name,col_name) == 0) {
					break;
				}
			}
		} else {
			col_name = col_names
				? col_names[col_no]
				: dict_table_get_col_name(table, col_no);
		}

		if (0 != innobase_strcasecmp(columns[i], col_name)) {
			return(false);
		}

		if (types_idx && !cmp_cols_are_equal(
			    dict_index_get_nth_col(index, i),
			    dict_index_get_nth_col(types_idx, i),
			    check_charsets)) {
			if (error && err_col_no && err_index) {
				*error = FK_COLS_NOT_EQUAL;
				*err_col_no = i;
				*err_index = (dict_index_t*)index;
			}

			return(false);
		}
	}

	return(true);
}

/*********************************************************************//**
Update the state of compression failure padding heuristics. This is
called whenever a compression operation succeeds or fails.
The caller must be holding info->mutex */
static
void
dict_index_zip_pad_update(
/*======================*/
	zip_pad_info_t*	info,	/*<! in/out: info to be updated */
	ulint	zip_threshold)	/*<! in: zip threshold value */
{
	ulint	total;
	ulint	fail_pct;

	ut_ad(info);
	ut_ad(info->pad % ZIP_PAD_INCR == 0);

	total = info->success + info->failure;

	ut_ad(total > 0);

	if (zip_threshold == 0) {
		/* User has just disabled the padding. */
		return;
	}

	if (total < ZIP_PAD_ROUND_LEN) {
		/* We are in middle of a round. Do nothing. */
		return;
	}

	/* We are at a 'round' boundary. Reset the values but first
	calculate fail rate for our heuristic. */
	fail_pct = (info->failure * 100) / total;
	info->failure = 0;
	info->success = 0;

	if (fail_pct > zip_threshold) {
		/* Compression failures are more then user defined
		threshold. Increase the pad size to reduce chances of
		compression failures.

		Only do increment if it won't increase padding
		beyond max pad size. */
		if (info->pad + ZIP_PAD_INCR
		    < (srv_page_size * zip_pad_max) / 100) {
			info->pad.fetch_add(ZIP_PAD_INCR);

			MONITOR_INC(MONITOR_PAD_INCREMENTS);
		}

		info->n_rounds = 0;

	} else {
		/* Failure rate was OK. Another successful round
		completed. */
		++info->n_rounds;

		/* If enough successful rounds are completed with
		compression failure rate in control, decrease the
		padding. */
		if (info->n_rounds >= ZIP_PAD_SUCCESSFUL_ROUND_LIMIT
		    && info->pad > 0) {
			info->pad.fetch_sub(ZIP_PAD_INCR);

			info->n_rounds = 0;

			MONITOR_INC(MONITOR_PAD_DECREMENTS);
		}
	}
}

/*********************************************************************//**
This function should be called whenever a page is successfully
compressed. Updates the compression padding information. */
void
dict_index_zip_success(
/*===================*/
	dict_index_t*	index)	/*!< in/out: index to be updated. */
{
	ulint zip_threshold = zip_failure_threshold_pct;
	if (!zip_threshold) {
		/* Disabled by user. */
		return;
	}

	mutex_enter(&index->zip_pad.mutex);
	++index->zip_pad.success;
	dict_index_zip_pad_update(&index->zip_pad, zip_threshold);
	mutex_exit(&index->zip_pad.mutex);
}

/*********************************************************************//**
This function should be called whenever a page compression attempt
fails. Updates the compression padding information. */
void
dict_index_zip_failure(
/*===================*/
	dict_index_t*	index)	/*!< in/out: index to be updated. */
{
	ulint zip_threshold = zip_failure_threshold_pct;
	if (!zip_threshold) {
		/* Disabled by user. */
		return;
	}

	mutex_enter(&index->zip_pad.mutex);
	++index->zip_pad.failure;
	dict_index_zip_pad_update(&index->zip_pad, zip_threshold);
	mutex_exit(&index->zip_pad.mutex);
}

/*********************************************************************//**
Return the optimal page size, for which page will likely compress.
@return page size beyond which page might not compress */
ulint
dict_index_zip_pad_optimal_page_size(
/*=================================*/
	dict_index_t*	index)	/*!< in: index for which page size
				is requested */
{
	ulint	pad;
	ulint	min_sz;
	ulint	sz;

	if (!zip_failure_threshold_pct) {
		/* Disabled by user. */
		return(srv_page_size);
	}

	pad = index->zip_pad.pad;

	ut_ad(pad < srv_page_size);
	sz = srv_page_size - pad;

	/* Min size allowed by user. */
	ut_ad(zip_pad_max < 100);
	min_sz = (srv_page_size * (100 - zip_pad_max)) / 100;

	return(ut_max(sz, min_sz));
}

/*************************************************************//**
Convert table flag to row format string.
@return row format name. */
const char*
dict_tf_to_row_format_string(
/*=========================*/
	ulint	table_flag)		/*!< in: row format setting */
{
	switch (dict_tf_get_rec_format(table_flag)) {
	case REC_FORMAT_REDUNDANT:
		return("ROW_TYPE_REDUNDANT");
	case REC_FORMAT_COMPACT:
		return("ROW_TYPE_COMPACT");
	case REC_FORMAT_COMPRESSED:
		return("ROW_TYPE_COMPRESSED");
	case REC_FORMAT_DYNAMIC:
		return("ROW_TYPE_DYNAMIC");
	}

	ut_error;
	return(0);
}

/** Calculate the used memory occupied by the data dictionary
table and index objects.
@return number of bytes occupied. */
UNIV_INTERN
ulint
dict_sys_get_size()
{
	/* No mutex; this is a very crude approximation anyway */
	ulint size = UT_LIST_GET_LEN(dict_sys.table_LRU)
		+ UT_LIST_GET_LEN(dict_sys.table_non_LRU);
	size *= sizeof(dict_table_t)
		+ sizeof(dict_index_t) * 2
		+ (sizeof(dict_col_t) + sizeof(dict_field_t)) * 10
		+ sizeof(dict_field_t) * 5 /* total number of key fields */
		+ 200; /* arbitrary, covering names and overhead */

	return size;
}

/** Look for any dictionary objects that are found in the given tablespace.
@param[in]	space_id	Tablespace ID to search for.
@return true if tablespace is empty. */
bool
dict_space_is_empty(
	ulint	space_id)
{
	btr_pcur_t	pcur;
	const rec_t*	rec;
	mtr_t		mtr;
	bool		found = false;

	dict_sys_lock();
	mtr_start(&mtr);

	for (rec = dict_startscan_system(&pcur, &mtr, SYS_TABLES);
	     rec != NULL;
	     rec = dict_getnext_system(&pcur, &mtr)) {
		const byte*	field;
		ulint		len;
		ulint		space_id_for_table;

		field = rec_get_nth_field_old(
			rec, DICT_FLD__SYS_TABLES__SPACE, &len);
		ut_ad(len == 4);
		space_id_for_table = mach_read_from_4(field);

		if (space_id_for_table == space_id) {
			found = true;
		}
	}

	mtr_commit(&mtr);
	dict_sys_unlock();

	return(!found);
}

/** Find the space_id for the given name in sys_tablespaces.
@param[in]	name	Tablespace name to search for.
@return the tablespace ID. */
ulint
dict_space_get_id(
	const char*	name)
{
	btr_pcur_t	pcur;
	const rec_t*	rec;
	mtr_t		mtr;
	ulint		name_len = strlen(name);
	ulint		id = ULINT_UNDEFINED;

	dict_sys_lock();
	mtr_start(&mtr);

	for (rec = dict_startscan_system(&pcur, &mtr, SYS_TABLESPACES);
	     rec != NULL;
	     rec = dict_getnext_system(&pcur, &mtr)) {
		const byte*	field;
		ulint		len;

		field = rec_get_nth_field_old(
			rec, DICT_FLD__SYS_TABLESPACES__NAME, &len);
		ut_ad(len > 0);
		ut_ad(len < OS_FILE_MAX_PATH);

		if (len == name_len && ut_memcmp(name, field, len) == 0) {

			field = rec_get_nth_field_old(
				rec, DICT_FLD__SYS_TABLESPACES__SPACE, &len);
			ut_ad(len == 4);
			id = mach_read_from_4(field);

			/* This is normally called by dict_getnext_system()
			at the end of the index. */
			btr_pcur_close(&pcur);
			break;
		}
	}

	mtr_commit(&mtr);
	dict_sys_unlock();

	return(id);
}<|MERGE_RESOLUTION|>--- conflicted
+++ resolved
@@ -1819,47 +1819,6 @@
 	return(FALSE);
 }
 
-<<<<<<< HEAD
-=======
-/** Clears the virtual column's index list before index is
-being freed.
-@param[in]  index   Index being freed */
-void dict_index_remove_from_v_col_list(dict_index_t* index)
-{
-	/* Index is not completely formed */
-	if (!index->cached) {
-		return;
-	}
-        if (dict_index_has_virtual(index)) {
-                const dict_col_t*       col;
-                const dict_v_col_t*     vcol;
-
-                for (ulint i = 0; i < dict_index_get_n_fields(index); i++) {
-                        col =  dict_index_get_nth_col(index, i);
-                        if (col && col->is_virtual()) {
-                                vcol = reinterpret_cast<const dict_v_col_t*>(
-                                        col);
-				/* This could be NULL, when we do add
-                                virtual column, add index together. We do not
-                                need to track this virtual column's index */
-				if (vcol->v_indexes == NULL) {
-                                        continue;
-                                }
-				dict_v_idx_list::iterator       it;
-				for (it = vcol->v_indexes->begin();
-                                     it != vcol->v_indexes->end(); ++it) {
-                                        dict_v_idx_t    v_index = *it;
-                                        if (v_index.index == index) {
-                                                vcol->v_indexes->erase(it);
-                                                break;
-                                        }
-				}
-			}
-		}
-	}
-}
-
->>>>>>> 294ac1fb
 /** Adds an index to the dictionary cache, with possible indexing newly
 added column.
 @param[in,out]	index	index; NOTE! The index memory
