/*****************************************************************************

Copyright (c) 2012, 2016, Oracle and/or its affiliates. All Rights Reserved.
Copyright (c) 2017, MariaDB Corporation. All Rights Reserved.

This program is free software; you can redistribute it and/or modify it under
the terms of the GNU General Public License as published by the Free Software
Foundation; version 2 of the License.

This program is distributed in the hope that it will be useful, but WITHOUT
ANY WARRANTY; without even the implied warranty of MERCHANTABILITY or FITNESS
FOR A PARTICULAR PURPOSE. See the GNU General Public License for more details.

You should have received a copy of the GNU General Public License along with
this program; if not, write to the Free Software Foundation, Inc.,
51 Franklin Street, Suite 500, Boston, MA 02110-1335 USA

*****************************************************************************/

/**************************************************//**
@file dict/dict0stats_bg.cc
Code used for background table and index stats gathering.

Created Apr 25, 2012 Vasil Dimov
*******************************************************/

#include "dict0dict.h"
#include "dict0stats.h"
#include "dict0stats_bg.h"
#include "dict0defrag_bg.h"
#include "row0mysql.h"
#include "srv0start.h"
#include "ut0new.h"

#ifdef UNIV_NONINL
# include "dict0stats_bg.ic"
#endif

#include <vector>

/** Minimum time interval between stats recalc for a given table */
#define MIN_RECALC_INTERVAL	10 /* seconds */

#define SHUTTING_DOWN()		(srv_shutdown_state != SRV_SHUTDOWN_NONE)

/** Event to wake up the stats thread */
os_event_t			dict_stats_event = NULL;

/** Variable to initiate shutdown the dict stats thread. Note we don't
use 'srv_shutdown_state' because we want to shutdown dict stats thread
before purge thread. */
bool				dict_stats_start_shutdown = false;

/** Event to wait for shutdown of the dict stats thread */
os_event_t			dict_stats_shutdown_event = NULL;

#ifdef UNIV_DEBUG
/** Used by SET GLOBAL innodb_dict_stats_disabled_debug = 1; */
my_bool				innodb_dict_stats_disabled_debug;

static os_event_t		dict_stats_disabled_event;
#endif /* UNIV_DEBUG */

/** This mutex protects the "recalc_pool" variable. */
static ib_mutex_t		recalc_pool_mutex;

/** Allocator type, used by std::vector */
typedef ut_allocator<table_id_t>
	recalc_pool_allocator_t;

/** The multitude of tables whose stats are to be automatically
recalculated - an STL vector */
typedef std::vector<table_id_t, recalc_pool_allocator_t>
	recalc_pool_t;

/** Iterator type for iterating over the elements of objects of type
recalc_pool_t. */
typedef recalc_pool_t::iterator
	recalc_pool_iterator_t;

/** Pool where we store information on which tables are to be processed
by background statistics gathering. */
static recalc_pool_t*		recalc_pool;


/*****************************************************************//**
Initialize the recalc pool, called once during thread initialization. */
static
void
dict_stats_recalc_pool_init()
/*=========================*/
{
	ut_ad(!srv_read_only_mode);
	/* JAN: TODO: MySQL 5.7 PSI
	const PSI_memory_key	key = mem_key_dict_stats_bg_recalc_pool_t;

	recalc_pool = UT_NEW(recalc_pool_t(recalc_pool_allocator_t(key)), key);

	recalc_pool->reserve(RECALC_POOL_INITIAL_SLOTS);
	*/
	recalc_pool = new std::vector<table_id_t, recalc_pool_allocator_t>();
}

/*****************************************************************//**
Free the resources occupied by the recalc pool, called once during
thread de-initialization. */
static
void
dict_stats_recalc_pool_deinit()
/*===========================*/
{
	ut_ad(!srv_read_only_mode);

	recalc_pool->clear();

	UT_DELETE(recalc_pool);
}

/*****************************************************************//**
Add a table to the recalc pool, which is processed by the
background stats gathering thread. Only the table id is added to the
list, so the table can be closed after being enqueued and it will be
opened when needed. If the table does not exist later (has been DROPped),
then it will be removed from the pool and skipped. */
void
dict_stats_recalc_pool_add(
/*=======================*/
	const dict_table_t*	table)	/*!< in: table to add */
{
	ut_ad(!srv_read_only_mode);

	mutex_enter(&recalc_pool_mutex);

	/* quit if already in the list */
	for (recalc_pool_iterator_t iter = recalc_pool->begin();
	     iter != recalc_pool->end();
	     ++iter) {

		if (*iter == table->id) {
			mutex_exit(&recalc_pool_mutex);
			return;
		}
	}

	recalc_pool->push_back(table->id);

	mutex_exit(&recalc_pool_mutex);

	os_event_set(dict_stats_event);
}

/*****************************************************************//**
Get a table from the auto recalc pool. The returned table id is removed
from the pool.
@return true if the pool was non-empty and "id" was set, false otherwise */
static
bool
dict_stats_recalc_pool_get(
/*=======================*/
	table_id_t*	id)	/*!< out: table id, or unmodified if list is
				empty */
{
	ut_ad(!srv_read_only_mode);

	mutex_enter(&recalc_pool_mutex);

	if (recalc_pool->empty()) {
		mutex_exit(&recalc_pool_mutex);
		return(false);
	}

	*id = recalc_pool->at(0);

	recalc_pool->erase(recalc_pool->begin());

	mutex_exit(&recalc_pool_mutex);

	return(true);
}

/*****************************************************************//**
Delete a given table from the auto recalc pool.
dict_stats_recalc_pool_del() */
void
dict_stats_recalc_pool_del(
/*=======================*/
	const dict_table_t*	table)	/*!< in: table to remove */
{
	ut_ad(!srv_read_only_mode);
	ut_ad(mutex_own(&dict_sys->mutex));

	mutex_enter(&recalc_pool_mutex);

	ut_ad(table->id > 0);

	for (recalc_pool_iterator_t iter = recalc_pool->begin();
	     iter != recalc_pool->end();
	     ++iter) {

		if (*iter == table->id) {
			/* erase() invalidates the iterator */
			recalc_pool->erase(iter);
			break;
		}
	}

	mutex_exit(&recalc_pool_mutex);
}

/*****************************************************************//**
Wait until background stats thread has stopped using the specified table.
The caller must have locked the data dictionary using
row_mysql_lock_data_dictionary() and this function may unlock it temporarily
and restore the lock before it exits.
The background stats thread is guaranteed not to start using the specified
table after this function returns and before the caller unlocks the data
dictionary because it sets the BG_STAT_IN_PROGRESS bit in table->stats_bg_flag
under dict_sys->mutex. */
void
dict_stats_wait_bg_to_stop_using_table(
/*===================================*/
	dict_table_t*	table,	/*!< in/out: table */
	trx_t*		trx)	/*!< in/out: transaction to use for
				unlocking/locking the data dict */
{
	while (!dict_stats_stop_bg(table)) {
		DICT_STATS_BG_YIELD(trx);
	}
}

/*****************************************************************//**
Initialize global variables needed for the operation of dict_stats_thread()
Must be called before dict_stats_thread() is started. */
void
dict_stats_thread_init()
/*====================*/
{
	ut_a(!srv_read_only_mode);

	dict_stats_event = os_event_create(0);
	dict_stats_shutdown_event = os_event_create(0);

	ut_d(dict_stats_disabled_event = os_event_create(0));

	/* The recalc_pool_mutex is acquired from:
	1) the background stats gathering thread before any other latch
	   and released without latching anything else in between (thus
	   any level would do here)
	2) from row_update_statistics_if_needed()
	   and released without latching anything else in between. We know
	   that dict_sys->mutex (SYNC_DICT) is not acquired when
	   row_update_statistics_if_needed() is called and it may be acquired
	   inside that function (thus a level <=SYNC_DICT would do).
	3) from row_drop_table_for_mysql() after dict_sys->mutex (SYNC_DICT)
	   and dict_operation_lock (SYNC_DICT_OPERATION) have been locked
	   (thus a level <SYNC_DICT && <SYNC_DICT_OPERATION would do)
	So we choose SYNC_STATS_AUTO_RECALC to be about below SYNC_DICT. */

	mutex_create(LATCH_ID_RECALC_POOL, &recalc_pool_mutex);

	dict_stats_recalc_pool_init();
	dict_defrag_pool_init();

}

/*****************************************************************//**
Free resources allocated by dict_stats_thread_init(), must be called
after dict_stats_thread() has exited. */
void
dict_stats_thread_deinit()
/*======================*/
{
	ut_a(!srv_read_only_mode);
	ut_ad(!srv_dict_stats_thread_active);

	dict_stats_recalc_pool_deinit();
	dict_defrag_pool_deinit();

	mutex_free(&recalc_pool_mutex);

#ifdef UNIV_DEBUG
	os_event_destroy(dict_stats_disabled_event);
	dict_stats_disabled_event = NULL;
#endif /* UNIV_DEBUG */

	os_event_destroy(dict_stats_event);
	os_event_destroy(dict_stats_shutdown_event);
	dict_stats_event = NULL;
	dict_stats_shutdown_event = NULL;
	dict_stats_start_shutdown = false;
}

/*****************************************************************//**
Get the first table that has been added for auto recalc and eventually
update its stats. */
static
void
dict_stats_process_entry_from_recalc_pool()
/*=======================================*/
{
	table_id_t	table_id;

	ut_ad(!srv_read_only_mode);

	/* pop the first table from the auto recalc pool */
	if (!dict_stats_recalc_pool_get(&table_id)) {
		/* no tables for auto recalc */
		return;
	}

	dict_table_t*	table;

	mutex_enter(&dict_sys->mutex);

	table = dict_table_open_on_id(table_id, TRUE, DICT_TABLE_OP_NORMAL);

	if (table == NULL) {
		/* table does not exist, must have been DROPped
		after its id was enqueued */
		mutex_exit(&dict_sys->mutex);
		return;
	}

	/* Check whether table is corrupted */
	if (table->corrupted) {
		dict_table_close(table, TRUE, FALSE);
		mutex_exit(&dict_sys->mutex);
		return;
	}

	table->stats_bg_flag |= BG_STAT_IN_PROGRESS;

	mutex_exit(&dict_sys->mutex);

	/* ut_time() could be expensive, the current function
	is called once every time a table has been changed more than 10% and
	on a system with lots of small tables, this could become hot. If we
	find out that this is a problem, then the check below could eventually
	be replaced with something else, though a time interval is the natural
	approach. */

	if (ut_difftime(ut_time(), table->stats_last_recalc)
	    < MIN_RECALC_INTERVAL) {

		/* Stats were (re)calculated not long ago. To avoid
		too frequent stats updates we put back the table on
		the auto recalc list and do nothing. */

		dict_stats_recalc_pool_add(table);

	} else {

		dict_stats_update(table, DICT_STATS_RECALC_PERSISTENT);
	}

	mutex_enter(&dict_sys->mutex);

	table->stats_bg_flag = BG_STAT_NONE;

	dict_table_close(table, TRUE, FALSE);

	mutex_exit(&dict_sys->mutex);
}

#ifdef UNIV_DEBUG
/** Disables dict stats thread. It's used by:
	SET GLOBAL innodb_dict_stats_disabled_debug = 1 (0).
@param[in]	thd		thread handle
@param[in]	var		pointer to system variable
@param[out]	var_ptr		where the formal string goes
@param[in]	save		immediate result from check function */
void
dict_stats_disabled_debug_update(
	THD*				thd,
	struct st_mysql_sys_var*	var,
	void*				var_ptr,
	const void*			save)
{
	/* This method is protected by mutex, as every SET GLOBAL .. */
	ut_ad(dict_stats_disabled_event != NULL);

	const bool disable = *static_cast<const my_bool*>(save);

	const int64_t sig_count = os_event_reset(dict_stats_disabled_event);

	innodb_dict_stats_disabled_debug = disable;

	if (disable) {
		os_event_set(dict_stats_event);
		os_event_wait_low(dict_stats_disabled_event, sig_count);
	}
}
#endif /* UNIV_DEBUG */


/*****************************************************************//**
This is the thread for background stats gathering. It pops tables, from
the auto recalc list and proceeds them, eventually recalculating their
statistics.
@return this function does not return, it calls os_thread_exit() */
extern "C"
os_thread_ret_t
DECLARE_THREAD(dict_stats_thread)(void*)
{
	ut_a(!srv_read_only_mode);

<<<<<<< HEAD
#ifdef UNIV_PFS_THREAD
	/* JAN: TODO: MySQL 5.7 PSI
	pfs_register_thread(dict_stats_thread_key);
	*/
#endif /* UNIV_PFS_THREAD */

	srv_dict_stats_thread_active = TRUE;

	while (!dict_stats_start_shutdown) {
=======
	while (!SHUTTING_DOWN()) {
>>>>>>> 758af98f

		/* Wake up periodically even if not signaled. This is
		because we may lose an event - if the below call to
		dict_stats_process_entry_from_recalc_pool() puts the entry back
		in the list, the os_event_set() will be lost by the subsequent
		os_event_reset(). */
		os_event_wait_time(
			dict_stats_event, MIN_RECALC_INTERVAL * 1000000);

#ifdef UNIV_DEBUG
		while (innodb_dict_stats_disabled_debug) {
			os_event_set(dict_stats_disabled_event);
			if (dict_stats_start_shutdown) {
				break;
			}
			os_event_wait_time(
				dict_stats_event, 100000);
		}
#endif /* UNIV_DEBUG */

		if (dict_stats_start_shutdown) {
			break;
		}

		dict_stats_process_entry_from_recalc_pool();
		dict_defrag_process_entries_from_defrag_pool();

		os_event_reset(dict_stats_event);
	}

	srv_dict_stats_thread_active = false;

	os_event_set(dict_stats_shutdown_event);
	my_thread_end();

	/* We count the number of threads in os_thread_exit(). A created
	thread should always use that to exit instead of return(). */
	os_thread_exit();

	OS_THREAD_DUMMY_RETURN;
}

/** Shutdown the dict stats thread. */
void
dict_stats_shutdown()
{
	dict_stats_start_shutdown = true;
	os_event_set(dict_stats_event);
	os_event_wait(dict_stats_shutdown_event);
}<|MERGE_RESOLUTION|>--- conflicted
+++ resolved
@@ -404,19 +404,13 @@
 {
 	ut_a(!srv_read_only_mode);
 
-<<<<<<< HEAD
 #ifdef UNIV_PFS_THREAD
 	/* JAN: TODO: MySQL 5.7 PSI
 	pfs_register_thread(dict_stats_thread_key);
 	*/
 #endif /* UNIV_PFS_THREAD */
 
-	srv_dict_stats_thread_active = TRUE;
-
 	while (!dict_stats_start_shutdown) {
-=======
-	while (!SHUTTING_DOWN()) {
->>>>>>> 758af98f
 
 		/* Wake up periodically even if not signaled. This is
 		because we may lose an event - if the below call to
