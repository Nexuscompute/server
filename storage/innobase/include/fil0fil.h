--- conflicted
+++ resolved
@@ -1432,18 +1432,12 @@
   /** nonzero if fil_node_open_file_low() should avoid moving the tablespace
   to the end of space_list, for FIFO policy of try_to_close() */
   ulint freeze_space_list;
-<<<<<<< HEAD
-  /** list of all tablespaces */
+  /** List of all file spaces, opened spaces should be at the top of the list
+  to optimize try_to_close() execution. Protected with fil_system.mutex. */
   ilist<fil_space_t, space_list_tag_t> space_list;
   /** list of all tablespaces for which a FILE_MODIFY record has been written
   since the latest redo log checkpoint.
   Protected only by exclusive log_sys.latch. */
-=======
-  /** List of all file spaces, opened spaces should be at the top of the list
-  to optimize try_to_close() execution. Protected with fil_system.mutex. */
-  ilist<fil_space_t, space_list_tag_t> space_list;
-
->>>>>>> a55b951e
   ilist<fil_space_t, named_spaces_tag_t> named_spaces;
 
   /** list of all ENCRYPTED=DEFAULT tablespaces that need
