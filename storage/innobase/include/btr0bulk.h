--- conflicted
+++ resolved
@@ -33,13 +33,9 @@
 #include <vector>
 
 /** Innodb B-tree index fill factor for bulk load. */
-<<<<<<< HEAD
 extern	uint	innobase_fill_factor;
-=======
-extern	long	innobase_fill_factor;
 /** whether to reduce redo logging during ALTER TABLE */
 extern	my_bool	innodb_log_optimize_ddl;
->>>>>>> 0f90728b
 
 /*
 The proper function call sequence of PageBulk is as below:
@@ -90,7 +86,7 @@
 		m_err(DB_SUCCESS)
 	{
 		ut_ad(!dict_index_is_spatial(m_index));
-		ut_ad(!dict_table_is_temporary(m_index->table));
+		ut_ad(!m_index->table->is_temporary());
 	}
 
 	/** Deconstructor */
@@ -289,33 +285,21 @@
 		m_trx(trx),
 		m_flush_observer(observer)
 	{
-<<<<<<< HEAD
-		ut_ad(m_flush_observer != NULL);
-		ut_d(my_atomic_addlint(
-			     &m_index->table->space->redo_skipped_count, 1));
-=======
 #ifdef UNIV_DEBUG
 		if (m_flush_observer)
-		fil_space_inc_redo_skipped_count(m_index->space);
+		my_atomic_addlint(&m_index->table->space->redo_skipped_count,
+				  1);
 #endif /* UNIV_DEBUG */
->>>>>>> 0f90728b
 	}
 
 	/** Destructor */
 	~BtrBulk()
 	{
-<<<<<<< HEAD
-		mem_heap_free(m_heap);
-		UT_DELETE(m_page_bulks);
-		ut_d(my_atomic_addlint(
-			     &m_index->table->space->redo_skipped_count,
-			     ulint(-1)));
-=======
 #ifdef UNIV_DEBUG
 		if (m_flush_observer)
-		fil_space_dec_redo_skipped_count(m_index->space);
+		my_atomic_addlint(&m_index->table->space->redo_skipped_count,
+				  ulint(-1));
 #endif /* UNIV_DEBUG */
->>>>>>> 0f90728b
 	}
 
 	/** Insert a tuple
