--- conflicted
+++ resolved
@@ -621,17 +621,13 @@
 #include "ut0dbg.h"
 #include "ut0lst.h"
 #include "ut0ut.h"
-<<<<<<< HEAD
 #include "sync0types.h"
 
-=======
-#include "db0err.h"
 #include <my_valgrind.h>
 /* define UNIV macros in terms of my_valgrind.h */
 #define UNIV_MEM_INVALID(addr, size) 	MEM_UNDEFINED(addr, size)
 #define UNIV_MEM_FREE(addr, size) 	MEM_NOACCESS(addr, size)
 #define UNIV_MEM_ALLOC(addr, size) 	UNIV_MEM_INVALID(addr, size)
->>>>>>> c1aae370
 #ifdef UNIV_DEBUG_VALGRIND
 # include <valgrind/memcheck.h>
 # define UNIV_MEM_VALID(addr, size) VALGRIND_MAKE_MEM_DEFINED(addr, size)
