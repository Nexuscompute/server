/***********************************************************************

Copyright (c) 2010, 2015, Oracle and/or its affiliates. All Rights Reserved.
Copyright (c) 2012, Facebook Inc.
<<<<<<< HEAD
Copyright (c) 2013, 2021, MariaDB Corporation.
=======
Copyright (c) 2013, 2022, MariaDB Corporation.
>>>>>>> 7970ac7f

This program is free software; you can redistribute it and/or modify it
under the terms of the GNU General Public License as published by the
Free Software Foundation; version 2 of the License.

This program is distributed in the hope that it will be useful, but
WITHOUT ANY WARRANTY; without even the implied warranty of
MERCHANTABILITY or FITNESS FOR A PARTICULAR PURPOSE. See the GNU General
Public License for more details.

You should have received a copy of the GNU General Public License along with
this program; if not, write to the Free Software Foundation, Inc.,
51 Franklin Street, Fifth Floor, Boston, MA 02110-1335 USA

***********************************************************************/

/**************************************************//**
@file include/srv0mon.h
Server monitor counter related defines

Created 12/15/2009	Jimmy Yang
*******************************************************/

#ifndef srv0mon_h
#define srv0mon_h

#include "univ.i"

#ifndef __STDC_LIMIT_MACROS
/* Required for FreeBSD so that INT64_MAX is defined. */
#define __STDC_LIMIT_MACROS
#endif /* __STDC_LIMIT_MACROS */

#include <cstdint>
#include "my_atomic.h"
#include "my_atomic_wrapper.h"

/** Possible status values for "mon_status" in "struct monitor_value" */
enum monitor_running_status {
	MONITOR_STARTED = 1,	/*!< Monitor has been turned on */
	MONITOR_STOPPED = 2	/*!< Monitor has been turned off */
};

typedef enum monitor_running_status	monitor_running_t;

/** Monitor counter value type */
typedef	int64_t				mon_type_t;

/** Two monitor structures are defined in this file. One is
"monitor_value_t" which contains dynamic counter values for each
counter. The other is "monitor_info_t", which contains
static information (counter name, desc etc.) for each counter.
In addition, an enum datatype "monitor_id_t" is also defined,
it identifies each monitor with an internally used symbol, whose
integer value indexes into above two structure for its dynamic
and static information.
Developer who intend to add new counters would require to
fill in counter information as described in "monitor_info_t" and
create the internal counter ID in "monitor_id_t". */

/** Structure containing the actual values of a monitor counter. */
struct monitor_value_t {
	time_t	mon_start_time;	/*!< Start time of monitoring  */
	time_t	mon_stop_time;	/*!< Stop time of monitoring */
	time_t	mon_reset_time;	/*!< Time of resetting the counter */
	mon_type_t	mon_value;	/*!< Current counter Value */
	mon_type_t	mon_max_value;	/*!< Current Max value */
	mon_type_t	mon_min_value;	/*!< Current Min value */
	mon_type_t	mon_value_reset;/*!< value at last reset */
	mon_type_t	mon_max_value_start; /*!< Max value since start */
	mon_type_t	mon_min_value_start; /*!< Min value since start */
	mon_type_t	mon_start_value;/*!< Value at the start time */
	mon_type_t	mon_last_value;	/*!< Last set of values */
	monitor_running_t mon_status;	/* whether monitor still running */
};

/** Follwoing defines are possible values for "monitor_type" field in
"struct monitor_info" */
enum monitor_type_t {
	MONITOR_NONE = 0,	/*!< No monitoring */
	MONITOR_MODULE = 1,	/*!< This is a monitor module type,
				not a counter */
	MONITOR_EXISTING = 2,	/*!< The monitor carries information from
				an existing system status variable */
	MONITOR_NO_AVERAGE = 4,	/*!< Set this status if we don't want to
				calculate the average value for the counter */
	MONITOR_DISPLAY_CURRENT = 8, /*!< Display current value of the
				counter, rather than incremental value
				over the period. Mostly for counters
				displaying current resource usage */
	MONITOR_GROUP_MODULE = 16, /*!< Monitor can be turned on/off
				only as a module, but not individually */
	MONITOR_DEFAULT_ON = 32,/*!< Monitor will be turned on by default at
				server start up */
	MONITOR_SET_OWNER = 64,	/*!< Owner of "monitor set", a set of
				monitor counters */
	MONITOR_SET_MEMBER = 128,/*!< Being part of a "monitor set" */
	MONITOR_HIDDEN = 256	/*!< Do not display this monitor in the
				metrics table */
};

/** Counter minimum value is initialized to be max value of
 mon_type_t (int64_t) */
#ifndef INT64_MAX
#define INT64_MAX		(9223372036854775807LL)
#endif
#ifndef INT64_MIN
#define INT64_MIN		(-9223372036854775807LL-1)
#endif
#define	MIN_RESERVED		INT64_MAX
#define	MAX_RESERVED		INT64_MIN

/** This enumeration defines internal monitor identifier used internally
to identify each particular counter. Its value indexes into two arrays,
one is the "innodb_counter_value" array which records actual monitor
counter values, the other is "innodb_counter_info" array which describes
each counter's basic information (name, desc etc.). A couple of
naming rules here:
1) If the monitor defines a module, it starts with MONITOR_MODULE
2) If the monitor uses exisitng counters from "status variable", its ID
name shall start with MONITOR_OVLD

Please refer to "innodb_counter_info" in srv/srv0mon.cc for detail
information for each monitor counter */

enum monitor_id_t {
	/* This is to identify the default value set by the metrics
	control global variables */
	MONITOR_DEFAULT_START = 0,

	/* Start of Metadata counter */
	MONITOR_MODULE_METADATA,
	MONITOR_TABLE_OPEN,

	/* Lock manager related counters */
	MONITOR_MODULE_LOCK,
	MONITOR_DEADLOCK,
	MONITOR_TIMEOUT,
	MONITOR_LOCKREC_WAIT,
	MONITOR_TABLELOCK_WAIT,
	MONITOR_NUM_RECLOCK_REQ,
	MONITOR_RECLOCK_CREATED,
	MONITOR_RECLOCK_REMOVED,
	MONITOR_NUM_RECLOCK,
	MONITOR_TABLELOCK_CREATED,
	MONITOR_TABLELOCK_REMOVED,
	MONITOR_NUM_TABLELOCK,
	MONITOR_OVLD_ROW_LOCK_CURRENT_WAIT,
	MONITOR_OVLD_LOCK_WAIT_TIME,
	MONITOR_OVLD_LOCK_MAX_WAIT_TIME,
	MONITOR_OVLD_ROW_LOCK_WAIT,
	MONITOR_OVLD_LOCK_AVG_WAIT_TIME,

	/* Buffer and I/O realted counters. */
	MONITOR_MODULE_BUFFER,
	MONITOR_OVLD_BUFFER_POOL_SIZE,
	MONITOR_OVLD_BUF_POOL_READS,
	MONITOR_OVLD_BUF_POOL_READ_REQUESTS,
	MONITOR_OVLD_BUF_POOL_WRITE_REQUEST,
	MONITOR_OVLD_BUF_POOL_WAIT_FREE,
	MONITOR_OVLD_BUF_POOL_READ_AHEAD,
	MONITOR_OVLD_BUF_POOL_READ_AHEAD_EVICTED,
	MONITOR_OVLD_BUF_POOL_PAGE_TOTAL,
	MONITOR_OVLD_BUF_POOL_PAGE_MISC,
	MONITOR_OVLD_BUF_POOL_PAGES_DATA,
	MONITOR_OVLD_BUF_POOL_BYTES_DATA,
	MONITOR_OVLD_BUF_POOL_PAGES_DIRTY,
	MONITOR_OVLD_BUF_POOL_BYTES_DIRTY,
	MONITOR_OVLD_BUF_POOL_PAGES_FREE,
	MONITOR_OVLD_PAGE_CREATED,
	MONITOR_OVLD_PAGES_WRITTEN,
	MONITOR_OVLD_PAGES_READ,
	MONITOR_OVLD_INDEX_SEC_REC_CLUSTER_READS,
	MONITOR_OVLD_INDEX_SEC_REC_CLUSTER_READS_AVOIDED,
	MONITOR_OVLD_BYTE_READ,
	MONITOR_OVLD_BYTE_WRITTEN,
	MONITOR_FLUSH_BATCH_SCANNED,
	MONITOR_FLUSH_BATCH_SCANNED_NUM_CALL,
	MONITOR_FLUSH_BATCH_SCANNED_PER_CALL,
	MONITOR_FLUSH_BATCH_TOTAL_PAGE,
	MONITOR_FLUSH_BATCH_COUNT,
	MONITOR_FLUSH_BATCH_PAGES,
	MONITOR_FLUSH_NEIGHBOR_TOTAL_PAGE,
	MONITOR_FLUSH_NEIGHBOR_COUNT,
	MONITOR_FLUSH_NEIGHBOR_PAGES,
	MONITOR_FLUSH_N_TO_FLUSH_REQUESTED,

	MONITOR_FLUSH_N_TO_FLUSH_BY_AGE,
	MONITOR_FLUSH_ADAPTIVE_AVG_TIME,

	MONITOR_FLUSH_ADAPTIVE_AVG_PASS,

	MONITOR_LRU_GET_FREE_LOOPS,
	MONITOR_LRU_GET_FREE_WAITS,

	MONITOR_FLUSH_AVG_PAGE_RATE,
	MONITOR_FLUSH_LSN_AVG_RATE,
	MONITOR_FLUSH_PCT_FOR_DIRTY,
	MONITOR_FLUSH_PCT_FOR_LSN,
	MONITOR_FLUSH_SYNC_WAITS,
	MONITOR_FLUSH_ADAPTIVE_TOTAL_PAGE,
	MONITOR_FLUSH_ADAPTIVE_COUNT,
	MONITOR_FLUSH_ADAPTIVE_PAGES,
	MONITOR_FLUSH_SYNC_TOTAL_PAGE,
	MONITOR_FLUSH_SYNC_COUNT,
	MONITOR_FLUSH_SYNC_PAGES,
	MONITOR_FLUSH_BACKGROUND_TOTAL_PAGE,
	MONITOR_FLUSH_BACKGROUND_COUNT,
	MONITOR_FLUSH_BACKGROUND_PAGES,
	MONITOR_LRU_BATCH_SCANNED,
	MONITOR_LRU_BATCH_SCANNED_NUM_CALL,
	MONITOR_LRU_BATCH_SCANNED_PER_CALL,
	MONITOR_LRU_BATCH_FLUSH_TOTAL_PAGE,
	MONITOR_LRU_BATCH_EVICT_TOTAL_PAGE,
	MONITOR_LRU_SINGLE_FLUSH_FAILURE_COUNT,
	MONITOR_LRU_GET_FREE_SEARCH,
	MONITOR_LRU_SEARCH_SCANNED,
	MONITOR_LRU_SEARCH_SCANNED_NUM_CALL,
	MONITOR_LRU_SEARCH_SCANNED_PER_CALL,
	MONITOR_LRU_UNZIP_SEARCH_SCANNED,
	MONITOR_LRU_UNZIP_SEARCH_SCANNED_NUM_CALL,
	MONITOR_LRU_UNZIP_SEARCH_SCANNED_PER_CALL,

	/* Buffer Page I/O specific counters. */
	MONITOR_MODULE_BUF_PAGE,
	MONITOR_INDEX_LEAF_PAGE_READ,
	MONITOR_INDEX_NON_LEAF_PAGE_READ,
	MONITOR_INDEX_IBUF_LEAF_PAGE_READ,
	MONITOR_INDEX_IBUF_NON_LEAF_PAGE_READ,
	MONITOR_UNDO_LOG_PAGE_READ,
	MONITOR_INODE_PAGE_READ,
	MONITOR_IBUF_FREELIST_PAGE_READ,
	MONITOR_IBUF_BITMAP_PAGE_READ,
	MONITOR_SYSTEM_PAGE_READ,
	MONITOR_TRX_SYSTEM_PAGE_READ,
	MONITOR_FSP_HDR_PAGE_READ,
	MONITOR_XDES_PAGE_READ,
	MONITOR_BLOB_PAGE_READ,
	MONITOR_ZBLOB_PAGE_READ,
	MONITOR_ZBLOB2_PAGE_READ,
	MONITOR_OTHER_PAGE_READ,
	MONITOR_INDEX_LEAF_PAGE_WRITTEN,
	MONITOR_INDEX_NON_LEAF_PAGE_WRITTEN,
	MONITOR_INDEX_IBUF_LEAF_PAGE_WRITTEN,
	MONITOR_INDEX_IBUF_NON_LEAF_PAGE_WRITTEN,
	MONITOR_UNDO_LOG_PAGE_WRITTEN,
	MONITOR_INODE_PAGE_WRITTEN,
	MONITOR_IBUF_FREELIST_PAGE_WRITTEN,
	MONITOR_IBUF_BITMAP_PAGE_WRITTEN,
	MONITOR_SYSTEM_PAGE_WRITTEN,
	MONITOR_TRX_SYSTEM_PAGE_WRITTEN,
	MONITOR_FSP_HDR_PAGE_WRITTEN,
	MONITOR_XDES_PAGE_WRITTEN,
	MONITOR_BLOB_PAGE_WRITTEN,
	MONITOR_ZBLOB_PAGE_WRITTEN,
	MONITOR_ZBLOB2_PAGE_WRITTEN,
	MONITOR_OTHER_PAGE_WRITTEN,

	/* OS level counters (I/O) */
	MONITOR_MODULE_OS,
	MONITOR_OVLD_OS_FILE_READ,
	MONITOR_OVLD_OS_FILE_WRITE,
	MONITOR_OVLD_OS_FSYNC,
	MONITOR_OS_PENDING_READS,
	MONITOR_OS_PENDING_WRITES,
	MONITOR_OVLD_OS_LOG_WRITTEN,
	MONITOR_OVLD_OS_LOG_FSYNC,
	MONITOR_OVLD_OS_LOG_PENDING_FSYNC,
	MONITOR_OVLD_OS_LOG_PENDING_WRITES,

	/* Transaction related counters */
	MONITOR_MODULE_TRX,
	MONITOR_TRX_RW_COMMIT,
	MONITOR_TRX_RO_COMMIT,
	MONITOR_TRX_NL_RO_COMMIT,
	MONITOR_TRX_COMMIT_UNDO,
	MONITOR_TRX_ROLLBACK,
	MONITOR_TRX_ROLLBACK_SAVEPOINT,
	MONITOR_RSEG_HISTORY_LEN,
	MONITOR_NUM_UNDO_SLOT_USED,
	MONITOR_NUM_UNDO_SLOT_CACHED,
	MONITOR_RSEG_CUR_SIZE,

	/* Purge related counters */
	MONITOR_MODULE_PURGE,
	MONITOR_N_DEL_ROW_PURGE,
	MONITOR_N_UPD_EXIST_EXTERN,
	MONITOR_PURGE_INVOKED,
	MONITOR_PURGE_N_PAGE_HANDLED,
	MONITOR_DML_PURGE_DELAY,
	MONITOR_PURGE_STOP_COUNT,
	MONITOR_PURGE_RESUME_COUNT,

	/* Recovery related counters */
	MONITOR_MODULE_RECOVERY,
	MONITOR_NUM_CHECKPOINT,
	MONITOR_OVLD_LSN_FLUSHDISK,
	MONITOR_OVLD_LSN_CHECKPOINT,
	MONITOR_OVLD_LSN_CURRENT,
	MONITOR_LSN_CHECKPOINT_AGE,
	MONITOR_OVLD_BUF_OLDEST_LSN,
	MONITOR_OVLD_MAX_AGE_ASYNC,
	MONITOR_PENDING_LOG_FLUSH,
	MONITOR_PENDING_CHECKPOINT_WRITE,
	MONITOR_LOG_IO,
	MONITOR_OVLD_LOG_WAITS,
	MONITOR_OVLD_LOG_WRITE_REQUEST,
	MONITOR_OVLD_LOG_WRITES,
	MONITOR_OVLD_LOG_PADDED,

	/* Page Manager related counters */
	MONITOR_MODULE_PAGE,
	MONITOR_PAGE_COMPRESS,
	MONITOR_PAGE_DECOMPRESS,
	MONITOR_PAD_INCREMENTS,
	MONITOR_PAD_DECREMENTS,
	/* New monitor variables for page compression */
	MONITOR_OVLD_PAGE_COMPRESS_SAVED,
	MONITOR_OVLD_PAGES_PAGE_COMPRESSED,
	MONITOR_OVLD_PAGE_COMPRESSED_TRIM_OP,
	MONITOR_OVLD_PAGES_PAGE_DECOMPRESSED,
	MONITOR_OVLD_PAGES_PAGE_COMPRESSION_ERROR,

	/* New monitor variables for page encryption */
	MONITOR_OVLD_PAGES_ENCRYPTED,
	MONITOR_OVLD_PAGES_DECRYPTED,

	/* Index related counters */
	MONITOR_MODULE_INDEX,
	MONITOR_INDEX_SPLIT,
	MONITOR_INDEX_MERGE_ATTEMPTS,
	MONITOR_INDEX_MERGE_SUCCESSFUL,
	MONITOR_INDEX_REORG_ATTEMPTS,
	MONITOR_INDEX_REORG_SUCCESSFUL,
	MONITOR_INDEX_DISCARD,

#ifdef BTR_CUR_HASH_ADAPT
	/* Adaptive Hash Index related counters */
	MONITOR_MODULE_ADAPTIVE_HASH,
	MONITOR_OVLD_ADAPTIVE_HASH_SEARCH,
	MONITOR_OVLD_ADAPTIVE_HASH_SEARCH_BTREE,
	MONITOR_ADAPTIVE_HASH_PAGE_ADDED,
	MONITOR_ADAPTIVE_HASH_PAGE_REMOVED,
	MONITOR_ADAPTIVE_HASH_ROW_ADDED,
	MONITOR_ADAPTIVE_HASH_ROW_REMOVED,
	MONITOR_ADAPTIVE_HASH_ROW_REMOVE_NOT_FOUND,
	MONITOR_ADAPTIVE_HASH_ROW_UPDATED,
#endif /* BTR_CUR_HASH_ADAPT */

	/* Tablespace related counters */
	MONITOR_MODULE_FIL_SYSTEM,
	MONITOR_OVLD_N_FILE_OPENED,

	/* InnoDB Change Buffer related counters */
	MONITOR_MODULE_IBUF_SYSTEM,
	MONITOR_OVLD_IBUF_MERGE_INSERT,
	MONITOR_OVLD_IBUF_MERGE_DELETE,
	MONITOR_OVLD_IBUF_MERGE_PURGE,
	MONITOR_OVLD_IBUF_MERGE_DISCARD_INSERT,
	MONITOR_OVLD_IBUF_MERGE_DISCARD_DELETE,
	MONITOR_OVLD_IBUF_MERGE_DISCARD_PURGE,
	MONITOR_OVLD_IBUF_MERGES,
	MONITOR_OVLD_IBUF_SIZE,

	/* Counters for server operations */
	MONITOR_MODULE_SERVER,
	MONITOR_MASTER_THREAD_SLEEP,
	MONITOR_OVLD_SERVER_ACTIVITY,
	MONITOR_MASTER_ACTIVE_LOOPS,
	MONITOR_MASTER_IDLE_LOOPS,
	MONITOR_SRV_LOG_FLUSH_MICROSECOND,
	MONITOR_SRV_DICT_LRU_MICROSECOND,
	MONITOR_SRV_DICT_LRU_EVICT_COUNT_ACTIVE,
	MONITOR_SRV_DICT_LRU_EVICT_COUNT_IDLE,
	MONITOR_OVLD_SRV_DBLWR_WRITES,
	MONITOR_OVLD_SRV_DBLWR_PAGES_WRITTEN,
	MONITOR_OVLD_SRV_PAGE_SIZE,

	/* Data DML related counters */
	MONITOR_MODULE_DML_STATS,
	MONITOR_OLVD_ROW_READ,
	MONITOR_OLVD_ROW_INSERTED,
	MONITOR_OLVD_ROW_DELETED,
	MONITOR_OLVD_ROW_UPDTATED,
	MONITOR_OLVD_SYSTEM_ROW_READ,
	MONITOR_OLVD_SYSTEM_ROW_INSERTED,
	MONITOR_OLVD_SYSTEM_ROW_DELETED,
	MONITOR_OLVD_SYSTEM_ROW_UPDATED,

	/* Data DDL related counters */
	MONITOR_MODULE_DDL_STATS,
	MONITOR_BACKGROUND_DROP_INDEX,
	MONITOR_ONLINE_CREATE_INDEX,
	MONITOR_PENDING_ALTER_TABLE,
	MONITOR_ALTER_TABLE_SORT_FILES,
	MONITOR_ALTER_TABLE_LOG_FILES,

	MONITOR_MODULE_ICP,
	MONITOR_ICP_ATTEMPTS,
	MONITOR_ICP_NO_MATCH,
	MONITOR_ICP_OUT_OF_RANGE,
	MONITOR_ICP_MATCH,

	/* This is used only for control system to turn
	on/off and reset all monitor counters */
	MONITOR_ALL_COUNTER,

	/* This must be the last member */
	NUM_MONITOR
};

/** This informs the monitor control system to turn
on/off and reset monitor counters through wild card match */
#define	MONITOR_WILDCARD_MATCH		(NUM_MONITOR + 1)

/** Cannot find monitor counter with a specified name */
#define	MONITOR_NO_MATCH		(NUM_MONITOR + 2)

/** struct monitor_info describes the basic/static information
about each monitor counter. */
struct monitor_info_t {
	const char*	monitor_name;	/*!< Monitor name */
	const char*	monitor_module;	/*!< Sub Module the monitor
					belongs to */
	const char*	monitor_desc;	/*!< Brief desc of monitor counter */
	monitor_type_t	monitor_type;	/*!< Type of Monitor Info */
	monitor_id_t	monitor_related_id;/*!< Monitor ID of counter that
					related to this monitor. This is
					set when the monitor belongs to
					a "monitor set" */
	monitor_id_t	monitor_id;	/*!< Monitor ID as defined in enum
					monitor_id_t */
};

/** Following are the "set_option" values allowed for
srv_mon_process_existing_counter() and srv_mon_process_existing_counter()
functions. To turn on/off/reset the monitor counters. */
enum mon_option_t {
	MONITOR_TURN_ON = 1,		/*!< Turn on the counter */
	MONITOR_TURN_OFF,		/*!< Turn off the counter */
	MONITOR_RESET_VALUE,		/*!< Reset current values */
	MONITOR_RESET_ALL_VALUE,	/*!< Reset all values */
	MONITOR_GET_VALUE		/*!< Option for
					srv_mon_process_existing_counter()
					function */
};

/** Number of bit in a ulint datatype */
#define	NUM_BITS_ULINT	(sizeof(ulint) * CHAR_BIT)

/** This "monitor_set_tbl" is a bitmap records whether a particular monitor
counter has been turned on or off */
extern Atomic_relaxed<ulint>
    monitor_set_tbl[(NUM_MONITOR + NUM_BITS_ULINT - 1) / NUM_BITS_ULINT];

/** Macros to turn on/off the control bit in monitor_set_tbl for a monitor
counter option. */
#define MONITOR_ON(monitor)                                                   \
  (monitor_set_tbl[unsigned(monitor) / NUM_BITS_ULINT].fetch_or(              \
      (ulint(1) << (unsigned(monitor) % NUM_BITS_ULINT))))

#define MONITOR_OFF(monitor)                                                  \
  (monitor_set_tbl[unsigned(monitor) / NUM_BITS_ULINT].fetch_and(             \
      ~(ulint(1) << (unsigned(monitor) % NUM_BITS_ULINT))))

/** Check whether the requested monitor is turned on/off */
#define MONITOR_IS_ON(monitor)                                                \
  (monitor_set_tbl[unsigned(monitor) / NUM_BITS_ULINT] &                      \
   (ulint(1) << (unsigned(monitor) % NUM_BITS_ULINT)))

/** The actual monitor counter array that records each monintor counter
value */
extern monitor_value_t	 innodb_counter_value[NUM_MONITOR];

/** Following are macro defines for basic montior counter manipulations.
Please note we do not provide any synchronization for these monitor
operations due to performance consideration. Most counters can
be placed under existing mutex protections in respective code
module. */

/** Macros to access various fields of a monitor counters */
#define MONITOR_FIELD(monitor, field)			\
		(innodb_counter_value[monitor].field)

#define MONITOR_VALUE(monitor)				\
		MONITOR_FIELD(monitor, mon_value)

#define MONITOR_MAX_VALUE(monitor)			\
		MONITOR_FIELD(monitor, mon_max_value)

#define MONITOR_MIN_VALUE(monitor)			\
		MONITOR_FIELD(monitor, mon_min_value)

#define MONITOR_VALUE_RESET(monitor)			\
		MONITOR_FIELD(monitor, mon_value_reset)

#define MONITOR_MAX_VALUE_START(monitor)		\
		MONITOR_FIELD(monitor, mon_max_value_start)

#define MONITOR_MIN_VALUE_START(monitor)		\
		MONITOR_FIELD(monitor, mon_min_value_start)

#define MONITOR_LAST_VALUE(monitor)			\
		MONITOR_FIELD(monitor, mon_last_value)

#define MONITOR_START_VALUE(monitor)			\
		MONITOR_FIELD(monitor, mon_start_value)

#define MONITOR_VALUE_SINCE_START(monitor)		\
		(MONITOR_VALUE(monitor) + MONITOR_VALUE_RESET(monitor))

#define MONITOR_STATUS(monitor)				\
		MONITOR_FIELD(monitor, mon_status)

#define MONITOR_SET_START(monitor)					\
	do {								\
		MONITOR_STATUS(monitor) = MONITOR_STARTED;		\
		MONITOR_FIELD((monitor), mon_start_time) = time(NULL);	\
	} while (0)

#define MONITOR_SET_OFF(monitor)					\
	do {								\
		MONITOR_STATUS(monitor) = MONITOR_STOPPED;		\
		MONITOR_FIELD((monitor), mon_stop_time) = time(NULL);	\
	} while (0)

#define	MONITOR_INIT_ZERO_VALUE		0

/** Max and min values are initialized when we first turn on the monitor
counter, and set the MONITOR_STATUS. */
#define MONITOR_MAX_MIN_NOT_INIT(monitor)				\
		(MONITOR_STATUS(monitor) == MONITOR_INIT_ZERO_VALUE	\
		 && MONITOR_MIN_VALUE(monitor) == MONITOR_INIT_ZERO_VALUE \
		 && MONITOR_MAX_VALUE(monitor) == MONITOR_INIT_ZERO_VALUE)

#define MONITOR_INIT(monitor)						\
	if (MONITOR_MAX_MIN_NOT_INIT(monitor)) {			\
		MONITOR_MIN_VALUE(monitor) = MIN_RESERVED;		\
		MONITOR_MIN_VALUE_START(monitor) = MIN_RESERVED;	\
		MONITOR_MAX_VALUE(monitor) = MAX_RESERVED;		\
		MONITOR_MAX_VALUE_START(monitor) = MAX_RESERVED;	\
	}

/** Macros to increment/decrement the counters. The normal
monitor counter operation expects appropriate synchronization
already exists. No additional mutex is necessary when operating
on the counters */
#define	MONITOR_INC(monitor)						\
	if (MONITOR_IS_ON(monitor)) {					\
		MONITOR_VALUE(monitor)++;				\
		if (MONITOR_VALUE(monitor) > MONITOR_MAX_VALUE(monitor)) {  \
			MONITOR_MAX_VALUE(monitor) = MONITOR_VALUE(monitor);\
		}							\
	}

/** Atomically increment a monitor counter.
Use MONITOR_INC if appropriate mutex protection exists.
@param monitor	monitor to be incremented by 1
@param enabled	whether the monitor is enabled */
#define MONITOR_ATOMIC_INC_LOW(monitor, enabled)			\
	if (enabled) {							\
		ib_uint64_t	value;					\
		value  = my_atomic_add64_explicit(			\
			(int64*) &MONITOR_VALUE(monitor), 1,		\
			MY_MEMORY_ORDER_RELAXED) + 1;			\
		/* Note: This is not 100% accurate because of the	\
		inherent race, we ignore it due to performance. */	\
		if (value > (ib_uint64_t) MONITOR_MAX_VALUE(monitor)) {	\
			MONITOR_MAX_VALUE(monitor) = value;		\
		}							\
	}

/** Atomically decrement a monitor counter.
Use MONITOR_DEC if appropriate mutex protection exists.
@param monitor	monitor to be decremented by 1
@param enabled	whether the monitor is enabled */
#define MONITOR_ATOMIC_DEC_LOW(monitor, enabled)			\
	if (enabled) {							\
		ib_uint64_t	value;					\
		value = my_atomic_add64_explicit(			\
			(int64*) &MONITOR_VALUE(monitor), -1,		\
			MY_MEMORY_ORDER_RELAXED) - 1;			\
		/* Note: This is not 100% accurate because of the	\
		inherent race, we ignore it due to performance. */	\
		if (value < (ib_uint64_t) MONITOR_MIN_VALUE(monitor)) {	\
			MONITOR_MIN_VALUE(monitor) = value;		\
		}							\
	}

/** Atomically increment a monitor counter if it is enabled.
Use MONITOR_INC if appropriate mutex protection exists.
@param monitor	monitor to be incremented by 1 */
#define MONITOR_ATOMIC_INC(monitor)				\
	MONITOR_ATOMIC_INC_LOW(monitor, MONITOR_IS_ON(monitor))
/** Atomically decrement a monitor counter if it is enabled.
Use MONITOR_DEC if appropriate mutex protection exists.
@param monitor	monitor to be decremented by 1 */
#define MONITOR_ATOMIC_DEC(monitor)				\
	MONITOR_ATOMIC_DEC_LOW(monitor, MONITOR_IS_ON(monitor))

#define	MONITOR_DEC(monitor)						\
	if (MONITOR_IS_ON(monitor)) {					\
		MONITOR_VALUE(monitor)--;				\
		if (MONITOR_VALUE(monitor) < MONITOR_MIN_VALUE(monitor)) {  \
			MONITOR_MIN_VALUE(monitor) = MONITOR_VALUE(monitor);\
		}							\
	}

#ifdef HAVE_MEM_CHECK
# define MONITOR_CHECK_DEFINED(value) do {	\
    mon_type_t m __attribute__((unused))= value;        \
	MEM_CHECK_DEFINED(&m, sizeof m);	\
} while (0)
#else /* HAVE_MEM_CHECK */
# define MONITOR_CHECK_DEFINED(value) (void) 0
#endif /* HAVE_MEM_CHECK */

#define	MONITOR_INC_VALUE(monitor, value)				\
	MONITOR_CHECK_DEFINED(value);					\
	if (MONITOR_IS_ON(monitor)) {					\
		MONITOR_VALUE(monitor) += (mon_type_t) (value);		\
		if (MONITOR_VALUE(monitor) > MONITOR_MAX_VALUE(monitor)) {  \
			MONITOR_MAX_VALUE(monitor) = MONITOR_VALUE(monitor);\
		}							\
	}

#define	MONITOR_DEC_VALUE(monitor, value)				\
	MONITOR_CHECK_DEFINED(value);					\
	if (MONITOR_IS_ON(monitor)) {					\
		ut_ad(MONITOR_VALUE(monitor) >= (mon_type_t) (value);	\
		MONITOR_VALUE(monitor) -= (mon_type_t) (value);		\
		if (MONITOR_VALUE(monitor) < MONITOR_MIN_VALUE(monitor)) {  \
			MONITOR_MIN_VALUE(monitor) = MONITOR_VALUE(monitor);\
		}							\
	}

/* Increment/decrement counter without check the monitor on/off bit, which
could already be checked as a module group */
#define	MONITOR_INC_NOCHECK(monitor)					\
	do {								\
		MONITOR_VALUE(monitor)++;				\
		if (MONITOR_VALUE(monitor) > MONITOR_MAX_VALUE(monitor)) {  \
			MONITOR_MAX_VALUE(monitor) = MONITOR_VALUE(monitor);\
		}							\
	} while (0)							\

#define	MONITOR_DEC_NOCHECK(monitor)					\
	do {								\
		MONITOR_VALUE(monitor)--;				\
		if (MONITOR_VALUE(monitor) < MONITOR_MIN_VALUE(monitor)) {  \
			MONITOR_MIN_VALUE(monitor) = MONITOR_VALUE(monitor);\
		}							\
	} while (0)

/** Directly set a monitor counter's value */
#define	MONITOR_SET(monitor, value)					\
	MONITOR_CHECK_DEFINED(value);					\
	if (MONITOR_IS_ON(monitor)) {					\
		MONITOR_VALUE(monitor) = (mon_type_t) (value);		\
		if (MONITOR_VALUE(monitor) > MONITOR_MAX_VALUE(monitor)) {  \
			MONITOR_MAX_VALUE(monitor) = MONITOR_VALUE(monitor);\
		}							\
		if (MONITOR_VALUE(monitor) < MONITOR_MIN_VALUE(monitor)) {  \
			MONITOR_MIN_VALUE(monitor) = MONITOR_VALUE(monitor);\
		}							\
	}

/** Add time difference between now and input "value" (in seconds) to the
monitor counter
@param monitor monitor to update for the time difference
@param value the start time value */
#define	MONITOR_INC_TIME_IN_MICRO_SECS(monitor, value)			\
	MONITOR_CHECK_DEFINED(value);					\
	if (MONITOR_IS_ON(monitor)) {					\
		uintmax_t	old_time = value;			\
		value = microsecond_interval_timer();			\
		MONITOR_VALUE(monitor) += (mon_type_t) (value - old_time);\
	}

/** This macro updates 3 counters in one call. However, it only checks the
main/first monitor counter 'monitor', to see it is on or off to decide
whether to do the update.
@param monitor the main monitor counter to update. It accounts for
			the accumulative value for the counter.
@param monitor_n_calls counter that counts number of times this macro is
			called
@param monitor_per_call counter that records the current and max value of
			each incremental value
@param value incremental value to record this time */
#define MONITOR_INC_VALUE_CUMULATIVE(					\
		monitor, monitor_n_calls, monitor_per_call, value)	\
	MONITOR_CHECK_DEFINED(value);					\
	if (MONITOR_IS_ON(monitor)) {					\
		MONITOR_VALUE(monitor_n_calls)++;			\
		MONITOR_VALUE(monitor_per_call) = (mon_type_t) (value);	\
		if (MONITOR_VALUE(monitor_per_call)			\
		    > MONITOR_MAX_VALUE(monitor_per_call)) {		\
			MONITOR_MAX_VALUE(monitor_per_call) =		\
				 (mon_type_t) (value);			\
		}							\
		MONITOR_VALUE(monitor) += (mon_type_t) (value);		\
		if (MONITOR_VALUE(monitor) > MONITOR_MAX_VALUE(monitor)) {  \
			MONITOR_MAX_VALUE(monitor) = MONITOR_VALUE(monitor);\
		}							\
	}

/** Directly set a monitor counter's value, and if the value
is monotonically increasing, only max value needs to be updated */
#define	MONITOR_SET_UPD_MAX_ONLY(monitor, value)			\
	MONITOR_CHECK_DEFINED(value);					\
	if (MONITOR_IS_ON(monitor)) {					\
		MONITOR_VALUE(monitor) = (mon_type_t) (value);		\
		if (MONITOR_VALUE(monitor) > MONITOR_MAX_VALUE(monitor)) {  \
			MONITOR_MAX_VALUE(monitor) = MONITOR_VALUE(monitor);\
		}							\
	}

/** Some values such as log sequence number are montomically increasing
number, do not need to record max/min values */
#define MONITOR_SET_SIMPLE(monitor, value)				\
	MONITOR_CHECK_DEFINED(value);					\
	if (MONITOR_IS_ON(monitor)) {					\
		MONITOR_VALUE(monitor) = (mon_type_t) (value);		\
	}

/** Reset the monitor value and max/min value to zero. The reset
operation would only be conducted when the counter is turned off */
#define MONITOR_RESET_ALL(monitor)					\
	do {								\
		MONITOR_VALUE(monitor) = MONITOR_INIT_ZERO_VALUE;	\
		MONITOR_MAX_VALUE(monitor) = MAX_RESERVED;		\
		MONITOR_MIN_VALUE(monitor) = MIN_RESERVED;		\
		MONITOR_VALUE_RESET(monitor) = MONITOR_INIT_ZERO_VALUE;	\
		MONITOR_MAX_VALUE_START(monitor) = MAX_RESERVED;	\
		MONITOR_MIN_VALUE_START(monitor) = MIN_RESERVED;	\
		MONITOR_LAST_VALUE(monitor) = MONITOR_INIT_ZERO_VALUE;	\
		MONITOR_FIELD(monitor, mon_start_time) =		\
					MONITOR_INIT_ZERO_VALUE;	\
		MONITOR_FIELD(monitor, mon_stop_time) =			\
					MONITOR_INIT_ZERO_VALUE;	\
		MONITOR_FIELD(monitor, mon_reset_time) =		\
					MONITOR_INIT_ZERO_VALUE;	\
	} while (0)

/** Following four macros defines necessary operations to fetch and
consolidate information from existing system status variables. */

/** Save the passed-in value to mon_start_value field of monitor
counters */
#define MONITOR_SAVE_START(monitor, value) do {				\
	MONITOR_CHECK_DEFINED(value);					\
	(MONITOR_START_VALUE(monitor) =					\
		(mon_type_t) (value) - MONITOR_VALUE_RESET(monitor));	\
	} while (0)

/** Save the passed-in value to mon_last_value field of monitor
counters */
#define MONITOR_SAVE_LAST(monitor)					\
	do {								\
		MONITOR_LAST_VALUE(monitor) = MONITOR_VALUE(monitor);	\
		MONITOR_START_VALUE(monitor) += MONITOR_VALUE(monitor);	\
	} while (0)

/** Set monitor value to the difference of value and mon_start_value
compensated by mon_last_value if accumulated value is required. */
#define MONITOR_SET_DIFF(monitor, value)				\
	MONITOR_SET_UPD_MAX_ONLY(monitor, ((value)			\
	- MONITOR_VALUE_RESET(monitor)					\
	- MONITOR_FIELD(monitor, mon_start_value)			\
	+ MONITOR_FIELD(monitor, mon_last_value)))

/****************************************************************//**
Get monitor's monitor_info_t by its monitor id (index into the
innodb_counter_info array
@return Point to corresponding monitor_info_t, or NULL if no such
monitor */
monitor_info_t*
srv_mon_get_info(
/*=============*/
	monitor_id_t	monitor_id);	/*!< id index into the
					innodb_counter_info array */
/****************************************************************//**
Get monitor's name by its monitor id (index into the
innodb_counter_info array
@return corresponding monitor name, or NULL if no such
monitor */
const char*
srv_mon_get_name(
/*=============*/
	monitor_id_t	monitor_id);	/*!< id index into the
					innodb_counter_info array */

/****************************************************************//**
Turn on/off/reset monitor counters in a module. If module_value
is NUM_MONITOR then turn on all monitor counters.
@return 0 if successful, or the first monitor that cannot be
turned on because it is already turned on. */
void
srv_mon_set_module_control(
/*=======================*/
	monitor_id_t	module_id,	/*!< in: Module ID as in
					monitor_counter_id. If it is
					set to NUM_MONITOR, this means
					we shall turn on all the counters */
	mon_option_t	set_option);	/*!< in: Turn on/off reset the
					counter */
/****************************************************************//**
This function consolidates some existing server counters used
by "system status variables". These existing system variables do not have
mechanism to start/stop and reset the counters, so we simulate these
controls by remembering the corresponding counter values when the
corresponding monitors are turned on/off/reset, and do appropriate
mathematics to deduct the actual value. */
void
srv_mon_process_existing_counter(
/*=============================*/
	monitor_id_t	monitor_id,	/*!< in: the monitor's ID as in
					monitor_counter_id */
	mon_option_t	set_option);	/*!< in: Turn on/off reset the
					counter */
/*************************************************************//**
This function is used to calculate the maximum counter value
since the start of monitor counter
@return max counter value since start. */
UNIV_INLINE
mon_type_t
srv_mon_calc_max_since_start(
/*=========================*/
	monitor_id_t	monitor);	/*!< in: monitor id */
/*************************************************************//**
This function is used to calculate the minimum counter value
since the start of monitor counter
@return min counter value since start. */
UNIV_INLINE
mon_type_t
srv_mon_calc_min_since_start(
/*=========================*/
	monitor_id_t	monitor);	/*!< in: monitor id*/
/*************************************************************//**
Reset a monitor, create a new base line with the current monitor
value. This baseline is recorded by MONITOR_VALUE_RESET(monitor) */
void
srv_mon_reset(
/*==========*/
	monitor_id_t	monitor);	/*!< in: monitor id*/
/*************************************************************//**
This function resets all values of a monitor counter */
UNIV_INLINE
void
srv_mon_reset_all(
/*==============*/
	monitor_id_t	monitor);	/*!< in: monitor id*/
/*************************************************************//**
Turn on monitor counters that are marked as default ON. */
void
srv_mon_default_on(void);
/*====================*/

#include "srv0mon.inl"

#endif<|MERGE_RESOLUTION|>--- conflicted
+++ resolved
@@ -2,11 +2,7 @@
 
 Copyright (c) 2010, 2015, Oracle and/or its affiliates. All Rights Reserved.
 Copyright (c) 2012, Facebook Inc.
-<<<<<<< HEAD
-Copyright (c) 2013, 2021, MariaDB Corporation.
-=======
 Copyright (c) 2013, 2022, MariaDB Corporation.
->>>>>>> 7970ac7f
 
 This program is free software; you can redistribute it and/or modify it
 under the terms of the GNU General Public License as published by the
