/*****************************************************************************

Copyright (c) 1996, 2016, Oracle and/or its affiliates. All Rights Reserved.
Copyright (c) 2015, 2020, MariaDB Corporation.

This program is free software; you can redistribute it and/or modify it under
the terms of the GNU General Public License as published by the Free Software
Foundation; version 2 of the License.

This program is distributed in the hope that it will be useful, but WITHOUT
ANY WARRANTY; without even the implied warranty of MERCHANTABILITY or FITNESS
FOR A PARTICULAR PURPOSE. See the GNU General Public License for more details.

You should have received a copy of the GNU General Public License along with
this program; if not, write to the Free Software Foundation, Inc.,
51 Franklin Street, Fifth Floor, Boston, MA 02110-1335 USA

*****************************************************************************/

/**************************************************//**
@file include/trx0trx.h
The transaction

Created 3/26/1996 Heikki Tuuri
*******************************************************/

#ifndef trx0trx_h
#define trx0trx_h

#include "trx0types.h"
#include "lock0types.h"
#include "que0types.h"
#include "mem0mem.h"
#include "trx0xa.h"
#include "ut0vec.h"
#include "fts0fts.h"

#include <vector>
#include <set>

// Forward declaration
struct mtr_t;
class ReadView;
class FlushObserver;
class ut_stage_alter_t;

/******************************************************************//**
Set detailed error message for the transaction. */
void
trx_set_detailed_error(
/*===================*/
	trx_t*		trx,	/*!< in: transaction struct */
	const char*	msg);	/*!< in: detailed error message */
/*************************************************************//**
Set detailed error message for the transaction from a file. Note that the
file is rewinded before reading from it. */
void
trx_set_detailed_error_from_file(
/*=============================*/
	trx_t*	trx,	/*!< in: transaction struct */
	FILE*	file);	/*!< in: file to read message from */
/****************************************************************//**
Retrieves the error_info field from a trx.
@return the error info */
UNIV_INLINE
const dict_index_t*
trx_get_error_info(
/*===============*/
	const trx_t*	trx);	/*!< in: trx object */
/********************************************************************//**
Creates a transaction object for MySQL.
@return own: transaction object */
trx_t*
trx_allocate_for_mysql(void);
/*========================*/
/********************************************************************//**
Creates a transaction object for background operations by the master thread.
@return own: transaction object */
trx_t*
trx_allocate_for_background(void);
/*=============================*/

/** Frees and initialize a transaction object instantinated during recovery.
@param trx trx object to free and initialize during recovery */
void
trx_free_resurrected(trx_t* trx);

/** Free a transaction that was allocated by background or user threads.
@param trx trx object to free */
void
trx_free_for_background(trx_t* trx);

/********************************************************************//**
At shutdown, frees a transaction object that is in the PREPARED state. */
void
trx_free_prepared(
/*==============*/
	trx_t*	trx);	/*!< in, own: trx object */

/** Free a transaction object for MySQL.
@param[in,out]	trx	transaction */
void
trx_free_for_mysql(trx_t*	trx);

/** Disconnect a transaction from MySQL.
@param[in,out]	trx	transaction */
void
trx_disconnect_plain(trx_t*	trx);

/** Disconnect a prepared transaction from MySQL.
@param[in,out]	trx	transaction */
void
trx_disconnect_prepared(trx_t*	trx);

/** Initialize (resurrect) transactions at startup. */
void
trx_lists_init_at_db_start();

/*************************************************************//**
Starts the transaction if it is not yet started. */
void
trx_start_if_not_started_xa_low(
/*============================*/
	trx_t*	trx,		/*!< in/out: transaction */
	bool	read_write);	/*!< in: true if read write transaction */
/*************************************************************//**
Starts the transaction if it is not yet started. */
void
trx_start_if_not_started_low(
/*=========================*/
	trx_t*	trx,		/*!< in/out: transaction */
	bool	read_write);	/*!< in: true if read write transaction */

/*************************************************************//**
Starts a transaction for internal processing. */
void
trx_start_internal_low(
/*===================*/
	trx_t*	trx);		/*!< in/out: transaction */

/** Starts a read-only transaction for internal processing.
@param[in,out] trx	transaction to be started */
void
trx_start_internal_read_only_low(
	trx_t*	trx);

#ifdef UNIV_DEBUG
#define trx_start_if_not_started_xa(t, rw)			\
	do {							\
	(t)->start_line = __LINE__;				\
	(t)->start_file = __FILE__;				\
	trx_start_if_not_started_xa_low((t), rw);		\
	} while (false)

#define trx_start_if_not_started(t, rw)				\
	do {							\
	(t)->start_line = __LINE__;				\
	(t)->start_file = __FILE__;				\
	trx_start_if_not_started_low((t), rw);			\
	} while (false)

#define trx_start_internal(t)					\
	do {							\
	(t)->start_line = __LINE__;				\
	(t)->start_file = __FILE__;				\
	trx_start_internal_low((t));				\
	} while (false)

#define trx_start_internal_read_only(t)				\
	do {							\
	(t)->start_line = __LINE__;				\
	(t)->start_file = __FILE__;				\
	trx_start_internal_read_only_low(t);			\
	} while (false)
#else
#define trx_start_if_not_started(t, rw)				\
	trx_start_if_not_started_low((t), rw)

#define trx_start_internal(t)					\
	trx_start_internal_low((t))

#define trx_start_internal_read_only(t)				\
	trx_start_internal_read_only_low(t)

#define trx_start_if_not_started_xa(t, rw)			\
	trx_start_if_not_started_xa_low((t), (rw))
#endif /* UNIV_DEBUG */

/*************************************************************//**
Starts the transaction for a DDL operation. */
void
trx_start_for_ddl_low(
/*==================*/
	trx_t*		trx,	/*!< in/out: transaction */
	trx_dict_op_t	op);	/*!< in: dictionary operation type */

#ifdef UNIV_DEBUG
#define trx_start_for_ddl(t, o)					\
	do {							\
	ut_ad((t)->start_file == 0);				\
	(t)->start_line = __LINE__;				\
	(t)->start_file = __FILE__;				\
	trx_start_for_ddl_low((t), (o));			\
	} while (0)
#else
#define trx_start_for_ddl(t, o)					\
	trx_start_for_ddl_low((t), (o))
#endif /* UNIV_DEBUG */

/****************************************************************//**
Commits a transaction. */
void
trx_commit(
/*=======*/
	trx_t*	trx);	/*!< in/out: transaction */

/****************************************************************//**
Commits a transaction and a mini-transaction. */
void
trx_commit_low(
/*===========*/
	trx_t*	trx,	/*!< in/out: transaction */
	mtr_t*	mtr);	/*!< in/out: mini-transaction (will be committed),
			or NULL if trx made no modifications */
/****************************************************************//**
Cleans up a transaction at database startup. The cleanup is needed if
the transaction already got to the middle of a commit when the database
crashed, and we cannot roll it back. */
void
trx_cleanup_at_db_startup(
/*======================*/
	trx_t*	trx);	/*!< in: transaction */
/**********************************************************************//**
Does the transaction commit for MySQL.
@return DB_SUCCESS or error number */
dberr_t
trx_commit_for_mysql(
/*=================*/
	trx_t*	trx);	/*!< in/out: transaction */
/** XA PREPARE a transaction.
@param[in,out]	trx	transaction to prepare */
void trx_prepare_for_mysql(trx_t* trx);
/**********************************************************************//**
This function is used to find number of prepared transactions and
their transaction objects for a recovery.
@return number of prepared transactions */
int
trx_recover_for_mysql(
/*==================*/
	XID*	xid_list,	/*!< in/out: prepared transactions */
	ulint	len);		/*!< in: number of slots in xid_list */
/** Look up an X/Open distributed transaction in XA PREPARE state.
@param[in]	xid	X/Open XA transaction identifier
@return	transaction on match (the trx_t::xid will be invalidated);
note that the trx may have been committed before the caller acquires
trx_t::mutex
@retval	NULL if no match */
trx_t* trx_get_trx_by_xid(const XID* xid);
/**********************************************************************//**
If required, flushes the log to disk if we called trx_commit_for_mysql()
with trx->flush_log_later == TRUE. */
void
trx_commit_complete_for_mysql(
/*==========================*/
	trx_t*	trx);	/*!< in/out: transaction */
/**********************************************************************//**
Marks the latest SQL statement ended. */
void
trx_mark_sql_stat_end(
/*==================*/
	trx_t*	trx);	/*!< in: trx handle */
/********************************************************************//**
Assigns a read view for a consistent read query. All the consistent reads
within the same transaction will get the same read view, which is created
when this function is first called for a new started transaction. */
ReadView*
trx_assign_read_view(
/*=================*/
	trx_t*	trx);	/*!< in: active transaction */

/****************************************************************//**
@return the transaction's read view or NULL if one not assigned. */
UNIV_INLINE
ReadView*
trx_get_read_view(
/*==============*/
	trx_t*	trx);

/****************************************************************//**
@return the transaction's read view or NULL if one not assigned. */
UNIV_INLINE
const ReadView*
trx_get_read_view(
/*==============*/
	const trx_t*	trx);

/****************************************************************//**
Prepares a transaction for commit/rollback. */
void
trx_commit_or_rollback_prepare(
/*===========================*/
	trx_t*	trx);	/*!< in/out: transaction */
/*********************************************************************//**
Creates a commit command node struct.
@return own: commit node struct */
commit_node_t*
trx_commit_node_create(
/*===================*/
	mem_heap_t*	heap);	/*!< in: mem heap where created */
/***********************************************************//**
Performs an execution step for a commit type node in a query graph.
@return query thread to run next, or NULL */
que_thr_t*
trx_commit_step(
/*============*/
	que_thr_t*	thr);	/*!< in: query thread */

/**********************************************************************//**
Prints info about a transaction.
Caller must hold trx_sys->mutex. */
void
trx_print_low(
/*==========*/
	FILE*		f,
			/*!< in: output stream */
	const trx_t*	trx,
			/*!< in: transaction */
	ulint		max_query_len,
			/*!< in: max query length to print,
			or 0 to use the default max length */
	ulint		n_rec_locks,
			/*!< in: lock_number_of_rows_locked(&trx->lock) */
	ulint		n_trx_locks,
			/*!< in: length of trx->lock.trx_locks */
	ulint		heap_size);
			/*!< in: mem_heap_get_size(trx->lock.lock_heap) */

/**********************************************************************//**
Prints info about a transaction.
The caller must hold lock_sys->mutex and trx_sys->mutex.
When possible, use trx_print() instead. */
void
trx_print_latched(
/*==============*/
	FILE*		f,		/*!< in: output stream */
	const trx_t*	trx,		/*!< in: transaction */
	ulint		max_query_len);	/*!< in: max query length to print,
					or 0 to use the default max length */

#ifdef WITH_WSREP
/**********************************************************************//**
Prints info about a transaction.
Transaction information may be retrieved without having trx_sys->mutex acquired
so it may not be completely accurate. The caller must own lock_sys->mutex
and the trx must have some locks to make sure that it does not escape
without locking lock_sys->mutex. */
UNIV_INTERN
void
wsrep_trx_print_locking(
	FILE*		f,		/*!< in: output stream */
	const trx_t*	trx,		/*!< in: transaction */
	ulint		max_query_len)	/*!< in: max query length to print,
					or 0 to use the default max length */
	MY_ATTRIBUTE((nonnull));
#endif /* WITH_WSREP */
/**********************************************************************//**
Prints info about a transaction.
Acquires and releases lock_sys->mutex and trx_sys->mutex. */
void
trx_print(
/*======*/
	FILE*		f,		/*!< in: output stream */
	const trx_t*	trx,		/*!< in: transaction */
	ulint		max_query_len);	/*!< in: max query length to print,
					or 0 to use the default max length */

/**********************************************************************//**
Determine if a transaction is a dictionary operation.
@return dictionary operation mode */
UNIV_INLINE
enum trx_dict_op_t
trx_get_dict_operation(
/*===================*/
	const trx_t*	trx)	/*!< in: transaction */
	MY_ATTRIBUTE((warn_unused_result));
/**********************************************************************//**
Flag a transaction a dictionary operation. */
UNIV_INLINE
void
trx_set_dict_operation(
/*===================*/
	trx_t*			trx,	/*!< in/out: transaction */
	enum trx_dict_op_t	op);	/*!< in: operation, not
					TRX_DICT_OP_NONE */

/**********************************************************************//**
Determines if a transaction is in the given state.
The caller must hold trx_sys->mutex, or it must be the thread
that is serving a running transaction.
A running RW transaction must be in trx_sys->rw_trx_list.
@return TRUE if trx->state == state */
UNIV_INLINE
bool
trx_state_eq(
/*=========*/
	const trx_t*	trx,	/*!< in: transaction */
	trx_state_t	state,	/*!< in: state;
				if state != TRX_STATE_NOT_STARTED
				asserts that
				trx->state != TRX_STATE_NOT_STARTED */
	bool		relaxed = false)
				/*!< in: whether to allow
				trx->state == TRX_STATE_NOT_STARTED
				after an error has been reported */
	MY_ATTRIBUTE((nonnull, warn_unused_result));
# ifdef UNIV_DEBUG
/**********************************************************************//**
Asserts that a transaction has been started.
The caller must hold trx_sys->mutex.
@return TRUE if started */
ibool
trx_assert_started(
/*===============*/
	const trx_t*	trx)	/*!< in: transaction */
	MY_ATTRIBUTE((warn_unused_result));
# endif /* UNIV_DEBUG */

/**********************************************************************//**
Determines if the currently running transaction has been interrupted.
@return TRUE if interrupted */
ibool
trx_is_interrupted(
/*===============*/
	const trx_t*	trx);	/*!< in: transaction */

/*******************************************************************//**
Calculates the "weight" of a transaction. The weight of one transaction
is estimated as the number of altered rows + the number of locked rows.
@param t transaction
@return transaction weight */
#define TRX_WEIGHT(t)	((t)->undo_no + UT_LIST_GET_LEN((t)->lock.trx_locks))

/*******************************************************************//**
Compares the "weight" (or size) of two transactions. Transactions that
have edited non-transactional tables are considered heavier than ones
that have not.
@return true if weight(a) >= weight(b) */
bool
trx_weight_ge(
/*==========*/
	const trx_t*	a,	/*!< in: the transaction to be compared */
	const trx_t*	b);	/*!< in: the transaction to be compared */
/* Maximum length of a string that can be returned by
trx_get_que_state_str(). */
#define TRX_QUE_STATE_STR_MAX_LEN	12 /* "ROLLING BACK" */

/*******************************************************************//**
Retrieves transaction's que state in a human readable string. The string
should not be free()'d or modified.
@return string in the data segment */
UNIV_INLINE
const char*
trx_get_que_state_str(
/*==================*/
	const trx_t*	trx);	/*!< in: transaction */

/** Retreieves the transaction ID.
In a given point in time it is guaranteed that IDs of the running
transactions are unique. The values returned by this function for readonly
transactions may be reused, so a subsequent RO transaction may get the same ID
as a RO transaction that existed in the past. The values returned by this
function should be used for printing purposes only.
@param[in]	trx	transaction whose id to retrieve
@return transaction id */
UNIV_INLINE
trx_id_t
trx_get_id_for_print(
	const trx_t*	trx);

/** Create the trx_t pool */
void
trx_pool_init();

/** Destroy the trx_t pool */
void
trx_pool_close();

/**
Set the transaction as a read-write transaction if it is not already
tagged as such.
@param[in,out] trx	Transaction that needs to be "upgraded" to RW from RO */
void
trx_set_rw_mode(
	trx_t*		trx);

/**
Transactions that aren't started by the MySQL server don't set
the trx_t::mysql_thd field. For such transactions we set the lock
wait timeout to 0 instead of the user configured value that comes
from innodb_lock_wait_timeout via trx_t::mysql_thd.
@param trx transaction
@return lock wait timeout in seconds */
#define trx_lock_wait_timeout_get(t)					\
	((t)->mysql_thd != NULL						\
	 ? thd_lock_wait_timeout((t)->mysql_thd)			\
	 : 0)

/**
Determine if the transaction is a non-locking autocommit select
(implied read-only).
@param t transaction
@return true if non-locking autocommit select transaction. */
#define trx_is_autocommit_non_locking(t)				\
((t)->auto_commit && (t)->will_lock == 0)

/**
Determine if the transaction is a non-locking autocommit select
with an explicit check for the read-only status.
@param t transaction
@return true if non-locking autocommit read-only transaction. */
#define trx_is_ac_nl_ro(t)						\
((t)->read_only && trx_is_autocommit_non_locking((t)))

/**
Assert that the transaction is in the trx_sys_t::rw_trx_list */
#define assert_trx_in_rw_list(t) do {					\
	ut_ad(!(t)->read_only);						\
	ut_ad((t)->in_rw_trx_list					\
	      == !((t)->read_only || !(t)->rsegs.m_redo.rseg));		\
	check_trx_state(t);						\
} while (0)

/**
Check transaction state */
#define check_trx_state(t) do {						\
	ut_ad(!trx_is_autocommit_non_locking((t)));			\
	switch ((t)->state) {						\
	case TRX_STATE_PREPARED:					\
	case TRX_STATE_PREPARED_RECOVERED:				\
	case TRX_STATE_ACTIVE:						\
	case TRX_STATE_COMMITTED_IN_MEMORY:				\
		continue;						\
	case TRX_STATE_NOT_STARTED:					\
		break;							\
	}								\
	ut_error;							\
} while (0)

/** Check if transaction is free so that it can be re-initialized.
@param t transaction handle */
#define	assert_trx_is_free(t)	do {					\
	ut_ad(trx_state_eq((t), TRX_STATE_NOT_STARTED));		\
	ut_ad(!(t)->id);						\
	ut_ad(!(t)->has_logged());					\
	ut_ad(!(t)->is_referenced());					\
	ut_ad(!MVCC::is_view_active((t)->read_view));			\
	ut_ad((t)->lock.wait_thr == NULL);				\
	ut_ad(UT_LIST_GET_LEN((t)->lock.trx_locks) == 0);		\
	ut_ad((t)->lock.table_locks.empty());				\
	ut_ad(!(t)->autoinc_locks					\
	      || ib_vector_is_empty((t)->autoinc_locks));		\
	ut_ad((t)->dict_operation == TRX_DICT_OP_NONE);			\
} while(0)

/** Check if transaction is in-active so that it can be freed and put back to
transaction pool.
@param t transaction handle */
#define assert_trx_is_inactive(t) do {					\
	assert_trx_is_free((t));					\
	ut_ad((t)->dict_operation_lock_mode == 0);			\
} while(0)

#ifdef UNIV_DEBUG
/*******************************************************************//**
Assert that an autocommit non-locking select cannot be in the
rw_trx_list and that it is a read-only transaction.
The tranasction must be in the mysql_trx_list. */
# define assert_trx_nonlocking_or_in_list(t)				\
	do {								\
		if (trx_is_autocommit_non_locking(t)) {			\
			trx_state_t	t_state = (t)->state;		\
			ut_ad((t)->read_only);				\
			ut_ad(!(t)->is_recovered);			\
			ut_ad(!(t)->in_rw_trx_list);			\
			ut_ad((t)->in_mysql_trx_list);			\
			ut_ad(t_state == TRX_STATE_NOT_STARTED		\
			      || t_state == TRX_STATE_ACTIVE);		\
		} else {						\
			check_trx_state(t);				\
		}							\
	} while (0)
#else /* UNIV_DEBUG */
/*******************************************************************//**
Assert that an autocommit non-locking slect cannot be in the
rw_trx_list and that it is a read-only transaction.
The tranasction must be in the mysql_trx_list. */
# define assert_trx_nonlocking_or_in_list(trx) ((void)0)
#endif /* UNIV_DEBUG */

typedef std::vector<ib_lock_t*, ut_allocator<ib_lock_t*> >	lock_list;

/*******************************************************************//**
Latching protocol for trx_lock_t::que_state.  trx_lock_t::que_state
captures the state of the query thread during the execution of a query.
This is different from a transaction state. The query state of a transaction
can be updated asynchronously by other threads.  The other threads can be
system threads, like the timeout monitor thread or user threads executing
other queries. Another thing to be mindful of is that there is a delay between
when a query thread is put into LOCK_WAIT state and before it actually starts
waiting.  Between these two events it is possible that the query thread is
granted the lock it was waiting for, which implies that the state can be changed
asynchronously.

All these operations take place within the context of locking. Therefore state
changes within the locking code must acquire both the lock mutex and the
trx->mutex when changing trx->lock.que_state to TRX_QUE_LOCK_WAIT or
trx->lock.wait_lock to non-NULL but when the lock wait ends it is sufficient
to only acquire the trx->mutex.
To query the state either of the mutexes is sufficient within the locking
code and no mutex is required when the query thread is no longer waiting. */

/** The locks and state of an active transaction. Protected by
lock_sys->mutex, trx->mutex or both. */
struct trx_lock_t {
	ulint		n_active_thrs;	/*!< number of active query threads */

	trx_que_t	que_state;	/*!< valid when trx->state
					== TRX_STATE_ACTIVE: TRX_QUE_RUNNING,
					TRX_QUE_LOCK_WAIT, ... */

	lock_t*		wait_lock;	/*!< if trx execution state is
					TRX_QUE_LOCK_WAIT, this points to
					the lock request, otherwise this is
					NULL; set to non-NULL when holding
					both trx->mutex and lock_sys->mutex;
					set to NULL when holding
					lock_sys->mutex; readers should
					hold lock_sys->mutex, except when
					they are holding trx->mutex and
					wait_lock==NULL */
	ib_uint64_t	deadlock_mark;	/*!< A mark field that is initialized
					to and checked against lock_mark_counter
					by lock_deadlock_recursive(). */
	bool		was_chosen_as_deadlock_victim;
					/*!< when the transaction decides to
					wait for a lock, it sets this to false;
					if another transaction chooses this
					transaction as a victim in deadlock
					resolution, it sets this to true.
					Protected by trx->mutex. */
	time_t		wait_started;	/*!< lock wait started at this time,
					protected only by lock_sys->mutex */

	que_thr_t*	wait_thr;	/*!< query thread belonging to this
					trx that is in QUE_THR_LOCK_WAIT
					state. For threads suspended in a
					lock wait, this is protected by
					lock_sys->mutex. Otherwise, this may
					only be modified by the thread that is
					serving the running transaction. */

	/** Pre-allocated record locks */
	struct {
		ib_lock_t lock; byte pad[256];
	} rec_pool[8];

	/** Pre-allocated table locks */
	ib_lock_t	table_pool[8];

	/** Next available rec_pool[] entry */
	unsigned	rec_cached;

	/** Next available table_pool[] entry */
	unsigned	table_cached;

	mem_heap_t*	lock_heap;	/*!< memory heap for trx_locks;
					protected by lock_sys->mutex */

	trx_lock_list_t trx_locks;	/*!< locks requested by the transaction;
					insertions are protected by trx->mutex
					and lock_sys->mutex; removals are
					protected by lock_sys->mutex */

	lock_list	table_locks;	/*!< All table locks requested by this
					transaction, including AUTOINC locks */

	bool		cancel;		/*!< true if the transaction is being
					rolled back either via deadlock
					detection or due to lock timeout. The
					caller has to acquire the trx_t::mutex
					in order to cancel the locks. In
					lock_trx_table_locks_remove() we
					check for this cancel of a transaction's
					locks and avoid reacquiring the trx
					mutex to prevent recursive deadlocks.
					Protected by both the lock sys mutex
					and the trx_t::mutex. */
	ulint		n_rec_locks;	/*!< number of rec locks in this trx */
};

/** Type used to store the list of tables that are modified by a given
transaction. We store pointers to the table objects in memory because
we know that a table object will not be destroyed while a transaction
that modified it is running. */
typedef std::set<
	dict_table_t*,
	std::less<dict_table_t*>,
	ut_allocator<dict_table_t*> >	trx_mod_tables_t;

/** The transaction handle

Normally, there is a 1:1 relationship between a transaction handle
(trx) and a session (client connection). One session is associated
with exactly one user transaction. There are some exceptions to this:

* For DDL operations, a subtransaction is allocated that modifies the
data dictionary tables. Lock waits and deadlocks are prevented by
acquiring the dict_operation_lock before starting the subtransaction
and releasing it after committing the subtransaction.

* The purge system uses a special transaction that is not associated
with any session.

* If the system crashed or it was quickly shut down while there were
transactions in the ACTIVE or PREPARED state, these transactions would
no longer be associated with a session when the server is restarted.

A session may be served by at most one thread at a time. The serving
thread of a session might change in some MySQL implementations.
Therefore we do not have os_thread_get_curr_id() assertions in the code.

Normally, only the thread that is currently associated with a running
transaction may access (read and modify) the trx object, and it may do
so without holding any mutex. The following are exceptions to this:

* trx_rollback_resurrected() may access resurrected (connectionless)
transactions while the system is already processing new user
transactions. The trx_sys->mutex and trx->is_recovered prevent
a race condition between it and trx_commit().

* trx_print_low() may access transactions not associated with the current
thread. The caller must be holding trx_sys->mutex and lock_sys->mutex.

* When a transaction handle is in the trx_sys->mysql_trx_list or
trx_sys->trx_list, some of its fields must not be modified without
holding trx_sys->mutex exclusively.

* The locking code (in particular, lock_deadlock_recursive() and
lock_rec_convert_impl_to_expl()) will access transactions associated
to other connections. The locks of transactions are protected by
lock_sys->mutex (insertions also by trx->mutex). */

/** Represents an instance of rollback segment along with its state variables.*/
struct trx_undo_ptr_t {
	trx_rseg_t*	rseg;		/*!< rollback segment assigned to the
					transaction, or NULL if not assigned
					yet */
	trx_undo_t*	insert_undo;	/*!< pointer to the insert undo log, or
					NULL if no inserts performed yet */
	trx_undo_t*	update_undo;	/*!< pointer to the update undo log, or
					NULL if no update performed yet */
};

/** An instance of temporary rollback segment. */
struct trx_temp_undo_t {
	/** temporary rollback segment, or NULL if not assigned yet */
	trx_rseg_t*	rseg;
	/** pointer to the undo log, or NULL if nothing logged yet */
	trx_undo_t*	undo;
};

/** Rollback segments assigned to a transaction for undo logging. */
struct trx_rsegs_t {
	/** undo log ptr holding reference to a rollback segment that resides in
	system/undo tablespace used for undo logging of tables that needs
	to be recovered on crash. */
	trx_undo_ptr_t	m_redo;

	/** undo log for temporary tables; discarded immediately after
	transaction commit/rollback */
	trx_temp_undo_t	m_noredo;
};

struct trx_t {
private:
  /**
    Count of references.

    We can't release the locks nor commit the transaction until this reference
    is 0. We can change the state to TRX_STATE_COMMITTED_IN_MEMORY to signify
    that it is no longer "active".
  */

  int32_t n_ref;


public:
	TrxMutex	mutex;		/*!< Mutex protecting the fields
					state and lock (except some fields
					of lock, which are protected by
					lock_sys->mutex) */

	trx_id_t	id;		/*!< transaction id */

	trx_id_t	no;		/*!< transaction serialization number:
					max trx id shortly before the
					transaction is moved to
					COMMITTED_IN_MEMORY state.
					Protected by trx_sys_t::mutex
					when trx->in_rw_trx_list. Initially
					set to TRX_ID_MAX. */

	/** State of the trx from the point of view of concurrency control
	and the valid state transitions.

	Possible states:

	TRX_STATE_NOT_STARTED
	TRX_STATE_ACTIVE
	TRX_STATE_PREPARED
	TRX_STATE_PREPARED_RECOVERED (special case of TRX_STATE_PREPARED)
	TRX_STATE_COMMITTED_IN_MEMORY (alias below COMMITTED)

	Valid state transitions are:

	Regular transactions:
	* NOT_STARTED -> ACTIVE -> COMMITTED -> NOT_STARTED

	Auto-commit non-locking read-only:
	* NOT_STARTED -> ACTIVE -> NOT_STARTED

	XA (2PC):
	* NOT_STARTED -> ACTIVE -> PREPARED -> COMMITTED -> NOT_STARTED

	Recovered XA:
	* NOT_STARTED -> PREPARED -> COMMITTED -> (freed)

	XA (2PC) (shutdown or disconnect before ROLLBACK or COMMIT):
	* NOT_STARTED -> PREPARED -> (freed)

	Disconnected XA can become recovered:
	* ... -> ACTIVE -> PREPARED (connected) -> PREPARED (disconnected)
	Disconnected means from mysql e.g due to the mysql client disconnection.
	Latching and various transaction lists membership rules:

	XA (2PC) transactions are always treated as non-autocommit.

	Transitions to ACTIVE or NOT_STARTED occur when
	!in_rw_trx_list (no trx_sys->mutex needed).

	Autocommit non-locking read-only transactions move between states
	without holding any mutex. They are !in_rw_trx_list.

	All transactions, unless they are determined to be ac-nl-ro,
	explicitly tagged as read-only or read-write, will first be put
	on the read-only transaction list. Only when a !read-only transaction
	in the read-only list tries to acquire an X or IX lock on a table
	do we remove it from the read-only list and put it on the read-write
	list. During this switch we assign it a rollback segment.

	When a transaction is NOT_STARTED, it can be in_mysql_trx_list if
	it is a user transaction. It cannot be in rw_trx_list.

	ACTIVE->PREPARED->COMMITTED is only possible when trx->in_rw_trx_list.
	The transition ACTIVE->PREPARED is protected by trx_sys->mutex.

	ACTIVE->COMMITTED is possible when the transaction is in
	rw_trx_list.

	Transitions to COMMITTED are protected by trx_t::mutex. */
	trx_state_t	state;
	/** whether this is a recovered transaction that should be
	rolled back by trx_rollback_or_clean_recovered().
	Protected by trx_t::mutex for transactions that are in trx_sys. */
	bool		is_recovered;

	ReadView*	read_view;	/*!< consistent read view used in the
					transaction, or NULL if not yet set */

<<<<<<< HEAD
	UT_LIST_NODE_T(trx_t)
			trx_list;	/*!< list of transactions;
					protected by trx_sys->mutex. */
	UT_LIST_NODE_T(trx_t)
			no_list;	/*!< Required during view creation
					to check for the view limit for
					transactions that are committing */

	trx_lock_t	lock;		/*!< Information about the transaction
					locks and state. Protected by
					lock_sys->mutex (insertions also
					by trx_t::mutex). */
=======
	NOTE: In the future we should add read only transactions to the
	ro_trx_list the first time they try to acquire a lock ie. by default
	we treat all read-only transactions as non-locking.  */
	trx_state_t	state;
	trx_lock_t	lock;		/*!< Information about the transaction
					locks and state. Protected by
					trx->mutex or lock_sys->mutex
					or both */
	bool		is_recovered;	/*!< false=normal transaction,
					true=recovered, must be rolled back,
					protected by trx_sys->mutex when
					trx->in_rw_trx_list holds */
#ifdef WITH_WSREP
	/** whether wsrep_on(mysql_thd) held at the start of transaction */
	bool		wsrep;
	bool is_wsrep() const { return UNIV_UNLIKELY(wsrep); }
#else /* WITH_WSREP */
	bool is_wsrep() const { return false; }
#endif /* WITH_WSREP */
>>>>>>> edbdfc2f

	/* These fields are not protected by any mutex. */
	const char*	op_info;	/*!< English text describing the
					current operation, or an empty
					string */
	ulint		isolation_level;/*!< TRX_ISO_REPEATABLE_READ, ... */
	bool		check_foreigns;	/*!< normally TRUE, but if the user
					wants to suppress foreign key checks,
					(in table imports, for example) we
					set this FALSE */
	/*------------------------------*/
	/* MySQL has a transaction coordinator to coordinate two phase
	commit between multiple storage engines and the binary log. When
	an engine participates in a transaction, it's responsible for
	registering itself using the trans_register_ha() API. */
	bool		is_registered;	/* This flag is set to true after the
					transaction has been registered with
					the coordinator using the XA API, and
					is set to false  after commit or
					rollback. */
	unsigned	active_commit_ordered:1;/* 1 if owns prepare mutex */
	/*------------------------------*/
	bool		check_unique_secondary;
					/*!< normally TRUE, but if the user
					wants to speed up inserts by
					suppressing unique key checks
					for secondary indexes when we decide
					if we can use the insert buffer for
					them, we set this FALSE */
	bool		flush_log_later;/* In 2PC, we hold the
					prepare_commit mutex across
					both phases. In that case, we
					defer flush of the logs to disk
					until after we release the
					mutex. */
	bool		must_flush_log_later;/*!< this flag is set to TRUE in
					trx_commit() if flush_log_later was
					TRUE, and there were modifications by
					the transaction; in that case we must
					flush the log in
					trx_commit_complete_for_mysql() */
	ulint		duplicates;	/*!< TRX_DUP_IGNORE | TRX_DUP_REPLACE */
	trx_dict_op_t	dict_operation;	/**< @see enum trx_dict_op_t */

	/* Fields protected by the srv_conc_mutex. */
	bool		declared_to_be_inside_innodb;
					/*!< this is TRUE if we have declared
					this transaction in
					srv_conc_enter_innodb to be inside the
					InnoDB engine */
	ib_uint32_t	n_tickets_to_enter_innodb;
					/*!< this can be > 0 only when
					declared_to_... is TRUE; when we come
					to srv_conc_innodb_enter, if the value
					here is > 0, we decrement this by 1 */
	ib_uint32_t	dict_operation_lock_mode;
					/*!< 0, RW_S_LATCH, or RW_X_LATCH:
					the latch mode trx currently holds
					on dict_operation_lock. Protected
					by dict_operation_lock. */

	/** wall-clock time of the latest transition to TRX_STATE_ACTIVE;
	used for diagnostic purposes only */
	time_t		start_time;
	/** microsecond_interval_timer() of transaction start */
	ulonglong	start_time_micro;
	lsn_t		commit_lsn;	/*!< lsn at the time of the commit */
	table_id_t	table_id;	/*!< Table to drop iff dict_operation
					== TRX_DICT_OP_TABLE, or 0. */
	/*------------------------------*/
	THD*		mysql_thd;	/*!< MySQL thread handle corresponding
					to this trx, or NULL */

	const char*	mysql_log_file_name;
					/*!< if MySQL binlog is used, this field
					contains a pointer to the latest file
					name; this is NULL if binlog is not
					used */
	int64_t		mysql_log_offset;
					/*!< if MySQL binlog is used, this
					field contains the end offset of the
					binlog entry */
	/*------------------------------*/
	ib_uint32_t	n_mysql_tables_in_use; /*!< number of Innobase tables
					used in the processing of the current
					SQL statement in MySQL */
	ib_uint32_t	mysql_n_tables_locked;
					/*!< how many tables the current SQL
					statement uses, except those
					in consistent read */
	/*------------------------------*/
#ifdef UNIV_DEBUG
	/** The following two fields are mutually exclusive. */
	/* @{ */

	bool		in_rw_trx_list;	/*!< true if in trx_sys->rw_trx_list */
	/* @} */
#endif /* UNIV_DEBUG */
	UT_LIST_NODE_T(trx_t)
			mysql_trx_list;	/*!< list of transactions created for
					MySQL; protected by trx_sys->mutex */
#ifdef UNIV_DEBUG
	bool		in_mysql_trx_list;
					/*!< true if in
					trx_sys->mysql_trx_list */
#endif /* UNIV_DEBUG */
	/*------------------------------*/
	dberr_t		error_state;	/*!< 0 if no error, otherwise error
					number; NOTE That ONLY the thread
					doing the transaction is allowed to
					set this field: this is NOT protected
					by any mutex */
	const dict_index_t*error_info;	/*!< if the error number indicates a
					duplicate key error, a pointer to
					the problematic index is stored here */
	ulint		error_key_num;	/*!< if the index creation fails to a
					duplicate key error, a mysql key
					number of that index is stored here */
	que_t*		graph;		/*!< query currently run in the session,
					or NULL if none; NOTE that the query
					belongs to the session, and it can
					survive over a transaction commit, if
					it is a stored procedure with a COMMIT
					WORK statement, for instance */
	/*------------------------------*/
	UT_LIST_BASE_NODE_T(trx_named_savept_t)
			trx_savepoints;	/*!< savepoints set with SAVEPOINT ...,
					oldest first */
	/*------------------------------*/
	UndoMutex	undo_mutex;	/*!< mutex protecting the fields in this
					section (down to undo_no_arr), EXCEPT
					last_sql_stat_start, which can be
					accessed only when we know that there
					cannot be any activity in the undo
					logs! */
	undo_no_t	undo_no;	/*!< next undo log record number to
					assign; since the undo log is
					private for a transaction, this
					is a simple ascending sequence
					with no gaps; thus it represents
					the number of modified/inserted
					rows in a transaction */
	ulint		undo_rseg_space;
					/*!< space id where last undo record
					was written */
	trx_savept_t	last_sql_stat_start;
					/*!< undo_no when the last sql statement
					was started: in case of an error, trx
					is rolled back down to this undo
					number; see note at undo_mutex! */
	trx_rsegs_t	rsegs;		/* rollback segments for undo logging */
	undo_no_t	roll_limit;	/*!< least undo number to undo during
					a partial rollback; 0 otherwise */
#ifdef UNIV_DEBUG
	bool		in_rollback;	/*!< true when the transaction is
					executing a partial or full rollback */
#endif /* UNIV_DEBUG */
	ulint		pages_undone;	/*!< number of undo log pages undone
					since the last undo log truncation */
	/*------------------------------*/
	ulint		n_autoinc_rows;	/*!< no. of AUTO-INC rows required for
					an SQL statement. This is useful for
					multi-row INSERTs */
	ib_vector_t*    autoinc_locks;  /* AUTOINC locks held by this
					transaction. Note that these are
					also in the lock list trx_locks. This
					vector needs to be freed explicitly
					when the trx instance is destroyed.
					Protected by lock_sys->mutex. */
	/*------------------------------*/
	bool		read_only;	/*!< true if transaction is flagged
					as a READ-ONLY transaction.
					if auto_commit && will_lock == 0
					then it will be handled as a
					AC-NL-RO-SELECT (Auto Commit Non-Locking
					Read Only Select). A read only
					transaction will not be assigned an
					UNDO log. */
	bool		auto_commit;	/*!< true if it is an autocommit */
	ib_uint32_t	will_lock;	/*!< Will acquire some locks. Increment
					each time we determine that a lock will
					be acquired by the MySQL layer. */
	/*------------------------------*/
	fts_trx_t*	fts_trx;	/*!< FTS information, or NULL if
					transaction hasn't modified tables
					with FTS indexes (yet). */
	doc_id_t	fts_next_doc_id;/* The document id used for updates */
	/*------------------------------*/
	ib_uint32_t	flush_tables;	/*!< if "covering" the FLUSH TABLES",
					count of tables being flushed. */

	/*------------------------------*/
	bool		ddl;		/*!< true if it is an internal
					transaction for DDL */
	bool		internal;	/*!< true if it is a system/internal
					transaction background task. This
					includes DDL transactions too.  Such
					transactions are always treated as
					read-write. */
	/*------------------------------*/
#ifdef UNIV_DEBUG
	unsigned	start_line;	/*!< Track where it was started from */
	const char*	start_file;	/*!< Filename where it was started */
#endif /* UNIV_DEBUG */

	XID*		xid;		/*!< X/Open XA transaction
					identification to identify a
					transaction branch */
	trx_mod_tables_t mod_tables;	/*!< List of tables that were modified
					by this transaction */
	/*------------------------------*/
	char*		detailed_error;	/*!< detailed error message for last
					error, or empty. */
private:
	/** flush observer used to track flushing of non-redo logged pages
	during bulk create index */
	FlushObserver*	flush_observer;
public:
	/* Lock wait statistics */
	ulint		n_rec_lock_waits;
					/*!< Number of record lock waits,
					might not be exactly correct. */
	ulint		n_table_lock_waits;
					/*!< Number of table lock waits,
					might not be exactly correct. */
	ulint		total_rec_lock_wait_time;
					/*!< Total rec lock wait time up
					to this moment. */
	ulint		total_table_lock_wait_time;
					/*!< Total table lock wait time
					up to this moment. */

#ifdef WITH_WSREP
	os_event_t	wsrep_event;	/* event waited for in srv_conc_slot */
#endif /* WITH_WSREP */

	ulint		magic_n;

	/** @return whether any persistent undo log has been generated */
	bool has_logged_persistent() const
	{
		return(rsegs.m_redo.insert_undo || rsegs.m_redo.update_undo);
	}

	/** @return whether any undo log has been generated */
	bool has_logged() const
	{
		return(has_logged_persistent() || rsegs.m_noredo.undo);
	}

	/** @return rollback segment for modifying temporary tables */
	trx_rseg_t* get_temp_rseg()
	{
		if (trx_rseg_t* rseg = rsegs.m_noredo.rseg) {
			ut_ad(id != 0);
			return(rseg);
		}

		return(assign_temp_rseg());
	}

	/** Set the innodb_log_optimize_ddl page flush observer
	@param[in]	space_id	tablespace id
	@param[in,out]	stage		performance_schema accounting */
	void set_flush_observer(ulint space_id, ut_stage_alter_t* stage);

	/** Remove the flush observer */
	void remove_flush_observer();

	/** @return the flush observer */
	FlushObserver* get_flush_observer() const
	{
		return flush_observer;
	}

  /** Transition to committed state, to release implicit locks. */
  inline void commit_state();

  /** Release any explicit locks of a committing transaction. */
  inline void release_locks();


  bool is_referenced()
  {
    return my_atomic_load32_explicit(&n_ref, MY_MEMORY_ORDER_RELAXED) > 0;
  }


  void reference()
  {
#ifdef UNIV_DEBUG
  int32_t old_n_ref=
#endif
    my_atomic_add32_explicit(&n_ref, 1, MY_MEMORY_ORDER_RELAXED);
    ut_ad(old_n_ref >= 0);
  }


  void release_reference()
  {
#ifdef UNIV_DEBUG
  int32_t old_n_ref=
#endif
    my_atomic_add32_explicit(&n_ref, -1, MY_MEMORY_ORDER_RELAXED);
    ut_ad(old_n_ref > 0);
  }


private:
	/** Assign a rollback segment for modifying temporary tables.
	@return the assigned rollback segment */
	trx_rseg_t* assign_temp_rseg();
};

/**
Check if transaction is started.
@param[in] trx		Transaction whose state we need to check
@reutrn true if transaction is in state started */
inline bool trx_is_started(const trx_t* trx)
{
	return trx->state != TRX_STATE_NOT_STARTED;
}

/* Transaction isolation levels (trx->isolation_level) */
#define TRX_ISO_READ_UNCOMMITTED	0	/* dirty read: non-locking
						SELECTs are performed so that
						we do not look at a possible
						earlier version of a record;
						thus they are not 'consistent'
						reads under this isolation
						level; otherwise like level
						2 */

#define TRX_ISO_READ_COMMITTED		1	/* somewhat Oracle-like
						isolation, except that in
						range UPDATE and DELETE we
						must block phantom rows
						with next-key locks;
						SELECT ... FOR UPDATE and ...
						LOCK IN SHARE MODE only lock
						the index records, NOT the
						gaps before them, and thus
						allow free inserting;
						each consistent read reads its
						own snapshot */

#define TRX_ISO_REPEATABLE_READ		2	/* this is the default;
						all consistent reads in the
						same trx read the same
						snapshot;
						full next-key locking used
						in locking reads to block
						insertions into gaps */

#define TRX_ISO_SERIALIZABLE		3	/* all plain SELECTs are
						converted to LOCK IN SHARE
						MODE reads */

/* Treatment of duplicate values (trx->duplicates; for example, in inserts).
Multiple flags can be combined with bitwise OR. */
#define TRX_DUP_IGNORE	1U	/* duplicate rows are to be updated */
#define TRX_DUP_REPLACE	2U	/* duplicate rows are to be replaced */


/** Commit node states */
enum commit_node_state {
	COMMIT_NODE_SEND = 1,	/*!< about to send a commit signal to
				the transaction */
	COMMIT_NODE_WAIT	/*!< commit signal sent to the transaction,
				waiting for completion */
};

/** Commit command node in a query graph */
struct commit_node_t{
	que_common_t	common;	/*!< node type: QUE_NODE_COMMIT */
	enum commit_node_state
			state;	/*!< node execution state */
};


/** Test if trx->mutex is owned. */
#define trx_mutex_own(t) mutex_own(&t->mutex)

/** Acquire the trx->mutex. */
#define trx_mutex_enter(t) do {			\
	mutex_enter(&t->mutex);			\
} while (0)

/** Release the trx->mutex. */
#define trx_mutex_exit(t) do {			\
	mutex_exit(&t->mutex);			\
} while (0)

#include "trx0trx.ic"

#endif<|MERGE_RESOLUTION|>--- conflicted
+++ resolved
@@ -873,11 +873,17 @@
 	rolled back by trx_rollback_or_clean_recovered().
 	Protected by trx_t::mutex for transactions that are in trx_sys. */
 	bool		is_recovered;
+#ifdef WITH_WSREP
+	/** whether wsrep_on(mysql_thd) held at the start of transaction */
+	bool		wsrep;
+	bool is_wsrep() const { return UNIV_UNLIKELY(wsrep); }
+#else /* WITH_WSREP */
+	bool is_wsrep() const { return false; }
+#endif /* WITH_WSREP */
 
 	ReadView*	read_view;	/*!< consistent read view used in the
 					transaction, or NULL if not yet set */
 
-<<<<<<< HEAD
 	UT_LIST_NODE_T(trx_t)
 			trx_list;	/*!< list of transactions;
 					protected by trx_sys->mutex. */
@@ -890,27 +896,6 @@
 					locks and state. Protected by
 					lock_sys->mutex (insertions also
 					by trx_t::mutex). */
-=======
-	NOTE: In the future we should add read only transactions to the
-	ro_trx_list the first time they try to acquire a lock ie. by default
-	we treat all read-only transactions as non-locking.  */
-	trx_state_t	state;
-	trx_lock_t	lock;		/*!< Information about the transaction
-					locks and state. Protected by
-					trx->mutex or lock_sys->mutex
-					or both */
-	bool		is_recovered;	/*!< false=normal transaction,
-					true=recovered, must be rolled back,
-					protected by trx_sys->mutex when
-					trx->in_rw_trx_list holds */
-#ifdef WITH_WSREP
-	/** whether wsrep_on(mysql_thd) held at the start of transaction */
-	bool		wsrep;
-	bool is_wsrep() const { return UNIV_UNLIKELY(wsrep); }
-#else /* WITH_WSREP */
-	bool is_wsrep() const { return false; }
-#endif /* WITH_WSREP */
->>>>>>> edbdfc2f
 
 	/* These fields are not protected by any mutex. */
 	const char*	op_info;	/*!< English text describing the
