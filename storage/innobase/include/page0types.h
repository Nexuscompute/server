--- conflicted
+++ resolved
@@ -165,30 +165,5 @@
 	const byte*	rec,	/*!< in: record on the uncompressed page */
 	ulint		flag)	/*!< in: the owned flag (nonzero=TRUE) */
 	MY_ATTRIBUTE((nonnull));
-<<<<<<< HEAD
-=======
-
-/**********************************************************************//**
-Shift the dense page directory when a record is deleted. */
-void
-page_zip_dir_delete(
-/*================*/
-	page_zip_des_t*	page_zip,/*!< in/out: compressed page */
-	byte*		rec,	/*!< in: deleted record */
-	dict_index_t*	index,	/*!< in: index of rec */
-	const offset_t*	offsets,/*!< in: rec_get_offsets(rec) */
-	const byte*	free)	/*!< in: previous start of the free list */
-	MY_ATTRIBUTE((nonnull(1,2,3,4)));
-
-/**********************************************************************//**
-Add a slot to the dense page directory. */
-void
-page_zip_dir_add_slot(
-/*==================*/
-	page_zip_des_t*	page_zip,	/*!< in/out: compressed page */
-	ulint		is_clustered)	/*!< in: nonzero for clustered index,
-					zero for others */
-	MY_ATTRIBUTE((nonnull));
->>>>>>> 8fa759a5
 #endif /* !UNIV_INNOCHECKSUM */
 #endif