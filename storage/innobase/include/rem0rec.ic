--- conflicted
+++ resolved
@@ -1,6 +1,6 @@
 /*****************************************************************************
 
-Copyright (c) 1994, 2009, Innobase Oy. All Rights Reserved.
+Copyright (c) 1994, 2011, Oracle and/or its affiliates. All Rights Reserved.
 
 This program is free software; you can redistribute it and/or modify it under
 the terms of the GNU General Public License as published by the Free Software
@@ -1088,96 +1088,23 @@
 	return(UNIV_UNLIKELY(*rec_offs_base(offsets) & REC_OFFS_EXTERNAL));
 }
 
-/******************************************************//**
-Returns nonzero if the extern bit is set in nth field of rec.
-@return	nonzero if externally stored */
-UNIV_INLINE
-ulint
-rec_offs_nth_extern(
-/*================*/
-	const ulint*	offsets,/*!< in: array returned by rec_get_offsets() */
-	ulint		n)	/*!< in: nth field */
-{
-	ut_ad(rec_offs_validate(NULL, NULL, offsets));
-	ut_ad(n < rec_offs_n_fields(offsets));
-	return(UNIV_UNLIKELY(rec_offs_base(offsets)[1 + n]
-			     & REC_OFFS_EXTERNAL));
-}
-
-/******************************************************//**
-Returns nonzero if the SQL NULL bit is set in nth field of rec.
-@return	nonzero if SQL NULL */
-UNIV_INLINE
-ulint
-rec_offs_nth_sql_null(
-/*==================*/
-	const ulint*	offsets,/*!< in: array returned by rec_get_offsets() */
-	ulint		n)	/*!< in: nth field */
-{
-	ut_ad(rec_offs_validate(NULL, NULL, offsets));
-	ut_ad(n < rec_offs_n_fields(offsets));
-	return(UNIV_UNLIKELY(rec_offs_base(offsets)[1 + n]
-			     & REC_OFFS_SQL_NULL));
-}
-
-/******************************************************//**
-Gets the physical size of a field.
-@return	length of field */
-UNIV_INLINE
-ulint
-rec_offs_nth_size(
-/*==============*/
-	const ulint*	offsets,/*!< in: array returned by rec_get_offsets() */
-	ulint		n)	/*!< in: nth field */
-{
-	ut_ad(rec_offs_validate(NULL, NULL, offsets));
-	ut_ad(n < rec_offs_n_fields(offsets));
-	if (!n) {
-		return(rec_offs_base(offsets)[1 + n] & REC_OFFS_MASK);
-	}
-	return((rec_offs_base(offsets)[1 + n] - rec_offs_base(offsets)[n])
-	       & REC_OFFS_MASK);
-}
-
-/******************************************************//**
-Returns the number of extern bits set in a record.
-@return	number of externally stored fields */
-UNIV_INLINE
-ulint
-rec_offs_n_extern(
-/*==============*/
-	const ulint*	offsets)/*!< in: array returned by rec_get_offsets() */
-{
-	ulint	n = 0;
-
-	if (rec_offs_any_extern(offsets)) {
-		ulint	i;
-
-		for (i = rec_offs_n_fields(offsets); i--; ) {
-			if (rec_offs_nth_extern(offsets, i)) {
-				n++;
-			}
-		}
-	}
-
-<<<<<<< HEAD
-	return(n);
-=======
 #if defined UNIV_DEBUG || defined UNIV_BLOB_LIGHT_DEBUG
-/********************************************************
-Determine if the offsets are for a record containing null BLOB pointers. */
+/******************************************************//**
+Determine if the offsets are for a record containing null BLOB pointers.
+@return	first field containing a null BLOB pointer, or NULL if none found */
 UNIV_INLINE
 const byte*
 rec_offs_any_null_extern(
 /*=====================*/
-					/* out: first field containing
-					a null BLOB pointer,
-					or NULL if none found */
-	rec_t*		rec,		/*!< in: record */
+	const rec_t*	rec,		/*!< in: record */
 	const ulint*	offsets)	/*!< in: rec_get_offsets(rec) */
 {
 	ulint	i;
 	ut_ad(rec_offs_validate(rec, NULL, offsets));
+
+	if (!rec_offs_any_extern(offsets)) {
+		return(NULL);
+	}
 
 	for (i = 0; i < rec_offs_n_fields(offsets); i++) {
 		if (rec_offs_nth_extern(offsets, i)) {
@@ -1199,26 +1126,79 @@
 }
 #endif /* UNIV_DEBUG || UNIV_BLOB_LIGHT_DEBUG */
 
-/***************************************************************
-Sets the value of the ith field extern storage bit. */
-UNIV_INLINE
-void
-rec_set_nth_field_extern_bit(
-/*=========================*/
-	rec_t*		rec,	/* in: record */
-	dict_index_t*	index,	/* in: record descriptor */
-	ulint		i,	/* in: ith field */
-	ibool		val,	/* in: value to set */
-	mtr_t*		mtr)	/* in: mtr holding an X-latch to the page
-				where rec is, or NULL; in the NULL case
-				we do not write to log about the change */
-{
-	if (dict_table_is_comp(index->table)) {
-		rec_set_nth_field_extern_bit_new(rec, index, i, val, mtr);
-	} else {
-		rec_set_nth_field_extern_bit_old(rec, i, val, mtr);
-	}
->>>>>>> 6348b737
+/******************************************************//**
+Returns nonzero if the extern bit is set in nth field of rec.
+@return	nonzero if externally stored */
+UNIV_INLINE
+ulint
+rec_offs_nth_extern(
+/*================*/
+	const ulint*	offsets,/*!< in: array returned by rec_get_offsets() */
+	ulint		n)	/*!< in: nth field */
+{
+	ut_ad(rec_offs_validate(NULL, NULL, offsets));
+	ut_ad(n < rec_offs_n_fields(offsets));
+	return(UNIV_UNLIKELY(rec_offs_base(offsets)[1 + n]
+			     & REC_OFFS_EXTERNAL));
+}
+
+/******************************************************//**
+Returns nonzero if the SQL NULL bit is set in nth field of rec.
+@return	nonzero if SQL NULL */
+UNIV_INLINE
+ulint
+rec_offs_nth_sql_null(
+/*==================*/
+	const ulint*	offsets,/*!< in: array returned by rec_get_offsets() */
+	ulint		n)	/*!< in: nth field */
+{
+	ut_ad(rec_offs_validate(NULL, NULL, offsets));
+	ut_ad(n < rec_offs_n_fields(offsets));
+	return(UNIV_UNLIKELY(rec_offs_base(offsets)[1 + n]
+			     & REC_OFFS_SQL_NULL));
+}
+
+/******************************************************//**
+Gets the physical size of a field.
+@return	length of field */
+UNIV_INLINE
+ulint
+rec_offs_nth_size(
+/*==============*/
+	const ulint*	offsets,/*!< in: array returned by rec_get_offsets() */
+	ulint		n)	/*!< in: nth field */
+{
+	ut_ad(rec_offs_validate(NULL, NULL, offsets));
+	ut_ad(n < rec_offs_n_fields(offsets));
+	if (!n) {
+		return(rec_offs_base(offsets)[1 + n] & REC_OFFS_MASK);
+	}
+	return((rec_offs_base(offsets)[1 + n] - rec_offs_base(offsets)[n])
+	       & REC_OFFS_MASK);
+}
+
+/******************************************************//**
+Returns the number of extern bits set in a record.
+@return	number of externally stored fields */
+UNIV_INLINE
+ulint
+rec_offs_n_extern(
+/*==============*/
+	const ulint*	offsets)/*!< in: array returned by rec_get_offsets() */
+{
+	ulint	n = 0;
+
+	if (rec_offs_any_extern(offsets)) {
+		ulint	i;
+
+		for (i = rec_offs_n_fields(offsets); i--; ) {
+			if (rec_offs_nth_extern(offsets, i)) {
+				n++;
+			}
+		}
+	}
+
+	return(n);
 }
 
 /******************************************************//**
