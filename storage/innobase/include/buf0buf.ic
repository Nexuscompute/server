--- conflicted
+++ resolved
@@ -1008,11 +1008,6 @@
 /*==================*/
 	buf_block_t*	block)	/*!< in/out: block to bufferunfix */
 {
-<<<<<<< HEAD
-	block->unfix();
-
-=======
->>>>>>> 2b6f8044
 #ifdef UNIV_DEBUG
 	/* No debug latch is acquired if block belongs to system temporary.
 	Debug latch is not of much help if access to block is single
@@ -1022,7 +1017,7 @@
 	}
 #endif /* UNIV_DEBUG */
 
-	buf_block_unfix(block);
+	block->unfix();
 }
 
 /** Returns the buffer pool instance given a page id.
