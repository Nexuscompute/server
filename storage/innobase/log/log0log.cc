/*****************************************************************************

Copyright (c) 1995, 2017, Oracle and/or its affiliates. All Rights Reserved.
Copyright (c) 2009, Google Inc.
Copyright (c) 2014, 2022, MariaDB Corporation.

Portions of this file contain modifications contributed and copyrighted by
Google, Inc. Those modifications are gratefully acknowledged and are described
briefly in the InnoDB documentation. The contributions by Google are
incorporated with their permission, and subject to the conditions contained in
the file COPYING.Google.

This program is free software; you can redistribute it and/or modify it under
the terms of the GNU General Public License as published by the Free Software
Foundation; version 2 of the License.

This program is distributed in the hope that it will be useful, but WITHOUT
ANY WARRANTY; without even the implied warranty of MERCHANTABILITY or FITNESS
FOR A PARTICULAR PURPOSE. See the GNU General Public License for more details.

You should have received a copy of the GNU General Public License along with
this program; if not, write to the Free Software Foundation, Inc.,
51 Franklin Street, Fifth Floor, Boston, MA 02110-1335 USA

*****************************************************************************/

/**************************************************//**
@file log/log0log.cc
Database log

Created 12/9/1995 Heikki Tuuri
*******************************************************/

#include "univ.i"
#include <debug_sync.h>
#include <my_service_manager.h>

#include "log0log.h"
#include "log0crypt.h"
#include "buf0buf.h"
#include "buf0flu.h"
#include "lock0lock.h"
#include "log0recv.h"
#include "fil0fil.h"
#include "dict0stats_bg.h"
#include "btr0defragment.h"
#include "srv0srv.h"
#include "srv0start.h"
#include "trx0sys.h"
#include "trx0trx.h"
#include "trx0roll.h"
#include "srv0mon.h"
#include "sync0sync.h"
#include "buf0dump.h"
#include "log0sync.h"

/*
General philosophy of InnoDB redo-logs:

Every change to a contents of a data page must be done
through mtr_t, and mtr_t::commit() will write log records
to the InnoDB redo log. */

/** Redo log system */
log_t	log_sys;

/* A margin for free space in the log buffer before a log entry is catenated */
#define LOG_BUF_WRITE_MARGIN	(4 * OS_FILE_LOG_BLOCK_SIZE)

/* Margins for free space in the log buffer after a log entry is catenated */
#define LOG_BUF_FLUSH_RATIO	2
#define LOG_BUF_FLUSH_MARGIN	(LOG_BUF_WRITE_MARGIN		\
				 + (4U << srv_page_size_shift))

/** Extends the log buffer.
@param[in]	len	requested minimum size in bytes */
void log_buffer_extend(ulong len)
{
	const size_t new_buf_size = ut_calc_align(len, srv_page_size);
	byte* new_buf = static_cast<byte*>
		(ut_malloc_dontdump(new_buf_size, PSI_INSTRUMENT_ME));
	byte* new_flush_buf = static_cast<byte*>
		(ut_malloc_dontdump(new_buf_size, PSI_INSTRUMENT_ME));

	mysql_mutex_lock(&log_sys.mutex);

	if (len <= srv_log_buffer_size) {
		/* Already extended enough by the others */
		mysql_mutex_unlock(&log_sys.mutex);
		ut_free_dodump(new_buf, new_buf_size);
		ut_free_dodump(new_flush_buf, new_buf_size);
		return;
	}

	ib::warn() << "The redo log transaction size " << len <<
		" exceeds innodb_log_buffer_size="
		<< srv_log_buffer_size << " / 2). Trying to extend it.";

	byte* old_buf = log_sys.buf;
	byte* old_flush_buf = log_sys.flush_buf;
	const ulong old_buf_size = srv_log_buffer_size;
	srv_log_buffer_size = static_cast<ulong>(new_buf_size);
	log_sys.buf = new_buf;
	log_sys.flush_buf = new_flush_buf;
	memcpy_aligned<OS_FILE_LOG_BLOCK_SIZE>(new_buf, old_buf,
					       log_sys.buf_free);

	log_sys.max_buf_free = new_buf_size / LOG_BUF_FLUSH_RATIO
		- LOG_BUF_FLUSH_MARGIN;

	mysql_mutex_unlock(&log_sys.mutex);

	ut_free_dodump(old_buf, old_buf_size);
	ut_free_dodump(old_flush_buf, old_buf_size);

	ib::info() << "innodb_log_buffer_size was extended to "
		<< new_buf_size << ".";
}

/** Calculate the recommended highest values for lsn - last_checkpoint_lsn
and lsn - buf_pool.get_oldest_modification().
@param[in]	file_size	requested innodb_log_file_size
@retval true on success
@retval false if the smallest log group is too small to
accommodate the number of OS threads in the database server */
bool
log_set_capacity(ulonglong file_size)
{
	/* Margin for the free space in the smallest log, before a new query
	step which modifies the database, is started */
	const size_t LOG_CHECKPOINT_FREE_PER_THREAD = 4U
						      << srv_page_size_shift;
	const size_t LOG_CHECKPOINT_EXTRA_FREE = 8U << srv_page_size_shift;

	lsn_t		margin;
	ulint		free;

	lsn_t smallest_capacity = file_size - LOG_FILE_HDR_SIZE;
	/* Add extra safety */
	smallest_capacity -= smallest_capacity / 10;

	/* For each OS thread we must reserve so much free space in the
	smallest log group that it can accommodate the log entries produced
	by single query steps: running out of free log space is a serious
	system error which requires rebooting the database. */

	free = LOG_CHECKPOINT_FREE_PER_THREAD * 10
		+ LOG_CHECKPOINT_EXTRA_FREE;
	if (free >= smallest_capacity / 2) {
		ib::error() << "Cannot continue operation because log file is "
			       "too small. Increase innodb_log_file_size "
			       "or decrease innodb_thread_concurrency. "
			    << INNODB_PARAMETERS_MSG;
		return false;
	}

	margin = smallest_capacity - free;
	margin = margin - margin / 10;	/* Add still some extra safety */

	mysql_mutex_lock(&log_sys.mutex);

	log_sys.log_capacity = smallest_capacity;

	log_sys.max_modified_age_async = margin - margin / 8;
	log_sys.max_checkpoint_age = margin;

	mysql_mutex_unlock(&log_sys.mutex);

	return(true);
}

/** Initialize the redo log subsystem. */
void log_t::create()
{
  ut_ad(this == &log_sys);
  ut_ad(!is_initialised());
  m_initialised= true;

  mysql_mutex_init(log_sys_mutex_key, &mutex, nullptr);
  mysql_mutex_init(log_flush_order_mutex_key, &flush_order_mutex, nullptr);

  /* Start the lsn from one log block from zero: this way every
  log record has a non-zero start lsn, a fact which we will use */

  set_lsn(LOG_START_LSN + LOG_BLOCK_HDR_SIZE);
  set_flushed_lsn(LOG_START_LSN + LOG_BLOCK_HDR_SIZE);

  ut_ad(srv_log_buffer_size >= 16 * OS_FILE_LOG_BLOCK_SIZE);
  ut_ad(srv_log_buffer_size >= 4U << srv_page_size_shift);

  buf= static_cast<byte*>(ut_malloc_dontdump(srv_log_buffer_size,
                                             PSI_INSTRUMENT_ME));
  TRASH_ALLOC(buf, srv_log_buffer_size);
  flush_buf= static_cast<byte*>(ut_malloc_dontdump(srv_log_buffer_size,
                                                   PSI_INSTRUMENT_ME));
  TRASH_ALLOC(flush_buf, srv_log_buffer_size);

  max_buf_free= srv_log_buffer_size / LOG_BUF_FLUSH_RATIO -
    LOG_BUF_FLUSH_MARGIN;
  set_check_flush_or_checkpoint();

  n_log_ios_old= n_log_ios;
  last_printout_time= time(NULL);

  buf_next_to_write= 0;
  last_checkpoint_lsn= write_lsn= LOG_START_LSN;
  n_log_ios= 0;
  n_log_ios_old= 0;
  log_capacity= 0;
  max_modified_age_async= 0;
  max_checkpoint_age= 0;
  next_checkpoint_no= 0;
  next_checkpoint_lsn= 0;
  checkpoint_pending= false;

  log_block_init(buf, LOG_START_LSN);
  log_block_set_first_rec_group(buf, LOG_BLOCK_HDR_SIZE);

  buf_free= LOG_BLOCK_HDR_SIZE;
  checkpoint_buf= static_cast<byte*>
    (aligned_malloc(OS_FILE_LOG_BLOCK_SIZE, OS_FILE_LOG_BLOCK_SIZE));
}

file_os_io::file_os_io(file_os_io &&rhs) : m_fd(rhs.m_fd)
{
  rhs.m_fd= OS_FILE_CLOSED;
}

file_os_io &file_os_io::operator=(file_os_io &&rhs)
{
  std::swap(m_fd, rhs.m_fd);
  return *this;
}

file_os_io::~file_os_io() noexcept
{
  if (is_opened())
    close();
}

dberr_t file_os_io::open(const char *path, bool read_only) noexcept
{
  ut_ad(!is_opened());

  bool success;
  auto tmp_fd= os_file_create(
      innodb_log_file_key, path, OS_FILE_OPEN | OS_FILE_ON_ERROR_NO_EXIT,
      OS_FILE_NORMAL, OS_LOG_FILE, read_only, &success);
  if (!success)
    return DB_ERROR;

  m_durable_writes= srv_file_flush_method == SRV_O_DSYNC;
  m_fd= tmp_fd;
  return success ? DB_SUCCESS : DB_ERROR;
}

dberr_t file_os_io::rename(const char *old_path, const char *new_path) noexcept
{
  return os_file_rename(innodb_log_file_key, old_path, new_path) ? DB_SUCCESS
                                                                 : DB_ERROR;
}

dberr_t file_os_io::close() noexcept
{
  if (!os_file_close(m_fd))
    return DB_ERROR;

  m_fd= OS_FILE_CLOSED;
  return DB_SUCCESS;
}

dberr_t file_os_io::read(os_offset_t offset, span<byte> buf) noexcept
{
  return os_file_read(IORequestRead, m_fd, buf.data(), offset, buf.size());
}

dberr_t file_os_io::write(const char *path, os_offset_t offset,
                          span<const byte> buf) noexcept
{
  return os_file_write(IORequestWrite, path, m_fd, buf.data(), offset,
                       buf.size());
}

dberr_t file_os_io::flush() noexcept
{
  return os_file_flush(m_fd) ? DB_SUCCESS : DB_ERROR;
}

#ifdef HAVE_PMEM

#include <libpmem.h>

/** Memory mapped file */
class mapped_file_t
{
public:
  mapped_file_t()= default;
  mapped_file_t(const mapped_file_t &)= delete;
  mapped_file_t &operator=(const mapped_file_t &)= delete;
  mapped_file_t(mapped_file_t &&)= delete;
  mapped_file_t &operator=(mapped_file_t &&)= delete;
  ~mapped_file_t() noexcept;

  dberr_t map(const char *path, bool read_only= false,
              bool nvme= false) noexcept;
  dberr_t unmap() noexcept;
  byte *data() noexcept { return m_area.data(); }

private:
  span<byte> m_area;
};

mapped_file_t::~mapped_file_t() noexcept
{
  if (!m_area.empty())
    unmap();
}

dberr_t mapped_file_t::map(const char *path, bool read_only,
                           bool nvme) noexcept
{
  auto fd= mysql_file_open(innodb_log_file_key, path,
                           read_only ? O_RDONLY : O_RDWR, MYF(MY_WME));
  if (fd == -1)
    return DB_ERROR;

  const auto file_size= size_t{os_file_get_size(path).m_total_size};

  const int nvme_flag= nvme ? MAP_SYNC : 0;
  void *ptr=
      my_mmap(0, file_size, read_only ? PROT_READ : PROT_READ | PROT_WRITE,
              MAP_SHARED_VALIDATE | nvme_flag, fd, 0);
  mysql_file_close(fd, MYF(MY_WME));

  if (ptr == MAP_FAILED)
    return DB_ERROR;

  m_area= {static_cast<byte *>(ptr), file_size};
  return DB_SUCCESS;
}

dberr_t mapped_file_t::unmap() noexcept
{
  ut_ad(!m_area.empty());

  if (my_munmap(m_area.data(), m_area.size()))
    return DB_ERROR;

  m_area= {};
  return DB_SUCCESS;
}

static bool is_pmem(const char *path) noexcept
{
  mapped_file_t mf;
  return mf.map(path, true, true) == DB_SUCCESS ? true : false;
}

class file_pmem_io final : public file_io
{
public:
  file_pmem_io() noexcept : file_io(true) {}

  dberr_t open(const char *path, bool read_only) noexcept final
  {
    return m_file.map(path, read_only, true);
  }
  dberr_t rename(const char *old_path, const char *new_path) noexcept final
  {
    return os_file_rename(innodb_log_file_key, old_path, new_path) ? DB_SUCCESS
                                                                   : DB_ERROR;
  }
  dberr_t close() noexcept final { return m_file.unmap(); }
  dberr_t read(os_offset_t offset, span<byte> buf) noexcept final
  {
    memcpy(buf.data(), m_file.data() + offset, buf.size());
    return DB_SUCCESS;
  }
  dberr_t write(const char *, os_offset_t offset,
                span<const byte> buf) noexcept final
  {
    pmem_memcpy_persist(m_file.data() + offset, buf.data(), buf.size());
    return DB_SUCCESS;
  }
  dberr_t flush() noexcept final
  {
    ut_ad(0);
    return DB_SUCCESS;
  }

private:
  mapped_file_t m_file;
};
#endif

dberr_t log_file_t::open(bool read_only) noexcept
{
  ut_a(!is_opened());

#ifdef HAVE_PMEM
  auto ptr= is_pmem(m_path.c_str())
                ? std::unique_ptr<file_io>(new file_pmem_io)
                : std::unique_ptr<file_io>(new file_os_io);
#else
  auto ptr= std::unique_ptr<file_io>(new file_os_io);
#endif

  if (dberr_t err= ptr->open(m_path.c_str(), read_only))
    return err;

  m_file= std::move(ptr);
  return DB_SUCCESS;
}

bool log_file_t::is_opened() const noexcept
{
  return static_cast<bool>(m_file);
}

dberr_t log_file_t::rename(std::string new_path) noexcept
{
  if (dberr_t err= m_file->rename(m_path.c_str(), new_path.c_str()))
    return err;

  m_path = std::move(new_path);
  return DB_SUCCESS;
}

dberr_t log_file_t::close() noexcept
{
  ut_a(is_opened());

  if (dberr_t err= m_file->close())
    return err;

  m_file.reset();
  return DB_SUCCESS;
}

dberr_t log_file_t::read(os_offset_t offset, span<byte> buf) noexcept
{
  ut_ad(is_opened());
  return m_file->read(offset, buf);
}

bool log_file_t::writes_are_durable() const noexcept
{
  return m_file->writes_are_durable();
}

dberr_t log_file_t::write(os_offset_t offset, span<const byte> buf) noexcept
{
  ut_ad(is_opened());
  return m_file->write(m_path.c_str(), offset, buf);
}

dberr_t log_file_t::flush() noexcept
{
  ut_ad(is_opened());
  return m_file->flush();
}

void log_t::file::open_file(std::string path)
{
  fd= log_file_t(std::move(path));
  if (const dberr_t err= fd.open(srv_read_only_mode))
    ib::fatal() << "open(" << fd.get_path() << ") returned " << err;
}

/** Update the log block checksum. */
static void log_block_store_checksum(byte* block)
{
  log_block_set_checksum(block, log_block_calc_checksum_crc32(block));
}

void log_t::file::write_header_durable(lsn_t lsn)
{
  ut_ad(lsn % OS_FILE_LOG_BLOCK_SIZE == 0);
  ut_ad(!recv_no_log_write);
  ut_ad(log_sys.log.format == log_t::FORMAT_10_5 ||
        log_sys.log.format == log_t::FORMAT_ENC_10_5);

  byte *buf= log_sys.checkpoint_buf;
  memset_aligned<OS_FILE_LOG_BLOCK_SIZE>(buf, 0, OS_FILE_LOG_BLOCK_SIZE);

  mach_write_to_4(buf + LOG_HEADER_FORMAT, log_sys.log.format);
  mach_write_to_4(buf + LOG_HEADER_SUBFORMAT, log_sys.log.subformat);
  mach_write_to_8(buf + LOG_HEADER_START_LSN, lsn);
  strcpy(reinterpret_cast<char*>(buf) + LOG_HEADER_CREATOR,
         LOG_HEADER_CREATOR_CURRENT);
  ut_ad(LOG_HEADER_CREATOR_END - LOG_HEADER_CREATOR >=
        sizeof LOG_HEADER_CREATOR_CURRENT);
  log_block_store_checksum(buf);

  DBUG_PRINT("ib_log", ("write " LSN_PF, lsn));

  log_sys.log.write(0, {buf, OS_FILE_LOG_BLOCK_SIZE});
  if (!log_sys.log.writes_are_durable())
    log_sys.log.flush();
}

void log_t::file::read(os_offset_t offset, span<byte> buf)
{
  if (const dberr_t err= fd.read(offset, buf))
    ib::fatal() << "read(" << fd.get_path() << ") returned "<< err;
}

bool log_t::file::writes_are_durable() const noexcept
{
  return fd.writes_are_durable();
}

void log_t::file::write(os_offset_t offset, span<byte> buf)
{
  srv_stats.os_log_pending_writes.inc();
  if (const dberr_t err= fd.write(offset, buf))
    ib::fatal() << "write(" << fd.get_path() << ") returned " << err;
  srv_stats.os_log_pending_writes.dec();
  srv_stats.os_log_written.add(buf.size());
  srv_stats.log_writes.inc();
  log_sys.n_log_ios++;
}

void log_t::file::flush()
{
  log_sys.pending_flushes.fetch_add(1, std::memory_order_acquire);
  if (const dberr_t err= fd.flush())
    ib::fatal() << "flush(" << fd.get_path() << ") returned " << err;
  log_sys.pending_flushes.fetch_sub(1, std::memory_order_release);
  log_sys.flushes.fetch_add(1, std::memory_order_release);
}

void log_t::file::close_file()
{
  if (fd.is_opened())
  {
    if (const dberr_t err= fd.close())
      ib::fatal() << "close(" << fd.get_path() << ") returned " << err;
  }
  fd.free();                                    // Free path
}

/** Initialize the redo log. */
void log_t::file::create()
{
  ut_ad(this == &log_sys.log);
  ut_ad(log_sys.is_initialised());

  format= srv_encrypt_log ? log_t::FORMAT_ENC_10_5 : log_t::FORMAT_10_5;
  subformat= 2;
  file_size= srv_log_file_size;
  lsn= LOG_START_LSN;
  lsn_offset= LOG_FILE_HDR_SIZE;
}

/******************************************************//**
Writes a buffer to a log file. */
static
void
log_write_buf(
	byte*		buf,		/*!< in: buffer */
	ulint		len,		/*!< in: buffer len; must be divisible
					by OS_FILE_LOG_BLOCK_SIZE */
#ifdef UNIV_DEBUG
	ulint		pad_len,	/*!< in: pad len in the buffer len */
#endif /* UNIV_DEBUG */
	lsn_t		start_lsn,	/*!< in: start lsn of the buffer; must
					be divisible by
					OS_FILE_LOG_BLOCK_SIZE */
	ulint		new_data_offset)/*!< in: start offset of new data in
					buf: this parameter is used to decide
					if we have to write a new log file
					header */
{
	ulint		write_len;
	lsn_t		next_offset;
	ulint		i;

	ut_ad(log_write_lock_own());
	ut_ad(!recv_no_log_write);
	ut_a(len % OS_FILE_LOG_BLOCK_SIZE == 0);
	ut_a(start_lsn % OS_FILE_LOG_BLOCK_SIZE == 0);

loop:
	if (len == 0) {

		return;
	}

	next_offset = log_sys.log.calc_lsn_offset(start_lsn);

	if ((next_offset % log_sys.log.file_size) + len
	    > log_sys.log.file_size) {
		/* if the above condition holds, then the below expression
		is < len which is ulint, so the typecast is ok */
		write_len = ulint(log_sys.log.file_size
				  - (next_offset % log_sys.log.file_size));
	} else {
		write_len = len;
	}

	DBUG_PRINT("ib_log",
		   ("write " LSN_PF " to " LSN_PF
		    ": len " ULINTPF
		    " blocks " ULINTPF ".." ULINTPF,
		    start_lsn, next_offset,
		    write_len,
		    log_block_get_hdr_no(buf),
		    log_block_get_hdr_no(
			    buf + write_len
			    - OS_FILE_LOG_BLOCK_SIZE)));

	ut_ad(pad_len >= len
	      || log_block_get_hdr_no(buf)
		 == log_block_convert_lsn_to_no(start_lsn));

	/* Calculate the checksums for each log block and write them to
	the trailer fields of the log blocks */

	for (i = 0; i < write_len / OS_FILE_LOG_BLOCK_SIZE; i++) {
#ifdef UNIV_DEBUG
		ulint hdr_no_2 = log_block_get_hdr_no(buf) + i;
		DBUG_EXECUTE_IF("innodb_small_log_block_no_limit",
				hdr_no_2 = ((hdr_no_2 - 1) & 0xFUL) + 1;);
#endif
		ut_ad(pad_len >= len
			|| i * OS_FILE_LOG_BLOCK_SIZE >= len - pad_len
			|| log_block_get_hdr_no(buf + i * OS_FILE_LOG_BLOCK_SIZE) == hdr_no_2);
		log_block_store_checksum(buf + i * OS_FILE_LOG_BLOCK_SIZE);
	}

	log_sys.log.write(next_offset, {buf, write_len});

	if (write_len < len) {
		start_lsn += write_len;
		len -= write_len;
		buf += write_len;
		goto loop;
	}
}

/** Flush the recently written changes to the log file.*/
static void log_write_flush_to_disk_low(lsn_t lsn)
{
  if (!log_sys.log.writes_are_durable())
    log_sys.log.flush();
  ut_a(lsn >= log_sys.get_flushed_lsn());
  log_sys.set_flushed_lsn(lsn);
}

/** Swap log buffers, and copy the content of last block
from old buf to the head of the new buf. Thus, buf_free and
buf_next_to_write would be changed accordingly */
static inline
void
log_buffer_switch()
{
	mysql_mutex_assert_owner(&log_sys.mutex);
	ut_ad(log_write_lock_own());

	size_t		area_end = ut_calc_align<size_t>(
		log_sys.buf_free, OS_FILE_LOG_BLOCK_SIZE);

	/* Copy the last block to new buf */
	memcpy_aligned<OS_FILE_LOG_BLOCK_SIZE>(
		log_sys.flush_buf,
		log_sys.buf + area_end - OS_FILE_LOG_BLOCK_SIZE,
		OS_FILE_LOG_BLOCK_SIZE);

	std::swap(log_sys.buf, log_sys.flush_buf);

	log_sys.buf_free %= OS_FILE_LOG_BLOCK_SIZE;
	log_sys.buf_next_to_write = log_sys.buf_free;
}

/** Invoke commit_checkpoint_notify_ha() to notify that outstanding
log writes have been completed. */
void log_flush_notify(lsn_t flush_lsn);

/**
Writes log buffer to disk
which is the "write" part of log_write_up_to().

This function does not flush anything.

Note : the caller must have log_sys.mutex locked, and this
mutex is released in the function.

<<<<<<< HEAD
*/
static void log_write(bool rotate_key)
{
	mysql_mutex_assert_owner(&log_sys.mutex);
	ut_ad(!recv_no_log_write);
	lsn_t write_lsn;
	if (log_sys.buf_free == log_sys.buf_next_to_write) {
		/* Nothing to write */
		mysql_mutex_unlock(&log_sys.mutex);
=======
loop:
	ut_ad(++loop_count < 128);

#if UNIV_WORD_SIZE > 7
	/* We can do a dirty read of LSN. */
	/* NOTE: Currently doesn't do dirty read for
	(flush_to_disk == true) case, because the log_mutex
	contention also works as the arbitrator for write-IO
	(fsync) bandwidth between log files and data files. */
	if (!flush_to_disk && log_sys.write_lsn >= lsn) {
		return;
	}
#endif

	log_write_mutex_enter();

	lsn_t	limit_lsn = flush_to_disk
		? log_sys.flushed_to_disk_lsn
		: log_sys.write_lsn;

	if (limit_lsn >= lsn) {
		log_write_mutex_exit();
		return;
	}

	ut_ad(!recv_no_log_write);

	/* If it is a write call we should just go ahead and do it
	as we checked that write_lsn is not where we'd like it to
	be. If we have to flush as well then we check if there is a
	pending flush and based on that we wait for it to finish
	before proceeding further. */
	if (flush_to_disk
	    && (log_sys.n_pending_flushes > 0
		|| !os_event_is_set(log_sys.flush_event))) {
		/* Figure out if the current flush will do the job
		for us. */
		bool work_done = log_sys.current_flush_lsn >= lsn;

		log_write_mutex_exit();

		os_event_wait(log_sys.flush_event);

		if (work_done) {
			return;
		} else {
			goto loop;
		}
	}

	log_mutex_enter();
	if (!flush_to_disk
	    && log_sys.buf_free == log_sys.buf_next_to_write) {
		/* Nothing to write and no flush to disk requested */
		log_mutex_exit_all();
>>>>>>> cbdf62ae
		return;
	}

	ulint		start_offset;
	ulint		end_offset;
	ulint		area_start;
	ulint		area_end;
	ulong		write_ahead_size = srv_log_write_ahead_size;
	ulint		pad_size;

	DBUG_PRINT("ib_log", ("write " LSN_PF " to " LSN_PF,
			      log_sys.write_lsn,
			      log_sys.get_lsn()));


	start_offset = log_sys.buf_next_to_write;
	end_offset = log_sys.buf_free;

	area_start = ut_2pow_round(start_offset,
				   ulint(OS_FILE_LOG_BLOCK_SIZE));
	area_end = ut_calc_align(end_offset, ulint(OS_FILE_LOG_BLOCK_SIZE));

	ut_ad(area_end - area_start > 0);

	log_block_set_flush_bit(log_sys.buf + area_start, TRUE);
	log_block_set_checkpoint_no(
		log_sys.buf + area_end - OS_FILE_LOG_BLOCK_SIZE,
		log_sys.next_checkpoint_no);

	write_lsn = log_sys.get_lsn();
	byte *write_buf = log_sys.buf;

	log_buffer_switch();

	log_sys.log.set_fields(log_sys.write_lsn);

	mysql_mutex_unlock(&log_sys.mutex);
	/* Erase the end of the last log block. */
	memset(write_buf + end_offset, 0,
	       ~end_offset & (OS_FILE_LOG_BLOCK_SIZE - 1));

	/* Calculate pad_size if needed. */
	pad_size = 0;
	if (write_ahead_size > OS_FILE_LOG_BLOCK_SIZE) {
		ulint	end_offset_in_unit;
		lsn_t	end_offset = log_sys.log.calc_lsn_offset(
			ut_uint64_align_up(write_lsn, OS_FILE_LOG_BLOCK_SIZE));
		end_offset_in_unit = (ulint) (end_offset % write_ahead_size);

		if (end_offset_in_unit > 0
		    && (area_end - area_start) > end_offset_in_unit) {
			/* The first block in the unit was initialized
			after the last writing.
			Needs to be written padded data once. */
			pad_size = std::min<ulint>(
				ulint(write_ahead_size) - end_offset_in_unit,
				srv_log_buffer_size - area_end);
			::memset(write_buf + area_end, 0, pad_size);
		}
	}

	if (UNIV_UNLIKELY(srv_shutdown_state > SRV_SHUTDOWN_INITIATED)) {
		service_manager_extend_timeout(INNODB_EXTEND_TIMEOUT_INTERVAL,
					       "InnoDB log write: "
					       LSN_PF, log_sys.write_lsn);
	}

	if (log_sys.is_encrypted()) {
		log_crypt(write_buf + area_start, log_sys.write_lsn,
			  area_end - area_start,
			  rotate_key ? LOG_ENCRYPT_ROTATE_KEY : LOG_ENCRYPT);
	}

	/* Do the write to the log file */
	log_write_buf(
		write_buf + area_start, area_end - area_start + pad_size,
#ifdef UNIV_DEBUG
		pad_size,
#endif /* UNIV_DEBUG */
		ut_uint64_align_down(log_sys.write_lsn,
				     OS_FILE_LOG_BLOCK_SIZE),
		start_offset - area_start);
	srv_stats.log_padded.add(pad_size);
	log_sys.write_lsn = write_lsn;
	return;
}

static group_commit_lock write_lock;
static group_commit_lock flush_lock;

#ifdef UNIV_DEBUG
bool log_write_lock_own()
{
  return write_lock.is_owner();
}
#endif

/** Ensure that the log has been written to the log file up to a given
log entry (such as that of a transaction commit). Start a new write, or
wait and check if an already running write is covering the request.
@param[in]	lsn		log sequence number that should be
included in the redo log file write
@param[in]	flush_to_disk	whether the written log should also
be flushed to the file system
@param[in]	rotate_key	whether to rotate the encryption key */
void log_write_up_to(lsn_t lsn, bool flush_to_disk, bool rotate_key)
{
  ut_ad(!srv_read_only_mode);
  ut_ad(!rotate_key || flush_to_disk);
  ut_ad(lsn != LSN_MAX);

  if (recv_no_ibuf_operations)
  {
    /* Recovery is running and no operations on the log files are
    allowed yet (the variable name .._no_ibuf_.. is misleading) */
    return;
  }

  if (flush_to_disk &&
    flush_lock.acquire(lsn) != group_commit_lock::ACQUIRED)
  {
    return;
  }

  if (write_lock.acquire(lsn) == group_commit_lock::ACQUIRED)
  {
    mysql_mutex_lock(&log_sys.mutex);
    lsn_t write_lsn= log_sys.get_lsn();
    write_lock.set_pending(write_lsn);

    log_write(rotate_key);

    ut_a(log_sys.write_lsn == write_lsn);
    write_lock.release(write_lsn);
  }

  if (!flush_to_disk)
  {
    return;
  }

  /* Flush the highest written lsn.*/
  auto flush_lsn = write_lock.value();
  flush_lock.set_pending(flush_lsn);
  log_write_flush_to_disk_low(flush_lsn);
  flush_lock.release(flush_lsn);

  log_flush_notify(flush_lsn);
}

/** Write to the log file up to the last log entry.
@param sync  whether to wait for a durable write to complete */
void log_buffer_flush_to_disk(bool sync)
{
  ut_ad(!srv_read_only_mode);
  log_write_up_to(log_sys.get_lsn(std::memory_order_acquire), sync);
}

/** Prepare to invoke log_write_and_flush(), before acquiring log_sys.mutex. */
ATTRIBUTE_COLD void log_write_and_flush_prepare()
{
  mysql_mutex_assert_not_owner(&log_sys.mutex);

  while (flush_lock.acquire(log_sys.get_lsn() + 1) !=
         group_commit_lock::ACQUIRED);
  while (write_lock.acquire(log_sys.get_lsn() + 1) !=
         group_commit_lock::ACQUIRED);
}

/** Durably write the log and release log_sys.mutex */
ATTRIBUTE_COLD void log_write_and_flush()
{
  ut_ad(!srv_read_only_mode);
  auto lsn= log_sys.get_lsn();
  write_lock.set_pending(lsn);
  log_write(false);
  ut_a(log_sys.write_lsn == lsn);
  write_lock.release(lsn);

  lsn= write_lock.value();
  flush_lock.set_pending(lsn);
  log_write_flush_to_disk_low(lsn);
  flush_lock.release(lsn);
}

/********************************************************************

Tries to establish a big enough margin of free space in the log buffer, such
that a new log entry can be catenated without an immediate need for a flush. */
ATTRIBUTE_COLD static void log_flush_margin()
{
	lsn_t	lsn	= 0;

	mysql_mutex_lock(&log_sys.mutex);

	if (log_sys.buf_free > log_sys.max_buf_free) {
		/* We can write during flush */
		lsn = log_sys.get_lsn();
	}

	mysql_mutex_unlock(&log_sys.mutex);

	if (lsn) {
		log_write_up_to(lsn, false);
	}
}

/** Write checkpoint info to the log header and release log_sys.mutex.
@param[in]	end_lsn	start LSN of the FILE_CHECKPOINT mini-transaction */
ATTRIBUTE_COLD void log_write_checkpoint_info(lsn_t end_lsn)
{
	ut_ad(!srv_read_only_mode);
	ut_ad(end_lsn == 0 || end_lsn >= log_sys.next_checkpoint_lsn);
	ut_ad(end_lsn <= log_sys.get_lsn());
	ut_ad(end_lsn + SIZE_OF_FILE_CHECKPOINT <= log_sys.get_lsn()
	      || srv_shutdown_state > SRV_SHUTDOWN_INITIATED);

	DBUG_PRINT("ib_log", ("checkpoint " UINT64PF " at " LSN_PF
			      " written",
			      log_sys.next_checkpoint_no,
			      log_sys.next_checkpoint_lsn));

	byte* buf = log_sys.checkpoint_buf;
	memset_aligned<OS_FILE_LOG_BLOCK_SIZE>(buf, 0, OS_FILE_LOG_BLOCK_SIZE);

	mach_write_to_8(buf + LOG_CHECKPOINT_NO, log_sys.next_checkpoint_no);
	mach_write_to_8(buf + LOG_CHECKPOINT_LSN, log_sys.next_checkpoint_lsn);

	if (log_sys.is_encrypted()) {
		log_crypt_write_checkpoint_buf(buf);
	}

	lsn_t lsn_offset
		= log_sys.log.calc_lsn_offset(log_sys.next_checkpoint_lsn);
	mach_write_to_8(buf + LOG_CHECKPOINT_OFFSET, lsn_offset);
	mach_write_to_8(buf + LOG_CHECKPOINT_LOG_BUF_SIZE,
			srv_log_buffer_size);
	mach_write_to_8(buf + LOG_CHECKPOINT_END_LSN, end_lsn);

	log_block_store_checksum(buf);

	ut_ad(LOG_CHECKPOINT_1 < srv_page_size);
	ut_ad(LOG_CHECKPOINT_2 < srv_page_size);

	ut_ad(!log_sys.checkpoint_pending);
	log_sys.checkpoint_pending = true;

	mysql_mutex_unlock(&log_sys.mutex);

	/* Note: We alternate the physical place of the checkpoint info.
	See the (next_checkpoint_no & 1) below. */

	log_sys.log.write((log_sys.next_checkpoint_no & 1) ? LOG_CHECKPOINT_2
							   : LOG_CHECKPOINT_1,
			  {buf, OS_FILE_LOG_BLOCK_SIZE});

	log_sys.log.flush();

	mysql_mutex_lock(&log_sys.mutex);

	ut_ad(log_sys.checkpoint_pending);
	log_sys.checkpoint_pending = false;

	log_sys.next_checkpoint_no++;

	log_sys.last_checkpoint_lsn = log_sys.next_checkpoint_lsn;

	DBUG_PRINT("ib_log", ("checkpoint ended at " LSN_PF
			      ", flushed to " LSN_PF,
			      lsn_t{log_sys.last_checkpoint_lsn},
			      log_sys.get_flushed_lsn()));

	MONITOR_INC(MONITOR_NUM_CHECKPOINT);

<<<<<<< HEAD
	mysql_mutex_unlock(&log_sys.mutex);
=======
	if (sync) {
		/* Wait for the checkpoint write to complete */
		rw_lock_s_lock(&log_sys.checkpoint_lock);
		rw_lock_s_unlock(&log_sys.checkpoint_lock);

		DBUG_EXECUTE_IF(
			"crash_after_checkpoint",
			DBUG_SUICIDE(););
	}
}

/** Set extra data to be written to the redo log during checkpoint.
@param[in]	buf	data to be appended on checkpoint, or NULL
@return pointer to previous data to be appended on checkpoint */
mtr_buf_t*
log_append_on_checkpoint(
	mtr_buf_t*	buf)
{
	log_mutex_enter();
	mtr_buf_t*	old = log_sys.append_on_checkpoint;
	log_sys.append_on_checkpoint = buf;
	log_mutex_exit();
	return(old);
}

/** Make a checkpoint. Note that this function does not flush dirty
blocks from the buffer pool: it only checks what is lsn of the oldest
modification in the pool, and writes information about the lsn in
log files. Use log_make_checkpoint() to flush also the pool.
@param[in]	sync		whether to wait for the write to complete
@return true if success, false if a checkpoint write was already running */
bool log_checkpoint(bool sync)
{
	lsn_t	oldest_lsn;

	ut_ad(!srv_read_only_mode);

	DBUG_EXECUTE_IF("no_checkpoint",
			/* We sleep for a long enough time, forcing
			the checkpoint doesn't happen any more. */
			os_thread_sleep(360000000););

	if (recv_recovery_is_on()) {
		recv_apply_hashed_log_recs(true);
	}

	switch (srv_file_flush_method) {
	case SRV_NOSYNC:
		break;
	case SRV_O_DSYNC:
	case SRV_FSYNC:
	case SRV_LITTLESYNC:
	case SRV_O_DIRECT:
	case SRV_O_DIRECT_NO_FSYNC:
#ifdef _WIN32
	case SRV_ALL_O_DIRECT_FSYNC:
#endif
		fil_flush_file_spaces(FIL_TYPE_TABLESPACE);
	}

	log_mutex_enter();

	oldest_lsn = log_buf_pool_get_oldest_modification();

	/* Because log also contains headers and dummy log records,
	log_buf_pool_get_oldest_modification() will return log_sys.lsn
	if the buffer pool contains no dirty buffers.
	We must make sure that the log is flushed up to that lsn.
	If there are dirty buffers in the buffer pool, then our
	write-ahead-logging algorithm ensures that the log has been
	flushed up to oldest_lsn. */

	ut_ad(oldest_lsn >= log_sys.last_checkpoint_lsn);
	const lsn_t age = oldest_lsn - log_sys.last_checkpoint_lsn;
	if (age > SIZE_OF_MLOG_CHECKPOINT + log_sys.framing_size()) {
		/* Some log has been written since the previous checkpoint. */
	} else if (age > SIZE_OF_MLOG_CHECKPOINT
		   && !((log_sys.log.calc_lsn_offset(oldest_lsn)
			 ^ log_sys.log.calc_lsn_offset(
				   log_sys.last_checkpoint_lsn))
			& ~lsn_t{OS_FILE_LOG_BLOCK_SIZE - 1})) {
		/* Some log has been written to the same log block. */
	} else if (srv_shutdown_state > SRV_SHUTDOWN_INITIATED) {
		/* MariaDB 10.3 startup expects the redo log file to be
		logically empty (not even containing a MLOG_CHECKPOINT record)
		after a clean shutdown. Perform an extra checkpoint at
		shutdown. */
	} else {
		/* Do nothing, because nothing was logged (other than
		a MLOG_CHECKPOINT marker) since the previous checkpoint. */
		log_mutex_exit();
		return(true);
	}

	ut_ad(!recv_no_log_write);

	/* Repeat the MLOG_FILE_NAME records after the checkpoint, in
	case some log records between the checkpoint and log_sys.lsn
	need them. Finally, write a MLOG_CHECKPOINT marker. Redo log
	apply expects to see a MLOG_CHECKPOINT after the checkpoint,
	except on clean shutdown, where the log will be empty after
	the checkpoint.
	It is important that we write out the redo log before any
	further dirty pages are flushed to the tablespace files.  At
	this point, because log_mutex_own(), mtr_commit() in other
	threads will be blocked, and no pages can be added to the
	flush lists. */
	lsn_t		flush_lsn	= oldest_lsn;
	const lsn_t	end_lsn		= log_sys.lsn;
	const bool	do_write
		= srv_shutdown_state <= SRV_SHUTDOWN_INITIATED
		|| flush_lsn != end_lsn;

	if (fil_names_clear(flush_lsn, do_write)) {
		ut_ad(log_sys.lsn >= end_lsn + SIZE_OF_MLOG_CHECKPOINT);
		flush_lsn = log_sys.lsn;
	}

	log_mutex_exit();

	log_write_up_to(flush_lsn, true, true);

	log_mutex_enter();

	ut_ad(log_sys.flushed_to_disk_lsn >= flush_lsn);
	ut_ad(flush_lsn >= oldest_lsn);

	if (log_sys.last_checkpoint_lsn >= oldest_lsn) {
		log_mutex_exit();
		return(true);
	}

	if (log_sys.n_pending_checkpoint_writes > 0) {
		/* A checkpoint write is running */
		log_mutex_exit();

		if (sync) {
			/* Wait for the checkpoint write to complete */
			rw_lock_s_lock(&log_sys.checkpoint_lock);
			rw_lock_s_unlock(&log_sys.checkpoint_lock);
		}

		return(false);
	}

	log_sys.next_checkpoint_lsn = oldest_lsn;
	log_write_checkpoint_info(sync, end_lsn);
	ut_ad(!log_mutex_own());

	return(true);
}

/** Make a checkpoint */
void log_make_checkpoint()
{
	/* Preflush pages synchronously */

	while (!log_preflush_pool_modified_pages(LSN_MAX)) {
		/* Flush as much as we can */
	}

	while (!log_checkpoint(true)) {
		/* Force a checkpoint */
	}
>>>>>>> cbdf62ae
}

/****************************************************************//**
Tries to establish a big enough margin of free space in the log, such
that a new log entry can be catenated without an immediate need for a
checkpoint. NOTE: this function may only be called if the calling thread
owns no synchronization objects! */
ATTRIBUTE_COLD static void log_checkpoint_margin()
{
  while (log_sys.check_flush_or_checkpoint())
  {
    mysql_mutex_lock(&log_sys.mutex);
    ut_ad(!recv_no_log_write);

    if (!log_sys.check_flush_or_checkpoint())
    {
func_exit:
      mysql_mutex_unlock(&log_sys.mutex);
      return;
    }

    const lsn_t lsn= log_sys.get_lsn();
    const lsn_t checkpoint= log_sys.last_checkpoint_lsn;
    const lsn_t sync_lsn= checkpoint + log_sys.max_checkpoint_age;
    if (lsn <= sync_lsn)
    {
      log_sys.set_check_flush_or_checkpoint(false);
      goto func_exit;
    }

    mysql_mutex_unlock(&log_sys.mutex);

    /* We must wait to prevent the tail of the log overwriting the head. */
    buf_flush_wait_flushed(std::min(sync_lsn, checkpoint + (1U << 20)));
    os_thread_sleep(10000); /* Sleep 10ms to avoid a thundering herd */
  }
}

/**
Checks that there is enough free space in the log to start a new query step.
Flushes the log buffer or makes a new checkpoint if necessary. NOTE: this
function may only be called if the calling thread owns no synchronization
objects! */
ATTRIBUTE_COLD void log_check_margins()
{
  do
  {
    log_flush_margin();
    log_checkpoint_margin();
    ut_ad(!recv_no_log_write);
  }
  while (log_sys.check_flush_or_checkpoint());
}

extern void buf_resize_shutdown();

/** Make a checkpoint at the latest lsn on shutdown. */
ATTRIBUTE_COLD void logs_empty_and_mark_files_at_shutdown()
{
	lsn_t			lsn;
	ulint			count = 0;

	ib::info() << "Starting shutdown...";

	/* Wait until the master thread and all other operations are idle: our
	algorithm only works if the server is idle at shutdown */
	bool do_srv_shutdown = false;
	if (srv_master_timer) {
		do_srv_shutdown = srv_fast_shutdown < 2;
		srv_master_timer.reset();
	}

	/* Wait for the end of the buffer resize task.*/
	buf_resize_shutdown();
	dict_stats_shutdown();
	btr_defragment_shutdown();

	srv_shutdown_state = SRV_SHUTDOWN_CLEANUP;

	if (srv_buffer_pool_dump_at_shutdown &&
		!srv_read_only_mode && srv_fast_shutdown < 2) {
		buf_dump_start();
	}
	srv_monitor_timer.reset();
	lock_sys.timeout_timer.reset();
	if (do_srv_shutdown) {
		srv_shutdown(srv_fast_shutdown == 0);
	}


loop:
	ut_ad(lock_sys.is_initialised() || !srv_was_started);
	ut_ad(log_sys.is_initialised() || !srv_was_started);
	ut_ad(fil_system.is_initialised() || !srv_was_started);

#define COUNT_INTERVAL 600U
#define CHECK_INTERVAL 100000U
	os_thread_sleep(CHECK_INTERVAL);

	count++;

	/* Check that there are no longer transactions, except for
	PREPARED ones. We need this wait even for the 'very fast'
	shutdown, because the InnoDB layer may have committed or
	prepared transactions and we don't want to lose them. */

	if (ulint total_trx = srv_was_started && !srv_read_only_mode
	    && srv_force_recovery < SRV_FORCE_NO_TRX_UNDO
	    ? trx_sys.any_active_transactions() : 0) {

		if (srv_print_verbose_log && count > COUNT_INTERVAL) {
			service_manager_extend_timeout(
				COUNT_INTERVAL * CHECK_INTERVAL/1000000 * 2,
				"Waiting for %lu active transactions to finish",
				(ulong) total_trx);
			ib::info() << "Waiting for " << total_trx << " active"
				<< " transactions to finish";

			count = 0;
		}

		goto loop;
	}

	/* We need these threads to stop early in shutdown. */
	const char* thread_name;

   if (srv_fast_shutdown != 2 && trx_rollback_is_active) {
		thread_name = "rollback of recovered transactions";
	} else {
		thread_name = NULL;
	}

	if (thread_name) {
		ut_ad(!srv_read_only_mode);
wait_suspend_loop:
		service_manager_extend_timeout(
			COUNT_INTERVAL * CHECK_INTERVAL/1000000 * 2,
			"Waiting for %s to exit", thread_name);
		if (srv_print_verbose_log && count > COUNT_INTERVAL) {
			ib::info() << "Waiting for " << thread_name
				   << " to exit";
			count = 0;
		}
		goto loop;
	}

	/* Check that the background threads are suspended */

	ut_ad(!srv_any_background_activity());
	if (srv_n_fil_crypt_threads_started) {
		os_event_set(fil_crypt_threads_event);
		thread_name = "fil_crypt_thread";
		goto wait_suspend_loop;
	}

	if (buf_page_cleaner_is_active) {
		thread_name = "page cleaner thread";
		pthread_cond_signal(&buf_pool.do_flush_list);
		goto wait_suspend_loop;
	}

	buf_load_dump_end();

	if (!buf_pool.is_initialised()) {
		ut_ad(!srv_was_started);
	} else if (ulint pending_io = buf_pool.io_pending()) {
		if (srv_print_verbose_log && count > 600) {
			ib::info() << "Waiting for " << pending_io << " buffer"
				" page I/Os to complete";
			count = 0;
		}

		goto loop;
	} else {
		buf_flush_buffer_pool();
	}

	if (log_sys.is_initialised()) {
		mysql_mutex_lock(&log_sys.mutex);
		const size_t n_write{log_sys.checkpoint_pending};
		const size_t n_flush{log_sys.get_pending_flushes()};
		mysql_mutex_unlock(&log_sys.mutex);

		if (n_write || n_flush) {
			if (srv_print_verbose_log && count > 600) {
				ib::info() << "Pending checkpoint_writes: "
					<< n_write
					<< ". Pending log flush writes: "
					<< n_flush;
				count = 0;
			}
			goto loop;
		}
	}

	if (srv_fast_shutdown == 2 || !srv_was_started) {
		if (!srv_read_only_mode && srv_was_started) {
			ib::info() << "MySQL has requested a very fast"
				" shutdown without flushing the InnoDB buffer"
				" pool to data files. At the next mysqld"
				" startup InnoDB will do a crash recovery!";

			/* In this fastest shutdown we do not flush the
			buffer pool:

			it is essentially a 'crash' of the InnoDB server.
			Make sure that the log is all flushed to disk, so
			that we can recover all committed transactions in
			a crash recovery. We must not write the lsn stamps
			to the data files, since at a startup InnoDB deduces
			from the stamps if the previous shutdown was clean. */

			log_buffer_flush_to_disk();
		}

		srv_shutdown_state = SRV_SHUTDOWN_LAST_PHASE;
		return;
	}

	if (!srv_read_only_mode) {
		service_manager_extend_timeout(INNODB_EXTEND_TIMEOUT_INTERVAL,
			"ensuring dirty buffer pool are written to log");
		log_make_checkpoint();

		mysql_mutex_lock(&log_sys.mutex);

		lsn = log_sys.get_lsn();

		const bool lsn_changed = lsn != log_sys.last_checkpoint_lsn
			&& lsn != log_sys.last_checkpoint_lsn
			+ SIZE_OF_FILE_CHECKPOINT;
		ut_ad(lsn >= log_sys.last_checkpoint_lsn);

		mysql_mutex_unlock(&log_sys.mutex);

		if (lsn_changed) {
			goto loop;
		}

		log_sys.log.flush();
	} else {
		lsn = recv_sys.recovered_lsn;
	}

	srv_shutdown_state = SRV_SHUTDOWN_LAST_PHASE;

	/* Make some checks that the server really is quiet */
	ut_ad(!srv_any_background_activity());

	service_manager_extend_timeout(INNODB_EXTEND_TIMEOUT_INTERVAL,
				       "Free innodb buffer pool");
	ut_d(buf_pool.assert_all_freed());

	ut_a(lsn == log_sys.get_lsn()
	     || srv_force_recovery == SRV_FORCE_NO_LOG_REDO);

	if (UNIV_UNLIKELY(lsn < recv_sys.recovered_lsn)) {
		ib::error() << "Shutdown LSN=" << lsn
			    << " is less than start LSN="
			    << recv_sys.recovered_lsn;
	}

	srv_shutdown_lsn = lsn;

	if (!srv_read_only_mode) {
		dberr_t err = fil_write_flushed_lsn(lsn);

		if (err != DB_SUCCESS) {
			ib::error() << "Writing flushed lsn " << lsn
				<< " failed; error=" << err;
		}
	}

	/* Make some checks that the server really is quiet */
	ut_ad(!srv_any_background_activity());

	ut_a(lsn == log_sys.get_lsn()
	     || srv_force_recovery == SRV_FORCE_NO_LOG_REDO);
}

/******************************************************//**
Prints info of the log. */
void
log_print(
/*======*/
	FILE*	file)	/*!< in: file where to print */
{
	double	time_elapsed;
	time_t	current_time;

	mysql_mutex_lock(&log_sys.mutex);

	const lsn_t lsn= log_sys.get_lsn();
	mysql_mutex_lock(&buf_pool.flush_list_mutex);
	const lsn_t pages_flushed = buf_pool.get_oldest_modification(lsn);
	mysql_mutex_unlock(&buf_pool.flush_list_mutex);

	fprintf(file,
		"Log sequence number " LSN_PF "\n"
		"Log flushed up to   " LSN_PF "\n"
		"Pages flushed up to " LSN_PF "\n"
		"Last checkpoint at  " LSN_PF "\n",
		lsn,
		log_sys.get_flushed_lsn(),
		pages_flushed,
		lsn_t{log_sys.last_checkpoint_lsn});

	current_time = time(NULL);

	time_elapsed = difftime(current_time,
				log_sys.last_printout_time);

	if (time_elapsed <= 0) {
		time_elapsed = 1;
	}

	fprintf(file,
		ULINTPF " pending log flushes, "
		ULINTPF " pending chkp writes\n"
		ULINTPF " log i/o's done, %.2f log i/o's/second\n",
		log_sys.pending_flushes.load(),
		ulint{log_sys.checkpoint_pending},
		log_sys.n_log_ios,
		static_cast<double>(
			log_sys.n_log_ios - log_sys.n_log_ios_old)
		/ time_elapsed);

	log_sys.n_log_ios_old = log_sys.n_log_ios;
	log_sys.last_printout_time = current_time;

	mysql_mutex_unlock(&log_sys.mutex);
}

/**********************************************************************//**
Refreshes the statistics used to print per-second averages. */
void
log_refresh_stats(void)
/*===================*/
{
	log_sys.n_log_ios_old = log_sys.n_log_ios;
	log_sys.last_printout_time = time(NULL);
}

/** Shut down the redo log subsystem. */
void log_t::close()
{
  ut_ad(this == &log_sys);
  if (!is_initialised()) return;
  m_initialised= false;
  log.close();

  ut_free_dodump(buf, srv_log_buffer_size);
  buf= nullptr;
  ut_free_dodump(flush_buf, srv_log_buffer_size);
  flush_buf= nullptr;

  mysql_mutex_destroy(&mutex);
  mysql_mutex_destroy(&flush_order_mutex);

  recv_sys.close();

  aligned_free(checkpoint_buf);
  checkpoint_buf= nullptr;
}

std::string get_log_file_path(const char *filename)
{
  const size_t size= strlen(srv_log_group_home_dir) + /* path separator */ 1 +
                     strlen(filename) + /* longest suffix */ 3;
  std::string path;
  path.reserve(size);
  path.assign(srv_log_group_home_dir);

  std::replace(path.begin(), path.end(), OS_PATH_SEPARATOR_ALT,
	       OS_PATH_SEPARATOR);

  if (path.back() != OS_PATH_SEPARATOR)
    path.push_back(OS_PATH_SEPARATOR);
  path.append(filename);

  return path;
}

std::vector<std::string> get_existing_log_files_paths() {
  std::vector<std::string> result;

  for (int i= 0; i < 101; i++) {
    auto path= get_log_file_path(LOG_FILE_NAME_PREFIX)
                                 .append(std::to_string(i));
    os_file_stat_t stat;
    dberr_t err= os_file_get_status(path.c_str(), &stat, false, true);
    if (err)
      break;

    if (stat.type != OS_FILE_TYPE_FILE)
      break;

    result.push_back(std::move(path));
  }

  return result;
}<|MERGE_RESOLUTION|>--- conflicted
+++ resolved
@@ -686,75 +686,18 @@
 Note : the caller must have log_sys.mutex locked, and this
 mutex is released in the function.
 
-<<<<<<< HEAD
 */
 static void log_write(bool rotate_key)
 {
 	mysql_mutex_assert_owner(&log_sys.mutex);
-	ut_ad(!recv_no_log_write);
 	lsn_t write_lsn;
 	if (log_sys.buf_free == log_sys.buf_next_to_write) {
 		/* Nothing to write */
 		mysql_mutex_unlock(&log_sys.mutex);
-=======
-loop:
-	ut_ad(++loop_count < 128);
-
-#if UNIV_WORD_SIZE > 7
-	/* We can do a dirty read of LSN. */
-	/* NOTE: Currently doesn't do dirty read for
-	(flush_to_disk == true) case, because the log_mutex
-	contention also works as the arbitrator for write-IO
-	(fsync) bandwidth between log files and data files. */
-	if (!flush_to_disk && log_sys.write_lsn >= lsn) {
 		return;
 	}
-#endif
-
-	log_write_mutex_enter();
-
-	lsn_t	limit_lsn = flush_to_disk
-		? log_sys.flushed_to_disk_lsn
-		: log_sys.write_lsn;
-
-	if (limit_lsn >= lsn) {
-		log_write_mutex_exit();
-		return;
-	}
 
 	ut_ad(!recv_no_log_write);
-
-	/* If it is a write call we should just go ahead and do it
-	as we checked that write_lsn is not where we'd like it to
-	be. If we have to flush as well then we check if there is a
-	pending flush and based on that we wait for it to finish
-	before proceeding further. */
-	if (flush_to_disk
-	    && (log_sys.n_pending_flushes > 0
-		|| !os_event_is_set(log_sys.flush_event))) {
-		/* Figure out if the current flush will do the job
-		for us. */
-		bool work_done = log_sys.current_flush_lsn >= lsn;
-
-		log_write_mutex_exit();
-
-		os_event_wait(log_sys.flush_event);
-
-		if (work_done) {
-			return;
-		} else {
-			goto loop;
-		}
-	}
-
-	log_mutex_enter();
-	if (!flush_to_disk
-	    && log_sys.buf_free == log_sys.buf_next_to_write) {
-		/* Nothing to write and no flush to disk requested */
-		log_mutex_exit_all();
->>>>>>> cbdf62ae
-		return;
-	}
 
 	ulint		start_offset;
 	ulint		end_offset;
@@ -1027,174 +970,7 @@
 
 	MONITOR_INC(MONITOR_NUM_CHECKPOINT);
 
-<<<<<<< HEAD
 	mysql_mutex_unlock(&log_sys.mutex);
-=======
-	if (sync) {
-		/* Wait for the checkpoint write to complete */
-		rw_lock_s_lock(&log_sys.checkpoint_lock);
-		rw_lock_s_unlock(&log_sys.checkpoint_lock);
-
-		DBUG_EXECUTE_IF(
-			"crash_after_checkpoint",
-			DBUG_SUICIDE(););
-	}
-}
-
-/** Set extra data to be written to the redo log during checkpoint.
-@param[in]	buf	data to be appended on checkpoint, or NULL
-@return pointer to previous data to be appended on checkpoint */
-mtr_buf_t*
-log_append_on_checkpoint(
-	mtr_buf_t*	buf)
-{
-	log_mutex_enter();
-	mtr_buf_t*	old = log_sys.append_on_checkpoint;
-	log_sys.append_on_checkpoint = buf;
-	log_mutex_exit();
-	return(old);
-}
-
-/** Make a checkpoint. Note that this function does not flush dirty
-blocks from the buffer pool: it only checks what is lsn of the oldest
-modification in the pool, and writes information about the lsn in
-log files. Use log_make_checkpoint() to flush also the pool.
-@param[in]	sync		whether to wait for the write to complete
-@return true if success, false if a checkpoint write was already running */
-bool log_checkpoint(bool sync)
-{
-	lsn_t	oldest_lsn;
-
-	ut_ad(!srv_read_only_mode);
-
-	DBUG_EXECUTE_IF("no_checkpoint",
-			/* We sleep for a long enough time, forcing
-			the checkpoint doesn't happen any more. */
-			os_thread_sleep(360000000););
-
-	if (recv_recovery_is_on()) {
-		recv_apply_hashed_log_recs(true);
-	}
-
-	switch (srv_file_flush_method) {
-	case SRV_NOSYNC:
-		break;
-	case SRV_O_DSYNC:
-	case SRV_FSYNC:
-	case SRV_LITTLESYNC:
-	case SRV_O_DIRECT:
-	case SRV_O_DIRECT_NO_FSYNC:
-#ifdef _WIN32
-	case SRV_ALL_O_DIRECT_FSYNC:
-#endif
-		fil_flush_file_spaces(FIL_TYPE_TABLESPACE);
-	}
-
-	log_mutex_enter();
-
-	oldest_lsn = log_buf_pool_get_oldest_modification();
-
-	/* Because log also contains headers and dummy log records,
-	log_buf_pool_get_oldest_modification() will return log_sys.lsn
-	if the buffer pool contains no dirty buffers.
-	We must make sure that the log is flushed up to that lsn.
-	If there are dirty buffers in the buffer pool, then our
-	write-ahead-logging algorithm ensures that the log has been
-	flushed up to oldest_lsn. */
-
-	ut_ad(oldest_lsn >= log_sys.last_checkpoint_lsn);
-	const lsn_t age = oldest_lsn - log_sys.last_checkpoint_lsn;
-	if (age > SIZE_OF_MLOG_CHECKPOINT + log_sys.framing_size()) {
-		/* Some log has been written since the previous checkpoint. */
-	} else if (age > SIZE_OF_MLOG_CHECKPOINT
-		   && !((log_sys.log.calc_lsn_offset(oldest_lsn)
-			 ^ log_sys.log.calc_lsn_offset(
-				   log_sys.last_checkpoint_lsn))
-			& ~lsn_t{OS_FILE_LOG_BLOCK_SIZE - 1})) {
-		/* Some log has been written to the same log block. */
-	} else if (srv_shutdown_state > SRV_SHUTDOWN_INITIATED) {
-		/* MariaDB 10.3 startup expects the redo log file to be
-		logically empty (not even containing a MLOG_CHECKPOINT record)
-		after a clean shutdown. Perform an extra checkpoint at
-		shutdown. */
-	} else {
-		/* Do nothing, because nothing was logged (other than
-		a MLOG_CHECKPOINT marker) since the previous checkpoint. */
-		log_mutex_exit();
-		return(true);
-	}
-
-	ut_ad(!recv_no_log_write);
-
-	/* Repeat the MLOG_FILE_NAME records after the checkpoint, in
-	case some log records between the checkpoint and log_sys.lsn
-	need them. Finally, write a MLOG_CHECKPOINT marker. Redo log
-	apply expects to see a MLOG_CHECKPOINT after the checkpoint,
-	except on clean shutdown, where the log will be empty after
-	the checkpoint.
-	It is important that we write out the redo log before any
-	further dirty pages are flushed to the tablespace files.  At
-	this point, because log_mutex_own(), mtr_commit() in other
-	threads will be blocked, and no pages can be added to the
-	flush lists. */
-	lsn_t		flush_lsn	= oldest_lsn;
-	const lsn_t	end_lsn		= log_sys.lsn;
-	const bool	do_write
-		= srv_shutdown_state <= SRV_SHUTDOWN_INITIATED
-		|| flush_lsn != end_lsn;
-
-	if (fil_names_clear(flush_lsn, do_write)) {
-		ut_ad(log_sys.lsn >= end_lsn + SIZE_OF_MLOG_CHECKPOINT);
-		flush_lsn = log_sys.lsn;
-	}
-
-	log_mutex_exit();
-
-	log_write_up_to(flush_lsn, true, true);
-
-	log_mutex_enter();
-
-	ut_ad(log_sys.flushed_to_disk_lsn >= flush_lsn);
-	ut_ad(flush_lsn >= oldest_lsn);
-
-	if (log_sys.last_checkpoint_lsn >= oldest_lsn) {
-		log_mutex_exit();
-		return(true);
-	}
-
-	if (log_sys.n_pending_checkpoint_writes > 0) {
-		/* A checkpoint write is running */
-		log_mutex_exit();
-
-		if (sync) {
-			/* Wait for the checkpoint write to complete */
-			rw_lock_s_lock(&log_sys.checkpoint_lock);
-			rw_lock_s_unlock(&log_sys.checkpoint_lock);
-		}
-
-		return(false);
-	}
-
-	log_sys.next_checkpoint_lsn = oldest_lsn;
-	log_write_checkpoint_info(sync, end_lsn);
-	ut_ad(!log_mutex_own());
-
-	return(true);
-}
-
-/** Make a checkpoint */
-void log_make_checkpoint()
-{
-	/* Preflush pages synchronously */
-
-	while (!log_preflush_pool_modified_pages(LSN_MAX)) {
-		/* Flush as much as we can */
-	}
-
-	while (!log_checkpoint(true)) {
-		/* Force a checkpoint */
-	}
->>>>>>> cbdf62ae
 }
 
 /****************************************************************//**
