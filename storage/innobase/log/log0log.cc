/*****************************************************************************

Copyright (c) 1995, 2017, Oracle and/or its affiliates. All Rights Reserved.
Copyright (c) 2009, Google Inc.
Copyright (c) 2014, 2022, MariaDB Corporation.

Portions of this file contain modifications contributed and copyrighted by
Google, Inc. Those modifications are gratefully acknowledged and are described
briefly in the InnoDB documentation. The contributions by Google are
incorporated with their permission, and subject to the conditions contained in
the file COPYING.Google.

This program is free software; you can redistribute it and/or modify it under
the terms of the GNU General Public License as published by the Free Software
Foundation; version 2 of the License.

This program is distributed in the hope that it will be useful, but WITHOUT
ANY WARRANTY; without even the implied warranty of MERCHANTABILITY or FITNESS
FOR A PARTICULAR PURPOSE. See the GNU General Public License for more details.

You should have received a copy of the GNU General Public License along with
this program; if not, write to the Free Software Foundation, Inc.,
51 Franklin Street, Fifth Floor, Boston, MA 02110-1335 USA

*****************************************************************************/

/**************************************************//**
@file log/log0log.cc
Database log

Created 12/9/1995 Heikki Tuuri
*******************************************************/

#include "univ.i"
#include <debug_sync.h>
#include <my_service_manager.h>

#include "log0log.h"
#include "log0crypt.h"
#include "buf0buf.h"
#include "buf0flu.h"
#include "lock0lock.h"
#include "log0recv.h"
#include "fil0fil.h"
#include "dict0stats_bg.h"
#include "btr0defragment.h"
#include "srv0srv.h"
#include "srv0start.h"
#include "trx0sys.h"
#include "trx0trx.h"
#include "trx0roll.h"
#include "srv0mon.h"
#include "buf0dump.h"
#include "log0sync.h"
#include "log.h"

/*
General philosophy of InnoDB redo-logs:

Every change to a contents of a data page must be done
through mtr_t, and mtr_t::commit() will write log records
to the InnoDB redo log. */

/** Redo log system */
log_t	log_sys;

/* A margin for free space in the log buffer before a log entry is catenated */
#define LOG_BUF_WRITE_MARGIN	(4 * OS_FILE_LOG_BLOCK_SIZE)

/* Margins for free space in the log buffer after a log entry is catenated */
#define LOG_BUF_FLUSH_RATIO	2
#define LOG_BUF_FLUSH_MARGIN	(LOG_BUF_WRITE_MARGIN		\
				 + (4U << srv_page_size_shift))

/** Extends the log buffer.
@param[in]	len	requested minimum size in bytes */
void log_buffer_extend(ulong len)
{
	const size_t new_buf_size = ut_calc_align(len, srv_page_size);
	byte* new_buf = static_cast<byte*>
		(ut_malloc_dontdump(new_buf_size, PSI_INSTRUMENT_ME));
	byte* new_flush_buf = static_cast<byte*>
		(ut_malloc_dontdump(new_buf_size, PSI_INSTRUMENT_ME));

	mysql_mutex_lock(&log_sys.mutex);

	if (len <= srv_log_buffer_size) {
		/* Already extended enough by the others */
		mysql_mutex_unlock(&log_sys.mutex);
		ut_free_dodump(new_buf, new_buf_size);
		ut_free_dodump(new_flush_buf, new_buf_size);
		return;
	}

	ib::warn() << "The redo log transaction size " << len <<
		" exceeds innodb_log_buffer_size="
		<< srv_log_buffer_size << " / 2). Trying to extend it.";

	byte* old_buf = log_sys.buf;
	byte* old_flush_buf = log_sys.flush_buf;
	const ulong old_buf_size = srv_log_buffer_size;
	srv_log_buffer_size = static_cast<ulong>(new_buf_size);
	log_sys.buf = new_buf;
	log_sys.flush_buf = new_flush_buf;
	memcpy_aligned<OS_FILE_LOG_BLOCK_SIZE>(new_buf, old_buf,
					       log_sys.buf_free);

	log_sys.max_buf_free = new_buf_size / LOG_BUF_FLUSH_RATIO
		- LOG_BUF_FLUSH_MARGIN;

	mysql_mutex_unlock(&log_sys.mutex);

	ut_free_dodump(old_buf, old_buf_size);
	ut_free_dodump(old_flush_buf, old_buf_size);

	ib::info() << "innodb_log_buffer_size was extended to "
		<< new_buf_size << ".";
}

/** Calculate the recommended highest values for lsn - last_checkpoint_lsn
and lsn - buf_pool.get_oldest_modification().
@param[in]	file_size	requested innodb_log_file_size
@retval true on success
@retval false if the smallest log group is too small to
accommodate the number of OS threads in the database server */
bool
log_set_capacity(ulonglong file_size)
{
	/* Margin for the free space in the smallest log, before a new query
	step which modifies the database, is started */
	const size_t LOG_CHECKPOINT_FREE_PER_THREAD = 4U
						      << srv_page_size_shift;
	const size_t LOG_CHECKPOINT_EXTRA_FREE = 8U << srv_page_size_shift;

	lsn_t		margin;
	ulint		free;

	lsn_t smallest_capacity = file_size - LOG_FILE_HDR_SIZE;
	/* Add extra safety */
	smallest_capacity -= smallest_capacity / 10;

	/* For each OS thread we must reserve so much free space in the
	smallest log group that it can accommodate the log entries produced
	by single query steps: running out of free log space is a serious
	system error which requires rebooting the database. */

	free = LOG_CHECKPOINT_FREE_PER_THREAD * 10
		+ LOG_CHECKPOINT_EXTRA_FREE;
	if (free >= smallest_capacity / 2) {
		ib::error() << "innodb_log_file_size is too small. "
			    << INNODB_PARAMETERS_MSG;
		return false;
	}

	margin = smallest_capacity - free;
	margin = margin - margin / 10;	/* Add still some extra safety */

	mysql_mutex_lock(&log_sys.mutex);

	log_sys.log_capacity = smallest_capacity;

	log_sys.max_modified_age_async = margin - margin / 8;
	log_sys.max_checkpoint_age = margin;

	mysql_mutex_unlock(&log_sys.mutex);

	return(true);
}

/** Initialize the redo log subsystem. */
void log_t::create()
{
  ut_ad(this == &log_sys);
  ut_ad(!is_initialised());
  m_initialised= true;

#if defined(__aarch64__)
  mysql_mutex_init(log_sys_mutex_key, &mutex, MY_MUTEX_INIT_FAST);
  mysql_mutex_init(
    log_flush_order_mutex_key, &flush_order_mutex, MY_MUTEX_INIT_FAST);
#else
  mysql_mutex_init(log_sys_mutex_key, &mutex, nullptr);
  mysql_mutex_init(log_flush_order_mutex_key, &flush_order_mutex, nullptr);
#endif

  /* Start the lsn from one log block from zero: this way every
  log record has a non-zero start lsn, a fact which we will use */

  set_lsn(LOG_START_LSN + LOG_BLOCK_HDR_SIZE);
  set_flushed_lsn(LOG_START_LSN + LOG_BLOCK_HDR_SIZE);

  ut_ad(srv_log_buffer_size >= 16 * OS_FILE_LOG_BLOCK_SIZE);
  ut_ad(srv_log_buffer_size >= 4U << srv_page_size_shift);

  buf= static_cast<byte*>(ut_malloc_dontdump(srv_log_buffer_size,
                                             PSI_INSTRUMENT_ME));
  TRASH_ALLOC(buf, srv_log_buffer_size);
  flush_buf= static_cast<byte*>(ut_malloc_dontdump(srv_log_buffer_size,
                                                   PSI_INSTRUMENT_ME));
  TRASH_ALLOC(flush_buf, srv_log_buffer_size);

  max_buf_free= srv_log_buffer_size / LOG_BUF_FLUSH_RATIO -
    LOG_BUF_FLUSH_MARGIN;
  set_check_flush_or_checkpoint();

  n_log_ios_old= n_log_ios;
  last_printout_time= time(NULL);

  buf_next_to_write= 0;
  last_checkpoint_lsn= write_lsn= LOG_START_LSN;
  n_log_ios= 0;
  n_log_ios_old= 0;
  log_capacity= 0;
  max_modified_age_async= 0;
  max_checkpoint_age= 0;
  next_checkpoint_no= 0;
  next_checkpoint_lsn= 0;
  checkpoint_pending= false;

  log_block_init(buf, LOG_START_LSN);
  log_block_set_first_rec_group(buf, LOG_BLOCK_HDR_SIZE);

  buf_free= LOG_BLOCK_HDR_SIZE;
  checkpoint_buf= static_cast<byte*>
    (aligned_malloc(OS_FILE_LOG_BLOCK_SIZE, OS_FILE_LOG_BLOCK_SIZE));
}

file_os_io::file_os_io(file_os_io &&rhs) : m_fd(rhs.m_fd)
{
  rhs.m_fd= OS_FILE_CLOSED;
}

file_os_io &file_os_io::operator=(file_os_io &&rhs)
{
  std::swap(m_fd, rhs.m_fd);
  return *this;
}

file_os_io::~file_os_io() noexcept
{
  if (is_opened())
    close();
}

dberr_t file_os_io::open(const char *path, bool read_only) noexcept
{
  ut_ad(!is_opened());

  bool success;
  auto tmp_fd= os_file_create(
      innodb_log_file_key, path, OS_FILE_OPEN | OS_FILE_ON_ERROR_NO_EXIT,
      OS_FILE_NORMAL, OS_LOG_FILE, read_only, &success);
  if (!success)
    return DB_ERROR;

  m_durable_writes= srv_file_flush_method == SRV_O_DSYNC;
  m_fd= tmp_fd;
  return success ? DB_SUCCESS : DB_ERROR;
}

dberr_t file_os_io::rename(const char *old_path, const char *new_path) noexcept
{
  return os_file_rename(innodb_log_file_key, old_path, new_path) ? DB_SUCCESS
                                                                 : DB_ERROR;
}

dberr_t file_os_io::close() noexcept
{
  if (!os_file_close(m_fd))
    return DB_ERROR;

  m_fd= OS_FILE_CLOSED;
  return DB_SUCCESS;
}

dberr_t file_os_io::read(os_offset_t offset, span<byte> buf) noexcept
{
  return os_file_read(IORequestRead, m_fd, buf.data(), offset, buf.size());
}

dberr_t file_os_io::write(const char *path, os_offset_t offset,
                          span<const byte> buf) noexcept
{
  return os_file_write(IORequestWrite, path, m_fd, buf.data(), offset,
                       buf.size());
}

dberr_t file_os_io::flush() noexcept
{
  return os_file_flush(m_fd) ? DB_SUCCESS : DB_ERROR;
}

#ifdef HAVE_PMEM

#include <libpmem.h>

/** Memory mapped file */
class mapped_file_t
{
public:
  mapped_file_t()= default;
  mapped_file_t(const mapped_file_t &)= delete;
  mapped_file_t &operator=(const mapped_file_t &)= delete;
  mapped_file_t(mapped_file_t &&)= delete;
  mapped_file_t &operator=(mapped_file_t &&)= delete;
  ~mapped_file_t() noexcept;

  dberr_t map(const char *path, bool read_only= false,
              bool nvme= false) noexcept;
  dberr_t unmap() noexcept;
  byte *data() noexcept { return m_area.data(); }

private:
  span<byte> m_area;
};

mapped_file_t::~mapped_file_t() noexcept
{
  if (!m_area.empty())
    unmap();
}

dberr_t mapped_file_t::map(const char *path, bool read_only,
                           bool nvme) noexcept
{
  auto fd= mysql_file_open(innodb_log_file_key, path,
                           read_only ? O_RDONLY : O_RDWR, MYF(MY_WME));
  if (fd == -1)
    return DB_ERROR;

  const auto file_size= size_t{os_file_get_size(path).m_total_size};

  const int nvme_flag= nvme ? MAP_SYNC : 0;
  void *ptr=
      my_mmap(0, file_size, read_only ? PROT_READ : PROT_READ | PROT_WRITE,
              MAP_SHARED_VALIDATE | nvme_flag, fd, 0);
  mysql_file_close(fd, MYF(MY_WME));

  if (ptr == MAP_FAILED)
    return DB_ERROR;

  m_area= {static_cast<byte *>(ptr), file_size};
  return DB_SUCCESS;
}

dberr_t mapped_file_t::unmap() noexcept
{
  ut_ad(!m_area.empty());

  if (my_munmap(m_area.data(), m_area.size()))
    return DB_ERROR;

  m_area= {};
  return DB_SUCCESS;
}

static bool is_pmem(const char *path) noexcept
{
  mapped_file_t mf;
  return mf.map(path, true, true) == DB_SUCCESS ? true : false;
}

class file_pmem_io final : public file_io
{
public:
  file_pmem_io() noexcept : file_io(true) {}

  dberr_t open(const char *path, bool read_only) noexcept final
  {
    return m_file.map(path, read_only, true);
  }
  dberr_t rename(const char *old_path, const char *new_path) noexcept final
  {
    return os_file_rename(innodb_log_file_key, old_path, new_path) ? DB_SUCCESS
                                                                   : DB_ERROR;
  }
  dberr_t close() noexcept final { return m_file.unmap(); }
  dberr_t read(os_offset_t offset, span<byte> buf) noexcept final
  {
    memcpy(buf.data(), m_file.data() + offset, buf.size());
    return DB_SUCCESS;
  }
  dberr_t write(const char *, os_offset_t offset,
                span<const byte> buf) noexcept final
  {
    pmem_memcpy_persist(m_file.data() + offset, buf.data(), buf.size());
    return DB_SUCCESS;
  }
  dberr_t flush() noexcept final
  {
    ut_ad(0);
    return DB_SUCCESS;
  }

private:
  mapped_file_t m_file;
};
#endif

dberr_t log_file_t::open(bool read_only) noexcept
{
  ut_a(!is_opened());

#ifdef HAVE_PMEM
  auto ptr= is_pmem(m_path.c_str())
                ? std::unique_ptr<file_io>(new file_pmem_io)
                : std::unique_ptr<file_io>(new file_os_io);
#else
  auto ptr= std::unique_ptr<file_io>(new file_os_io);
#endif

  if (dberr_t err= ptr->open(m_path.c_str(), read_only))
    return err;

  m_file= std::move(ptr);
  return DB_SUCCESS;
}

bool log_file_t::is_opened() const noexcept
{
  return static_cast<bool>(m_file);
}

dberr_t log_file_t::rename(std::string new_path) noexcept
{
  if (dberr_t err= m_file->rename(m_path.c_str(), new_path.c_str()))
    return err;

  m_path = std::move(new_path);
  return DB_SUCCESS;
}

dberr_t log_file_t::close() noexcept
{
  ut_a(is_opened());

  if (dberr_t err= m_file->close())
    return err;

  m_file.reset();
  return DB_SUCCESS;
}

dberr_t log_file_t::read(os_offset_t offset, span<byte> buf) noexcept
{
  ut_ad(is_opened());
  return m_file->read(offset, buf);
}

bool log_file_t::writes_are_durable() const noexcept
{
  return m_file->writes_are_durable();
}

dberr_t log_file_t::write(os_offset_t offset, span<const byte> buf) noexcept
{
  ut_ad(is_opened());
  return m_file->write(m_path.c_str(), offset, buf);
}

dberr_t log_file_t::flush() noexcept
{
  ut_ad(is_opened());
  return m_file->flush();
}

void log_t::file::open_file(std::string path)
{
  fd= log_file_t(std::move(path));
  if (const dberr_t err= fd.open(srv_read_only_mode))
    ib::fatal() << "open(" << fd.get_path() << ") returned " << err;
}

/** Update the log block checksum. */
static void log_block_store_checksum(byte* block)
{
  log_block_set_checksum(block, log_block_calc_checksum_crc32(block));
}

void log_t::file::write_header_durable(lsn_t lsn)
{
  ut_ad(lsn % OS_FILE_LOG_BLOCK_SIZE == 0);
  ut_ad(!recv_no_log_write);
  ut_ad(log_sys.log.format == log_t::FORMAT_10_5 ||
        log_sys.log.format == log_t::FORMAT_ENC_10_5);

  byte *buf= log_sys.checkpoint_buf;
  memset_aligned<OS_FILE_LOG_BLOCK_SIZE>(buf, 0, OS_FILE_LOG_BLOCK_SIZE);

  mach_write_to_4(buf + LOG_HEADER_FORMAT, log_sys.log.format);
  mach_write_to_4(buf + LOG_HEADER_SUBFORMAT, log_sys.log.subformat);
  mach_write_to_8(buf + LOG_HEADER_START_LSN, lsn);
  strcpy(reinterpret_cast<char*>(buf) + LOG_HEADER_CREATOR,
         LOG_HEADER_CREATOR_CURRENT);
  ut_ad(LOG_HEADER_CREATOR_END - LOG_HEADER_CREATOR >=
        sizeof LOG_HEADER_CREATOR_CURRENT);
  log_block_store_checksum(buf);

  DBUG_PRINT("ib_log", ("write " LSN_PF, lsn));

  log_sys.log.write(0, {buf, OS_FILE_LOG_BLOCK_SIZE});
  if (!log_sys.log.writes_are_durable())
    log_sys.log.flush();
}

void log_t::file::read(os_offset_t offset, span<byte> buf)
{
  if (const dberr_t err= fd.read(offset, buf))
    ib::fatal() << "read(" << fd.get_path() << ") returned "<< err;
}

bool log_t::file::writes_are_durable() const noexcept
{
  return fd.writes_are_durable();
}

void log_t::file::write(os_offset_t offset, span<byte> buf)
{
  srv_stats.os_log_pending_writes.inc();
  if (const dberr_t err= fd.write(offset, buf))
    ib::fatal() << "write(" << fd.get_path() << ") returned " << err;
  srv_stats.os_log_pending_writes.dec();
  srv_stats.os_log_written.add(buf.size());
  srv_stats.log_writes.inc();
  log_sys.n_log_ios++;
}

void log_t::file::flush()
{
  log_sys.pending_flushes.fetch_add(1, std::memory_order_acquire);
  if (const dberr_t err= fd.flush())
    ib::fatal() << "flush(" << fd.get_path() << ") returned " << err;
  log_sys.pending_flushes.fetch_sub(1, std::memory_order_release);
  log_sys.flushes.fetch_add(1, std::memory_order_release);
}

void log_t::file::close_file()
{
  if (fd.is_opened())
  {
    if (const dberr_t err= fd.close())
      ib::fatal() << "close(" << fd.get_path() << ") returned " << err;
  }
  fd.free();                                    // Free path
}

/** Initialize the redo log. */
void log_t::file::create()
{
  ut_ad(this == &log_sys.log);
  ut_ad(log_sys.is_initialised());

  format= srv_encrypt_log ? log_t::FORMAT_ENC_10_5 : log_t::FORMAT_10_5;
  subformat= 2;
  file_size= srv_log_file_size;
  lsn= LOG_START_LSN;
  lsn_offset= LOG_FILE_HDR_SIZE;
}

/******************************************************//**
Writes a buffer to a log file. */
static
void
log_write_buf(
	byte*		buf,		/*!< in: buffer */
	ulint		len,		/*!< in: buffer len; must be divisible
					by OS_FILE_LOG_BLOCK_SIZE */
#ifdef UNIV_DEBUG
	ulint		pad_len,	/*!< in: pad len in the buffer len */
#endif /* UNIV_DEBUG */
	lsn_t		start_lsn,	/*!< in: start lsn of the buffer; must
					be divisible by
					OS_FILE_LOG_BLOCK_SIZE */
	ulint		new_data_offset)/*!< in: start offset of new data in
					buf: this parameter is used to decide
					if we have to write a new log file
					header */
{
	ulint		write_len;
	lsn_t		next_offset;
	ulint		i;

	ut_ad(log_write_lock_own());
	ut_ad(!recv_no_log_write);
	ut_a(len % OS_FILE_LOG_BLOCK_SIZE == 0);
	ut_a(start_lsn % OS_FILE_LOG_BLOCK_SIZE == 0);

loop:
	if (len == 0) {

		return;
	}

	next_offset = log_sys.log.calc_lsn_offset(start_lsn);

	if ((next_offset % log_sys.log.file_size) + len
	    > log_sys.log.file_size) {
		/* if the above condition holds, then the below expression
		is < len which is ulint, so the typecast is ok */
		write_len = ulint(log_sys.log.file_size
				  - (next_offset % log_sys.log.file_size));
	} else {
		write_len = len;
	}

	DBUG_PRINT("ib_log",
		   ("write " LSN_PF " to " LSN_PF
		    ": len " ULINTPF
		    " blocks " ULINTPF ".." ULINTPF,
		    start_lsn, next_offset,
		    write_len,
		    log_block_get_hdr_no(buf),
		    log_block_get_hdr_no(
			    buf + write_len
			    - OS_FILE_LOG_BLOCK_SIZE)));

	ut_ad(pad_len >= len
	      || log_block_get_hdr_no(buf)
		 == log_block_convert_lsn_to_no(start_lsn));

	/* Calculate the checksums for each log block and write them to
	the trailer fields of the log blocks */

	for (i = 0; i < write_len / OS_FILE_LOG_BLOCK_SIZE; i++) {
#ifdef UNIV_DEBUG
		ulint hdr_no_2 = log_block_get_hdr_no(buf) + i;
		DBUG_EXECUTE_IF("innodb_small_log_block_no_limit",
				hdr_no_2 = ((hdr_no_2 - 1) & 0xFUL) + 1;);
#endif
		ut_ad(pad_len >= len
			|| i * OS_FILE_LOG_BLOCK_SIZE >= len - pad_len
			|| log_block_get_hdr_no(buf + i * OS_FILE_LOG_BLOCK_SIZE) == hdr_no_2);
		log_block_store_checksum(buf + i * OS_FILE_LOG_BLOCK_SIZE);
	}

	log_sys.log.write(next_offset, {buf, write_len});

	if (write_len < len) {
		start_lsn += write_len;
		len -= write_len;
		buf += write_len;
		goto loop;
	}
}

/** Flush the recently written changes to the log file.*/
static void log_write_flush_to_disk_low(lsn_t lsn)
{
  if (!log_sys.log.writes_are_durable())
    log_sys.log.flush();
  ut_a(lsn >= log_sys.get_flushed_lsn());
  log_sys.set_flushed_lsn(lsn);
}

/** Swap log buffers, and copy the content of last block
from old buf to the head of the new buf. Thus, buf_free and
buf_next_to_write would be changed accordingly */
static inline
void
log_buffer_switch()
{
	mysql_mutex_assert_owner(&log_sys.mutex);
	ut_ad(log_write_lock_own());

	size_t		area_end = ut_calc_align<size_t>(
		log_sys.buf_free, OS_FILE_LOG_BLOCK_SIZE);

	/* Copy the last block to new buf */
	memcpy_aligned<OS_FILE_LOG_BLOCK_SIZE>(
		log_sys.flush_buf,
		log_sys.buf + area_end - OS_FILE_LOG_BLOCK_SIZE,
		OS_FILE_LOG_BLOCK_SIZE);

	std::swap(log_sys.buf, log_sys.flush_buf);

	log_sys.buf_free %= OS_FILE_LOG_BLOCK_SIZE;
	log_sys.buf_next_to_write = log_sys.buf_free;
}

/** Invoke commit_checkpoint_notify_ha() to notify that outstanding
log writes have been completed. */
void log_flush_notify(lsn_t flush_lsn);

/**
Writes log buffer to disk
which is the "write" part of log_write_up_to().

This function does not flush anything.

Note : the caller must have log_sys.mutex locked, and this
mutex is released in the function.

*/
static void log_write(bool rotate_key)
{
	mysql_mutex_assert_owner(&log_sys.mutex);
	lsn_t write_lsn;
	if (log_sys.buf_free == log_sys.buf_next_to_write) {
		/* Nothing to write */
		mysql_mutex_unlock(&log_sys.mutex);
		return;
	}

	ut_ad(!recv_no_log_write);

	ulint		start_offset;
	ulint		end_offset;
	ulint		area_start;
	ulint		area_end;
	ulong		write_ahead_size = srv_log_write_ahead_size;
	ulint		pad_size;

	DBUG_PRINT("ib_log", ("write " LSN_PF " to " LSN_PF,
			      log_sys.write_lsn,
			      log_sys.get_lsn()));


	start_offset = log_sys.buf_next_to_write;
	end_offset = log_sys.buf_free;

	area_start = ut_2pow_round(start_offset,
				   ulint(OS_FILE_LOG_BLOCK_SIZE));
	area_end = ut_calc_align(end_offset, ulint(OS_FILE_LOG_BLOCK_SIZE));

	ut_ad(area_end - area_start > 0);

	log_block_set_flush_bit(log_sys.buf + area_start, TRUE);
	log_block_set_checkpoint_no(
		log_sys.buf + area_end - OS_FILE_LOG_BLOCK_SIZE,
		log_sys.next_checkpoint_no);

	write_lsn = log_sys.get_lsn();
	byte *write_buf = log_sys.buf;

	log_buffer_switch();

	log_sys.log.set_fields(log_sys.write_lsn);

	mysql_mutex_unlock(&log_sys.mutex);
	/* Erase the end of the last log block. */
	memset(write_buf + end_offset, 0,
	       ~end_offset & (OS_FILE_LOG_BLOCK_SIZE - 1));

	/* Calculate pad_size if needed. */
	pad_size = 0;
	if (write_ahead_size > OS_FILE_LOG_BLOCK_SIZE) {
		ulint	end_offset_in_unit;
		lsn_t	end_offset = log_sys.log.calc_lsn_offset(
			ut_uint64_align_up(write_lsn, OS_FILE_LOG_BLOCK_SIZE));
		end_offset_in_unit = (ulint) (end_offset % write_ahead_size);

		if (end_offset_in_unit > 0
		    && (area_end - area_start) > end_offset_in_unit) {
			/* The first block in the unit was initialized
			after the last writing.
			Needs to be written padded data once. */
			pad_size = std::min<ulint>(
				ulint(write_ahead_size) - end_offset_in_unit,
				srv_log_buffer_size - area_end);
			::memset(write_buf + area_end, 0, pad_size);
		}
	}

	if (UNIV_UNLIKELY(srv_shutdown_state > SRV_SHUTDOWN_INITIATED)) {
		service_manager_extend_timeout(INNODB_EXTEND_TIMEOUT_INTERVAL,
					       "InnoDB log write: "
					       LSN_PF, log_sys.write_lsn);
	}

	if (log_sys.is_encrypted()) {
		log_crypt(write_buf + area_start, log_sys.write_lsn,
			  area_end - area_start,
			  rotate_key ? LOG_ENCRYPT_ROTATE_KEY : LOG_ENCRYPT);
	}

	/* Do the write to the log file */
	log_write_buf(
		write_buf + area_start, area_end - area_start + pad_size,
#ifdef UNIV_DEBUG
		pad_size,
#endif /* UNIV_DEBUG */
		ut_uint64_align_down(log_sys.write_lsn,
				     OS_FILE_LOG_BLOCK_SIZE),
		start_offset - area_start);
	srv_stats.log_padded.add(pad_size);
	log_sys.write_lsn = write_lsn;
	return;
}

static group_commit_lock write_lock;
static group_commit_lock flush_lock;

#ifdef UNIV_DEBUG
bool log_write_lock_own()
{
  return write_lock.is_owner();
}
#endif


/** Ensure that the log has been written to the log file up to a given
log entry (such as that of a transaction commit). Start a new write, or
wait and check if an already running write is covering the request.
@param[in]	lsn		log sequence number that should be
included in the redo log file write
@param[in]	flush_to_disk	whether the written log should also
be flushed to the file system
@param[in]	rotate_key	whether to rotate the encryption key */
void log_write_up_to(lsn_t lsn, bool flush_to_disk, bool rotate_key,
                     const completion_callback *callback)
{
  ut_ad(!srv_read_only_mode);
  ut_ad(!rotate_key || flush_to_disk);
  ut_ad(lsn != LSN_MAX);

  if (recv_no_ibuf_operations)
  {
    /* Recovery is running and no operations on the log files are
    allowed yet (the variable name .._no_ibuf_.. is misleading) */
    ut_a(!callback);
    return;
  }

repeat:
  lsn_t ret_lsn1= 0, ret_lsn2= 0;

  if (flush_to_disk)
  {
    if (flush_lock.acquire(lsn, callback) != group_commit_lock::ACQUIRED)
      return;
    flush_lock.set_pending(log_sys.get_lsn());
  }

  if (write_lock.acquire(lsn, flush_to_disk ? nullptr : callback) ==
      group_commit_lock::ACQUIRED)
  {
    mysql_mutex_lock(&log_sys.mutex);
    lsn_t write_lsn= log_sys.get_lsn();
    write_lock.set_pending(write_lsn);
    if (flush_to_disk)
      flush_lock.set_pending(write_lsn);
    log_write(rotate_key);

    ut_a(log_sys.write_lsn == write_lsn);
    ret_lsn1= write_lock.release(write_lsn);
  }

  if (flush_to_disk)
  {
    /* Flush the highest written lsn.*/
    auto flush_lsn = write_lock.value();
    flush_lock.set_pending(flush_lsn);
    log_write_flush_to_disk_low(flush_lsn);
    ret_lsn2= flush_lock.release(flush_lsn);

    log_flush_notify(flush_lsn);
    DBUG_EXECUTE_IF("crash_after_log_write_upto", DBUG_SUICIDE(););
  }

  if (ret_lsn1 || ret_lsn2)
  {
    /*
     There is no new group commit lead, some async waiters could stall.
     Rerun log_write_up_to(), to prevent that.
    */
    lsn= std::max(ret_lsn1, ret_lsn2);
    static const completion_callback dummy{[](void *) {},nullptr};
    callback= &dummy;
    goto repeat;
  }
}

/** Write to the log file up to the last log entry.
@param sync  whether to wait for a durable write to complete */
void log_buffer_flush_to_disk(bool sync)
{
  ut_ad(!srv_read_only_mode);
  log_write_up_to(log_sys.get_lsn(std::memory_order_acquire), sync);
}

/** Prepare to invoke log_write_and_flush(), before acquiring log_sys.mutex. */
ATTRIBUTE_COLD void log_write_and_flush_prepare()
{
  mysql_mutex_assert_not_owner(&log_sys.mutex);

  while (flush_lock.acquire(log_sys.get_lsn() + 1, nullptr) !=
         group_commit_lock::ACQUIRED);
  while (write_lock.acquire(log_sys.get_lsn() + 1, nullptr) !=
         group_commit_lock::ACQUIRED);
}

/** Durably write the log and release log_sys.mutex */
ATTRIBUTE_COLD void log_write_and_flush()
{
  ut_ad(!srv_read_only_mode);
  auto lsn= log_sys.get_lsn();
  write_lock.set_pending(lsn);
  log_write(false);
  ut_a(log_sys.write_lsn == lsn);
  write_lock.release(lsn);

  lsn= write_lock.value();
  flush_lock.set_pending(lsn);
  log_write_flush_to_disk_low(lsn);
  flush_lock.release(lsn);
}

/********************************************************************

Tries to establish a big enough margin of free space in the log buffer, such
that a new log entry can be catenated without an immediate need for a flush. */
ATTRIBUTE_COLD static void log_flush_margin()
{
	lsn_t	lsn	= 0;

	mysql_mutex_lock(&log_sys.mutex);

	if (log_sys.buf_free > log_sys.max_buf_free) {
		/* We can write during flush */
		lsn = log_sys.get_lsn();
	}

	mysql_mutex_unlock(&log_sys.mutex);

	if (lsn) {
		log_write_up_to(lsn, false);
	}
}

/** Write checkpoint info to the log header and release log_sys.mutex.
@param[in]	end_lsn	start LSN of the FILE_CHECKPOINT mini-transaction */
ATTRIBUTE_COLD void log_write_checkpoint_info(lsn_t end_lsn)
{
	ut_ad(!srv_read_only_mode);
	ut_ad(end_lsn == 0 || end_lsn >= log_sys.next_checkpoint_lsn);
	ut_ad(end_lsn <= log_sys.get_lsn());
	ut_ad(end_lsn + SIZE_OF_FILE_CHECKPOINT <= log_sys.get_lsn()
	      || srv_shutdown_state > SRV_SHUTDOWN_INITIATED);

	DBUG_PRINT("ib_log", ("checkpoint " UINT64PF " at " LSN_PF
			      " written",
			      log_sys.next_checkpoint_no,
			      log_sys.next_checkpoint_lsn));

	byte* buf = log_sys.checkpoint_buf;
	memset_aligned<OS_FILE_LOG_BLOCK_SIZE>(buf, 0, OS_FILE_LOG_BLOCK_SIZE);

	mach_write_to_8(buf + LOG_CHECKPOINT_NO, log_sys.next_checkpoint_no);
	mach_write_to_8(buf + LOG_CHECKPOINT_LSN, log_sys.next_checkpoint_lsn);

	if (log_sys.is_encrypted()) {
		log_crypt_write_checkpoint_buf(buf);
	}

	lsn_t lsn_offset
		= log_sys.log.calc_lsn_offset(log_sys.next_checkpoint_lsn);
	mach_write_to_8(buf + LOG_CHECKPOINT_OFFSET, lsn_offset);
	mach_write_to_8(buf + LOG_CHECKPOINT_LOG_BUF_SIZE,
			srv_log_buffer_size);
	mach_write_to_8(buf + LOG_CHECKPOINT_END_LSN, end_lsn);

	log_block_store_checksum(buf);

	ut_ad(LOG_CHECKPOINT_1 < srv_page_size);
	ut_ad(LOG_CHECKPOINT_2 < srv_page_size);

	ut_ad(!log_sys.checkpoint_pending);
	log_sys.checkpoint_pending = true;

	mysql_mutex_unlock(&log_sys.mutex);

	/* Note: We alternate the physical place of the checkpoint info.
	See the (next_checkpoint_no & 1) below. */

	log_sys.log.write((log_sys.next_checkpoint_no & 1) ? LOG_CHECKPOINT_2
							   : LOG_CHECKPOINT_1,
			  {buf, OS_FILE_LOG_BLOCK_SIZE});

	log_sys.log.flush();

	mysql_mutex_lock(&log_sys.mutex);

	ut_ad(log_sys.checkpoint_pending);
	log_sys.checkpoint_pending = false;

	log_sys.next_checkpoint_no++;

	log_sys.last_checkpoint_lsn = log_sys.next_checkpoint_lsn;

	DBUG_PRINT("ib_log", ("checkpoint ended at " LSN_PF
			      ", flushed to " LSN_PF,
			      log_sys.next_checkpoint_lsn,
			      log_sys.get_flushed_lsn()));

	MONITOR_INC(MONITOR_NUM_CHECKPOINT);

	if (log_sys.overwrite_warned) {
		sql_print_information("InnoDB: Crash recovery was broken "
				      "between LSN=" LSN_PF
				      " and checkpoint LSN=" LSN_PF ".",
				      log_sys.overwrite_warned,
				      log_sys.next_checkpoint_lsn);
		log_sys.overwrite_warned = 0;
        }

	mysql_mutex_unlock(&log_sys.mutex);
}

/****************************************************************//**
Tries to establish a big enough margin of free space in the log, such
that a new log entry can be catenated without an immediate need for a
checkpoint. NOTE: this function may only be called if the calling thread
owns no synchronization objects! */
ATTRIBUTE_COLD static void log_checkpoint_margin()
{
  while (log_sys.check_flush_or_checkpoint())
  {
    mysql_mutex_lock(&log_sys.mutex);
    ut_ad(!recv_no_log_write);

    if (!log_sys.check_flush_or_checkpoint())
    {
func_exit:
      mysql_mutex_unlock(&log_sys.mutex);
      return;
    }

    const lsn_t lsn= log_sys.get_lsn();
    const lsn_t checkpoint= log_sys.last_checkpoint_lsn;
    const lsn_t sync_lsn= checkpoint + log_sys.max_checkpoint_age;
    if (lsn <= sync_lsn)
    {
#ifndef DBUG_OFF
    skip_checkpoint:
#endif
      log_sys.set_check_flush_or_checkpoint(false);
      goto func_exit;
    }

    DBUG_EXECUTE_IF("ib_log_checkpoint_avoid_hard", goto skip_checkpoint;);

    mysql_mutex_unlock(&log_sys.mutex);

    /* We must wait to prevent the tail of the log overwriting the head. */
    buf_flush_wait_flushed(std::min(sync_lsn, checkpoint + (1U << 20)));
    /* Sleep to avoid a thundering herd */
    std::this_thread::sleep_for(std::chrono::milliseconds(10));
  }
}

/**
Checks that there is enough free space in the log to start a new query step.
Flushes the log buffer or makes a new checkpoint if necessary. NOTE: this
function may only be called if the calling thread owns no synchronization
objects! */
ATTRIBUTE_COLD void log_check_margins()
{
  do
  {
    log_flush_margin();
    log_checkpoint_margin();
    ut_ad(!recv_no_log_write);
  }
  while (log_sys.check_flush_or_checkpoint());
}

extern void buf_resize_shutdown();

/** Make a checkpoint at the latest lsn on shutdown. */
ATTRIBUTE_COLD void logs_empty_and_mark_files_at_shutdown()
{
	lsn_t			lsn;
	ulint			count = 0;

	ib::info() << "Starting shutdown...";

	/* Wait until the master thread and all other operations are idle: our
	algorithm only works if the server is idle at shutdown */
	bool do_srv_shutdown = false;
	if (srv_master_timer) {
		do_srv_shutdown = srv_fast_shutdown < 2;
		srv_master_timer.reset();
	}

	/* Wait for the end of the buffer resize task.*/
	buf_resize_shutdown();
	dict_stats_shutdown();
	btr_defragment_shutdown();

	srv_shutdown_state = SRV_SHUTDOWN_CLEANUP;

	if (srv_buffer_pool_dump_at_shutdown &&
		!srv_read_only_mode && srv_fast_shutdown < 2) {
		buf_dump_start();
	}
	srv_monitor_timer.reset();

	if (do_srv_shutdown) {
		srv_shutdown(srv_fast_shutdown == 0);
	}


loop:
	ut_ad(lock_sys.is_initialised() || !srv_was_started);
	ut_ad(log_sys.is_initialised() || !srv_was_started);
	ut_ad(fil_system.is_initialised() || !srv_was_started);

#define COUNT_INTERVAL 600U
#define CHECK_INTERVAL 100000U
	std::this_thread::sleep_for(std::chrono::microseconds(CHECK_INTERVAL));

	count++;

	/* Check that there are no longer transactions, except for
	PREPARED ones. We need this wait even for the 'very fast'
	shutdown, because the InnoDB layer may have committed or
	prepared transactions and we don't want to lose them. */

	if (ulint total_trx = srv_was_started && !srv_read_only_mode
	    && srv_force_recovery < SRV_FORCE_NO_TRX_UNDO
	    ? trx_sys.any_active_transactions() : 0) {

		if (srv_print_verbose_log && count > COUNT_INTERVAL) {
			service_manager_extend_timeout(
				COUNT_INTERVAL * CHECK_INTERVAL/1000000 * 2,
				"Waiting for %lu active transactions to finish",
				(ulong) total_trx);
			ib::info() << "Waiting for " << total_trx << " active"
				<< " transactions to finish";

			count = 0;
		}

		goto loop;
	}

	/* We need these threads to stop early in shutdown. */
	const char* thread_name = srv_fast_shutdown != 2
		&& trx_rollback_is_active
		? "rollback of recovered transactions" : nullptr;

	if (thread_name) {
		ut_ad(!srv_read_only_mode);
wait_suspend_loop:
		service_manager_extend_timeout(
			COUNT_INTERVAL * CHECK_INTERVAL/1000000 * 2,
			"Waiting for %s to exit", thread_name);
		if (srv_print_verbose_log && count > COUNT_INTERVAL) {
			ib::info() << "Waiting for " << thread_name
				   << " to exit";
			count = 0;
		}
		goto loop;
	}

	/* Check that the background threads are suspended */

	ut_ad(!srv_any_background_activity());
	if (srv_n_fil_crypt_threads_started) {
		fil_crypt_threads_signal(true);
		thread_name = "fil_crypt_thread";
		goto wait_suspend_loop;
	}

	if (buf_page_cleaner_is_active) {
		thread_name = "page cleaner thread";
		pthread_cond_signal(&buf_pool.do_flush_list);
		goto wait_suspend_loop;
	}

	buf_load_dump_end();

	if (!buf_pool.is_initialised()) {
		ut_ad(!srv_was_started);
	} else if (ulint pending_io = buf_pool.io_pending()) {
		if (srv_print_verbose_log && count > 600) {
			ib::info() << "Waiting for " << pending_io << " buffer"
				" page I/Os to complete";
			count = 0;
		}

		goto loop;
	} else {
		buf_flush_buffer_pool();
	}

	if (log_sys.is_initialised()) {
		mysql_mutex_lock(&log_sys.mutex);
		const size_t n_write{log_sys.checkpoint_pending};
		const size_t n_flush{log_sys.get_pending_flushes()};
		mysql_mutex_unlock(&log_sys.mutex);

		if (n_write || n_flush) {
			if (srv_print_verbose_log && count > 600) {
				ib::info() << "Pending checkpoint_writes: "
					<< n_write
					<< ". Pending log flush writes: "
					<< n_flush;
				count = 0;
			}
			goto loop;
		}
	}

	if (srv_fast_shutdown == 2 || !srv_was_started) {
		if (!srv_read_only_mode && srv_was_started) {
<<<<<<< HEAD
			ib::info() << "Executing innodb_fast_shutdown=2."
				" Next startup will execute crash recovery!";
=======
			sql_print_information(
				"InnoDB: Executing innodb_fast_shutdown=2 "
				"(without flushing the InnoDB buffer pool"
				" to data files)."
				" The next mariadbd"
				" invocation will perform crash recovery!");
>>>>>>> 165564d3

			/* In this fastest shutdown we do not flush the
			buffer pool:

			it is essentially a 'crash' of the InnoDB server.
			Make sure that the log is all flushed to disk, so
			that we can recover all committed transactions in
			a crash recovery. */
			log_buffer_flush_to_disk();
		}

		srv_shutdown_state = SRV_SHUTDOWN_LAST_PHASE;
		return;
	}

	if (!srv_read_only_mode) {
		service_manager_extend_timeout(INNODB_EXTEND_TIMEOUT_INTERVAL,
			"ensuring dirty buffer pool are written to log");
		log_make_checkpoint();

		mysql_mutex_lock(&log_sys.mutex);

		lsn = log_sys.get_lsn();

		const bool lsn_changed = lsn != log_sys.last_checkpoint_lsn
			&& lsn != log_sys.last_checkpoint_lsn
			+ SIZE_OF_FILE_CHECKPOINT;
		ut_ad(lsn >= log_sys.last_checkpoint_lsn);

		mysql_mutex_unlock(&log_sys.mutex);

		if (lsn_changed) {
			goto loop;
		}

		log_sys.log.flush();
	} else {
		lsn = recv_sys.recovered_lsn;
	}

	srv_shutdown_state = SRV_SHUTDOWN_LAST_PHASE;

	/* Make some checks that the server really is quiet */
	ut_ad(!srv_any_background_activity());

	service_manager_extend_timeout(INNODB_EXTEND_TIMEOUT_INTERVAL,
				       "Free innodb buffer pool");
	ut_d(buf_pool.assert_all_freed());

	ut_a(lsn == log_sys.get_lsn()
	     || srv_force_recovery == SRV_FORCE_NO_LOG_REDO);

	if (UNIV_UNLIKELY(lsn < recv_sys.recovered_lsn)) {
		ib::error() << "Shutdown LSN=" << lsn
			    << " is less than start LSN="
			    << recv_sys.recovered_lsn;
	}

	srv_shutdown_lsn = lsn;

	if (!srv_read_only_mode) {
		dberr_t err = fil_write_flushed_lsn(lsn);

		if (err != DB_SUCCESS) {
			ib::error() << "Writing flushed lsn " << lsn
				<< " failed; error=" << err;
		}
	}

	/* Make some checks that the server really is quiet */
	ut_ad(!srv_any_background_activity());

	ut_a(lsn == log_sys.get_lsn()
	     || srv_force_recovery == SRV_FORCE_NO_LOG_REDO);
}

/******************************************************//**
Prints info of the log. */
void
log_print(
/*======*/
	FILE*	file)	/*!< in: file where to print */
{
	double	time_elapsed;
	time_t	current_time;

	mysql_mutex_lock(&log_sys.mutex);

	const lsn_t lsn= log_sys.get_lsn();
	mysql_mutex_lock(&buf_pool.flush_list_mutex);
	const lsn_t pages_flushed = buf_pool.get_oldest_modification(lsn);
	mysql_mutex_unlock(&buf_pool.flush_list_mutex);

	fprintf(file,
		"Log sequence number " LSN_PF "\n"
		"Log flushed up to   " LSN_PF "\n"
		"Pages flushed up to " LSN_PF "\n"
		"Last checkpoint at  " LSN_PF "\n",
		lsn,
		log_sys.get_flushed_lsn(),
		pages_flushed,
		lsn_t{log_sys.last_checkpoint_lsn});

	current_time = time(NULL);

	time_elapsed = difftime(current_time,
				log_sys.last_printout_time);

	if (time_elapsed <= 0) {
		time_elapsed = 1;
	}

	fprintf(file,
		ULINTPF " pending log flushes, "
		ULINTPF " pending chkp writes\n"
		ULINTPF " log i/o's done, %.2f log i/o's/second\n",
		log_sys.pending_flushes.load(),
		ulint{log_sys.checkpoint_pending},
		log_sys.n_log_ios,
		static_cast<double>(
			log_sys.n_log_ios - log_sys.n_log_ios_old)
		/ time_elapsed);

	log_sys.n_log_ios_old = log_sys.n_log_ios;
	log_sys.last_printout_time = current_time;

	mysql_mutex_unlock(&log_sys.mutex);
}

/**********************************************************************//**
Refreshes the statistics used to print per-second averages. */
void
log_refresh_stats(void)
/*===================*/
{
	log_sys.n_log_ios_old = log_sys.n_log_ios;
	log_sys.last_printout_time = time(NULL);
}

/** Shut down the redo log subsystem. */
void log_t::close()
{
  ut_ad(this == &log_sys);
  if (!is_initialised()) return;
  m_initialised= false;
  log.close();

  ut_free_dodump(buf, srv_log_buffer_size);
  buf= nullptr;
  ut_free_dodump(flush_buf, srv_log_buffer_size);
  flush_buf= nullptr;

  mysql_mutex_destroy(&mutex);
  mysql_mutex_destroy(&flush_order_mutex);

  recv_sys.close();

  aligned_free(checkpoint_buf);
  checkpoint_buf= nullptr;
}

std::string get_log_file_path(const char *filename)
{
  const size_t size= strlen(srv_log_group_home_dir) + /* path separator */ 1 +
                     strlen(filename) + /* longest suffix */ 3;
  std::string path;
  path.reserve(size);
  path.assign(srv_log_group_home_dir);

  switch (path.back()) {
#ifdef _WIN32
  case '\\':
#endif
  case '/':
    break;
  default:
    path.push_back('/');
  }
  path.append(filename);

  return path;
}

std::vector<std::string> get_existing_log_files_paths() {
  std::vector<std::string> result;

  for (int i= 0; i < 101; i++) {
    auto path= get_log_file_path(LOG_FILE_NAME_PREFIX)
                                 .append(std::to_string(i));
    os_file_stat_t stat;
    dberr_t err= os_file_get_status(path.c_str(), &stat, false, true);
    if (err)
      break;

    if (stat.type != OS_FILE_TYPE_FILE)
      break;

    result.push_back(std::move(path));
  }

  return result;
}<|MERGE_RESOLUTION|>--- conflicted
+++ resolved
@@ -1204,17 +1204,9 @@
 
 	if (srv_fast_shutdown == 2 || !srv_was_started) {
 		if (!srv_read_only_mode && srv_was_started) {
-<<<<<<< HEAD
-			ib::info() << "Executing innodb_fast_shutdown=2."
-				" Next startup will execute crash recovery!";
-=======
 			sql_print_information(
-				"InnoDB: Executing innodb_fast_shutdown=2 "
-				"(without flushing the InnoDB buffer pool"
-				" to data files)."
-				" The next mariadbd"
-				" invocation will perform crash recovery!");
->>>>>>> 165564d3
+				"InnoDB: Executing innodb_fast_shutdown=2."
+				" Next startup will execute crash recovery!");
 
 			/* In this fastest shutdown we do not flush the
 			buffer pool:
