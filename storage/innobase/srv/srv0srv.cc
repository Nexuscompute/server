--- conflicted
+++ resolved
@@ -1506,18 +1506,6 @@
 }
 #endif /* UNIV_DEBUG */
 
-<<<<<<< HEAD
-/** Wake up the InnoDB master thread if it was suspended (not sleeping). */
-void
-srv_active_wake_master_thread_low()
-{
-	ut_ad(!srv_read_only_mode);
-	ut_ad(!mutex_own(&srv_sys.mutex));
-
-	srv_inc_activity_count();
-}
-
-
 static void purge_worker_callback(void*);
 static void purge_coordinator_callback(void*);
 static void purge_coordinator_timer_callback(void*);
@@ -1531,8 +1519,6 @@
 
 static tpool::timer *purge_coordinator_timer;
 
-=======
->>>>>>> 9216114c
 /** Wake up the purge threads if there is work to do. */
 void
 srv_wake_purge_thread_if_not_active()
@@ -1548,7 +1534,6 @@
 	}
 }
 
-<<<<<<< HEAD
 /** @return whether the purge tasks are active */
 bool purge_sys_t::running() const
 {
@@ -1609,15 +1594,6 @@
    rw_lock_x_unlock(&latch);
 }
 
-/** Wake up the master thread if it is suspended or being suspended. */
-void
-srv_wake_master_thread()
-{
-	srv_inc_activity_count();
-}
-
-=======
->>>>>>> 9216114c
 /*******************************************************************//**
 Get current server activity count. We don't hold srv_sys::mutex while
 reading this value as it is only used in heuristics.
@@ -1981,78 +1957,16 @@
 {
 	static ulint old_activity_count;
 
-<<<<<<< HEAD
 	ut_a(srv_shutdown_state <= SRV_SHUTDOWN_INITIATED);
 
 	srv_main_thread_op_info = "";
 	MONITOR_INC(MONITOR_MASTER_THREAD_SLEEP);
-	if (srv_check_activity(old_activity_count)) {
-		old_activity_count = srv_get_activity_count();
+	if (srv_check_activity(&old_activity_count)) {
 		srv_master_do_active_tasks();
 	} else {
 		srv_master_do_idle_tasks();
 	}
 	srv_main_thread_op_info = "sleeping";
-=======
-/*********************************************************************//**
-The master thread controlling the server.
-@return a dummy parameter */
-extern "C"
-os_thread_ret_t
-DECLARE_THREAD(srv_master_thread)(
-/*==============================*/
-	void*	arg MY_ATTRIBUTE((unused)))
-			/*!< in: a dummy parameter required by
-			os_thread_create */
-{
-	my_thread_init();
-	DBUG_ENTER("srv_master_thread");
-
-	srv_slot_t*	slot;
-	ulint		old_activity_count = srv_get_activity_count();
-
-	ut_ad(!srv_read_only_mode);
-
-#ifdef UNIV_DEBUG_THREAD_CREATION
-	ib::info() << "Master thread starts, id "
-		<< os_thread_pf(os_thread_get_curr_id());
-#endif /* UNIV_DEBUG_THREAD_CREATION */
-
-#ifdef UNIV_PFS_THREAD
-	pfs_register_thread(srv_master_thread_key);
-#endif /* UNIV_PFS_THREAD */
-
-	srv_main_thread_process_no = os_proc_get_number();
-	srv_main_thread_id = os_thread_pf(os_thread_get_curr_id());
-
-	slot = srv_reserve_slot(SRV_MASTER);
-	ut_a(slot == srv_sys.sys_threads);
-
-	while (srv_shutdown_state <= SRV_SHUTDOWN_INITIATED) {
-		srv_master_sleep();
-
-		MONITOR_INC(MONITOR_MASTER_THREAD_SLEEP);
-
-		if (srv_check_activity(&old_activity_count)) {
-			srv_master_do_active_tasks();
-		} else {
-			srv_master_do_idle_tasks();
-		}
-	}
-
-        ut_ad(srv_shutdown_state == SRV_SHUTDOWN_EXIT_THREADS
-              || srv_shutdown_state == SRV_SHUTDOWN_CLEANUP);
-
-	if (srv_shutdown_state == SRV_SHUTDOWN_CLEANUP
-            && srv_fast_shutdown < 2) {
-	        srv_shutdown(srv_fast_shutdown == 0);
-	}
-
-	srv_suspend_thread(slot);
-	my_thread_end();
-	os_thread_exit();
-	OS_THREAD_DUMMY_RETURN;
->>>>>>> 9216114c
 }
 
 /** @return whether purge should exit due to shutdown */
