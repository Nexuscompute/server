/*****************************************************************************

<<<<<<< HEAD
Copyright (c) 2011, 2015, Oracle and/or its affiliates. All Rights Reserved.
Copyright (c) 2015, 2018, MariaDB Corporation.
=======
Copyright (c) 2011, 2012, Oracle and/or its affiliates. All Rights Reserved.
Copyright (c) 2017, 2020, MariaDB Corporation.
>>>>>>> edbdfc2f

Portions of this file contain modifications contributed and copyrighted by
Google, Inc. Those modifications are gratefully acknowledged and are described
briefly in the InnoDB documentation. The contributions by Google are
incorporated with their permission, and subject to the conditions contained in
the file COPYING.Google.

Portions of this file contain modifications contributed and copyrighted
by Percona Inc.. Those modifications are
gratefully acknowledged and are described briefly in the InnoDB
documentation. The contributions by Percona Inc. are incorporated with
their permission, and subject to the conditions contained in the file
COPYING.Percona.

This program is free software; you can redistribute it and/or modify it under
the terms of the GNU General Public License as published by the Free Software
Foundation; version 2 of the License.

This program is distributed in the hope that it will be useful, but WITHOUT
ANY WARRANTY; without even the implied warranty of MERCHANTABILITY or FITNESS
FOR A PARTICULAR PURPOSE. See the GNU General Public License for more details.

You should have received a copy of the GNU General Public License along with
this program; if not, write to the Free Software Foundation, Inc.,
51 Franklin Street, Fifth Floor, Boston, MA 02110-1335 USA

*****************************************************************************/

/**************************************************//**
@file srv/srv0conc.cc

InnoDB concurrency manager

Created 2011/04/18 Sunny Bains
*******************************************************/

#include "srv0srv.h"
#include "trx0trx.h"
#include "row0mysql.h"
#include "dict0dict.h"
#include <mysql/service_thd_wait.h>
#include <mysql/service_wsrep.h>

/** Number of times a thread is allowed to enter InnoDB within the same
SQL query after it has once got the ticket. */
ulong	srv_n_free_tickets_to_enter = 500;

/** Maximum sleep delay (in micro-seconds), value of 0 disables it. */
ulong	srv_adaptive_max_sleep_delay = 150000;

ulong	srv_thread_sleep_delay	= 10000;


/** We are prepared for a situation that we have this many threads waiting for
a semaphore inside InnoDB. innobase_start_or_create_for_mysql() sets the
value. */

ulint	srv_max_n_threads	= 0;

/** The following controls how many threads we let inside InnoDB concurrently:
threads waiting for locks are not counted into the number because otherwise
we could get a deadlock. Value of 0 will disable the concurrency check. */

ulong	srv_thread_concurrency	= 0;

/** Variables tracking the active and waiting threads. */
struct srv_conc_t {
	char		pad[CACHE_LINE_SIZE  - (sizeof(ulint) + sizeof(lint))];

	/** Number of transactions that have declared_to_be_inside_innodb */
	ulint	n_active;

	/** Number of OS threads waiting in the FIFO for permission to
	enter InnoDB */
	ulint	n_waiting;
};

/* Control variables for tracking concurrency. */
static srv_conc_t	srv_conc;

/*********************************************************************//**
Note that a user thread is entering InnoDB. */
static
void
srv_enter_innodb_with_tickets(
/*==========================*/
	trx_t*	trx)			/*!< in/out: transaction that wants
					to enter InnoDB */
{
	trx->declared_to_be_inside_innodb = TRUE;
	trx->n_tickets_to_enter_innodb = srv_n_free_tickets_to_enter;
}

/*********************************************************************//**
Handle the scheduling of a user thread that wants to enter InnoDB.  Setting
srv_adaptive_max_sleep_delay > 0 switches the adaptive sleep calibration to
ON. When set, we want to wait in the queue for as little time as possible.
However, very short waits will result in a lot of context switches and that
is also not desirable. When threads need to sleep multiple times we increment
os_thread_sleep_delay by one. When we see threads getting a slot without
waiting and there are no other threads waiting in the queue, we try and reduce
the wait as much as we can. Currently we reduce it by half each time. If the
thread only had to wait for one turn before it was able to enter InnoDB we
decrement it by one. This is to try and keep the sleep time stable around the
"optimum" sleep time. */
static
void
srv_conc_enter_innodb_with_atomics(
/*===============================*/
	trx_t*	trx)			/*!< in/out: transaction that wants
					to enter InnoDB */
{
	ulint	n_sleeps = 0;
	ibool	notified_mysql = FALSE;

	ut_a(!trx->declared_to_be_inside_innodb);

	for (;;) {
		ulint	sleep_in_us;
#ifdef WITH_WSREP
<<<<<<< HEAD
		if (wsrep_on(trx->mysql_thd) &&
		    wsrep_trx_is_aborting(trx->mysql_thd)) {
			if (wsrep_debug) {
				ib::info() <<
					"srv_conc_enter due to MUST_ABORT";
			}
=======
		if (trx->is_wsrep() && wsrep_trx_is_aborting(trx->mysql_thd)) {
			if (wsrep_debug)
		  		fprintf(stderr,	
					"srv_conc_enter due to MUST_ABORT");
>>>>>>> edbdfc2f
			srv_conc_force_enter_innodb(trx);
			return;
		}
#endif /* WITH_WSREP */

		if (srv_thread_concurrency == 0) {

			if (notified_mysql) {

				(void) my_atomic_addlint(
					&srv_conc.n_waiting, -1);

				thd_wait_end(trx->mysql_thd);
			}

			return;
		}

		if (srv_conc.n_active < srv_thread_concurrency) {
			ulint	n_active;

			/* Check if there are any free tickets. */
			n_active = my_atomic_addlint(
				&srv_conc.n_active, 1) + 1;

			if (n_active <= srv_thread_concurrency) {

				srv_enter_innodb_with_tickets(trx);

				if (notified_mysql) {

					(void) my_atomic_addlint(
						&srv_conc.n_waiting, -1);

					thd_wait_end(trx->mysql_thd);
				}

				if (srv_adaptive_max_sleep_delay > 0) {
					if (srv_thread_sleep_delay > 20
					    && n_sleeps == 1) {

						--srv_thread_sleep_delay;
					}

					if (srv_conc.n_waiting == 0) {
						srv_thread_sleep_delay >>= 1;
					}
				}

				return;
			}

			/* Since there were no free seats, we relinquish
			the overbooked ticket. */

			(void) my_atomic_addlint(
				&srv_conc.n_active, -1);
		}

		if (!notified_mysql) {
			(void) my_atomic_addlint(
				&srv_conc.n_waiting, 1);

			thd_wait_begin(trx->mysql_thd, THD_WAIT_USER_LOCK);

			notified_mysql = TRUE;
		}

		DEBUG_SYNC_C("user_thread_waiting");
		trx->op_info = "sleeping before entering InnoDB";

		sleep_in_us = srv_thread_sleep_delay;

		/* Guard against overflow when adaptive sleep delay is on. */

		if (srv_adaptive_max_sleep_delay > 0
		    && sleep_in_us > srv_adaptive_max_sleep_delay) {

			sleep_in_us = srv_adaptive_max_sleep_delay;
			srv_thread_sleep_delay = static_cast<ulong>(sleep_in_us);
		}

		os_thread_sleep(sleep_in_us);

		trx->op_info = "";

		++n_sleeps;

		if (srv_adaptive_max_sleep_delay > 0 && n_sleeps > 1) {
			++srv_thread_sleep_delay;
		}
	}
}

/*********************************************************************//**
Note that a user thread is leaving InnoDB code. */
static
void
srv_conc_exit_innodb_with_atomics(
/*==============================*/
	trx_t*	trx)		/*!< in/out: transaction */
{
	trx->n_tickets_to_enter_innodb = 0;
	trx->declared_to_be_inside_innodb = FALSE;

	(void) my_atomic_addlint(&srv_conc.n_active, -1);
}

/*********************************************************************//**
<<<<<<< HEAD
=======
Handle the scheduling of a user thread that wants to enter InnoDB. */
static
void
srv_conc_enter_innodb_without_atomics(
/*==================================*/
	trx_t*	trx)			/*!< in/out: transaction that wants
					to enter InnoDB */
{
	ulint			i;
	srv_conc_slot_t*	slot = NULL;
	ibool			has_slept = FALSE;

	os_fast_mutex_lock(&srv_conc_mutex);
retry:
	if (UNIV_UNLIKELY(trx->declared_to_be_inside_innodb)) {
		os_fast_mutex_unlock(&srv_conc_mutex);
		ut_print_timestamp(stderr);
		fputs("  InnoDB: Error: trying to declare trx"
		      " to enter InnoDB, but\n"
		      "InnoDB: it already is declared.\n", stderr);
		trx_print(stderr, trx, 0);
		putc('\n', stderr);
		return;
	}

	ut_ad(srv_conc.n_active >= 0);

	if (srv_conc.n_active < (lint) srv_thread_concurrency) {

		srv_conc.n_active++;
		trx->declared_to_be_inside_innodb = TRUE;
		trx->n_tickets_to_enter_innodb = srv_n_free_tickets_to_enter;

		os_fast_mutex_unlock(&srv_conc_mutex);

		return;
	}
#ifdef WITH_WSREP
	if (trx->is_wsrep() && wsrep_thd_is_brute_force(trx->mysql_thd)) {
		srv_conc_force_enter_innodb(trx);
		return;
	}
#endif

	/* If the transaction is not holding resources, let it sleep
	for srv_thread_sleep_delay microseconds, and try again then */

	if (!has_slept && !trx->has_search_latch
	    && NULL == UT_LIST_GET_FIRST(trx->lock.trx_locks)) {

		has_slept = TRUE; /* We let it sleep only once to avoid
				starvation */

		srv_conc.n_waiting++;

		os_fast_mutex_unlock(&srv_conc_mutex);

		trx->op_info = "sleeping before joining InnoDB queue";

		/* Peter Zaitsev suggested that we take the sleep away
		altogether. But the sleep may be good in pathological
		situations of lots of thread switches. Simply put some
		threads aside for a while to reduce the number of thread
		switches. */
		if (srv_thread_sleep_delay > 0) {
			os_thread_sleep(srv_thread_sleep_delay);
		}

		trx->op_info = "";

		os_fast_mutex_lock(&srv_conc_mutex);

		srv_conc.n_waiting--;

		goto retry;
	}

	/* Too many threads inside: put the current thread to a queue */

	for (i = 0; i < OS_THREAD_MAX_N; i++) {
		slot = srv_conc_slots + i;

		if (!slot->reserved) {

			break;
		}
	}

	if (i == OS_THREAD_MAX_N) {
		/* Could not find a free wait slot, we must let the
		thread enter */

		srv_conc.n_active++;
		trx->declared_to_be_inside_innodb = TRUE;
		trx->n_tickets_to_enter_innodb = 0;

		os_fast_mutex_unlock(&srv_conc_mutex);

		return;
	}

	/* Release possible search system latch this thread has */
	if (trx->has_search_latch) {
		trx_search_latch_release_if_reserved(trx);
	}

	/* Add to the queue */
	slot->reserved = TRUE;
	slot->wait_ended = FALSE;
#ifdef WITH_WSREP
	slot->thd = trx->mysql_thd;
#endif

	UT_LIST_ADD_LAST(srv_conc_queue, srv_conc_queue, slot);

	os_event_reset(slot->event);

	srv_conc.n_waiting++;

#ifdef WITH_WSREP
	if (trx->is_wsrep() && wsrep_trx_is_aborting(trx->mysql_thd)) {
		os_fast_mutex_unlock(&srv_conc_mutex);
		if (wsrep_debug)
			fprintf(stderr, "srv_conc_enter due to MUST_ABORT");
		trx->declared_to_be_inside_innodb = TRUE;
		trx->n_tickets_to_enter_innodb = srv_n_free_tickets_to_enter;
		return;
	}
	trx->wsrep_event = slot->event;
#endif /* WITH_WSREP */
	os_fast_mutex_unlock(&srv_conc_mutex);

	/* Go to wait for the event; when a thread leaves InnoDB it will
	release this thread */

	ut_ad(!trx->has_search_latch);
#ifdef UNIV_SYNC_DEBUG
	ut_ad(!sync_thread_levels_nonempty_trx(trx->has_search_latch));
#endif /* UNIV_SYNC_DEBUG */
	trx->op_info = "waiting in InnoDB queue";

	thd_wait_begin(trx->mysql_thd, THD_WAIT_USER_LOCK);

	os_event_wait(slot->event);
	thd_wait_end(trx->mysql_thd);
#ifdef WITH_WSREP
	trx->wsrep_event = NULL;
#endif /* WITH_WSREP */

	trx->op_info = "";

	os_fast_mutex_lock(&srv_conc_mutex);

	srv_conc.n_waiting--;

	/* NOTE that the thread which released this thread already
	incremented the thread counter on behalf of this thread */

	slot->reserved = FALSE;
#ifdef WITH_WSREP
	slot->thd = NULL;
#endif

	UT_LIST_REMOVE(srv_conc_queue, srv_conc_queue, slot);

	trx->declared_to_be_inside_innodb = TRUE;
	trx->n_tickets_to_enter_innodb = srv_n_free_tickets_to_enter;

	os_fast_mutex_unlock(&srv_conc_mutex);
}
#endif /* HAVE_ATOMIC_BUILTINS */

/*********************************************************************//**
>>>>>>> edbdfc2f
Puts an OS thread to wait if there are too many concurrent threads
(>= srv_thread_concurrency) inside InnoDB. The threads wait in a FIFO queue.
@param[in,out]	prebuilt	row prebuilt handler */
void
srv_conc_enter_innodb(
	row_prebuilt_t*	prebuilt)
{
	trx_t*	trx	= prebuilt->trx;

	ut_ad(!sync_check_iterate(sync_check()));

	srv_conc_enter_innodb_with_atomics(trx);
}

/*********************************************************************//**
This lets a thread enter InnoDB regardless of the number of threads inside
InnoDB. This must be called when a thread ends a lock wait. */
void
srv_conc_force_enter_innodb(
/*========================*/
	trx_t*	trx)	/*!< in: transaction object associated with the
			thread */
{
	ut_ad(!sync_check_iterate(sync_check()));

	if (!srv_thread_concurrency) {

		return;
	}

	(void) my_atomic_addlint(&srv_conc.n_active, 1);

	trx->n_tickets_to_enter_innodb = 1;
	trx->declared_to_be_inside_innodb = TRUE;
}

/*********************************************************************//**
This must be called when a thread exits InnoDB in a lock wait or at the
end of an SQL statement. */
void
srv_conc_force_exit_innodb(
/*=======================*/
	trx_t*	trx)	/*!< in: transaction object associated with the
			thread */
{
	if ((trx->mysql_thd != NULL
	     && thd_is_replication_slave_thread(trx->mysql_thd))
	    || trx->declared_to_be_inside_innodb == FALSE) {

		return;
	}

	srv_conc_exit_innodb_with_atomics(trx);

	ut_ad(!sync_check_iterate(sync_check()));
}

/*********************************************************************//**
Get the count of threads waiting inside InnoDB. */
ulint
srv_conc_get_waiting_threads(void)
/*==============================*/
{
	return(srv_conc.n_waiting);
}

/*********************************************************************//**
Get the count of threads active inside InnoDB. */
ulint
srv_conc_get_active_threads(void)
/*==============================*/
{
	return(srv_conc.n_active);
}

#ifdef WITH_WSREP
UNIV_INTERN
void
wsrep_srv_conc_cancel_wait(
/*=======================*/
	trx_t*	trx)	/*!< in: transaction object associated with the
			thread */
{
#ifdef HAVE_ATOMIC_BUILTINS
	/* aborting transactions will enter innodb by force in
	   srv_conc_enter_innodb_with_atomics(). No need to cancel here,
	   thr will wake up after os_sleep and let to enter innodb
	*/
	if (wsrep_debug) {
		ib::info() << "WSREP: conc slot cancel, no atomics";
	}
#else
	// JAN: TODO: MySQL 5.7
	//os_fast_mutex_lock(&srv_conc_mutex);
	if (trx->wsrep_event) {
		if (wsrep_debug) {
			ib::info() << "WSREP: conc slot cancel";
		}
		os_event_set(trx->wsrep_event);
	}
	//os_fast_mutex_unlock(&srv_conc_mutex);
#endif
}
#endif /* WITH_WSREP */
<|MERGE_RESOLUTION|>--- conflicted
+++ resolved
@@ -1,12 +1,7 @@
 /*****************************************************************************
 
-<<<<<<< HEAD
 Copyright (c) 2011, 2015, Oracle and/or its affiliates. All Rights Reserved.
-Copyright (c) 2015, 2018, MariaDB Corporation.
-=======
-Copyright (c) 2011, 2012, Oracle and/or its affiliates. All Rights Reserved.
-Copyright (c) 2017, 2020, MariaDB Corporation.
->>>>>>> edbdfc2f
+Copyright (c) 2015, 2020, MariaDB Corporation.
 
 Portions of this file contain modifications contributed and copyrighted by
 Google, Inc. Those modifications are gratefully acknowledged and are described
@@ -127,19 +122,11 @@
 	for (;;) {
 		ulint	sleep_in_us;
 #ifdef WITH_WSREP
-<<<<<<< HEAD
-		if (wsrep_on(trx->mysql_thd) &&
-		    wsrep_trx_is_aborting(trx->mysql_thd)) {
+		if (trx->is_wsrep() && wsrep_trx_is_aborting(trx->mysql_thd)) {
 			if (wsrep_debug) {
 				ib::info() <<
 					"srv_conc_enter due to MUST_ABORT";
 			}
-=======
-		if (trx->is_wsrep() && wsrep_trx_is_aborting(trx->mysql_thd)) {
-			if (wsrep_debug)
-		  		fprintf(stderr,	
-					"srv_conc_enter due to MUST_ABORT");
->>>>>>> edbdfc2f
 			srv_conc_force_enter_innodb(trx);
 			return;
 		}
@@ -249,182 +236,6 @@
 }
 
 /*********************************************************************//**
-<<<<<<< HEAD
-=======
-Handle the scheduling of a user thread that wants to enter InnoDB. */
-static
-void
-srv_conc_enter_innodb_without_atomics(
-/*==================================*/
-	trx_t*	trx)			/*!< in/out: transaction that wants
-					to enter InnoDB */
-{
-	ulint			i;
-	srv_conc_slot_t*	slot = NULL;
-	ibool			has_slept = FALSE;
-
-	os_fast_mutex_lock(&srv_conc_mutex);
-retry:
-	if (UNIV_UNLIKELY(trx->declared_to_be_inside_innodb)) {
-		os_fast_mutex_unlock(&srv_conc_mutex);
-		ut_print_timestamp(stderr);
-		fputs("  InnoDB: Error: trying to declare trx"
-		      " to enter InnoDB, but\n"
-		      "InnoDB: it already is declared.\n", stderr);
-		trx_print(stderr, trx, 0);
-		putc('\n', stderr);
-		return;
-	}
-
-	ut_ad(srv_conc.n_active >= 0);
-
-	if (srv_conc.n_active < (lint) srv_thread_concurrency) {
-
-		srv_conc.n_active++;
-		trx->declared_to_be_inside_innodb = TRUE;
-		trx->n_tickets_to_enter_innodb = srv_n_free_tickets_to_enter;
-
-		os_fast_mutex_unlock(&srv_conc_mutex);
-
-		return;
-	}
-#ifdef WITH_WSREP
-	if (trx->is_wsrep() && wsrep_thd_is_brute_force(trx->mysql_thd)) {
-		srv_conc_force_enter_innodb(trx);
-		return;
-	}
-#endif
-
-	/* If the transaction is not holding resources, let it sleep
-	for srv_thread_sleep_delay microseconds, and try again then */
-
-	if (!has_slept && !trx->has_search_latch
-	    && NULL == UT_LIST_GET_FIRST(trx->lock.trx_locks)) {
-
-		has_slept = TRUE; /* We let it sleep only once to avoid
-				starvation */
-
-		srv_conc.n_waiting++;
-
-		os_fast_mutex_unlock(&srv_conc_mutex);
-
-		trx->op_info = "sleeping before joining InnoDB queue";
-
-		/* Peter Zaitsev suggested that we take the sleep away
-		altogether. But the sleep may be good in pathological
-		situations of lots of thread switches. Simply put some
-		threads aside for a while to reduce the number of thread
-		switches. */
-		if (srv_thread_sleep_delay > 0) {
-			os_thread_sleep(srv_thread_sleep_delay);
-		}
-
-		trx->op_info = "";
-
-		os_fast_mutex_lock(&srv_conc_mutex);
-
-		srv_conc.n_waiting--;
-
-		goto retry;
-	}
-
-	/* Too many threads inside: put the current thread to a queue */
-
-	for (i = 0; i < OS_THREAD_MAX_N; i++) {
-		slot = srv_conc_slots + i;
-
-		if (!slot->reserved) {
-
-			break;
-		}
-	}
-
-	if (i == OS_THREAD_MAX_N) {
-		/* Could not find a free wait slot, we must let the
-		thread enter */
-
-		srv_conc.n_active++;
-		trx->declared_to_be_inside_innodb = TRUE;
-		trx->n_tickets_to_enter_innodb = 0;
-
-		os_fast_mutex_unlock(&srv_conc_mutex);
-
-		return;
-	}
-
-	/* Release possible search system latch this thread has */
-	if (trx->has_search_latch) {
-		trx_search_latch_release_if_reserved(trx);
-	}
-
-	/* Add to the queue */
-	slot->reserved = TRUE;
-	slot->wait_ended = FALSE;
-#ifdef WITH_WSREP
-	slot->thd = trx->mysql_thd;
-#endif
-
-	UT_LIST_ADD_LAST(srv_conc_queue, srv_conc_queue, slot);
-
-	os_event_reset(slot->event);
-
-	srv_conc.n_waiting++;
-
-#ifdef WITH_WSREP
-	if (trx->is_wsrep() && wsrep_trx_is_aborting(trx->mysql_thd)) {
-		os_fast_mutex_unlock(&srv_conc_mutex);
-		if (wsrep_debug)
-			fprintf(stderr, "srv_conc_enter due to MUST_ABORT");
-		trx->declared_to_be_inside_innodb = TRUE;
-		trx->n_tickets_to_enter_innodb = srv_n_free_tickets_to_enter;
-		return;
-	}
-	trx->wsrep_event = slot->event;
-#endif /* WITH_WSREP */
-	os_fast_mutex_unlock(&srv_conc_mutex);
-
-	/* Go to wait for the event; when a thread leaves InnoDB it will
-	release this thread */
-
-	ut_ad(!trx->has_search_latch);
-#ifdef UNIV_SYNC_DEBUG
-	ut_ad(!sync_thread_levels_nonempty_trx(trx->has_search_latch));
-#endif /* UNIV_SYNC_DEBUG */
-	trx->op_info = "waiting in InnoDB queue";
-
-	thd_wait_begin(trx->mysql_thd, THD_WAIT_USER_LOCK);
-
-	os_event_wait(slot->event);
-	thd_wait_end(trx->mysql_thd);
-#ifdef WITH_WSREP
-	trx->wsrep_event = NULL;
-#endif /* WITH_WSREP */
-
-	trx->op_info = "";
-
-	os_fast_mutex_lock(&srv_conc_mutex);
-
-	srv_conc.n_waiting--;
-
-	/* NOTE that the thread which released this thread already
-	incremented the thread counter on behalf of this thread */
-
-	slot->reserved = FALSE;
-#ifdef WITH_WSREP
-	slot->thd = NULL;
-#endif
-
-	UT_LIST_REMOVE(srv_conc_queue, srv_conc_queue, slot);
-
-	trx->declared_to_be_inside_innodb = TRUE;
-	trx->n_tickets_to_enter_innodb = srv_n_free_tickets_to_enter;
-
-	os_fast_mutex_unlock(&srv_conc_mutex);
-}
-#endif /* HAVE_ATOMIC_BUILTINS */
-
-/*********************************************************************//**
->>>>>>> edbdfc2f
 Puts an OS thread to wait if there are too many concurrent threads
 (>= srv_thread_concurrency) inside InnoDB. The threads wait in a FIFO queue.
 @param[in,out]	prebuilt	row prebuilt handler */
