/*****************************************************************************

Copyright (c) 2012, 2016, Oracle and/or its affiliates. All Rights Reserved.
Copyright (c) 2015, 2021, MariaDB Corporation.

This program is free software; you can redistribute it and/or modify it under
the terms of the GNU General Public License as published by the Free Software
Foundation; version 2 of the License.

This program is distributed in the hope that it will be useful, but WITHOUT
ANY WARRANTY; without even the implied warranty of MERCHANTABILITY or FITNESS
FOR A PARTICULAR PURPOSE. See the GNU General Public License for more details.

You should have received a copy of the GNU General Public License along with
this program; if not, write to the Free Software Foundation, Inc.,
51 Franklin Street, Fifth Floor, Boston, MA 02110-1335 USA

*****************************************************************************/

/**************************************************//**
@file row/row0import.cc
Import a tablespace to a running instance.

Created 2012-02-08 by Sunny Bains.
*******************************************************/

#include "row0import.h"
#include "btr0pcur.h"
#ifdef BTR_CUR_HASH_ADAPT
# include "btr0sea.h"
#endif
#include "que0que.h"
#include "dict0boot.h"
#include "dict0load.h"
#include "ibuf0ibuf.h"
#include "pars0pars.h"
#include "row0sel.h"
#include "row0mysql.h"
#include "srv0start.h"
#include "row0quiesce.h"
#include "fil0pagecompress.h"
#include "trx0undo.h"
#ifdef HAVE_LZO
#include "lzo/lzo1x.h"
#endif
#ifdef HAVE_SNAPPY
#include "snappy-c.h"
#endif

#include <vector>

#ifdef HAVE_MY_AES_H
#include <my_aes.h>
#endif

using st_::span;

/** The size of the buffer to use for IO.
@param n physical page size
@return number of pages */
#define IO_BUFFER_SIZE(n)	((1024 * 1024) / (n))

/** For gathering stats on records during phase I */
struct row_stats_t {
	ulint		m_n_deleted;		/*!< Number of deleted records
						found in the index */

	ulint		m_n_purged;		/*!< Number of records purged
						optimisatically */

	ulint		m_n_rows;		/*!< Number of rows */

	ulint		m_n_purge_failed;	/*!< Number of deleted rows
						that could not be purged */
};

/** Index information required by IMPORT. */
struct row_index_t {
	index_id_t	m_id;			/*!< Index id of the table
						in the exporting server */
	byte*		m_name;			/*!< Index name */

	ulint		m_space;		/*!< Space where it is placed */

	ulint		m_page_no;		/*!< Root page number */

	ulint		m_type;			/*!< Index type */

	ulint		m_trx_id_offset;	/*!< Relevant only for clustered
						indexes, offset of transaction
						id system column */

	ulint		m_n_user_defined_cols;	/*!< User defined columns */

	ulint		m_n_uniq;		/*!< Number of columns that can
						uniquely identify the row */

	ulint		m_n_nullable;		/*!< Number of nullable
						columns */

	ulint		m_n_fields;		/*!< Total number of fields */

	dict_field_t*	m_fields;		/*!< Index fields */

	const dict_index_t*
			m_srv_index;		/*!< Index instance in the
						importing server */

	row_stats_t	m_stats;		/*!< Statistics gathered during
						the import phase */

};

/** Meta data required by IMPORT. */
struct row_import {
	row_import() UNIV_NOTHROW
		:
		m_table(NULL),
		m_version(0),
		m_hostname(NULL),
		m_table_name(NULL),
		m_autoinc(0),
		m_zip_size(0),
		m_flags(0),
		m_n_cols(0),
		m_cols(NULL),
		m_col_names(NULL),
		m_n_indexes(0),
		m_indexes(NULL),
		m_missing(true) { }

	~row_import() UNIV_NOTHROW;

	/** Find the index entry in in the indexes array.
	@param name index name
	@return instance if found else 0. */
	row_index_t* get_index(const char* name) const UNIV_NOTHROW;

	/** Get the number of rows in the index.
	@param name index name
	@return number of rows (doesn't include delete marked rows). */
	ulint	get_n_rows(const char* name) const UNIV_NOTHROW;

	/** Find the ordinal value of the column name in the cfg table columns.
	@param name of column to look for.
	@return ULINT_UNDEFINED if not found. */
	ulint find_col(const char* name) const UNIV_NOTHROW;

	/** Get the number of rows for which purge failed during the
	convert phase.
	@param name index name
	@return number of rows for which purge failed. */
	ulint get_n_purge_failed(const char* name) const UNIV_NOTHROW;

	/** Check if the index is clean. ie. no delete-marked records
	@param name index name
	@return true if index needs to be purged. */
	bool requires_purge(const char* name) const UNIV_NOTHROW
	{
		return(get_n_purge_failed(name) > 0);
	}

	/** Set the index root <space, pageno> using the index name */
	void set_root_by_name() UNIV_NOTHROW;

	/** Set the index root <space, pageno> using a heuristic
	@return DB_SUCCESS or error code */
	dberr_t set_root_by_heuristic() UNIV_NOTHROW;

	/** Check if the index schema that was read from the .cfg file
	matches the in memory index definition.
	Note: It will update row_import_t::m_srv_index to map the meta-data
	read from the .cfg file to the server index instance.
	@return DB_SUCCESS or error code. */
	dberr_t match_index_columns(
		THD*			thd,
		const dict_index_t*	index) UNIV_NOTHROW;

	/** Check if the table schema that was read from the .cfg file
	matches the in memory table definition.
	@param thd MySQL session variable
	@return DB_SUCCESS or error code. */
	dberr_t match_table_columns(
		THD*			thd) UNIV_NOTHROW;

	/** Check if the table (and index) schema that was read from the
	.cfg file matches the in memory table definition.
	@param thd MySQL session variable
	@return DB_SUCCESS or error code. */
	dberr_t match_schema(
		THD*			thd) UNIV_NOTHROW;

	dict_table_t*	m_table;		/*!< Table instance */

	ulint		m_version;		/*!< Version of config file */

	byte*		m_hostname;		/*!< Hostname where the
						tablespace was exported */
	byte*		m_table_name;		/*!< Exporting instance table
						name */

	ib_uint64_t	m_autoinc;		/*!< Next autoinc value */

	ulint		m_zip_size;		/*!< ROW_FORMAT=COMPRESSED
						page size, or 0 */

	ulint		m_flags;		/*!< Table flags */

	ulint		m_n_cols;		/*!< Number of columns in the
						meta-data file */

	dict_col_t*	m_cols;			/*!< Column data */

	byte**		m_col_names;		/*!< Column names, we store the
						column naems separately becuase
						there is no field to store the
						value in dict_col_t */

	ulint		m_n_indexes;		/*!< Number of indexes,
						including clustered index */

	row_index_t*	m_indexes;		/*!< Index meta data */

	bool		m_missing;		/*!< true if a .cfg file was
						found and was readable */
};

/** Use the page cursor to iterate over records in a block. */
class RecIterator {
public:
	/** Default constructor */
	RecIterator() UNIV_NOTHROW
	{
		memset(&m_cur, 0x0, sizeof(m_cur));
		/* Make page_cur_delete_rec() happy. */
		m_mtr.start();
		m_mtr.set_log_mode(MTR_LOG_NO_REDO);
	}

	/** Position the cursor on the first user record. */
	void	open(buf_block_t* block) UNIV_NOTHROW
	{
		page_cur_set_before_first(block, &m_cur);

		if (!end()) {
			next();
		}
	}

	/** Move to the next record. */
	void	next() UNIV_NOTHROW
	{
		page_cur_move_to_next(&m_cur);
	}

	/**
	@return the current record */
	rec_t*	current() UNIV_NOTHROW
	{
		ut_ad(!end());
		return(page_cur_get_rec(&m_cur));
	}

	buf_block_t* current_block() const { return m_cur.block; }

	/**
	@return true if cursor is at the end */
	bool	end() UNIV_NOTHROW
	{
		return(page_cur_is_after_last(&m_cur) == TRUE);
	}

	/** Remove the current record
	@return true on success */
	bool remove(
		const dict_index_t*	index,
		rec_offs*		offsets) UNIV_NOTHROW
	{
		ut_ad(page_is_leaf(m_cur.block->frame));
		/* We can't end up with an empty page unless it is root. */
		if (page_get_n_recs(m_cur.block->frame) <= 1) {
			return(false);
		}

		if (!rec_offs_any_extern(offsets)
		    && m_cur.block->page.id().page_no() != index->page
		    && ((page_get_data_size(m_cur.block->frame)
			 - rec_offs_size(offsets)
			 < BTR_CUR_PAGE_COMPRESS_LIMIT(index))
			|| !page_has_siblings(m_cur.block->frame)
			|| (page_get_n_recs(m_cur.block->frame) < 2))) {
			return false;
		}

#ifdef UNIV_ZIP_DEBUG
		page_zip_des_t* page_zip = buf_block_get_page_zip(m_cur.block);
		ut_a(!page_zip || page_zip_validate(
			     page_zip, m_cur.block->frame, index));
#endif /* UNIV_ZIP_DEBUG */

		page_cur_delete_rec(&m_cur, index, offsets, &m_mtr);

#ifdef UNIV_ZIP_DEBUG
		ut_a(!page_zip || page_zip_validate(
			     page_zip, m_cur.block->frame, index));
#endif /* UNIV_ZIP_DEBUG */

		return true;
	}

private:
	page_cur_t	m_cur;
public:
	mtr_t		m_mtr;
};

/** Class that purges delete marked reocords from indexes, both secondary
and cluster. It does a pessimistic delete. This should only be done if we
couldn't purge the delete marked reocrds during Phase I. */
class IndexPurge {
public:
	/** Constructor
	@param trx the user transaction covering the import tablespace
	@param index to be imported
	@param space_id space id of the tablespace */
	IndexPurge(
		trx_t*		trx,
		dict_index_t*	index) UNIV_NOTHROW
		:
		m_trx(trx),
		m_index(index),
		m_n_rows(0)
	{
		ib::info() << "Phase II - Purge records from index "
			<< index->name;
	}

	/** Descructor */
	~IndexPurge() UNIV_NOTHROW { }

	/** Purge delete marked records.
	@return DB_SUCCESS or error code. */
	dberr_t	garbage_collect() UNIV_NOTHROW;

	/** The number of records that are not delete marked.
	@return total records in the index after purge */
	ulint	get_n_rows() const UNIV_NOTHROW
	{
		return(m_n_rows);
	}

private:
	/** Begin import, position the cursor on the first record. */
	void	open() UNIV_NOTHROW;

	/** Close the persistent curosr and commit the mini-transaction. */
	void	close() UNIV_NOTHROW;

	/** Position the cursor on the next record.
	@return DB_SUCCESS or error code */
	dberr_t	next() UNIV_NOTHROW;

	/** Store the persistent cursor position and reopen the
	B-tree cursor in BTR_MODIFY_TREE mode, because the
	tree structure may be changed during a pessimistic delete. */
	void	purge_pessimistic_delete() UNIV_NOTHROW;

	/** Purge delete-marked records.
	@param offsets current row offsets. */
	void	purge() UNIV_NOTHROW;

protected:
	// Disable copying
	IndexPurge();
	IndexPurge(const IndexPurge&);
	IndexPurge &operator=(const IndexPurge&);

private:
	trx_t*			m_trx;		/*!< User transaction */
	mtr_t			m_mtr;		/*!< Mini-transaction */
	btr_pcur_t		m_pcur;		/*!< Persistent cursor */
	dict_index_t*		m_index;	/*!< Index to be processed */
	ulint			m_n_rows;	/*!< Records in index */
};

/** Functor that is called for each physical page that is read from the
tablespace file.  */
class AbstractCallback
{
public:
	/** Constructor
	@param trx covering transaction */
	AbstractCallback(trx_t* trx, ulint space_id)
		:
		m_zip_size(0),
		m_trx(trx),
		m_space(space_id),
		m_xdes(),
		m_xdes_page_no(ULINT_UNDEFINED),
		m_space_flags(ULINT_UNDEFINED) UNIV_NOTHROW { }

	/** Free any extent descriptor instance */
	virtual ~AbstractCallback()
	{
		UT_DELETE_ARRAY(m_xdes);
	}

	/** Determine the page size to use for traversing the tablespace
	@param file_size size of the tablespace file in bytes
	@param block contents of the first page in the tablespace file.
	@retval DB_SUCCESS or error code. */
	virtual dberr_t init(
		os_offset_t		file_size,
		const buf_block_t*	block) UNIV_NOTHROW;

	/** @return true if compressed table. */
	bool is_compressed_table() const UNIV_NOTHROW
	{
		return get_zip_size();
	}

	/** @return the tablespace flags */
	ulint get_space_flags() const
	{
		return(m_space_flags);
	}

	/**
	Set the name of the physical file and the file handle that is used
	to open it for the file that is being iterated over.
	@param filename the physical name of the tablespace file
	@param file OS file handle */
	void set_file(const char* filename, pfs_os_file_t file) UNIV_NOTHROW
	{
		m_file = file;
		m_filepath = filename;
	}

	ulint get_zip_size() const { return m_zip_size; }
	ulint physical_size() const
	{
		return m_zip_size ? m_zip_size : srv_page_size;
	}

	const char* filename() const { return m_filepath; }

	/**
	Called for every page in the tablespace. If the page was not
	updated then its state must be set to BUF_PAGE_NOT_USED. For
	compressed tables the page descriptor memory will be at offset:
		block->frame + srv_page_size;
	@param block block read from file, note it is not from the buffer pool
	@retval DB_SUCCESS or error code. */
	virtual dberr_t operator()(buf_block_t* block) UNIV_NOTHROW = 0;

	/** @return the tablespace identifier */
	ulint get_space_id() const { return m_space; }

	bool is_interrupted() const { return trx_is_interrupted(m_trx); }

	/**
	Get the data page depending on the table type, compressed or not.
	@param block - block read from disk
	@retval the buffer frame */
	static byte* get_frame(const buf_block_t* block)
	{
		return block->page.zip.data
			? block->page.zip.data : block->frame;
	}

protected:
	/** Get the physical offset of the extent descriptor within the page.
	@param page_no page number of the extent descriptor
	@param page contents of the page containing the extent descriptor.
	@return the start of the xdes array in a page */
	const xdes_t* xdes(
		ulint		page_no,
		const page_t*	page) const UNIV_NOTHROW
	{
		ulint	offset;

		offset = xdes_calc_descriptor_index(get_zip_size(), page_no);

		return(page + XDES_ARR_OFFSET + XDES_SIZE * offset);
	}

	/** Set the current page directory (xdes). If the extent descriptor is
	marked as free then free the current extent descriptor and set it to
	0. This implies that all pages that are covered by this extent
	descriptor are also freed.

	@param page_no offset of page within the file
	@param page page contents
	@return DB_SUCCESS or error code. */
	dberr_t	set_current_xdes(
		ulint		page_no,
		const page_t*	page) UNIV_NOTHROW
	{
		m_xdes_page_no = page_no;

		UT_DELETE_ARRAY(m_xdes);
		m_xdes = NULL;

		if (mach_read_from_4(XDES_ARR_OFFSET + XDES_STATE + page)
		    != XDES_FREE) {
			const ulint physical_size = m_zip_size
				? m_zip_size : srv_page_size;

			m_xdes = UT_NEW_ARRAY_NOKEY(xdes_t, physical_size);

			/* Trigger OOM */
			DBUG_EXECUTE_IF(
				"ib_import_OOM_13",
				UT_DELETE_ARRAY(m_xdes);
				m_xdes = NULL;
			);

			if (m_xdes == NULL) {
				return(DB_OUT_OF_MEMORY);
			}

			memcpy(m_xdes, page, physical_size);
		}

		return(DB_SUCCESS);
	}

	/** Check if the page is marked as free in the extent descriptor.
	@param page_no page number to check in the extent descriptor.
	@return true if the page is marked as free */
	bool is_free(uint32_t page_no) const UNIV_NOTHROW
	{
		ut_a(xdes_calc_descriptor_page(get_zip_size(), page_no)
		     == m_xdes_page_no);

		if (m_xdes != 0) {
			const xdes_t*	xdesc = xdes(page_no, m_xdes);
			ulint		pos = page_no % FSP_EXTENT_SIZE;

			return xdes_is_free(xdesc, pos);
		}

		/* If the current xdes was free, the page must be free. */
		return(true);
	}

protected:
	/** The ROW_FORMAT=COMPRESSED page size, or 0. */
	ulint			m_zip_size;

	/** File handle to the tablespace */
	pfs_os_file_t		m_file;

	/** Physical file path. */
	const char*		m_filepath;

	/** Covering transaction. */
	trx_t*			m_trx;

	/** Space id of the file being iterated over. */
	ulint			m_space;

	/** Current size of the space in pages */
	ulint			m_size;

	/** Current extent descriptor page */
	xdes_t*			m_xdes;

	/** Physical page offset in the file of the extent descriptor */
	ulint			m_xdes_page_no;

	/** Flags value read from the header page */
	ulint			m_space_flags;
};

/** Determine the page size to use for traversing the tablespace
@param file_size size of the tablespace file in bytes
@param block contents of the first page in the tablespace file.
@retval DB_SUCCESS or error code. */
dberr_t
AbstractCallback::init(
	os_offset_t		file_size,
	const buf_block_t*	block) UNIV_NOTHROW
{
	const page_t*		page = block->frame;

	m_space_flags = fsp_header_get_flags(page);
	if (!fil_space_t::is_valid_flags(m_space_flags, true)) {
		ulint cflags = fsp_flags_convert_from_101(m_space_flags);
		if (cflags == ULINT_UNDEFINED) {
			ib::error() << "Invalid FSP_SPACE_FLAGS="
				<< ib::hex(m_space_flags);
			return(DB_CORRUPTION);
		}
		m_space_flags = cflags;
	}

	/* Clear the DATA_DIR flag, which is basically garbage. */
	m_space_flags &= ~(1U << FSP_FLAGS_POS_RESERVED);
	m_zip_size = fil_space_t::zip_size(m_space_flags);
	const ulint logical_size = fil_space_t::logical_size(m_space_flags);
	const ulint physical_size = fil_space_t::physical_size(m_space_flags);

	if (logical_size != srv_page_size) {

		ib::error() << "Page size " << logical_size
			<< " of ibd file is not the same as the server page"
			" size " << srv_page_size;

		return(DB_CORRUPTION);

	} else if (file_size & (physical_size - 1)) {

		ib::error() << "File size " << file_size << " is not a"
			" multiple of the page size "
			<< physical_size;

		return(DB_CORRUPTION);
	}

	m_size  = mach_read_from_4(page + FSP_SIZE);
	if (m_space == ULINT_UNDEFINED) {
		m_space = mach_read_from_4(FSP_HEADER_OFFSET + FSP_SPACE_ID
					   + page);
	}

	return set_current_xdes(0, page);
}

/**
Try and determine the index root pages by checking if the next/prev
pointers are both FIL_NULL. We need to ensure that skip deleted pages. */
struct FetchIndexRootPages : public AbstractCallback {

	/** Index information gathered from the .ibd file. */
	struct Index {

		Index(index_id_t id, ulint page_no)
			:
			m_id(id),
			m_page_no(page_no) { }

		index_id_t	m_id;		/*!< Index id */
		ulint		m_page_no;	/*!< Root page number */
	};

	typedef std::vector<Index, ut_allocator<Index> >	Indexes;

	/** Constructor
	@param trx covering (user) transaction
	@param table table definition in server .*/
	FetchIndexRootPages(const dict_table_t* table, trx_t* trx)
		:
		AbstractCallback(trx, ULINT_UNDEFINED),
		m_table(table) UNIV_NOTHROW { }

	/** Destructor */
	~FetchIndexRootPages() UNIV_NOTHROW override { }

	/** Called for each block as it is read from the file.
	@param block block to convert, it is not from the buffer pool.
	@retval DB_SUCCESS or error code. */
	dberr_t operator()(buf_block_t* block) UNIV_NOTHROW override;

	/** Update the import configuration that will be used to import
	the tablespace. */
	dberr_t build_row_import(row_import* cfg) const UNIV_NOTHROW;

	/** Table definition in server. */
	const dict_table_t*	m_table;

	/** Index information */
	Indexes			m_indexes;
};

/** Called for each block as it is read from the file. Check index pages to
determine the exact row format. We can't get that from the tablespace
header flags alone.

@param block block to convert, it is not from the buffer pool.
@retval DB_SUCCESS or error code. */
dberr_t FetchIndexRootPages::operator()(buf_block_t* block) UNIV_NOTHROW
{
	if (is_interrupted()) return DB_INTERRUPTED;

	const page_t*	page = get_frame(block);

	ulint	page_type = fil_page_get_type(page);

	if (page_type == FIL_PAGE_TYPE_XDES) {
		return set_current_xdes(block->page.id().page_no(), page);
	} else if (fil_page_index_page_check(page)
		   && !is_free(block->page.id().page_no())
		   && !page_has_siblings(page)) {

		index_id_t	id = btr_page_get_index_id(page);

		m_indexes.push_back(Index(id, block->page.id().page_no()));

		if (m_indexes.size() == 1) {
			/* Check that the tablespace flags match the table flags. */
			ulint expected = dict_tf_to_fsp_flags(m_table->flags);
			if (!fsp_flags_match(expected, m_space_flags)) {
				ib_errf(m_trx->mysql_thd, IB_LOG_LEVEL_ERROR,
					ER_TABLE_SCHEMA_MISMATCH,
					"Expected FSP_SPACE_FLAGS=0x%x, .ibd "
					"file contains 0x%x.",
					unsigned(expected),
					unsigned(m_space_flags));
				return(DB_CORRUPTION);
			}
		}
	}

	return DB_SUCCESS;
}

/**
Update the import configuration that will be used to import the tablespace.
@return error code or DB_SUCCESS */
dberr_t
FetchIndexRootPages::build_row_import(row_import* cfg) const UNIV_NOTHROW
{
	Indexes::const_iterator end = m_indexes.end();

	ut_a(cfg->m_table == m_table);
	cfg->m_zip_size = m_zip_size;
	cfg->m_n_indexes = m_indexes.size();

	if (cfg->m_n_indexes == 0) {

		ib::error() << "No B+Tree found in tablespace";

		return(DB_CORRUPTION);
	}

	cfg->m_indexes = UT_NEW_ARRAY_NOKEY(row_index_t, cfg->m_n_indexes);

	/* Trigger OOM */
	DBUG_EXECUTE_IF(
		"ib_import_OOM_11",
		UT_DELETE_ARRAY(cfg->m_indexes);
		cfg->m_indexes = NULL;
	);

	if (cfg->m_indexes == NULL) {
		return(DB_OUT_OF_MEMORY);
	}

	memset(cfg->m_indexes, 0x0, sizeof(*cfg->m_indexes) * cfg->m_n_indexes);

	row_index_t*	cfg_index = cfg->m_indexes;

	for (Indexes::const_iterator it = m_indexes.begin();
	     it != end;
	     ++it, ++cfg_index) {

		char	name[BUFSIZ];

		snprintf(name, sizeof(name), "index" IB_ID_FMT, it->m_id);

		ulint	len = strlen(name) + 1;

		cfg_index->m_name = UT_NEW_ARRAY_NOKEY(byte, len);

		/* Trigger OOM */
		DBUG_EXECUTE_IF(
			"ib_import_OOM_12",
			UT_DELETE_ARRAY(cfg_index->m_name);
			cfg_index->m_name = NULL;
		);

		if (cfg_index->m_name == NULL) {
			return(DB_OUT_OF_MEMORY);
		}

		memcpy(cfg_index->m_name, name, len);

		cfg_index->m_id = it->m_id;

		cfg_index->m_space = m_space;

		cfg_index->m_page_no = it->m_page_no;
	}

	return(DB_SUCCESS);
}

/* Functor that is called for each physical page that is read from the
tablespace file.

  1. Check each page for corruption.

  2. Update the space id and LSN on every page
     * For the header page
       - Validate the flags
       - Update the LSN

  3. On Btree pages
     * Set the index id
     * Update the max trx id
     * In a cluster index, update the system columns
     * In a cluster index, update the BLOB ptr, set the space id
     * Purge delete marked records, but only if they can be easily
       removed from the page
     * Keep a counter of number of rows, ie. non-delete-marked rows
     * Keep a counter of number of delete marked rows
     * Keep a counter of number of purge failure
     * If a page is stamped with an index id that isn't in the .cfg file
       we assume it is deleted and the page can be ignored.

   4. Set the page state to dirty so that it will be written to disk.
*/
class PageConverter : public AbstractCallback {
public:
	/** Constructor
	@param cfg config of table being imported.
	@param space_id tablespace identifier
	@param trx transaction covering the import */
	PageConverter(row_import* cfg, ulint space_id, trx_t* trx)
		:
		AbstractCallback(trx, space_id),
		m_cfg(cfg),
		m_index(cfg->m_indexes),
		m_rec_iter(),
		m_offsets_(), m_offsets(m_offsets_),
		m_heap(0),
		m_cluster_index(dict_table_get_first_index(cfg->m_table))
	{
		rec_offs_init(m_offsets_);
	}

	~PageConverter() UNIV_NOTHROW override
	{
		if (m_heap != 0) {
			mem_heap_free(m_heap);
		}
	}

	/** Called for each block as it is read from the file.
	@param block block to convert, it is not from the buffer pool.
	@retval DB_SUCCESS or error code. */
	dberr_t operator()(buf_block_t* block) UNIV_NOTHROW override;

private:
	/** Update the page, set the space id, max trx id and index id.
	@param block block read from file
	@param page_type type of the page
	@retval DB_SUCCESS or error code */
	dberr_t update_page(buf_block_t* block, uint16_t& page_type)
		UNIV_NOTHROW;

	/** Update the space, index id, trx id.
	@param block block to convert
	@return DB_SUCCESS or error code */
	dberr_t	update_index_page(buf_block_t*	block) UNIV_NOTHROW;

	/** Update the BLOB refrences and write UNDO log entries for
	rows that can't be purged optimistically.
	@param block block to update
	@retval DB_SUCCESS or error code */
	dberr_t	update_records(buf_block_t* block) UNIV_NOTHROW;

	/** Validate the space flags and update tablespace header page.
	@param block block read from file, not from the buffer pool.
	@retval DB_SUCCESS or error code */
	dberr_t	update_header(buf_block_t* block) UNIV_NOTHROW;

	/** Adjust the BLOB reference for a single column that is externally stored
	@param rec record to update
	@param offsets column offsets for the record
	@param i column ordinal value
	@return DB_SUCCESS or error code */
	dberr_t	adjust_cluster_index_blob_column(
		rec_t*		rec,
		const rec_offs*	offsets,
		ulint		i) UNIV_NOTHROW;

	/** Adjusts the BLOB reference in the clustered index row for all
	externally stored columns.
	@param rec record to update
	@param offsets column offsets for the record
	@return DB_SUCCESS or error code */
	dberr_t	adjust_cluster_index_blob_columns(
		rec_t*		rec,
		const rec_offs*	offsets) UNIV_NOTHROW;

	/** In the clustered index, adjist the BLOB pointers as needed.
	Also update the BLOB reference, write the new space id.
	@param rec record to update
	@param offsets column offsets for the record
	@return DB_SUCCESS or error code */
	dberr_t	adjust_cluster_index_blob_ref(
		rec_t*		rec,
		const rec_offs*	offsets) UNIV_NOTHROW;

	/** Purge delete-marked records, only if it is possible to do
	so without re-organising the B+tree.
	@retval true if purged */
	bool purge() UNIV_NOTHROW;

	/** Adjust the BLOB references and sys fields for the current record.
	@param rec record to update
	@param offsets column offsets for the record
	@return DB_SUCCESS or error code. */
	dberr_t	adjust_cluster_record(
		rec_t*			rec,
		const rec_offs*		offsets) UNIV_NOTHROW;

	/** Find an index with the matching id.
	@return row_index_t* instance or 0 */
	row_index_t* find_index(index_id_t id) UNIV_NOTHROW
	{
		row_index_t*	index = &m_cfg->m_indexes[0];

		for (ulint i = 0; i < m_cfg->m_n_indexes; ++i, ++index) {
			if (id == index->m_id) {
				return(index);
			}
		}

		return(0);

	}
private:
	/** Config for table that is being imported. */
	row_import*		m_cfg;

	/** Current index whose pages are being imported */
	row_index_t*		m_index;

	/** Iterator over records in a block */
	RecIterator		m_rec_iter;

	/** Record offset */
	rec_offs		m_offsets_[REC_OFFS_NORMAL_SIZE];

	/** Pointer to m_offsets_ */
	rec_offs*		m_offsets;

	/** Memory heap for the record offsets */
	mem_heap_t*		m_heap;

	/** Cluster index instance */
	dict_index_t*		m_cluster_index;
};

/**
row_import destructor. */
row_import::~row_import() UNIV_NOTHROW
{
	for (ulint i = 0; m_indexes != 0 && i < m_n_indexes; ++i) {
		UT_DELETE_ARRAY(m_indexes[i].m_name);

		if (m_indexes[i].m_fields == NULL) {
			continue;
		}

		dict_field_t*	fields = m_indexes[i].m_fields;
		ulint		n_fields = m_indexes[i].m_n_fields;

		for (ulint j = 0; j < n_fields; ++j) {
			UT_DELETE_ARRAY(const_cast<char*>(fields[j].name()));
		}

		UT_DELETE_ARRAY(fields);
	}

	for (ulint i = 0; m_col_names != 0 && i < m_n_cols; ++i) {
		UT_DELETE_ARRAY(m_col_names[i]);
	}

	UT_DELETE_ARRAY(m_cols);
	UT_DELETE_ARRAY(m_indexes);
	UT_DELETE_ARRAY(m_col_names);
	UT_DELETE_ARRAY(m_table_name);
	UT_DELETE_ARRAY(m_hostname);
}

/** Find the index entry in in the indexes array.
@param name index name
@return instance if found else 0. */
row_index_t*
row_import::get_index(
	const char*	name) const UNIV_NOTHROW
{
	for (ulint i = 0; i < m_n_indexes; ++i) {
		const char*	index_name;
		row_index_t*	index = &m_indexes[i];

		index_name = reinterpret_cast<const char*>(index->m_name);

		if (strcmp(index_name, name) == 0) {

			return(index);
		}
	}

	return(0);
}

/** Get the number of rows in the index.
@param name index name
@return number of rows (doesn't include delete marked rows). */
ulint
row_import::get_n_rows(
	const char*	name) const UNIV_NOTHROW
{
	const row_index_t*	index = get_index(name);

	ut_a(name != 0);

	return(index->m_stats.m_n_rows);
}

/** Get the number of rows for which purge failed uding the convert phase.
@param name index name
@return number of rows for which purge failed. */
ulint
row_import::get_n_purge_failed(
	const char*	name) const UNIV_NOTHROW
{
	const row_index_t*	index = get_index(name);

	ut_a(name != 0);

	return(index->m_stats.m_n_purge_failed);
}

/** Find the ordinal value of the column name in the cfg table columns.
@param name of column to look for.
@return ULINT_UNDEFINED if not found. */
ulint
row_import::find_col(
	const char*	name) const UNIV_NOTHROW
{
	for (ulint i = 0; i < m_n_cols; ++i) {
		const char*	col_name;

		col_name = reinterpret_cast<const char*>(m_col_names[i]);

		if (strcmp(col_name, name) == 0) {
			return(i);
		}
	}

	return(ULINT_UNDEFINED);
}

/**
Check if the index schema that was read from the .cfg file matches the
in memory index definition.
@return DB_SUCCESS or error code. */
dberr_t
row_import::match_index_columns(
	THD*			thd,
	const dict_index_t*	index) UNIV_NOTHROW
{
	row_index_t*		cfg_index;
	dberr_t			err = DB_SUCCESS;

	cfg_index = get_index(index->name);

	if (cfg_index == 0) {
		ib_errf(thd, IB_LOG_LEVEL_ERROR,
			ER_TABLE_SCHEMA_MISMATCH,
			"Index %s not found in tablespace meta-data file.",
			index->name());

		return(DB_ERROR);
	}

	if (cfg_index->m_n_fields != index->n_fields) {

		ib_errf(thd, IB_LOG_LEVEL_ERROR,
			ER_TABLE_SCHEMA_MISMATCH,
			"Index field count %u doesn't match"
			" tablespace metadata file value " ULINTPF,
			index->n_fields, cfg_index->m_n_fields);

		return(DB_ERROR);
	}

	cfg_index->m_srv_index = index;

	const dict_field_t*	field = index->fields;
	const dict_field_t*	cfg_field = cfg_index->m_fields;

	for (ulint i = 0; i < index->n_fields; ++i, ++field, ++cfg_field) {

		if (strcmp(field->name(), cfg_field->name()) != 0) {
			ib_errf(thd, IB_LOG_LEVEL_ERROR,
				ER_TABLE_SCHEMA_MISMATCH,
				"Index field name %s doesn't match"
				" tablespace metadata field name %s"
				" for field position " ULINTPF,
				field->name(), cfg_field->name(), i);

			err = DB_ERROR;
		}

		if (cfg_field->prefix_len != field->prefix_len) {
			ib_errf(thd, IB_LOG_LEVEL_ERROR,
				ER_TABLE_SCHEMA_MISMATCH,
				"Index %s field %s prefix len %u"
				" doesn't match metadata file value %u",
				index->name(), field->name(),
				field->prefix_len, cfg_field->prefix_len);

			err = DB_ERROR;
		}

		if (cfg_field->fixed_len != field->fixed_len) {
			ib_errf(thd, IB_LOG_LEVEL_ERROR,
				ER_TABLE_SCHEMA_MISMATCH,
				"Index %s field %s fixed len %u"
				" doesn't match metadata file value %u",
				index->name(), field->name(),
				field->fixed_len,
				cfg_field->fixed_len);

			err = DB_ERROR;
		}
	}

	return(err);
}

/** Check if the table schema that was read from the .cfg file matches the
in memory table definition.
@param thd MySQL session variable
@return DB_SUCCESS or error code. */
dberr_t
row_import::match_table_columns(
	THD*			thd) UNIV_NOTHROW
{
	dberr_t			err = DB_SUCCESS;
	const dict_col_t*	col = m_table->cols;

	for (ulint i = 0; i < m_table->n_cols; ++i, ++col) {

		const char*	col_name;
		ulint		cfg_col_index;

		col_name = dict_table_get_col_name(
			m_table, dict_col_get_no(col));

		cfg_col_index = find_col(col_name);

		if (cfg_col_index == ULINT_UNDEFINED) {

			ib_errf(thd, IB_LOG_LEVEL_ERROR,
				 ER_TABLE_SCHEMA_MISMATCH,
				 "Column %s not found in tablespace.",
				 col_name);

			err = DB_ERROR;
		} else if (cfg_col_index != col->ind) {

			ib_errf(thd, IB_LOG_LEVEL_ERROR,
				ER_TABLE_SCHEMA_MISMATCH,
				"Column %s ordinal value mismatch, it's at %u"
				" in the table and " ULINTPF
				" in the tablespace meta-data file",
				col_name, col->ind, cfg_col_index);

			err = DB_ERROR;
		} else {
			const dict_col_t*	cfg_col;

			cfg_col = &m_cols[cfg_col_index];
			ut_a(cfg_col->ind == cfg_col_index);

			if (cfg_col->prtype != col->prtype) {
				ib_errf(thd,
					IB_LOG_LEVEL_ERROR,
					ER_TABLE_SCHEMA_MISMATCH,
					"Column %s precise type mismatch,"
					" it's 0X%X in the table and 0X%X"
					" in the tablespace meta file",
					col_name, col->prtype, cfg_col->prtype);
				err = DB_ERROR;
			}

			if (cfg_col->mtype != col->mtype) {
				ib_errf(thd,
					IB_LOG_LEVEL_ERROR,
					ER_TABLE_SCHEMA_MISMATCH,
					"Column %s main type mismatch,"
					" it's 0X%X in the table and 0X%X"
					" in the tablespace meta file",
					col_name, col->mtype, cfg_col->mtype);
				err = DB_ERROR;
			}

			if (cfg_col->len != col->len) {
				ib_errf(thd,
					IB_LOG_LEVEL_ERROR,
					ER_TABLE_SCHEMA_MISMATCH,
					"Column %s length mismatch,"
					" it's %u in the table and %u"
					" in the tablespace meta file",
					col_name, col->len, cfg_col->len);
				err = DB_ERROR;
			}

			if (cfg_col->mbminlen != col->mbminlen
			    || cfg_col->mbmaxlen != col->mbmaxlen) {
				ib_errf(thd,
					IB_LOG_LEVEL_ERROR,
					ER_TABLE_SCHEMA_MISMATCH,
					"Column %s multi-byte len mismatch,"
					" it's %u-%u in the table and %u-%u"
					" in the tablespace meta file",
					col_name, col->mbminlen, col->mbmaxlen,
					cfg_col->mbminlen, cfg_col->mbmaxlen);
				err = DB_ERROR;
			}

			if (cfg_col->ind != col->ind) {
				ib_errf(thd,
					IB_LOG_LEVEL_ERROR,
					ER_TABLE_SCHEMA_MISMATCH,
					"Column %s position mismatch,"
					" it's %u in the table and %u"
					" in the tablespace meta file",
					col_name, col->ind, cfg_col->ind);
				err = DB_ERROR;
			}

			if (cfg_col->ord_part != col->ord_part) {
				ib_errf(thd,
					IB_LOG_LEVEL_ERROR,
					ER_TABLE_SCHEMA_MISMATCH,
					"Column %s ordering mismatch,"
					" it's %u in the table and %u"
					" in the tablespace meta file",
					col_name, col->ord_part,
					cfg_col->ord_part);
				err = DB_ERROR;
			}

			if (cfg_col->max_prefix != col->max_prefix) {
				ib_errf(thd,
					IB_LOG_LEVEL_ERROR,
					ER_TABLE_SCHEMA_MISMATCH,
					"Column %s max prefix mismatch"
					" it's %u in the table and %u"
					" in the tablespace meta file",
					col_name, col->max_prefix,
					cfg_col->max_prefix);
				err = DB_ERROR;
			}
		}
	}

	return(err);
}

/** Check if the table (and index) schema that was read from the .cfg file
matches the in memory table definition.
@param thd MySQL session variable
@return DB_SUCCESS or error code. */
dberr_t
row_import::match_schema(
	THD*		thd) UNIV_NOTHROW
{
	/* Do some simple checks. */

	if (ulint mismatch = (m_table->flags ^ m_flags)
	    & ~DICT_TF_MASK_DATA_DIR) {
		const char* msg;
		if (mismatch & DICT_TF_MASK_ZIP_SSIZE) {
			if ((m_table->flags & DICT_TF_MASK_ZIP_SSIZE)
			    && (m_flags & DICT_TF_MASK_ZIP_SSIZE)) {
				switch (m_flags & DICT_TF_MASK_ZIP_SSIZE) {
				case 0U << DICT_TF_POS_ZIP_SSIZE:
					goto uncompressed;
				case 1U << DICT_TF_POS_ZIP_SSIZE:
					msg = "ROW_FORMAT=COMPRESSED"
						" KEY_BLOCK_SIZE=1";
					break;
				case 2U << DICT_TF_POS_ZIP_SSIZE:
					msg = "ROW_FORMAT=COMPRESSED"
						" KEY_BLOCK_SIZE=2";
					break;
				case 3U << DICT_TF_POS_ZIP_SSIZE:
					msg = "ROW_FORMAT=COMPRESSED"
						" KEY_BLOCK_SIZE=4";
					break;
				case 4U << DICT_TF_POS_ZIP_SSIZE:
					msg = "ROW_FORMAT=COMPRESSED"
						" KEY_BLOCK_SIZE=8";
					break;
				case 5U << DICT_TF_POS_ZIP_SSIZE:
					msg = "ROW_FORMAT=COMPRESSED"
						" KEY_BLOCK_SIZE=16";
					break;
				default:
					msg = "strange KEY_BLOCK_SIZE";
				}
			} else if (m_flags & DICT_TF_MASK_ZIP_SSIZE) {
				msg = "ROW_FORMAT=COMPRESSED";
			} else {
				goto uncompressed;
			}
		} else {
uncompressed:
			msg = (m_flags & DICT_TF_MASK_ATOMIC_BLOBS)
				? "ROW_FORMAT=DYNAMIC"
				: (m_flags & DICT_TF_MASK_COMPACT)
				? "ROW_FORMAT=COMPACT"
				: "ROW_FORMAT=REDUNDANT";
		}

		ib_errf(thd, IB_LOG_LEVEL_ERROR, ER_TABLE_SCHEMA_MISMATCH,
			"Table flags don't match, server table has 0x%x"
			" and the meta-data file has 0x" ULINTPFx ";"
			" .cfg file uses %s",
			m_table->flags, m_flags, msg);

		return(DB_ERROR);
	} else if (m_table->n_cols != m_n_cols) {
		ib_errf(thd, IB_LOG_LEVEL_ERROR, ER_TABLE_SCHEMA_MISMATCH,
			"Number of columns don't match, table has %u "
			"columns but the tablespace meta-data file has "
			ULINTPF " columns",
			m_table->n_cols, m_n_cols);

		return(DB_ERROR);
	} else if (UT_LIST_GET_LEN(m_table->indexes) != m_n_indexes) {

		/* If the number of indexes don't match then it is better
		to abort the IMPORT. It is easy for the user to create a
		table matching the IMPORT definition. */

		ib_errf(thd, IB_LOG_LEVEL_ERROR, ER_TABLE_SCHEMA_MISMATCH,
			"Number of indexes don't match, table has " ULINTPF
			" indexes but the tablespace meta-data file has "
			ULINTPF " indexes",
			UT_LIST_GET_LEN(m_table->indexes), m_n_indexes);

		return(DB_ERROR);
	}

	dberr_t	err = match_table_columns(thd);

	if (err != DB_SUCCESS) {
		return(err);
	}

	/* Check if the index definitions match. */

	const dict_index_t* index;

	for (index = UT_LIST_GET_FIRST(m_table->indexes);
	     index != 0;
	     index = UT_LIST_GET_NEXT(indexes, index)) {

		dberr_t	index_err;

		index_err = match_index_columns(thd, index);

		if (index_err != DB_SUCCESS) {
			err = index_err;
		}
	}

	return(err);
}

/**
Set the index root <space, pageno>, using index name. */
void
row_import::set_root_by_name() UNIV_NOTHROW
{
	row_index_t*	cfg_index = m_indexes;

	for (ulint i = 0; i < m_n_indexes; ++i, ++cfg_index) {
		dict_index_t*	index;

		const char*	index_name;

		index_name = reinterpret_cast<const char*>(cfg_index->m_name);

		index = dict_table_get_index_on_name(m_table, index_name);

		/* We've already checked that it exists. */
		ut_a(index != 0);

		index->page = static_cast<uint32_t>(cfg_index->m_page_no);
	}
}

/**
Set the index root <space, pageno>, using a heuristic.
@return DB_SUCCESS or error code */
dberr_t
row_import::set_root_by_heuristic() UNIV_NOTHROW
{
	row_index_t*	cfg_index = m_indexes;

	ut_a(m_n_indexes > 0);

	// TODO: For now use brute force, based on ordinality

	if (UT_LIST_GET_LEN(m_table->indexes) != m_n_indexes) {

		ib::warn() << "Table " << m_table->name << " should have "
			<< UT_LIST_GET_LEN(m_table->indexes) << " indexes but"
			" the tablespace has " << m_n_indexes << " indexes";
	}

	dict_mutex_enter_for_mysql();

	ulint	i = 0;
	dberr_t	err = DB_SUCCESS;

	for (dict_index_t* index = UT_LIST_GET_FIRST(m_table->indexes);
	     index != 0;
	     index = UT_LIST_GET_NEXT(indexes, index)) {

		if (index->type & DICT_FTS) {
			index->type |= DICT_CORRUPT;
			ib::warn() << "Skipping FTS index: " << index->name;
		} else if (i < m_n_indexes) {

			UT_DELETE_ARRAY(cfg_index[i].m_name);

			ulint	len = strlen(index->name) + 1;

			cfg_index[i].m_name = UT_NEW_ARRAY_NOKEY(byte, len);

			/* Trigger OOM */
			DBUG_EXECUTE_IF(
				"ib_import_OOM_14",
				UT_DELETE_ARRAY(cfg_index[i].m_name);
				cfg_index[i].m_name = NULL;
			);

			if (cfg_index[i].m_name == NULL) {
				err = DB_OUT_OF_MEMORY;
				break;
			}

			memcpy(cfg_index[i].m_name, index->name, len);

			cfg_index[i].m_srv_index = index;

			index->page = static_cast<uint32_t>(
				cfg_index[i++].m_page_no);
		}
	}

	dict_mutex_exit_for_mysql();

	return(err);
}

/**
Purge delete marked records.
@return DB_SUCCESS or error code. */
dberr_t
IndexPurge::garbage_collect() UNIV_NOTHROW
{
	dberr_t	err;
	ibool	comp = dict_table_is_comp(m_index->table);

	/* Open the persistent cursor and start the mini-transaction. */

	open();

	while ((err = next()) == DB_SUCCESS) {

		rec_t*	rec = btr_pcur_get_rec(&m_pcur);
		ibool	deleted = rec_get_deleted_flag(rec, comp);

		if (!deleted) {
			++m_n_rows;
		} else {
			purge();
		}
	}

	/* Close the persistent cursor and commit the mini-transaction. */

	close();

	return(err == DB_END_OF_INDEX ? DB_SUCCESS : err);
}

/**
Begin import, position the cursor on the first record. */
void
IndexPurge::open() UNIV_NOTHROW
{
	mtr_start(&m_mtr);

	mtr_set_log_mode(&m_mtr, MTR_LOG_NO_REDO);

	btr_pcur_open_at_index_side(
		true, m_index, BTR_MODIFY_LEAF, &m_pcur, true, 0, &m_mtr);
	btr_pcur_move_to_next_user_rec(&m_pcur, &m_mtr);
	if (rec_is_metadata(btr_pcur_get_rec(&m_pcur), *m_index)) {
		ut_ad(btr_pcur_is_on_user_rec(&m_pcur));
		/* Skip the metadata pseudo-record. */
	} else {
		btr_pcur_move_to_prev_on_page(&m_pcur);
	}
}

/**
Close the persistent curosr and commit the mini-transaction. */
void
IndexPurge::close() UNIV_NOTHROW
{
	btr_pcur_close(&m_pcur);
	mtr_commit(&m_mtr);
}

/**
Position the cursor on the next record.
@return DB_SUCCESS or error code */
dberr_t
IndexPurge::next() UNIV_NOTHROW
{
	btr_pcur_move_to_next_on_page(&m_pcur);

	/* When switching pages, commit the mini-transaction
	in order to release the latch on the old page. */

	if (!btr_pcur_is_after_last_on_page(&m_pcur)) {
		return(DB_SUCCESS);
	} else if (trx_is_interrupted(m_trx)) {
		/* Check after every page because the check
		is expensive. */
		return(DB_INTERRUPTED);
	}

	btr_pcur_store_position(&m_pcur, &m_mtr);

	mtr_commit(&m_mtr);

	mtr_start(&m_mtr);

	mtr_set_log_mode(&m_mtr, MTR_LOG_NO_REDO);

	btr_pcur_restore_position(BTR_MODIFY_LEAF, &m_pcur, &m_mtr);
	/* The following is based on btr_pcur_move_to_next_user_rec(). */
	m_pcur.old_stored = false;
	ut_ad(m_pcur.latch_mode == BTR_MODIFY_LEAF);
	do {
		if (btr_pcur_is_after_last_on_page(&m_pcur)) {
			if (btr_pcur_is_after_last_in_tree(&m_pcur)) {
				return DB_END_OF_INDEX;
			}

			buf_block_t* block = btr_pcur_get_block(&m_pcur);
			uint32_t next_page = btr_page_get_next(block->frame);

			/* MDEV-13542 FIXME: Make these checks part of
			btr_pcur_move_to_next_page(), and introduce a
			return status that will be checked in all callers! */
			switch (next_page) {
			default:
				if (next_page != block->page.id().page_no()) {
					break;
				}
				/* MDEV-20931 FIXME: Check that
				next_page is within the tablespace
				bounds! Also check that it is not a
				change buffer bitmap page. */
				/* fall through */
			case 0:
			case 1:
			case FIL_NULL:
				return DB_CORRUPTION;
			}

			dict_index_t* index = m_pcur.btr_cur.index;
			buf_block_t* next_block = btr_block_get(
				*index, next_page, BTR_MODIFY_LEAF, false,
				&m_mtr);

			if (UNIV_UNLIKELY(!next_block
					  || !fil_page_index_page_check(
						  next_block->frame)
					  || !!dict_index_is_spatial(index)
					  != (fil_page_get_type(
						      next_block->frame)
					      == FIL_PAGE_RTREE)
					  || page_is_comp(next_block->frame)
					  != page_is_comp(block->frame)
					  || btr_page_get_prev(
						  next_block->frame)
					  != block->page.id().page_no())) {
				return DB_CORRUPTION;
			}

			btr_leaf_page_release(block, BTR_MODIFY_LEAF, &m_mtr);

			page_cur_set_before_first(next_block,
						  &m_pcur.btr_cur.page_cur);

			ut_d(page_check_dir(next_block->frame));
		} else {
			btr_pcur_move_to_next_on_page(&m_pcur);
		}
	} while (!btr_pcur_is_on_user_rec(&m_pcur));

	return DB_SUCCESS;
}

/**
Store the persistent cursor position and reopen the
B-tree cursor in BTR_MODIFY_TREE mode, because the
tree structure may be changed during a pessimistic delete. */
void
IndexPurge::purge_pessimistic_delete() UNIV_NOTHROW
{
	dberr_t	err;

	btr_pcur_restore_position(BTR_MODIFY_TREE | BTR_LATCH_FOR_DELETE,
				  &m_pcur, &m_mtr);

	ut_ad(rec_get_deleted_flag(
			btr_pcur_get_rec(&m_pcur),
			dict_table_is_comp(m_index->table)));

	btr_cur_pessimistic_delete(
		&err, FALSE, btr_pcur_get_btr_cur(&m_pcur), 0, false, &m_mtr);

	ut_a(err == DB_SUCCESS);

	/* Reopen the B-tree cursor in BTR_MODIFY_LEAF mode */
	mtr_commit(&m_mtr);
}

/**
Purge delete-marked records. */
void
IndexPurge::purge() UNIV_NOTHROW
{
	btr_pcur_store_position(&m_pcur, &m_mtr);

	purge_pessimistic_delete();

	mtr_start(&m_mtr);

	mtr_set_log_mode(&m_mtr, MTR_LOG_NO_REDO);

	btr_pcur_restore_position(BTR_MODIFY_LEAF, &m_pcur, &m_mtr);
}

/** Adjust the BLOB reference for a single column that is externally stored
@param rec record to update
@param offsets column offsets for the record
@param i column ordinal value
@return DB_SUCCESS or error code */
inline
dberr_t
PageConverter::adjust_cluster_index_blob_column(
	rec_t*		rec,
	const rec_offs*	offsets,
	ulint		i) UNIV_NOTHROW
{
	ulint		len;
	byte*		field;

	field = rec_get_nth_field(rec, offsets, i, &len);

	DBUG_EXECUTE_IF("ib_import_trigger_corruption_2",
			len = BTR_EXTERN_FIELD_REF_SIZE - 1;);

	if (len < BTR_EXTERN_FIELD_REF_SIZE) {

		ib_errf(m_trx->mysql_thd, IB_LOG_LEVEL_ERROR,
			ER_INNODB_INDEX_CORRUPT,
			"Externally stored column(" ULINTPF
			") has a reference length of " ULINTPF
			" in the cluster index %s",
			i, len, m_cluster_index->name());

		return(DB_CORRUPTION);
	}

	field += len - (BTR_EXTERN_FIELD_REF_SIZE - BTR_EXTERN_SPACE_ID);

	mach_write_to_4(field, get_space_id());

	if (UNIV_LIKELY_NULL(m_rec_iter.current_block()->page.zip.data)) {
		page_zip_write_blob_ptr(
			m_rec_iter.current_block(), rec, m_cluster_index,
			offsets, i, &m_rec_iter.m_mtr);
	}

	return(DB_SUCCESS);
}

/** Adjusts the BLOB reference in the clustered index row for all externally
stored columns.
@param rec record to update
@param offsets column offsets for the record
@return DB_SUCCESS or error code */
inline
dberr_t
PageConverter::adjust_cluster_index_blob_columns(
	rec_t*		rec,
	const rec_offs*	offsets) UNIV_NOTHROW
{
	ut_ad(rec_offs_any_extern(offsets));

	/* Adjust the space_id in the BLOB pointers. */

	for (ulint i = 0; i < rec_offs_n_fields(offsets); ++i) {

		/* Only if the column is stored "externally". */

		if (rec_offs_nth_extern(offsets, i)) {
			dberr_t	err;

			err = adjust_cluster_index_blob_column(rec, offsets, i);

			if (err != DB_SUCCESS) {
				return(err);
			}
		}
	}

	return(DB_SUCCESS);
}

/** In the clustered index, adjust BLOB pointers as needed. Also update the
BLOB reference, write the new space id.
@param rec record to update
@param offsets column offsets for the record
@return DB_SUCCESS or error code */
inline
dberr_t
PageConverter::adjust_cluster_index_blob_ref(
	rec_t*		rec,
	const rec_offs*	offsets) UNIV_NOTHROW
{
	if (rec_offs_any_extern(offsets)) {
		dberr_t	err;

		err = adjust_cluster_index_blob_columns(rec, offsets);

		if (err != DB_SUCCESS) {
			return(err);
		}
	}

	return(DB_SUCCESS);
}

/** Purge delete-marked records, only if it is possible to do so without
re-organising the B+tree.
@return true if purge succeeded */
inline bool PageConverter::purge() UNIV_NOTHROW
{
	const dict_index_t*	index = m_index->m_srv_index;

	/* We can't have a page that is empty and not root. */
	if (m_rec_iter.remove(index, m_offsets)) {

		++m_index->m_stats.m_n_purged;

		return(true);
	} else {
		++m_index->m_stats.m_n_purge_failed;
	}

	return(false);
}

/** Adjust the BLOB references and sys fields for the current record.
@param rec record to update
@param offsets column offsets for the record
@return DB_SUCCESS or error code. */
inline
dberr_t
PageConverter::adjust_cluster_record(
	rec_t*			rec,
	const rec_offs*		offsets) UNIV_NOTHROW
{
	dberr_t	err;

	if ((err = adjust_cluster_index_blob_ref(rec, offsets)) == DB_SUCCESS) {

		/* Reset DB_TRX_ID and DB_ROLL_PTR.  Normally, these fields
		are only written in conjunction with other changes to the
		record. */
		ulint	trx_id_pos = m_cluster_index->n_uniq
			? m_cluster_index->n_uniq : 1;
		if (UNIV_LIKELY_NULL(m_rec_iter.current_block()
				     ->page.zip.data)) {
			page_zip_write_trx_id_and_roll_ptr(
				m_rec_iter.current_block(),
				rec, m_offsets, trx_id_pos,
				0, roll_ptr_t(1) << ROLL_PTR_INSERT_FLAG_POS,
				&m_rec_iter.m_mtr);
		} else {
			ulint	len;
			byte*	ptr = rec_get_nth_field(
				rec, m_offsets, trx_id_pos, &len);
			ut_ad(len == DATA_TRX_ID_LEN);
			memcpy(ptr, reset_trx_id, sizeof reset_trx_id);
		}
	}

	return(err);
}

/** Update the BLOB refrences and write UNDO log entries for
rows that can't be purged optimistically.
@param block block to update
@retval DB_SUCCESS or error code */
inline
dberr_t
PageConverter::update_records(
	buf_block_t*	block) UNIV_NOTHROW
{
	ibool	comp = dict_table_is_comp(m_cfg->m_table);
	bool	clust_index = m_index->m_srv_index == m_cluster_index;

	/* This will also position the cursor on the first user record. */

	m_rec_iter.open(block);

	while (!m_rec_iter.end()) {
		rec_t*	rec = m_rec_iter.current();
		ibool	deleted = rec_get_deleted_flag(rec, comp);

		/* For the clustered index we have to adjust the BLOB
		reference and the system fields irrespective of the
		delete marked flag. The adjustment of delete marked
		cluster records is required for purge to work later. */

		if (deleted || clust_index) {
			m_offsets = rec_get_offsets(
				rec, m_index->m_srv_index, m_offsets, true,
				ULINT_UNDEFINED, &m_heap);
		}

		if (clust_index) {

			dberr_t err = adjust_cluster_record(rec, m_offsets);

			if (err != DB_SUCCESS) {
				return(err);
			}
		}

		/* If it is a delete marked record then try an
		optimistic delete. */

		if (deleted) {
			/* A successful purge will move the cursor to the
			next record. */

			if (!purge()) {
				m_rec_iter.next();
			}

			++m_index->m_stats.m_n_deleted;
		} else {
			++m_index->m_stats.m_n_rows;
			m_rec_iter.next();
		}
	}

	return(DB_SUCCESS);
}

/** Update the space, index id, trx id.
@return DB_SUCCESS or error code */
inline
dberr_t
PageConverter::update_index_page(
	buf_block_t*	block) UNIV_NOTHROW
{
	const page_id_t page_id(block->page.id());

	if (is_free(page_id.page_no())) {
		return(DB_SUCCESS);
	}

	buf_frame_t* page = block->frame;
	const index_id_t id = btr_page_get_index_id(page);

	if (id != m_index->m_id) {
		row_index_t* index = find_index(id);

		if (UNIV_UNLIKELY(!index)) {
			ib::warn() << "Unknown index id " << id
				   << " on page " << page_id.page_no();
			return DB_SUCCESS;
		}

		m_index = index;
	}

	/* If the .cfg file is missing and there is an index mismatch
	then ignore the error. */
	if (m_cfg->m_missing && !m_index->m_srv_index) {
		return(DB_SUCCESS);
	}

	if (m_index && page_id.page_no() == m_index->m_page_no) {
		byte *b = FIL_PAGE_DATA + PAGE_BTR_SEG_LEAF + FSEG_HDR_SPACE
			+ page;
		mach_write_to_4(b, page_id.space());

		memcpy(FIL_PAGE_DATA + PAGE_BTR_SEG_TOP + FSEG_HDR_SPACE
		       + page, b, 4);
		if (UNIV_LIKELY_NULL(block->page.zip.data)) {
			memcpy(&block->page.zip.data[FIL_PAGE_DATA
						     + PAGE_BTR_SEG_TOP
						     + FSEG_HDR_SPACE], b, 4);
			memcpy(&block->page.zip.data[FIL_PAGE_DATA
						     + PAGE_BTR_SEG_LEAF
						     + FSEG_HDR_SPACE], b, 4);
		}
	}

#ifdef UNIV_ZIP_DEBUG
	ut_a(!block->page.zip.data || page_zip_validate(&block->page.zip, page,
							m_index->m_srv_index));
#endif /* UNIV_ZIP_DEBUG */

	/* This has to be written to uncompressed index header. Set it to
	the current index id. */
	mach_write_to_8(page + (PAGE_HEADER + PAGE_INDEX_ID),
			m_index->m_srv_index->id);
	if (UNIV_LIKELY_NULL(block->page.zip.data)) {
		memcpy(&block->page.zip.data[PAGE_HEADER + PAGE_INDEX_ID],
		       &block->frame[PAGE_HEADER + PAGE_INDEX_ID], 8);
	}

	if (m_index->m_srv_index->is_clust()) {
		if (page_id.page_no() == m_index->m_srv_index->page) {
			dict_index_t* index = const_cast<dict_index_t*>(
				m_index->m_srv_index);
			/* Preserve the PAGE_ROOT_AUTO_INC. */
			if (index->table->supports_instant()) {
				if (btr_cur_instant_root_init(index, page)) {
					return(DB_CORRUPTION);
				}

				if (index->n_core_fields > index->n_fields) {
					/* Some columns have been dropped.
					Refuse to IMPORT TABLESPACE for now.

					NOTE: This is not an accurate check.
					Columns could have been both
					added and dropped instantly.
					For an accurate check, we must read
					the metadata BLOB page pointed to
					by the leftmost leaf page.

					But we would have to read
					those pages in a special way,
					bypassing the buffer pool! */
					return DB_UNSUPPORTED;
				}

				/* Provisionally set all instantly
				added columns to be DEFAULT NULL. */
				for (unsigned i = index->n_core_fields;
				     i < index->n_fields; i++) {
					dict_col_t* col = index->fields[i].col;
					col->def_val.len = UNIV_SQL_NULL;
					col->def_val.data = NULL;
				}
			}
		} else {
			goto clear_page_max_trx_id;
		}
	} else if (page_is_leaf(page)) {
		/* Set PAGE_MAX_TRX_ID on secondary index leaf pages. */
		mach_write_to_8(&block->frame[PAGE_HEADER + PAGE_MAX_TRX_ID],
				m_trx->id);
		if (UNIV_LIKELY_NULL(block->page.zip.data)) {
			memcpy_aligned<8>(&block->page.zip.data
					  [PAGE_HEADER + PAGE_MAX_TRX_ID],
					  &block->frame
					  [PAGE_HEADER + PAGE_MAX_TRX_ID], 8);
		}
	} else {
clear_page_max_trx_id:
		/* Clear PAGE_MAX_TRX_ID so that it can be
		used for other purposes in the future. IMPORT
		in MySQL 5.6, 5.7 and MariaDB 10.0 and 10.1
		would set the field to the transaction ID even
		on clustered index pages. */
		memset_aligned<8>(&block->frame[PAGE_HEADER + PAGE_MAX_TRX_ID],
				  0, 8);
		if (UNIV_LIKELY_NULL(block->page.zip.data)) {
			memset_aligned<8>(&block->page.zip.data
					  [PAGE_HEADER + PAGE_MAX_TRX_ID],
					  0, 8);
		}
	}

	if (page_is_empty(page)) {

		/* Only a root page can be empty. */
		if (page_has_siblings(page)) {
			// TODO: We should relax this and skip secondary
			// indexes. Mark them as corrupt because they can
			// always be rebuilt.
			return(DB_CORRUPTION);
		}

		return(DB_SUCCESS);
	}

	return page_is_leaf(block->frame) ? update_records(block) : DB_SUCCESS;
}

/** Validate the space flags and update tablespace header page.
@param block block read from file, not from the buffer pool.
@retval DB_SUCCESS or error code */
inline dberr_t PageConverter::update_header(buf_block_t* block) UNIV_NOTHROW
{
  byte *frame= get_frame(block);
  if (memcmp_aligned<2>(FIL_PAGE_SPACE_ID + frame,
                        FSP_HEADER_OFFSET + FSP_SPACE_ID + frame, 4))
    ib::warn() << "Space id check in the header failed: ignored";
  else if (!mach_read_from_4(FIL_PAGE_SPACE_ID + frame))
    return DB_CORRUPTION;

  memset(frame + FIL_PAGE_FILE_FLUSH_LSN_OR_KEY_VERSION, 0, 8);

  /* Write space_id to the tablespace header, page 0. */
  mach_write_to_4(FIL_PAGE_SPACE_ID + frame, get_space_id());
  memcpy_aligned<2>(FSP_HEADER_OFFSET + FSP_SPACE_ID + frame,
                    FIL_PAGE_SPACE_ID + frame, 4);
  /* Write back the adjusted flags. */
  mach_write_to_4(FSP_HEADER_OFFSET + FSP_SPACE_FLAGS + frame, m_space_flags);

  return DB_SUCCESS;
}

/** Update the page, set the space id, max trx id and index id.
@param block block read from file
@retval DB_SUCCESS or error code */
inline
dberr_t
PageConverter::update_page(buf_block_t* block, uint16_t& page_type)
	UNIV_NOTHROW
{
	dberr_t		err = DB_SUCCESS;

	ut_ad(!block->page.zip.data == !is_compressed_table());

	switch (page_type = fil_page_get_type(get_frame(block))) {
	case FIL_PAGE_TYPE_FSP_HDR:
		ut_a(block->page.id().page_no() == 0);
		/* Work directly on the uncompressed page headers. */
		return(update_header(block));

	case FIL_PAGE_INDEX:
	case FIL_PAGE_RTREE:
		/* We need to decompress the contents into block->frame
		before we can do any thing with Btree pages. */

		if (is_compressed_table() && !buf_zip_decompress(block, TRUE)) {
			return(DB_CORRUPTION);
		}

		/* fall through */
	case FIL_PAGE_TYPE_INSTANT:
		/* This is on every page in the tablespace. */
		mach_write_to_4(
			get_frame(block)
			+ FIL_PAGE_ARCH_LOG_NO_OR_SPACE_ID, get_space_id());

		/* Only update the Btree nodes. */
		return(update_index_page(block));

	case FIL_PAGE_TYPE_SYS:
		/* This is page 0 in the system tablespace. */
		return(DB_CORRUPTION);

	case FIL_PAGE_TYPE_XDES:
		err = set_current_xdes(
			block->page.id().page_no(), get_frame(block));
		/* fall through */
	case FIL_PAGE_INODE:
	case FIL_PAGE_TYPE_TRX_SYS:
	case FIL_PAGE_IBUF_FREE_LIST:
	case FIL_PAGE_TYPE_ALLOCATED:
	case FIL_PAGE_IBUF_BITMAP:
	case FIL_PAGE_TYPE_BLOB:
	case FIL_PAGE_TYPE_ZBLOB:
	case FIL_PAGE_TYPE_ZBLOB2:

		/* Work directly on the uncompressed page headers. */
		/* This is on every page in the tablespace. */
		mach_write_to_4(
			get_frame(block)
			+ FIL_PAGE_ARCH_LOG_NO_OR_SPACE_ID, get_space_id());

		return(err);
	}

	ib::warn() << "Unknown page type (" << page_type << ")";

	return(DB_CORRUPTION);
}

/** Called for every page in the tablespace. If the page was not
updated then its state must be set to BUF_PAGE_NOT_USED.
@param block block read from file, note it is not from the buffer pool
@retval DB_SUCCESS or error code. */
dberr_t PageConverter::operator()(buf_block_t* block) UNIV_NOTHROW
{
	/* If we already had an old page with matching number
	in the buffer pool, evict it now, because
	we no longer evict the pages on DISCARD TABLESPACE. */
	buf_page_get_gen(block->page.id(), get_zip_size(),
			 RW_NO_LATCH, NULL, BUF_EVICT_IF_IN_POOL,
			 __FILE__, __LINE__, NULL, NULL);

	uint16_t page_type;

	if (dberr_t err = update_page(block, page_type)) {
		return err;
	}

	const bool full_crc32 = fil_space_t::full_crc32(get_space_flags());
	byte* frame = get_frame(block);
	memset_aligned<8>(frame + FIL_PAGE_LSN, 0, 8);

	if (!block->page.zip.data) {
		buf_flush_init_for_writing(
			NULL, block->frame, NULL, full_crc32);
	} else if (fil_page_type_is_index(page_type)) {
		buf_flush_init_for_writing(
			NULL, block->page.zip.data, &block->page.zip,
			full_crc32);
	} else {
		/* Calculate and update the checksum of non-index
		pages for ROW_FORMAT=COMPRESSED tables. */
		buf_flush_update_zip_checksum(
			block->page.zip.data, block->zip_size());
	}

	return DB_SUCCESS;
}

/*****************************************************************//**
Clean up after import tablespace. */
static	MY_ATTRIBUTE((nonnull, warn_unused_result))
dberr_t
row_import_cleanup(
/*===============*/
	row_prebuilt_t*	prebuilt,	/*!< in/out: prebuilt from handler */
	trx_t*		trx,		/*!< in/out: transaction for import */
	dberr_t		err)		/*!< in: error code */
{
	ut_a(prebuilt->trx != trx);

	if (err != DB_SUCCESS) {
		dict_table_t* table = prebuilt->table;
		table->file_unreadable = true;
		if (table->space) {
			fil_close_tablespace(table->space_id);
			table->space = NULL;
		}

		prebuilt->trx->error_info = NULL;

		ib::info() << "Discarding tablespace of table "
			   << table->name << ": " << err;

		if (!trx->dict_operation_lock_mode) {
			row_mysql_lock_data_dictionary(trx);
		}

		for (dict_index_t* index = UT_LIST_GET_FIRST(table->indexes);
		     index;
		     index = UT_LIST_GET_NEXT(indexes, index)) {
			index->page = FIL_NULL;
		}
	}

	ut_a(trx->dict_operation_lock_mode == RW_X_LATCH);

	DBUG_EXECUTE_IF("ib_import_before_commit_crash", DBUG_SUICIDE(););

	trx_commit_for_mysql(trx);

	row_mysql_unlock_data_dictionary(trx);

	trx->free();

	prebuilt->trx->op_info = "";

	DBUG_EXECUTE_IF("ib_import_before_checkpoint_crash", DBUG_SUICIDE(););

	log_make_checkpoint();

	return(err);
}

/*****************************************************************//**
Report error during tablespace import. */
static	MY_ATTRIBUTE((nonnull, warn_unused_result))
dberr_t
row_import_error(
/*=============*/
	row_prebuilt_t*	prebuilt,	/*!< in/out: prebuilt from handler */
	trx_t*		trx,		/*!< in/out: transaction for import */
	dberr_t		err)		/*!< in: error code */
{
	if (!trx_is_interrupted(trx)) {
		char	table_name[MAX_FULL_NAME_LEN + 1];

		innobase_format_name(
			table_name, sizeof(table_name),
			prebuilt->table->name.m_name);

		ib_senderrf(
			trx->mysql_thd, IB_LOG_LEVEL_WARN,
			ER_INNODB_IMPORT_ERROR,
			table_name, (ulong) err, ut_strerr(err));
	}

	return(row_import_cleanup(prebuilt, trx, err));
}

/*****************************************************************//**
Adjust the root page index node and leaf node segment headers, update
with the new space id. For all the table's secondary indexes.
@return error code */
static	MY_ATTRIBUTE((nonnull, warn_unused_result))
dberr_t
row_import_adjust_root_pages_of_secondary_indexes(
/*==============================================*/
	trx_t*			trx,		/*!< in: transaction used for
						the import */
	dict_table_t*		table,		/*!< in: table the indexes
						belong to */
	const row_import&	cfg)		/*!< Import context */
{
	dict_index_t*		index;
	ulint			n_rows_in_table;
	dberr_t			err = DB_SUCCESS;

	/* Skip the clustered index. */
	index = dict_table_get_first_index(table);

	n_rows_in_table = cfg.get_n_rows(index->name);

	DBUG_EXECUTE_IF("ib_import_sec_rec_count_mismatch_failure",
			n_rows_in_table++;);

	/* Adjust the root pages of the secondary indexes only. */
	while ((index = dict_table_get_next_index(index)) != NULL) {
		ut_a(!dict_index_is_clust(index));

		if (!(index->type & DICT_CORRUPT)
		    && index->page != FIL_NULL) {

			/* Update the Btree segment headers for index node and
			leaf nodes in the root page. Set the new space id. */

			err = btr_root_adjust_on_import(index);
		} else {
			ib::warn() << "Skip adjustment of root pages for"
				" index " << index->name << ".";

			err = DB_CORRUPTION;
		}

		if (err != DB_SUCCESS) {

			if (index->type & DICT_CLUSTERED) {
				break;
			}

			ib_errf(trx->mysql_thd,
				IB_LOG_LEVEL_WARN,
				ER_INNODB_INDEX_CORRUPT,
				"Index %s not found or corrupt,"
				" you should recreate this index.",
				index->name());

			/* Do not bail out, so that the data
			can be recovered. */

			err = DB_SUCCESS;
			index->type |= DICT_CORRUPT;
			continue;
		}

		/* If we failed to purge any records in the index then
		do it the hard way.

		TODO: We can do this in the first pass by generating UNDO log
		records for the failed rows. */

		if (!cfg.requires_purge(index->name)) {
			continue;
		}

		IndexPurge   purge(trx, index);

		trx->op_info = "secondary: purge delete marked records";

		err = purge.garbage_collect();

		trx->op_info = "";

		if (err != DB_SUCCESS) {
			break;
		} else if (purge.get_n_rows() != n_rows_in_table) {

			ib_errf(trx->mysql_thd,
				IB_LOG_LEVEL_WARN,
				ER_INNODB_INDEX_CORRUPT,
				"Index '%s' contains " ULINTPF " entries, "
				"should be " ULINTPF ", you should recreate "
				"this index.", index->name(),
				purge.get_n_rows(), n_rows_in_table);

			index->type |= DICT_CORRUPT;

			/* Do not bail out, so that the data
			can be recovered. */

			err = DB_SUCCESS;
                }
	}

	return(err);
}

/*****************************************************************//**
Ensure that dict_sys.row_id exceeds SELECT MAX(DB_ROW_ID). */
MY_ATTRIBUTE((nonnull)) static
void
row_import_set_sys_max_row_id(
/*==========================*/
	row_prebuilt_t*		prebuilt,	/*!< in/out: prebuilt from
						handler */
	const dict_table_t*	table)		/*!< in: table to import */
{
	const rec_t*		rec;
	mtr_t			mtr;
	btr_pcur_t		pcur;
	row_id_t		row_id	= 0;
	dict_index_t*		index;

	index = dict_table_get_first_index(table);
	ut_ad(index->is_primary());
	ut_ad(dict_index_is_auto_gen_clust(index));

	mtr_start(&mtr);

	mtr_set_log_mode(&mtr, MTR_LOG_NO_REDO);

	btr_pcur_open_at_index_side(
		false,		// High end
		index,
		BTR_SEARCH_LEAF,
		&pcur,
		true,		// Init cursor
		0,		// Leaf level
		&mtr);

	btr_pcur_move_to_prev_on_page(&pcur);
	rec = btr_pcur_get_rec(&pcur);

	/* Check for empty table. */
	if (page_rec_is_infimum(rec)) {
		/* The table is empty. */
	} else if (rec_is_metadata(rec, *index)) {
		/* The clustered index contains the metadata record only,
		that is, the table is empty. */
	} else {
		row_id = mach_read_from_6(rec);
	}

	btr_pcur_close(&pcur);
	mtr_commit(&mtr);

	if (row_id) {
		/* Update the system row id if the imported index row id is
		greater than the max system row id. */

		mutex_enter(&dict_sys.mutex);

		if (row_id >= dict_sys.row_id) {
			dict_sys.row_id = row_id + 1;
			dict_hdr_flush_row_id();
		}

		mutex_exit(&dict_sys.mutex);
	}
}

/*****************************************************************//**
Read the a string from the meta data file.
@return DB_SUCCESS or error code. */
static
dberr_t
row_import_cfg_read_string(
/*=======================*/
	FILE*		file,		/*!< in/out: File to read from */
	byte*		ptr,		/*!< out: string to read */
	ulint		max_len)	/*!< in: maximum length of the output
					buffer in bytes */
{
	DBUG_EXECUTE_IF("ib_import_string_read_error",
			errno = EINVAL; return(DB_IO_ERROR););

	ulint		len = 0;

	while (!feof(file)) {
		int	ch = fgetc(file);

		if (ch == EOF) {
			break;
		} else if (ch != 0) {
			if (len < max_len) {
				ptr[len++] = static_cast<byte>(ch);
			} else {
				break;
			}
		/* max_len includes the NUL byte */
		} else if (len != max_len - 1) {
			break;
		} else {
			ptr[len] = 0;
			return(DB_SUCCESS);
		}
	}

	errno = EINVAL;

	return(DB_IO_ERROR);
}

/*********************************************************************//**
Write the meta data (index user fields) config file.
@return DB_SUCCESS or error code. */
static	MY_ATTRIBUTE((nonnull, warn_unused_result))
dberr_t
row_import_cfg_read_index_fields(
/*=============================*/
	FILE*			file,	/*!< in: file to write to */
	THD*			thd,	/*!< in/out: session */
	row_index_t*		index)	/*!< Index being read in */
{
	byte			row[sizeof(ib_uint32_t) * 3];
	ulint			n_fields = index->m_n_fields;

	index->m_fields = UT_NEW_ARRAY_NOKEY(dict_field_t, n_fields);

	/* Trigger OOM */
	DBUG_EXECUTE_IF(
		"ib_import_OOM_4",
		UT_DELETE_ARRAY(index->m_fields);
		index->m_fields = NULL;
	);

	if (index->m_fields == NULL) {
		return(DB_OUT_OF_MEMORY);
	}

	dict_field_t*	field = index->m_fields;

	for (ulint i = 0; i < n_fields; ++i, ++field) {
		byte*		ptr = row;

		/* Trigger EOF */
		DBUG_EXECUTE_IF("ib_import_io_read_error_1",
				(void) fseek(file, 0L, SEEK_END););

		if (fread(row, 1, sizeof(row), file) != sizeof(row)) {

			ib_senderrf(
				thd, IB_LOG_LEVEL_ERROR, ER_IO_READ_ERROR,
				(ulong) errno, strerror(errno),
				"while reading index fields.");

			return(DB_IO_ERROR);
		}

		new (field) dict_field_t();

		field->prefix_len = mach_read_from_4(ptr) & ((1U << 12) - 1);
		ptr += sizeof(ib_uint32_t);

		field->fixed_len = mach_read_from_4(ptr) & ((1U << 10) - 1);
		ptr += sizeof(ib_uint32_t);

		/* Include the NUL byte in the length. */
		ulint	len = mach_read_from_4(ptr);

		byte*	name = UT_NEW_ARRAY_NOKEY(byte, len);

		/* Trigger OOM */
		DBUG_EXECUTE_IF(
			"ib_import_OOM_5",
			UT_DELETE_ARRAY(name);
			name = NULL;
		);

		if (name == NULL) {
			return(DB_OUT_OF_MEMORY);
		}

		field->name = reinterpret_cast<const char*>(name);

		dberr_t	err = row_import_cfg_read_string(file, name, len);

		if (err != DB_SUCCESS) {

			ib_senderrf(
				thd, IB_LOG_LEVEL_ERROR, ER_IO_READ_ERROR,
				(ulong) errno, strerror(errno),
				"while parsing table name.");

			return(err);
		}
	}

	return(DB_SUCCESS);
}

/*****************************************************************//**
Read the index names and root page numbers of the indexes and set the values.
Row format [root_page_no, len of str, str ... ]
@return DB_SUCCESS or error code. */
static MY_ATTRIBUTE((nonnull, warn_unused_result))
dberr_t
row_import_read_index_data(
/*=======================*/
	FILE*		file,		/*!< in: File to read from */
	THD*		thd,		/*!< in: session */
	row_import*	cfg)		/*!< in/out: meta-data read */
{
	byte*		ptr;
	row_index_t*	cfg_index;
	byte		row[sizeof(index_id_t) + sizeof(ib_uint32_t) * 9];

	/* FIXME: What is the max value? */
	ut_a(cfg->m_n_indexes > 0);
	ut_a(cfg->m_n_indexes < 1024);

	cfg->m_indexes = UT_NEW_ARRAY_NOKEY(row_index_t, cfg->m_n_indexes);

	/* Trigger OOM */
	DBUG_EXECUTE_IF(
		"ib_import_OOM_6",
		UT_DELETE_ARRAY(cfg->m_indexes);
		cfg->m_indexes = NULL;
	);

	if (cfg->m_indexes == NULL) {
		return(DB_OUT_OF_MEMORY);
	}

	memset(cfg->m_indexes, 0x0, sizeof(*cfg->m_indexes) * cfg->m_n_indexes);

	cfg_index = cfg->m_indexes;

	for (ulint i = 0; i < cfg->m_n_indexes; ++i, ++cfg_index) {
		/* Trigger EOF */
		DBUG_EXECUTE_IF("ib_import_io_read_error_2",
				(void) fseek(file, 0L, SEEK_END););

		/* Read the index data. */
		size_t	n_bytes = fread(row, 1, sizeof(row), file);

		/* Trigger EOF */
		DBUG_EXECUTE_IF("ib_import_io_read_error",
				(void) fseek(file, 0L, SEEK_END););

		if (n_bytes != sizeof(row)) {
			char	msg[BUFSIZ];

			snprintf(msg, sizeof(msg),
				 "while reading index meta-data, expected "
				 "to read " ULINTPF
				 " bytes but read only " ULINTPF " bytes",
				 sizeof(row), n_bytes);

			ib_senderrf(
				thd, IB_LOG_LEVEL_ERROR, ER_IO_READ_ERROR,
				(ulong) errno, strerror(errno), msg);

			ib::error() << "IO Error: " << msg;

			return(DB_IO_ERROR);
		}

		ptr = row;

		cfg_index->m_id = mach_read_from_8(ptr);
		ptr += sizeof(index_id_t);

		cfg_index->m_space = mach_read_from_4(ptr);
		ptr += sizeof(ib_uint32_t);

		cfg_index->m_page_no = mach_read_from_4(ptr);
		ptr += sizeof(ib_uint32_t);

		cfg_index->m_type = mach_read_from_4(ptr);
		ptr += sizeof(ib_uint32_t);

		cfg_index->m_trx_id_offset = mach_read_from_4(ptr);
		if (cfg_index->m_trx_id_offset != mach_read_from_4(ptr)) {
			ut_ad(0);
			/* Overflow. Pretend that the clustered index
			has a variable-length PRIMARY KEY. */
			cfg_index->m_trx_id_offset = 0;
		}
		ptr += sizeof(ib_uint32_t);

		cfg_index->m_n_user_defined_cols = mach_read_from_4(ptr);
		ptr += sizeof(ib_uint32_t);

		cfg_index->m_n_uniq = mach_read_from_4(ptr);
		ptr += sizeof(ib_uint32_t);

		cfg_index->m_n_nullable = mach_read_from_4(ptr);
		ptr += sizeof(ib_uint32_t);

		cfg_index->m_n_fields = mach_read_from_4(ptr);
		ptr += sizeof(ib_uint32_t);

		/* The NUL byte is included in the name length. */
		ulint	len = mach_read_from_4(ptr);

		if (len > OS_FILE_MAX_PATH) {
			ib_errf(thd, IB_LOG_LEVEL_ERROR,
				ER_INNODB_INDEX_CORRUPT,
				"Index name length (" ULINTPF ") is too long, "
				"the meta-data is corrupt", len);

			return(DB_CORRUPTION);
		}

		cfg_index->m_name = UT_NEW_ARRAY_NOKEY(byte, len);

		/* Trigger OOM */
		DBUG_EXECUTE_IF(
			"ib_import_OOM_7",
			UT_DELETE_ARRAY(cfg_index->m_name);
			cfg_index->m_name = NULL;
		);

		if (cfg_index->m_name == NULL) {
			return(DB_OUT_OF_MEMORY);
		}

		dberr_t	err;

		err = row_import_cfg_read_string(file, cfg_index->m_name, len);

		if (err != DB_SUCCESS) {

			ib_senderrf(
				thd, IB_LOG_LEVEL_ERROR, ER_IO_READ_ERROR,
				(ulong) errno, strerror(errno),
				"while parsing index name.");

			return(err);
		}

		err = row_import_cfg_read_index_fields(file, thd, cfg_index);

		if (err != DB_SUCCESS) {
			return(err);
		}

	}

	return(DB_SUCCESS);
}

/*****************************************************************//**
Set the index root page number for v1 format.
@return DB_SUCCESS or error code. */
static
dberr_t
row_import_read_indexes(
/*====================*/
	FILE*		file,		/*!< in: File to read from */
	THD*		thd,		/*!< in: session */
	row_import*	cfg)		/*!< in/out: meta-data read */
{
	byte		row[sizeof(ib_uint32_t)];

	/* Trigger EOF */
	DBUG_EXECUTE_IF("ib_import_io_read_error_3",
			(void) fseek(file, 0L, SEEK_END););

	/* Read the number of indexes. */
	if (fread(row, 1, sizeof(row), file) != sizeof(row)) {
		ib_senderrf(
			thd, IB_LOG_LEVEL_ERROR, ER_IO_READ_ERROR,
			(ulong) errno, strerror(errno),
			"while reading number of indexes.");

		return(DB_IO_ERROR);
	}

	cfg->m_n_indexes = mach_read_from_4(row);

	if (cfg->m_n_indexes == 0) {
		ib_errf(thd, IB_LOG_LEVEL_ERROR, ER_IO_READ_ERROR,
			"Number of indexes in meta-data file is 0");

		return(DB_CORRUPTION);

	} else if (cfg->m_n_indexes > 1024) {
		// FIXME: What is the upper limit? */
		ib_errf(thd, IB_LOG_LEVEL_ERROR, ER_IO_READ_ERROR,
			"Number of indexes in meta-data file is too high: "
			ULINTPF, cfg->m_n_indexes);
		cfg->m_n_indexes = 0;

		return(DB_CORRUPTION);
	}

	return(row_import_read_index_data(file, thd, cfg));
}

/*********************************************************************//**
Read the meta data (table columns) config file. Deserialise the contents of
dict_col_t structure, along with the column name. */
static	MY_ATTRIBUTE((nonnull, warn_unused_result))
dberr_t
row_import_read_columns(
/*====================*/
	FILE*			file,	/*!< in: file to write to */
	THD*			thd,	/*!< in/out: session */
	row_import*		cfg)	/*!< in/out: meta-data read */
{
	dict_col_t*		col;
	byte			row[sizeof(ib_uint32_t) * 8];

	/* FIXME: What should the upper limit be? */
	ut_a(cfg->m_n_cols > 0);
	ut_a(cfg->m_n_cols < 1024);

	cfg->m_cols = UT_NEW_ARRAY_NOKEY(dict_col_t, cfg->m_n_cols);

	/* Trigger OOM */
	DBUG_EXECUTE_IF(
		"ib_import_OOM_8",
		UT_DELETE_ARRAY(cfg->m_cols);
		cfg->m_cols = NULL;
	);

	if (cfg->m_cols == NULL) {
		return(DB_OUT_OF_MEMORY);
	}

	cfg->m_col_names = UT_NEW_ARRAY_NOKEY(byte*, cfg->m_n_cols);

	/* Trigger OOM */
	DBUG_EXECUTE_IF(
		"ib_import_OOM_9",
		UT_DELETE_ARRAY(cfg->m_col_names);
		cfg->m_col_names = NULL;
	);

	if (cfg->m_col_names == NULL) {
		return(DB_OUT_OF_MEMORY);
	}

	memset(cfg->m_cols, 0x0, sizeof(cfg->m_cols) * cfg->m_n_cols);
	memset(cfg->m_col_names, 0x0, sizeof(cfg->m_col_names) * cfg->m_n_cols);

	col = cfg->m_cols;

	for (ulint i = 0; i < cfg->m_n_cols; ++i, ++col) {
		byte*		ptr = row;

		/* Trigger EOF */
		DBUG_EXECUTE_IF("ib_import_io_read_error_4",
				(void) fseek(file, 0L, SEEK_END););

		if (fread(row, 1,  sizeof(row), file) != sizeof(row)) {
			ib_senderrf(
				thd, IB_LOG_LEVEL_ERROR, ER_IO_READ_ERROR,
				(ulong) errno, strerror(errno),
				"while reading table column meta-data.");

			return(DB_IO_ERROR);
		}

		col->prtype = mach_read_from_4(ptr);
		ptr += sizeof(ib_uint32_t);

		col->mtype = static_cast<byte>(mach_read_from_4(ptr));
		ptr += sizeof(ib_uint32_t);

		col->len = static_cast<uint16_t>(mach_read_from_4(ptr));
		ptr += sizeof(ib_uint32_t);

		uint32_t mbminmaxlen = mach_read_from_4(ptr);
		col->mbmaxlen = (mbminmaxlen / 5) & 7;
		col->mbminlen = (mbminmaxlen % 5) & 7;
		ptr += sizeof(ib_uint32_t);

		col->ind = mach_read_from_4(ptr) & dict_index_t::MAX_N_FIELDS;
		ptr += sizeof(ib_uint32_t);

		col->ord_part = mach_read_from_4(ptr) & 1;
		ptr += sizeof(ib_uint32_t);

		col->max_prefix = mach_read_from_4(ptr) & ((1U << 12) - 1);
		ptr += sizeof(ib_uint32_t);

		/* Read in the column name as [len, byte array]. The len
		includes the NUL byte. */

		ulint		len = mach_read_from_4(ptr);

		/* FIXME: What is the maximum column name length? */
		if (len == 0 || len > 128) {
			ib_errf(thd, IB_LOG_LEVEL_ERROR,
				ER_IO_READ_ERROR,
				"Column name length " ULINTPF ", is invalid",
				len);

			return(DB_CORRUPTION);
		}

		cfg->m_col_names[i] = UT_NEW_ARRAY_NOKEY(byte, len);

		/* Trigger OOM */
		DBUG_EXECUTE_IF(
			"ib_import_OOM_10",
			UT_DELETE_ARRAY(cfg->m_col_names[i]);
			cfg->m_col_names[i] = NULL;
		);

		if (cfg->m_col_names[i] == NULL) {
			return(DB_OUT_OF_MEMORY);
		}

		dberr_t	err;

		err = row_import_cfg_read_string(
			file, cfg->m_col_names[i], len);

		if (err != DB_SUCCESS) {

			ib_senderrf(
				thd, IB_LOG_LEVEL_ERROR, ER_IO_READ_ERROR,
				(ulong) errno, strerror(errno),
				"while parsing table column name.");

			return(err);
		}
	}

	return(DB_SUCCESS);
}

/*****************************************************************//**
Read the contents of the <tablespace>.cfg file.
@return DB_SUCCESS or error code. */
static	MY_ATTRIBUTE((nonnull, warn_unused_result))
dberr_t
row_import_read_v1(
/*===============*/
	FILE*		file,		/*!< in: File to read from */
	THD*		thd,		/*!< in: session */
	row_import*	cfg)		/*!< out: meta data */
{
	byte		value[sizeof(ib_uint32_t)];

	/* Trigger EOF */
	DBUG_EXECUTE_IF("ib_import_io_read_error_5",
			(void) fseek(file, 0L, SEEK_END););

	/* Read the hostname where the tablespace was exported. */
	if (fread(value, 1, sizeof(value), file) != sizeof(value)) {
		ib_senderrf(
			thd, IB_LOG_LEVEL_ERROR, ER_IO_READ_ERROR,
			(ulong) errno, strerror(errno),
			"while reading meta-data export hostname length.");

		return(DB_IO_ERROR);
	}

	ulint	len = mach_read_from_4(value);

	/* NUL byte is part of name length. */
	cfg->m_hostname = UT_NEW_ARRAY_NOKEY(byte, len);

	/* Trigger OOM */
	DBUG_EXECUTE_IF(
		"ib_import_OOM_1",
		UT_DELETE_ARRAY(cfg->m_hostname);
		cfg->m_hostname = NULL;
	);

	if (cfg->m_hostname == NULL) {
		return(DB_OUT_OF_MEMORY);
	}

	dberr_t	err = row_import_cfg_read_string(file, cfg->m_hostname, len);

	if (err != DB_SUCCESS) {

		ib_senderrf(
			thd, IB_LOG_LEVEL_ERROR, ER_IO_READ_ERROR,
			(ulong) errno, strerror(errno),
			"while parsing export hostname.");

		return(err);
	}

	/* Trigger EOF */
	DBUG_EXECUTE_IF("ib_import_io_read_error_6",
			(void) fseek(file, 0L, SEEK_END););

	/* Read the table name of tablespace that was exported. */
	if (fread(value, 1, sizeof(value), file) != sizeof(value)) {
		ib_senderrf(
			thd, IB_LOG_LEVEL_ERROR, ER_IO_READ_ERROR,
			(ulong) errno, strerror(errno),
			"while reading meta-data table name length.");

		return(DB_IO_ERROR);
	}

	len = mach_read_from_4(value);

	/* NUL byte is part of name length. */
	cfg->m_table_name = UT_NEW_ARRAY_NOKEY(byte, len);

	/* Trigger OOM */
	DBUG_EXECUTE_IF(
		"ib_import_OOM_2",
		UT_DELETE_ARRAY(cfg->m_table_name);
		cfg->m_table_name = NULL;
	);

	if (cfg->m_table_name == NULL) {
		return(DB_OUT_OF_MEMORY);
	}

	err = row_import_cfg_read_string(file, cfg->m_table_name, len);

	if (err != DB_SUCCESS) {
		ib_senderrf(
			thd, IB_LOG_LEVEL_ERROR, ER_IO_READ_ERROR,
			(ulong) errno, strerror(errno),
			"while parsing table name.");

		return(err);
	}

	ib::info() << "Importing tablespace for table '" << cfg->m_table_name
		<< "' that was exported from host '" << cfg->m_hostname << "'";

	byte		row[sizeof(ib_uint32_t) * 3];

	/* Trigger EOF */
	DBUG_EXECUTE_IF("ib_import_io_read_error_7",
			(void) fseek(file, 0L, SEEK_END););

	/* Read the autoinc value. */
	if (fread(row, 1, sizeof(ib_uint64_t), file) != sizeof(ib_uint64_t)) {
		ib_senderrf(
			thd, IB_LOG_LEVEL_ERROR, ER_IO_READ_ERROR,
			(ulong) errno, strerror(errno),
			"while reading autoinc value.");

		return(DB_IO_ERROR);
	}

	cfg->m_autoinc = mach_read_from_8(row);

	/* Trigger EOF */
	DBUG_EXECUTE_IF("ib_import_io_read_error_8",
			(void) fseek(file, 0L, SEEK_END););

	/* Read the tablespace page size. */
	if (fread(row, 1, sizeof(row), file) != sizeof(row)) {
		ib_senderrf(
			thd, IB_LOG_LEVEL_ERROR, ER_IO_READ_ERROR,
			(ulong) errno, strerror(errno),
			"while reading meta-data header.");

		return(DB_IO_ERROR);
	}

	byte*		ptr = row;

	const ulint	logical_page_size = mach_read_from_4(ptr);
	ptr += sizeof(ib_uint32_t);

	if (logical_page_size != srv_page_size) {

		ib_errf(thd, IB_LOG_LEVEL_ERROR, ER_TABLE_SCHEMA_MISMATCH,
			"Tablespace to be imported has a different"
			" page size than this server. Server page size"
			" is %lu, whereas tablespace page size"
			" is " ULINTPF,
			srv_page_size,
			logical_page_size);

		return(DB_ERROR);
	}

	cfg->m_flags = mach_read_from_4(ptr);
	ptr += sizeof(ib_uint32_t);

	cfg->m_zip_size = dict_tf_get_zip_size(cfg->m_flags);
	cfg->m_n_cols = mach_read_from_4(ptr);

	if (!dict_tf_is_valid(cfg->m_flags)) {
		ib_errf(thd, IB_LOG_LEVEL_ERROR,
			ER_TABLE_SCHEMA_MISMATCH,
			"Invalid table flags: " ULINTPF, cfg->m_flags);

		return(DB_CORRUPTION);
	}

	err = row_import_read_columns(file, thd, cfg);

	if (err == DB_SUCCESS) {
		err = row_import_read_indexes(file, thd, cfg);
	}

	return(err);
}

/**
Read the contents of the <tablespace>.cfg file.
@return DB_SUCCESS or error code. */
static	MY_ATTRIBUTE((nonnull, warn_unused_result))
dberr_t
row_import_read_meta_data(
/*======================*/
	FILE*		file,		/*!< in: File to read from */
	THD*		thd,		/*!< in: session */
	row_import&	cfg)		/*!< out: contents of the .cfg file */
{
	byte		row[sizeof(ib_uint32_t)];

	/* Trigger EOF */
	DBUG_EXECUTE_IF("ib_import_io_read_error_9",
			(void) fseek(file, 0L, SEEK_END););

	if (fread(&row, 1, sizeof(row), file) != sizeof(row)) {
		ib_senderrf(
			thd, IB_LOG_LEVEL_ERROR, ER_IO_READ_ERROR,
			(ulong) errno, strerror(errno),
			"while reading meta-data version.");

		return(DB_IO_ERROR);
	}

	cfg.m_version = mach_read_from_4(row);

	/* Check the version number. */
	switch (cfg.m_version) {
	case IB_EXPORT_CFG_VERSION_V1:

		return(row_import_read_v1(file, thd, &cfg));
	default:
		ib_errf(thd, IB_LOG_LEVEL_ERROR, ER_IO_READ_ERROR,
			"Unsupported meta-data version number (" ULINTPF "), "
			"file ignored", cfg.m_version);
	}

	return(DB_ERROR);
}

/**
Read the contents of the <tablename>.cfg file.
@return DB_SUCCESS or error code. */
static	MY_ATTRIBUTE((nonnull, warn_unused_result))
dberr_t
row_import_read_cfg(
/*================*/
	dict_table_t*	table,	/*!< in: table */
	THD*		thd,	/*!< in: session */
	row_import&	cfg)	/*!< out: contents of the .cfg file */
{
	dberr_t		err;
	char		name[OS_FILE_MAX_PATH];

	cfg.m_table = table;

	srv_get_meta_data_filename(table, name, sizeof(name));

	FILE*	file = fopen(name, "rb");

	if (file == NULL) {
		char	msg[BUFSIZ];

		snprintf(msg, sizeof(msg),
			 "Error opening '%s', will attempt to import"
			 " without schema verification", name);

		ib_senderrf(
			thd, IB_LOG_LEVEL_WARN, ER_IO_READ_ERROR,
			(ulong) errno, strerror(errno), msg);

		cfg.m_missing = true;

		err = DB_FAIL;
	} else {

		cfg.m_missing = false;

		err = row_import_read_meta_data(file, thd, cfg);
		fclose(file);
	}

	return(err);
}

/** Update the root page numbers and tablespace ID of a table.
@param[in,out]	trx	dictionary transaction
@param[in,out]	table	persistent table
@param[in]	reset	whether to reset the fields to FIL_NULL
@return DB_SUCCESS or error code */
dberr_t
row_import_update_index_root(trx_t* trx, dict_table_t* table, bool reset)
{
	const dict_index_t*	index;
	que_t*			graph = 0;
	dberr_t			err = DB_SUCCESS;

	ut_ad(reset || table->space->id == table->space_id);

	static const char	sql[] = {
		"PROCEDURE UPDATE_INDEX_ROOT() IS\n"
		"BEGIN\n"
		"UPDATE SYS_INDEXES\n"
		"SET SPACE = :space,\n"
		"    PAGE_NO = :page,\n"
		"    TYPE = :type\n"
		"WHERE TABLE_ID = :table_id AND ID = :index_id;\n"
		"END;\n"};

	table->def_trx_id = trx->id;

	for (index = dict_table_get_first_index(table);
	     index != 0;
	     index = dict_table_get_next_index(index)) {

		pars_info_t*	info;
		ib_uint32_t	page;
		ib_uint32_t	space;
		ib_uint32_t	type;
		index_id_t	index_id;
		table_id_t	table_id;

		info = (graph != 0) ? graph->info : pars_info_create();

		mach_write_to_4(
			reinterpret_cast<byte*>(&type),
			index->type);

		mach_write_to_4(
			reinterpret_cast<byte*>(&page),
			reset ? FIL_NULL : index->page);

		mach_write_to_4(
			reinterpret_cast<byte*>(&space),
			reset ? FIL_NULL : index->table->space_id);

		mach_write_to_8(
			reinterpret_cast<byte*>(&index_id),
			index->id);

		mach_write_to_8(
			reinterpret_cast<byte*>(&table_id),
			table->id);

		/* If we set the corrupt bit during the IMPORT phase then
		we need to update the system tables. */
		pars_info_bind_int4_literal(info, "type", &type);
		pars_info_bind_int4_literal(info, "space", &space);
		pars_info_bind_int4_literal(info, "page", &page);
		pars_info_bind_ull_literal(info, "index_id", &index_id);
		pars_info_bind_ull_literal(info, "table_id", &table_id);

		if (graph == 0) {
			graph = pars_sql(info, sql);
			ut_a(graph);
			graph->trx = trx;
		}

		que_thr_t*	thr;

		graph->fork_type = QUE_FORK_MYSQL_INTERFACE;

		ut_a(thr = que_fork_start_command(graph));

		que_run_threads(thr);

		DBUG_EXECUTE_IF("ib_import_internal_error",
				trx->error_state = DB_ERROR;);

		err = trx->error_state;

		if (err != DB_SUCCESS) {
			ib_errf(trx->mysql_thd, IB_LOG_LEVEL_ERROR,
				ER_INTERNAL_ERROR,
				"While updating the <space, root page"
				" number> of index %s - %s",
				index->name(), ut_strerr(err));

			break;
		}
	}

	que_graph_free(graph);

	return(err);
}

/** Callback arg for row_import_set_discarded. */
struct discard_t {
	ib_uint32_t	flags2;			/*!< Value read from column */
	bool		state;			/*!< New state of the flag */
	ulint		n_recs;			/*!< Number of recs processed */
};

/******************************************************************//**
Fetch callback that sets or unsets the DISCARDED tablespace flag in
SYS_TABLES. The flags is stored in MIX_LEN column.
@return FALSE if all OK */
static
ibool
row_import_set_discarded(
/*=====================*/
	void*		row,			/*!< in: sel_node_t* */
	void*		user_arg)		/*!< in: bool set/unset flag */
{
	sel_node_t*	node = static_cast<sel_node_t*>(row);
	discard_t*	discard = static_cast<discard_t*>(user_arg);
	dfield_t*	dfield = que_node_get_val(node->select_list);
	dtype_t*	type = dfield_get_type(dfield);
	ulint		len = dfield_get_len(dfield);

	ut_a(dtype_get_mtype(type) == DATA_INT);
	ut_a(len == sizeof(ib_uint32_t));

	ulint	flags2 = mach_read_from_4(
		static_cast<byte*>(dfield_get_data(dfield)));

	if (discard->state) {
		flags2 |= DICT_TF2_DISCARDED;
	} else {
		flags2 &= ~DICT_TF2_DISCARDED;
	}

	mach_write_to_4(reinterpret_cast<byte*>(&discard->flags2), flags2);

	++discard->n_recs;

	/* There should be at most one matching record. */
	ut_a(discard->n_recs == 1);

	return(FALSE);
}

/** Update the DICT_TF2_DISCARDED flag in SYS_TABLES.MIX_LEN.
@param[in,out]	trx		dictionary transaction
@param[in]	table_id	table identifier
@param[in]	discarded	whether to set or clear the flag
@return DB_SUCCESS or error code */
dberr_t row_import_update_discarded_flag(trx_t* trx, table_id_t table_id,
					 bool discarded)
{
	pars_info_t*		info;
	discard_t		discard;

	static const char	sql[] =
		"PROCEDURE UPDATE_DISCARDED_FLAG() IS\n"
		"DECLARE FUNCTION my_func;\n"
		"DECLARE CURSOR c IS\n"
		" SELECT MIX_LEN"
		" FROM SYS_TABLES"
		" WHERE ID = :table_id FOR UPDATE;"
		"\n"
		"BEGIN\n"
		"OPEN c;\n"
		"WHILE 1 = 1 LOOP\n"
		"  FETCH c INTO my_func();\n"
		"  IF c % NOTFOUND THEN\n"
		"    EXIT;\n"
		"  END IF;\n"
		"END LOOP;\n"
		"UPDATE SYS_TABLES"
		" SET MIX_LEN = :flags2"
		" WHERE ID = :table_id;\n"
		"CLOSE c;\n"
		"END;\n";

	discard.n_recs = 0;
	discard.state = discarded;
	discard.flags2 = ULINT32_UNDEFINED;

	info = pars_info_create();

	pars_info_add_ull_literal(info, "table_id", table_id);
	pars_info_bind_int4_literal(info, "flags2", &discard.flags2);

	pars_info_bind_function(
		info, "my_func", row_import_set_discarded, &discard);

	dberr_t	err = que_eval_sql(info, sql, false, trx);

	ut_a(discard.n_recs == 1);
	ut_a(discard.flags2 != ULINT32_UNDEFINED);

	return(err);
}

struct fil_iterator_t {
	pfs_os_file_t	file;			/*!< File handle */
	const char*	filepath;		/*!< File path name */
	os_offset_t	start;			/*!< From where to start */
	os_offset_t	end;			/*!< Where to stop */
	os_offset_t	file_size;		/*!< File size in bytes */
	ulint		n_io_buffers;		/*!< Number of pages to use
						for IO */
	byte*		io_buffer;		/*!< Buffer to use for IO */
	fil_space_crypt_t *crypt_data;		/*!< Crypt data (if encrypted) */
	byte*           crypt_io_buffer;        /*!< IO buffer when encrypted */
};


/** InnoDB writes page by page when there is page compressed
tablespace involved. It does help to save the disk space when
punch hole is enabled
@param iter     Tablespace iterator
@param full_crc32    whether the file is in the full_crc32 format
@param write_request Request to write into the file
@param offset   offset of the file to be written
@param writeptr buffer to be written
@param n_bytes  number of bytes to be written
@param try_punch_only   Try the range punch only because the
                        current range is full of empty pages
@return DB_SUCCESS */
static
dberr_t fil_import_compress_fwrite(const fil_iterator_t &iter,
                                   bool full_crc32,
                                   const IORequest &write_request,
                                   os_offset_t offset,
                                   const byte *writeptr,
                                   ulint n_bytes,
                                   bool try_punch_only= false)
{
  if (dberr_t err= os_file_punch_hole(iter.file, offset, n_bytes))
    return err;

  if (try_punch_only)
    return DB_SUCCESS;

  for (ulint j= 0; j < n_bytes; j+= srv_page_size)
  {
    /* Read the original data length from block and
    safer to read FIL_PAGE_COMPRESSED_SIZE because it
    is not encrypted*/
    ulint n_write_bytes= srv_page_size;
    if (j || offset)
    {
      n_write_bytes= mach_read_from_2(writeptr + j + FIL_PAGE_DATA);
      const unsigned ptype= mach_read_from_2(writeptr + j + FIL_PAGE_TYPE);
      /* Ignore the empty page */
      if (ptype == 0 && n_write_bytes == 0)
        continue;
      if (full_crc32)
        n_write_bytes= buf_page_full_crc32_size(writeptr + j,
                                                nullptr, nullptr);
      else
      {
        n_write_bytes+= ptype == FIL_PAGE_PAGE_COMPRESSED_ENCRYPTED
          ? FIL_PAGE_DATA + FIL_PAGE_ENCRYPT_COMP_METADATA_LEN
          : FIL_PAGE_DATA + FIL_PAGE_COMP_METADATA_LEN;
      }
    }

    if (dberr_t err= os_file_write(write_request, iter.filepath, iter.file,
                                   writeptr + j, offset + j, n_write_bytes))
      return err;
  }

  return DB_SUCCESS;
}

/********************************************************************//**
TODO: This can be made parallel trivially by chunking up the file and creating
a callback per thread. . Main benefit will be to use multiple CPUs for
checksums and compressed tables. We have to do compressed tables block by
block right now. Secondly we need to decompress/compress and copy too much
of data. These are CPU intensive.

Iterate over all the pages in the tablespace.
@param iter - Tablespace iterator
@param block - block to use for IO
@param callback - Callback to inspect and update page contents
@retval DB_SUCCESS or error code */
static
dberr_t
fil_iterate(
/*========*/
	const fil_iterator_t&	iter,
	buf_block_t*		block,
	AbstractCallback&	callback)
{
	os_offset_t		offset;
	const ulint		size = callback.physical_size();
	ulint			n_bytes = iter.n_io_buffers * size;

	const ulint buf_size = srv_page_size
#ifdef HAVE_LZO
		+ LZO1X_1_15_MEM_COMPRESS
#elif defined HAVE_SNAPPY
		+ snappy_max_compressed_length(srv_page_size)
#endif
		;
	byte* page_compress_buf = static_cast<byte*>(malloc(buf_size));
	ut_ad(!srv_read_only_mode);

	if (!page_compress_buf) {
		return DB_OUT_OF_MEMORY;
	}

	ulint actual_space_id = 0;
	const bool full_crc32 = fil_space_t::full_crc32(
		callback.get_space_flags());

	/* TODO: For ROW_FORMAT=COMPRESSED tables we do a lot of useless
	copying for non-index pages. Unfortunately, it is
	required by buf_zip_decompress() */
	dberr_t		err = DB_SUCCESS;
	bool		page_compressed = false;
	bool		punch_hole = true;
	const IORequest	write_request(IORequest::WRITE);

	for (offset = iter.start; offset < iter.end; offset += n_bytes) {
		if (callback.is_interrupted()) {
			err = DB_INTERRUPTED;
			goto func_exit;
		}

		byte*		io_buffer = iter.io_buffer;
		block->frame = io_buffer;

		if (block->page.zip.data) {
			/* Zip IO is done in the compressed page buffer. */
			io_buffer = block->page.zip.data;
		}

		/* We have to read the exact number of bytes. Otherwise the
		InnoDB IO functions croak on failed reads. */

		n_bytes = ulint(ut_min(os_offset_t(n_bytes),
				       iter.end - offset));

		ut_ad(n_bytes > 0);
		ut_ad(!(n_bytes % size));

		const bool encrypted = iter.crypt_data != NULL
			&& iter.crypt_data->should_encrypt();
		/* Use additional crypt io buffer if tablespace is encrypted */
		byte* const readptr = encrypted
			? iter.crypt_io_buffer : io_buffer;
		byte* const writeptr = readptr;

		err = os_file_read_no_error_handling(
			IORequestReadPartial,
			iter.file, readptr, offset, n_bytes, 0);
		if (err != DB_SUCCESS) {
			ib::error() << iter.filepath
				    << ": os_file_read() failed";
			goto func_exit;
		}

		bool		updated = false;
		os_offset_t	page_off = offset;
		ulint		n_pages_read = n_bytes / size;
		/* This block is not attached to buf_pool */
		block->page.id_.set_page_no(uint32_t(page_off / size));

		for (ulint i = 0; i < n_pages_read;
		     ++block->page.id_,
		     ++i, page_off += size, block->frame += size) {
			byte*	src = readptr + i * size;
			const ulint page_no = page_get_page_no(src);
			if (!page_no && block->page.id().page_no()) {
				if (!buf_is_zeroes(span<const byte>(src,
								    size))) {
					goto page_corrupted;
				}
				/* Proceed to the next page,
				because this one is all zero. */
				continue;
			}

			if (page_no != block->page.id().page_no()) {
page_corrupted:
				ib::warn() << callback.filename()
					   << ": Page " << (offset / size)
					   << " at offset " << offset
					   << " looks corrupted.";
				err = DB_CORRUPTION;
				goto func_exit;
			}

			if (block->page.id().page_no() == 0) {
				actual_space_id = mach_read_from_4(
					src + FIL_PAGE_SPACE_ID);
			}

<<<<<<< HEAD
			const uint16_t type = fil_page_get_type(src);
			const bool page_compressed =
=======
			page_compressed =
>>>>>>> 8341f582
				(full_crc32
				 && fil_space_t::is_compressed(
					callback.get_space_flags())
				 && buf_page_is_compressed(
					src, callback.get_space_flags()))
				|| type == FIL_PAGE_PAGE_COMPRESSED_ENCRYPTED
				|| type == FIL_PAGE_PAGE_COMPRESSED;

			if (page_compressed && block->page.zip.data) {
				goto page_corrupted;
			}

			bool decrypted = false;
			byte* dst = io_buffer + i * size;
			bool frame_changed = false;
			uint key_version = buf_page_get_key_version(
				src, callback.get_space_flags());

			if (!encrypted) {
			} else if (!key_version) {
not_encrypted:
				if (block->page.id().page_no() == 0
				    && block->page.zip.data) {
					block->page.zip.data = src;
					frame_changed = true;
				} else if (!page_compressed
					   && !block->page.zip.data) {
					block->frame = src;
					frame_changed = true;
				} else {
					ut_ad(dst != src);
					memcpy(dst, src, size);
				}
			} else {
				if (!buf_page_verify_crypt_checksum(
					src, callback.get_space_flags())) {
					goto page_corrupted;
				}

				decrypted = fil_space_decrypt(
					actual_space_id,
					iter.crypt_data, dst,
					callback.physical_size(),
					callback.get_space_flags(),
					src, &err);

				if (err != DB_SUCCESS) {
					goto func_exit;
				}

				if (!decrypted) {
					goto not_encrypted;
				}

				updated = true;
			}

			/* For full_crc32 format, skip checksum check
			after decryption. */
			bool skip_checksum_check = full_crc32 && encrypted;

			/* If the original page is page_compressed, we need
			to decompress it before adjusting further. */
			if (page_compressed) {
				ulint compress_length = fil_page_decompress(
					page_compress_buf, dst,
					callback.get_space_flags());
				ut_ad(compress_length != srv_page_size);
				if (compress_length == 0) {
					goto page_corrupted;
				}
				updated = true;
			} else if (!skip_checksum_check
				   && buf_page_is_corrupted(
					   false,
					   encrypted && !frame_changed
					   ? dst : src,
					   callback.get_space_flags())) {
				goto page_corrupted;
			}

			if ((err = callback(block)) != DB_SUCCESS) {
				goto func_exit;
			} else if (!updated) {
				updated = block->page.state()
					== BUF_BLOCK_FILE_PAGE;
			}

			/* If tablespace is encrypted we use additional
			temporary scratch area where pages are read
			for decrypting readptr == crypt_io_buffer != io_buffer.

			Destination for decryption is a buffer pool block
			block->frame == dst == io_buffer that is updated.
			Pages that did not require decryption even when
			tablespace is marked as encrypted are not copied
			instead block->frame is set to src == readptr.

			For encryption we again use temporary scratch area
			writeptr != io_buffer == dst
			that is then written to the tablespace

			(1) For normal tables io_buffer == dst == writeptr
			(2) For only page compressed tables
			io_buffer == dst == writeptr
			(3) For encrypted (and page compressed)
			readptr != io_buffer == dst != writeptr
			*/

			ut_ad(!encrypted && !page_compressed ?
			      src == dst && dst == writeptr + (i * size):1);
			ut_ad(page_compressed && !encrypted ?
			      src == dst && dst == writeptr + (i * size):1);
			ut_ad(encrypted ?
			      src != dst && dst != writeptr + (i * size):1);

			/* When tablespace is encrypted or compressed its
			first page (i.e. page 0) is not encrypted or
			compressed and there is no need to copy frame. */
			if (encrypted && block->page.id().page_no() != 0) {
				byte *local_frame = callback.get_frame(block);
				ut_ad((writeptr + (i * size)) != local_frame);
				memcpy((writeptr + (i * size)), local_frame, size);
			}

			if (frame_changed) {
				if (block->page.zip.data) {
					block->page.zip.data = dst;
				} else {
					block->frame = dst;
				}
			}

			src =  io_buffer + (i * size);

			if (page_compressed) {
				updated = true;
				if (ulint len = fil_page_compress(
					    src,
					    page_compress_buf,
					    callback.get_space_flags(),
					    512,/* FIXME: proper block size */
					    encrypted)) {
					/* FIXME: remove memcpy() */
					memcpy(src, page_compress_buf, len);
					memset(src + len, 0,
					       srv_page_size - len);
				}
			}

			/* Encrypt the page if encryption was used. */
			if (encrypted && decrypted) {
				byte *dest = writeptr + i * size;

				byte* tmp = fil_encrypt_buf(
					iter.crypt_data,
					block->page.id().space(),
					block->page.id().page_no(),
					src, block->zip_size(), dest,
					full_crc32);

				if (tmp == src) {
					/* TODO: remove unnecessary memcpy's */
					ut_ad(dest != src);
					memcpy(dest, src, size);
				}

				updated = true;
			}

			/* Write checksum for the compressed full crc32 page.*/
			if (full_crc32 && page_compressed) {
				ut_ad(updated);
				byte* dest = writeptr + i * size;
				ut_d(bool comp = false);
				ut_d(bool corrupt = false);
				ulint size = buf_page_full_crc32_size(
					dest,
#ifdef UNIV_DEBUG
					&comp, &corrupt
#else
					NULL, NULL
#endif
				);
				ut_ad(!comp == (size == srv_page_size));
				ut_ad(!corrupt);
				mach_write_to_4(dest + (size - 4),
						ut_crc32(dest, size - 4));
			}
		}

<<<<<<< HEAD
		/* A page was updated in the set, write back to disk. */
		if (updated) {
			err = os_file_write(IORequestWrite,
					    iter.filepath, iter.file,
					    writeptr, offset, n_bytes);
=======
		if (page_compressed && punch_hole) {
			err = fil_import_compress_fwrite(
				iter, full_crc32, write_request, offset,
				writeptr, n_bytes, !updated);

			if (err != DB_SUCCESS) {
				punch_hole = false;
				if (updated) {
					goto normal_write;
				}
			}
		} else if (updated) {
			/* A page was updated in the set, write back to disk. */
normal_write:
			err = os_file_write(
				write_request, iter.filepath, iter.file,
				writeptr, offset, n_bytes);
>>>>>>> 8341f582

			if (err != DB_SUCCESS) {
				goto func_exit;
			}
		}
	}

func_exit:
	free(page_compress_buf);
	return err;
}

/********************************************************************//**
Iterate over all the pages in the tablespace.
@param table - the table definiton in the server
@param n_io_buffers - number of blocks to read and write together
@param callback - functor that will do the page updates
@return	DB_SUCCESS or error code */
static
dberr_t
fil_tablespace_iterate(
/*===================*/
	dict_table_t*		table,
	ulint			n_io_buffers,
	AbstractCallback&	callback)
{
	dberr_t		err;
	pfs_os_file_t	file;
	char*		filepath;

	ut_a(n_io_buffers > 0);
	ut_ad(!srv_read_only_mode);

	DBUG_EXECUTE_IF("ib_import_trigger_corruption_1",
			return(DB_CORRUPTION););

	/* Make sure the data_dir_path is set. */
	dict_get_and_save_data_dir_path(table, false);

	if (DICT_TF_HAS_DATA_DIR(table->flags)) {
		ut_a(table->data_dir_path);

		filepath = fil_make_filepath(
			table->data_dir_path, table->name.m_name, IBD, true);
	} else {
		filepath = fil_make_filepath(
			NULL, table->name.m_name, IBD, false);
	}

	if (!filepath) {
		return(DB_OUT_OF_MEMORY);
	} else {
		bool	success;

		file = os_file_create_simple_no_error_handling(
			innodb_data_file_key, filepath,
			OS_FILE_OPEN, OS_FILE_READ_WRITE, false, &success);

		if (!success) {
			/* The following call prints an error message */
			os_file_get_last_error(true);
			ib::error() << "Trying to import a tablespace,"
				" but could not open the tablespace file "
				    << filepath;
			ut_free(filepath);
			return DB_TABLESPACE_NOT_FOUND;
		} else {
			err = DB_SUCCESS;
		}
	}

	callback.set_file(filepath, file);

	os_offset_t	file_size = os_file_get_size(file);
	ut_a(file_size != (os_offset_t) -1);

	/* Allocate a page to read in the tablespace header, so that we
	can determine the page size and zip_size (if it is compressed).
	We allocate an extra page in case it is a compressed table. */

	byte*	page = static_cast<byte*>(aligned_malloc(2 * srv_page_size,
							 srv_page_size));

	buf_block_t* block = reinterpret_cast<buf_block_t*>
		(ut_zalloc_nokey(sizeof *block));
	block->frame = page;
        block->page.init(BUF_BLOCK_FILE_PAGE, page_id_t(~0ULL), 1);

	/* Read the first page and determine the page and zip size. */

	err = os_file_read_no_error_handling(IORequestReadPartial,
					     file, page, 0, srv_page_size, 0);

	if (err == DB_SUCCESS) {
		err = callback.init(file_size, block);
	}

	if (err == DB_SUCCESS) {
		block->page.id_ = page_id_t(callback.get_space_id(), 0);
		if (ulint zip_size = callback.get_zip_size()) {
			page_zip_set_size(&block->page.zip, zip_size);
			/* ROW_FORMAT=COMPRESSED is not optimised for block IO
			for now. We do the IMPORT page by page. */
			n_io_buffers = 1;
		}

		fil_iterator_t	iter;

		/* read (optional) crypt data */
		iter.crypt_data = fil_space_read_crypt_data(
			callback.get_zip_size(), page);

		/* If tablespace is encrypted, it needs extra buffers */
		if (iter.crypt_data && n_io_buffers > 1) {
			/* decrease io buffers so that memory
			consumption will not double */
			n_io_buffers /= 2;
		}

		iter.file = file;
		iter.start = 0;
		iter.end = file_size;
		iter.filepath = filepath;
		iter.file_size = file_size;
		iter.n_io_buffers = n_io_buffers;

		/* Add an extra page for compressed page scratch area. */
		iter.io_buffer = static_cast<byte*>(
			aligned_malloc((1 + iter.n_io_buffers)
				       << srv_page_size_shift, srv_page_size));

		iter.crypt_io_buffer = iter.crypt_data
			? static_cast<byte*>(
				aligned_malloc((1 + iter.n_io_buffers)
					       << srv_page_size_shift,
					       srv_page_size))
			: NULL;

		if (block->page.zip.ssize) {
			ut_ad(iter.n_io_buffers == 1);
			block->frame = iter.io_buffer;
			block->page.zip.data = block->frame + srv_page_size;
		}

		err = fil_iterate(iter, block, callback);

		if (iter.crypt_data) {
			fil_space_destroy_crypt_data(&iter.crypt_data);
		}

		aligned_free(iter.crypt_io_buffer);
		aligned_free(iter.io_buffer);
	}

	if (err == DB_SUCCESS) {
		ib::info() << "Sync to disk";

		if (!os_file_flush(file)) {
			ib::info() << "os_file_flush() failed!";
			err = DB_IO_ERROR;
		} else {
			ib::info() << "Sync to disk - done!";
		}
	}

	os_file_close(file);

	aligned_free(page);
	ut_free(filepath);
	ut_free(block);

	return(err);
}

/*****************************************************************//**
Imports a tablespace. The space id in the .ibd file must match the space id
of the table in the data dictionary.
@return error code or DB_SUCCESS */
dberr_t
row_import_for_mysql(
/*=================*/
	dict_table_t*	table,		/*!< in/out: table */
	row_prebuilt_t*	prebuilt)	/*!< in: prebuilt struct in MySQL */
{
	dberr_t		err;
	trx_t*		trx;
	ib_uint64_t	autoinc = 0;
	char*		filepath = NULL;

	/* The caller assured that this is not read_only_mode and that no
	temorary tablespace is being imported. */
	ut_ad(!srv_read_only_mode);
	ut_ad(!table->is_temporary());

	ut_ad(table->space_id);
	ut_ad(table->space_id < SRV_SPACE_ID_UPPER_BOUND);
	ut_ad(prebuilt->trx);
	ut_ad(!table->is_readable());

	ibuf_delete_for_discarded_space(table->space_id);

	trx_start_if_not_started(prebuilt->trx, true);

	trx = trx_create();

	/* So that the table is not DROPped during recovery. */
	trx_set_dict_operation(trx, TRX_DICT_OP_INDEX);

	trx_start_if_not_started(trx, true);

	/* So that we can send error messages to the user. */
	trx->mysql_thd = prebuilt->trx->mysql_thd;

	/* Ensure that the table will be dropped by trx_rollback_active()
	in case of a crash. */

	trx->table_id = table->id;

	/* Assign an undo segment for the transaction, so that the
	transaction will be recovered after a crash. */

	/* TODO: Do not write any undo log for the IMPORT cleanup. */
	{
		mtr_t mtr;
		mtr.start();
		trx_undo_assign(trx, &err, &mtr);
		mtr.commit();
	}

	DBUG_EXECUTE_IF("ib_import_undo_assign_failure",
			err = DB_TOO_MANY_CONCURRENT_TRXS;);

	if (err != DB_SUCCESS) {

		return(row_import_cleanup(prebuilt, trx, err));

	} else if (trx->rsegs.m_redo.undo == 0) {

		err = DB_TOO_MANY_CONCURRENT_TRXS;
		return(row_import_cleanup(prebuilt, trx, err));
	}

	prebuilt->trx->op_info = "read meta-data file";

	/* Prevent DDL operations while we are checking. */

	rw_lock_s_lock(&dict_sys.latch);

	row_import	cfg;

	err = row_import_read_cfg(table, trx->mysql_thd, cfg);

	/* Check if the table column definitions match the contents
	of the config file. */

	if (err == DB_SUCCESS) {

		/* We have a schema file, try and match it with our
		data dictionary. */

		err = cfg.match_schema(trx->mysql_thd);

		/* Update index->page and SYS_INDEXES.PAGE_NO to match the
		B-tree root page numbers in the tablespace. Use the index
		name from the .cfg file to find match. */

		if (err == DB_SUCCESS) {
			cfg.set_root_by_name();
			autoinc = cfg.m_autoinc;
		}

		rw_lock_s_unlock(&dict_sys.latch);

		DBUG_EXECUTE_IF("ib_import_set_index_root_failure",
				err = DB_TOO_MANY_CONCURRENT_TRXS;);

	} else if (cfg.m_missing) {

		rw_lock_s_unlock(&dict_sys.latch);

		/* We don't have a schema file, we will have to discover
		the index root pages from the .ibd file and skip the schema
		matching step. */

		ut_a(err == DB_FAIL);

		cfg.m_zip_size = 0;

		FetchIndexRootPages	fetchIndexRootPages(table, trx);

		err = fil_tablespace_iterate(
			table, IO_BUFFER_SIZE(srv_page_size),
			fetchIndexRootPages);

		if (err == DB_SUCCESS) {

			err = fetchIndexRootPages.build_row_import(&cfg);

			/* Update index->page and SYS_INDEXES.PAGE_NO
			to match the B-tree root page numbers in the
			tablespace. */

			if (err == DB_SUCCESS) {
				err = cfg.set_root_by_heuristic();
			}
		}
	} else {
		rw_lock_s_unlock(&dict_sys.latch);
	}

	if (err != DB_SUCCESS) {
		return(row_import_error(prebuilt, trx, err));
	}

	prebuilt->trx->op_info = "importing tablespace";

	ib::info() << "Phase I - Update all pages";

	/* Iterate over all the pages and do the sanity checking and
	the conversion required to import the tablespace. */

	PageConverter	converter(&cfg, table->space_id, trx);

	/* Set the IO buffer size in pages. */

	err = fil_tablespace_iterate(
		table, IO_BUFFER_SIZE(cfg.m_zip_size ? cfg.m_zip_size
				      : srv_page_size), converter);

	DBUG_EXECUTE_IF("ib_import_reset_space_and_lsn_failure",
			err = DB_TOO_MANY_CONCURRENT_TRXS;);
#ifdef BTR_CUR_HASH_ADAPT
	/* On DISCARD TABLESPACE, we did not drop any adaptive hash
	index entries. If we replaced the discarded tablespace with a
	smaller one here, there could still be some adaptive hash
	index entries that point to cached garbage pages in the buffer
	pool, because PageConverter::operator() only evicted those
	pages that were replaced by the imported pages. We must
	detach any remaining adaptive hash index entries, because the
	adaptive hash index must be a subset of the table contents;
	false positives are not tolerated. */
	for (dict_index_t* index = UT_LIST_GET_FIRST(table->indexes); index;
	     index = UT_LIST_GET_NEXT(indexes, index)) {
		index = index->clone_if_needed();
	}
#endif /* BTR_CUR_HASH_ADAPT */

	if (err != DB_SUCCESS) {
		char	table_name[MAX_FULL_NAME_LEN + 1];

		innobase_format_name(
			table_name, sizeof(table_name),
			table->name.m_name);

		if (err != DB_DECRYPTION_FAILED) {

			ib_errf(trx->mysql_thd, IB_LOG_LEVEL_ERROR,
				ER_INTERNAL_ERROR,
			"Cannot reset LSNs in table %s : %s",
				table_name, ut_strerr(err));
		}

		return(row_import_cleanup(prebuilt, trx, err));
	}

	row_mysql_lock_data_dictionary(trx);

	/* If the table is stored in a remote tablespace, we need to
	determine that filepath from the link file and system tables.
	Find the space ID in SYS_TABLES since this is an ALTER TABLE. */
	dict_get_and_save_data_dir_path(table, true);

	if (DICT_TF_HAS_DATA_DIR(table->flags)) {
		ut_a(table->data_dir_path);

		filepath = fil_make_filepath(
			table->data_dir_path, table->name.m_name, IBD, true);
	} else {
		filepath = fil_make_filepath(
			NULL, table->name.m_name, IBD, false);
	}

	DBUG_EXECUTE_IF(
		"ib_import_OOM_15",
		ut_free(filepath);
		filepath = NULL;
	);

	if (filepath == NULL) {
		row_mysql_unlock_data_dictionary(trx);
		return(row_import_cleanup(prebuilt, trx, DB_OUT_OF_MEMORY));
	}

	/* Open the tablespace so that we can access via the buffer pool.
	We set the 2nd param (fix_dict = true) here because we already
	have an x-lock on dict_sys.latch and dict_sys.mutex.
	The tablespace is initially opened as a temporary one, because
	we will not be writing any redo log for it before we have invoked
	fil_space_t::set_imported() to declare it a persistent tablespace. */

	ulint	fsp_flags = dict_tf_to_fsp_flags(table->flags);

	table->space = fil_ibd_open(
		true, true, FIL_TYPE_IMPORT, table->space_id,
		fsp_flags, table->name, filepath, &err);

	ut_ad((table->space == NULL) == (err != DB_SUCCESS));
	DBUG_EXECUTE_IF("ib_import_open_tablespace_failure",
			err = DB_TABLESPACE_NOT_FOUND; table->space = NULL;);

	if (!table->space) {
		row_mysql_unlock_data_dictionary(trx);

		ib_senderrf(trx->mysql_thd, IB_LOG_LEVEL_ERROR,
			ER_GET_ERRMSG,
			err, ut_strerr(err), filepath);

		ut_free(filepath);

		return(row_import_cleanup(prebuilt, trx, err));
	}

	row_mysql_unlock_data_dictionary(trx);

	ut_free(filepath);

	err = ibuf_check_bitmap_on_import(trx, table->space);

	DBUG_EXECUTE_IF("ib_import_check_bitmap_failure", err = DB_CORRUPTION;);

	if (err != DB_SUCCESS) {
		return(row_import_cleanup(prebuilt, trx, err));
	}

	/* The first index must always be the clustered index. */

	dict_index_t*	index = dict_table_get_first_index(table);

	if (!dict_index_is_clust(index)) {
		return(row_import_error(prebuilt, trx, DB_CORRUPTION));
	}

	/* Update the Btree segment headers for index node and
	leaf nodes in the root page. Set the new space id. */

	err = btr_root_adjust_on_import(index);

	DBUG_EXECUTE_IF("ib_import_cluster_root_adjust_failure",
			err = DB_CORRUPTION;);

	if (err != DB_SUCCESS) {
		return(row_import_error(prebuilt, trx, err));
	} else if (cfg.requires_purge(index->name)) {

		/* Purge any delete-marked records that couldn't be
		purged during the page conversion phase from the
		cluster index. */

		IndexPurge	purge(trx, index);

		trx->op_info = "cluster: purging delete marked records";

		err = purge.garbage_collect();

		trx->op_info = "";
	}

	DBUG_EXECUTE_IF("ib_import_cluster_failure", err = DB_CORRUPTION;);

	if (err != DB_SUCCESS) {
		return(row_import_error(prebuilt, trx, err));
	}

	/* For secondary indexes, purge any records that couldn't be purged
	during the page conversion phase. */

	err = row_import_adjust_root_pages_of_secondary_indexes(
		trx, table, cfg);

	DBUG_EXECUTE_IF("ib_import_sec_root_adjust_failure",
			err = DB_CORRUPTION;);

	if (err != DB_SUCCESS) {
		return(row_import_error(prebuilt, trx, err));
	}

	/* Ensure that the next available DB_ROW_ID is not smaller than
	any DB_ROW_ID stored in the table. */

	if (prebuilt->clust_index_was_generated) {
		row_import_set_sys_max_row_id(prebuilt, table);
	}

	ib::info() << "Phase III - Flush changes to disk";

	/* Ensure that all pages dirtied during the IMPORT make it to disk.
	The only dirty pages generated should be from the pessimistic purge
	of delete marked records that couldn't be purged in Phase I. */
	while (buf_flush_dirty_pages(prebuilt->table->space_id));

	ib::info() << "Phase IV - Flush complete";
	prebuilt->table->space->set_imported();

	/* The dictionary latches will be released in in row_import_cleanup()
	after the transaction commit, for both success and error. */

	row_mysql_lock_data_dictionary(trx);

	/* Update the root pages of the table's indexes. */
	err = row_import_update_index_root(trx, table, false);

	if (err != DB_SUCCESS) {
		return(row_import_error(prebuilt, trx, err));
	}

	err = row_import_update_discarded_flag(trx, table->id, false);

	if (err != DB_SUCCESS) {
		return(row_import_error(prebuilt, trx, err));
	}

	table->file_unreadable = false;
	table->flags2 &= ~DICT_TF2_DISCARDED & ((1U << DICT_TF2_BITS) - 1);

	/* Set autoinc value read from .cfg file, if one was specified.
	Otherwise, keep the PAGE_ROOT_AUTO_INC as is. */
	if (autoinc) {
		ib::info() << table->name << " autoinc value set to "
			<< autoinc;

		table->autoinc = autoinc--;
		btr_write_autoinc(dict_table_get_first_index(table), autoinc);
	}

	return(row_import_cleanup(prebuilt, trx, err));
}<|MERGE_RESOLUTION|>--- conflicted
+++ resolved
@@ -3347,7 +3347,6 @@
 punch hole is enabled
 @param iter     Tablespace iterator
 @param full_crc32    whether the file is in the full_crc32 format
-@param write_request Request to write into the file
 @param offset   offset of the file to be written
 @param writeptr buffer to be written
 @param n_bytes  number of bytes to be written
@@ -3357,7 +3356,6 @@
 static
 dberr_t fil_import_compress_fwrite(const fil_iterator_t &iter,
                                    bool full_crc32,
-                                   const IORequest &write_request,
                                    os_offset_t offset,
                                    const byte *writeptr,
                                    ulint n_bytes,
@@ -3393,7 +3391,7 @@
       }
     }
 
-    if (dberr_t err= os_file_write(write_request, iter.filepath, iter.file,
+    if (dberr_t err= os_file_write(IORequestWrite, iter.filepath, iter.file,
                                    writeptr + j, offset + j, n_write_bytes))
       return err;
   }
@@ -3449,7 +3447,6 @@
 	dberr_t		err = DB_SUCCESS;
 	bool		page_compressed = false;
 	bool		punch_hole = true;
-	const IORequest	write_request(IORequest::WRITE);
 
 	for (offset = iter.start; offset < iter.end; offset += n_bytes) {
 		if (callback.is_interrupted()) {
@@ -3526,12 +3523,8 @@
 					src + FIL_PAGE_SPACE_ID);
 			}
 
-<<<<<<< HEAD
 			const uint16_t type = fil_page_get_type(src);
-			const bool page_compressed =
-=======
 			page_compressed =
->>>>>>> 8341f582
 				(full_crc32
 				 && fil_space_t::is_compressed(
 					callback.get_space_flags())
@@ -3723,17 +3716,10 @@
 			}
 		}
 
-<<<<<<< HEAD
-		/* A page was updated in the set, write back to disk. */
-		if (updated) {
-			err = os_file_write(IORequestWrite,
-					    iter.filepath, iter.file,
-					    writeptr, offset, n_bytes);
-=======
 		if (page_compressed && punch_hole) {
 			err = fil_import_compress_fwrite(
-				iter, full_crc32, write_request, offset,
-				writeptr, n_bytes, !updated);
+				iter, full_crc32, offset, writeptr, n_bytes,
+				!updated);
 
 			if (err != DB_SUCCESS) {
 				punch_hole = false;
@@ -3742,12 +3728,11 @@
 				}
 			}
 		} else if (updated) {
-			/* A page was updated in the set, write back to disk. */
 normal_write:
-			err = os_file_write(
-				write_request, iter.filepath, iter.file,
-				writeptr, offset, n_bytes);
->>>>>>> 8341f582
+			/* A page was updated in the set, write it back. */
+			err = os_file_write(IORequestWrite,
+					    iter.filepath, iter.file,
+					    writeptr, offset, n_bytes);
 
 			if (err != DB_SUCCESS) {
 				goto func_exit;
