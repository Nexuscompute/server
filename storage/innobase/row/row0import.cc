/*****************************************************************************

Copyright (c) 2012, 2016, Oracle and/or its affiliates. All Rights Reserved.
Copyright (c) 2015, 2021, MariaDB Corporation.

This program is free software; you can redistribute it and/or modify it under
the terms of the GNU General Public License as published by the Free Software
Foundation; version 2 of the License.

This program is distributed in the hope that it will be useful, but WITHOUT
ANY WARRANTY; without even the implied warranty of MERCHANTABILITY or FITNESS
FOR A PARTICULAR PURPOSE. See the GNU General Public License for more details.

You should have received a copy of the GNU General Public License along with
this program; if not, write to the Free Software Foundation, Inc.,
51 Franklin Street, Fifth Floor, Boston, MA 02110-1335 USA

*****************************************************************************/

/**************************************************//**
@file row/row0import.cc
Import a tablespace to a running instance.

Created 2012-02-08 by Sunny Bains.
*******************************************************/

#include "row0import.h"
#include "btr0pcur.h"
#ifdef BTR_CUR_HASH_ADAPT
# include "btr0sea.h"
#endif
#include "que0que.h"
#include "dict0boot.h"
#include "dict0load.h"
#include "pars0pars.h"
#include "row0row.h"
#include "row0sel.h"
#include "row0mysql.h"
#include "srv0start.h"
#include "row0quiesce.h"
#include "fil0pagecompress.h"
#include "trx0undo.h"
#include "lock0lock.h"
#include "lzo/lzo1x.h"
#include "snappy-c.h"

#include "scope.h"

#include <vector>

#ifdef HAVE_MY_AES_H
#include <my_aes.h>
#endif

using st_::span;

/** The size of the buffer to use for IO.
@param n physical page size
@return number of pages */
#define IO_BUFFER_SIZE(n)	((1024 * 1024) / (n))

/** For gathering stats on records during phase I */
struct row_stats_t {
	ulint		m_n_deleted;		/*!< Number of deleted records
						found in the index */

	ulint		m_n_purged;		/*!< Number of records purged
						optimisatically */

	ulint		m_n_rows;		/*!< Number of rows */

	ulint		m_n_purge_failed;	/*!< Number of deleted rows
						that could not be purged */
};

/** Index information required by IMPORT. */
struct row_index_t {
	index_id_t	m_id;			/*!< Index id of the table
						in the exporting server */
	byte*		m_name;			/*!< Index name */

	uint32_t	m_space;		/*!< Space where it is placed */

	uint32_t	m_page_no;		/*!< Root page number */

	ulint		m_type;			/*!< Index type */

	ulint		m_trx_id_offset;	/*!< Relevant only for clustered
						indexes, offset of transaction
						id system column */

	ulint		m_n_user_defined_cols;	/*!< User defined columns */

	ulint		m_n_uniq;		/*!< Number of columns that can
						uniquely identify the row */

	ulint		m_n_nullable;		/*!< Number of nullable
						columns */

	ulint		m_n_fields;		/*!< Total number of fields */

	dict_field_t*	m_fields;		/*!< Index fields */

	const dict_index_t*
			m_srv_index;		/*!< Index instance in the
						importing server */

	row_stats_t	m_stats;		/*!< Statistics gathered during
						the import phase */

};

/** Meta data required by IMPORT. */
struct row_import {
	row_import() UNIV_NOTHROW
		:
		m_table(NULL),
		m_version(0),
		m_hostname(NULL),
		m_table_name(NULL),
		m_autoinc(0),
		m_zip_size(0),
		m_flags(0),
		m_n_cols(0),
		m_cols(NULL),
		m_col_names(NULL),
		m_n_indexes(0),
		m_indexes(NULL),
		m_missing(true) { }

	~row_import() UNIV_NOTHROW;

	/** Find the index entry in in the indexes array.
	@param name index name
	@return instance if found else 0. */
	row_index_t* get_index(const char* name) const UNIV_NOTHROW;

	/** Get the number of rows in the index.
	@param name index name
	@return number of rows (doesn't include delete marked rows). */
	ulint	get_n_rows(const char* name) const UNIV_NOTHROW;

	/** Find the ordinal value of the column name in the cfg table columns.
	@param name of column to look for.
	@return ULINT_UNDEFINED if not found. */
	ulint find_col(const char* name) const UNIV_NOTHROW;

	/** Get the number of rows for which purge failed during the
	convert phase.
	@param name index name
	@return number of rows for which purge failed. */
	ulint get_n_purge_failed(const char* name) const UNIV_NOTHROW;

	/** Check if the index is clean. ie. no delete-marked records
	@param name index name
	@return true if index needs to be purged. */
	bool requires_purge(const char* name) const UNIV_NOTHROW
	{
		return(get_n_purge_failed(name) > 0);
	}

	/** Set the index root <space, pageno> using the index name */
	void set_root_by_name() UNIV_NOTHROW;

	/** Set the index root <space, pageno> using a heuristic
	@return DB_SUCCESS or error code */
	dberr_t set_root_by_heuristic() UNIV_NOTHROW;

	/** Check if the index schema that was read from the .cfg file
	matches the in memory index definition.
	Note: It will update row_import_t::m_srv_index to map the meta-data
	read from the .cfg file to the server index instance.
	@return DB_SUCCESS or error code. */
	dberr_t match_index_columns(
		THD*			thd,
		const dict_index_t*	index) UNIV_NOTHROW;

	/** Check if the table schema that was read from the .cfg file
	matches the in memory table definition.
	@param thd MySQL session variable
	@return DB_SUCCESS or error code. */
	dberr_t match_table_columns(
		THD*			thd) UNIV_NOTHROW;

	/** Check if the table (and index) schema that was read from the
	.cfg file matches the in memory table definition.
	@param thd MySQL session variable
	@return DB_SUCCESS or error code. */
	dberr_t match_schema(
		THD*			thd) UNIV_NOTHROW;

	dberr_t match_flags(THD *thd) const ;


	dict_table_t*	m_table;		/*!< Table instance */

	ulint		m_version;		/*!< Version of config file */

	byte*		m_hostname;		/*!< Hostname where the
						tablespace was exported */
	byte*		m_table_name;		/*!< Exporting instance table
						name */

	ib_uint64_t	m_autoinc;		/*!< Next autoinc value */

	ulint		m_zip_size;		/*!< ROW_FORMAT=COMPRESSED
						page size, or 0 */

	ulint		m_flags;		/*!< Table flags */

	ulint		m_n_cols;		/*!< Number of columns in the
						meta-data file */

	dict_col_t*	m_cols;			/*!< Column data */

	byte**		m_col_names;		/*!< Column names, we store the
						column naems separately becuase
						there is no field to store the
						value in dict_col_t */

	ulint		m_n_indexes;		/*!< Number of indexes,
						including clustered index */

	row_index_t*	m_indexes;		/*!< Index meta data */

	bool		m_missing;		/*!< true if a .cfg file was
						found and was readable */
};

struct fil_iterator_t {
	pfs_os_file_t	file;			/*!< File handle */
	const char*	filepath;		/*!< File path name */
	os_offset_t	start;			/*!< From where to start */
	os_offset_t	end;			/*!< Where to stop */
	os_offset_t	file_size;		/*!< File size in bytes */
	ulint		n_io_buffers;		/*!< Number of pages to use
						for IO */
	byte*		io_buffer;		/*!< Buffer to use for IO */
	fil_space_crypt_t *crypt_data;		/*!< Crypt data (if encrypted) */
	byte*           crypt_io_buffer;        /*!< IO buffer when encrypted */
};

/** Use the page cursor to iterate over records in a block. */
class RecIterator {
public:
	/** Default constructor */
	RecIterator() UNIV_NOTHROW
	{
		memset(&m_cur, 0x0, sizeof(m_cur));
		/* Make page_cur_delete_rec() happy. */
		m_mtr.start();
		m_mtr.set_log_mode(MTR_LOG_NO_REDO);
	}

	/** Position the cursor on the first user record. */
	void	open(buf_block_t* block) UNIV_NOTHROW
	{
		page_cur_set_before_first(block, &m_cur);

		if (!end()) {
			next();
		}
	}

	/** Move to the next record. */
	void	next() UNIV_NOTHROW
	{
		page_cur_move_to_next(&m_cur);
	}

	/**
	@return the current record */
	rec_t*	current() UNIV_NOTHROW
	{
		ut_ad(!end());
		return(page_cur_get_rec(&m_cur));
	}

	buf_block_t* current_block() const { return m_cur.block; }

	/**
	@return true if cursor is at the end */
	bool	end() UNIV_NOTHROW
	{
		return(page_cur_is_after_last(&m_cur) == TRUE);
	}

	/** Remove the current record
	@return true on success */
	bool remove(
		const dict_index_t*	index,
		rec_offs*		offsets) UNIV_NOTHROW
	{
		ut_ad(page_is_leaf(m_cur.block->page.frame));
		/* We can't end up with an empty page unless it is root. */
		if (page_get_n_recs(m_cur.block->page.frame) <= 1) {
			return(false);
		}

		if (!rec_offs_any_extern(offsets)
		    && m_cur.block->page.id().page_no() != index->page
		    && ((page_get_data_size(m_cur.block->page.frame)
			 - rec_offs_size(offsets)
			 < BTR_CUR_PAGE_COMPRESS_LIMIT(index))
			|| !page_has_siblings(m_cur.block->page.frame)
			|| (page_get_n_recs(m_cur.block->page.frame) < 2))) {
			return false;
		}

#ifdef UNIV_ZIP_DEBUG
		page_zip_des_t* page_zip = buf_block_get_page_zip(m_cur.block);
		ut_a(!page_zip || page_zip_validate(
			     page_zip, m_cur.block->page.frame, index));
#endif /* UNIV_ZIP_DEBUG */

		page_cur_delete_rec(&m_cur, index, offsets, &m_mtr);

#ifdef UNIV_ZIP_DEBUG
		ut_a(!page_zip || page_zip_validate(
			     page_zip, m_cur.block->page.frame, index));
#endif /* UNIV_ZIP_DEBUG */

		return true;
	}

private:
	page_cur_t	m_cur;
public:
	mtr_t		m_mtr;
};

/** Class that purges delete marked records from indexes, both secondary
and cluster. It does a pessimistic delete. This should only be done if we
couldn't purge the delete marked reocrds during Phase I. */
class IndexPurge {
public:
	/** Constructor
	@param trx the user transaction covering the import tablespace
	@param index to be imported
	@param space_id space id of the tablespace */
	IndexPurge(
		trx_t*		trx,
		dict_index_t*	index) UNIV_NOTHROW
		:
		m_trx(trx),
		m_index(index),
		m_n_rows(0)
	{
		ib::info() << "Phase II - Purge records from index "
			<< index->name;
	}

	/** Descructor */
	~IndexPurge() UNIV_NOTHROW { }

	/** Purge delete marked records.
	@return DB_SUCCESS or error code. */
	dberr_t	garbage_collect() UNIV_NOTHROW;

	/** The number of records that are not delete marked.
	@return total records in the index after purge */
	ulint	get_n_rows() const UNIV_NOTHROW
	{
		return(m_n_rows);
	}

private:
	/** Begin import, position the cursor on the first record. */
	void	open() UNIV_NOTHROW;

	/** Close the persistent curosr and commit the mini-transaction. */
	void	close() UNIV_NOTHROW;

	/** Position the cursor on the next record.
	@return DB_SUCCESS or error code */
	dberr_t	next() UNIV_NOTHROW;

	/** Store the persistent cursor position and reopen the
	B-tree cursor in BTR_MODIFY_TREE mode, because the
	tree structure may be changed during a pessimistic delete. */
	void	purge_pessimistic_delete() UNIV_NOTHROW;

	/** Purge delete-marked records.
	@param offsets current row offsets. */
	void	purge() UNIV_NOTHROW;

protected:
	// Disable copying
	IndexPurge();
	IndexPurge(const IndexPurge&);
	IndexPurge &operator=(const IndexPurge&);

private:
	trx_t*			m_trx;		/*!< User transaction */
	mtr_t			m_mtr;		/*!< Mini-transaction */
	btr_pcur_t		m_pcur;		/*!< Persistent cursor */
	dict_index_t*		m_index;	/*!< Index to be processed */
	ulint			m_n_rows;	/*!< Records in index */
};

/** Functor that is called for each physical page that is read from the
tablespace file.  */
class AbstractCallback
{
public:
	/** Constructor
	@param trx covering transaction */
	AbstractCallback(trx_t* trx, uint32_t space_id)
		:
		m_zip_size(0),
		m_trx(trx),
		m_space(space_id),
		m_xdes(),
		m_xdes_page_no(UINT32_MAX),
		m_space_flags(UINT32_MAX) UNIV_NOTHROW { }

	/** Free any extent descriptor instance */
	virtual ~AbstractCallback()
	{
		UT_DELETE_ARRAY(m_xdes);
	}

	/** Determine the page size to use for traversing the tablespace
	@param file_size size of the tablespace file in bytes
	@param block contents of the first page in the tablespace file.
	@retval DB_SUCCESS or error code. */
	virtual dberr_t init(
		os_offset_t		file_size,
		const buf_block_t*	block) UNIV_NOTHROW;

	/** @return true if compressed table. */
	bool is_compressed_table() const UNIV_NOTHROW
	{
		return get_zip_size();
	}

	/** @return the tablespace flags */
	uint32_t get_space_flags() const { return m_space_flags; }

	/**
	Set the name of the physical file and the file handle that is used
	to open it for the file that is being iterated over.
	@param filename the physical name of the tablespace file
	@param file OS file handle */
	void set_file(const char* filename, pfs_os_file_t file) UNIV_NOTHROW
	{
		m_file = file;
		m_filepath = filename;
	}

	ulint get_zip_size() const { return m_zip_size; }
	ulint physical_size() const
	{
		return m_zip_size ? m_zip_size : srv_page_size;
	}

	const char* filename() const { return m_filepath; }

	/**
	Called for every page in the tablespace. If the page was not
	updated then its state must be set to BUF_PAGE_NOT_USED. For
	compressed tables the page descriptor memory will be at offset:
		block->page.frame + srv_page_size;
	@param block block read from file, note it is not from the buffer pool
	@retval DB_SUCCESS or error code. */
	virtual dberr_t operator()(buf_block_t* block) UNIV_NOTHROW = 0;

	/** @return the tablespace identifier */
	uint32_t get_space_id() const { return m_space; }

	bool is_interrupted() const { return trx_is_interrupted(m_trx); }

	/**
	Get the data page depending on the table type, compressed or not.
	@param block - block read from disk
	@retval the buffer frame */
	static byte* get_frame(const buf_block_t* block)
	{
		return block->page.zip.data
			? block->page.zip.data : block->page.frame;
	}

	/** Invoke the functionality for the callback */
	virtual dberr_t run(const fil_iterator_t& iter,
			    buf_block_t* block) UNIV_NOTHROW = 0;

protected:
	/** Get the physical offset of the extent descriptor within the page.
	@param page_no page number of the extent descriptor
	@param page contents of the page containing the extent descriptor.
	@return the start of the xdes array in a page */
	const xdes_t* xdes(
		ulint		page_no,
		const page_t*	page) const UNIV_NOTHROW
	{
		ulint	offset;

		offset = xdes_calc_descriptor_index(get_zip_size(), page_no);

		return(page + XDES_ARR_OFFSET + XDES_SIZE * offset);
	}

	/** Set the current page directory (xdes). If the extent descriptor is
	marked as free then free the current extent descriptor and set it to
	0. This implies that all pages that are covered by this extent
	descriptor are also freed.

	@param page_no offset of page within the file
	@param page page contents
	@return DB_SUCCESS or error code. */
	dberr_t	set_current_xdes(
		uint32_t	page_no,
		const page_t*	page) UNIV_NOTHROW
	{
		m_xdes_page_no = page_no;

		UT_DELETE_ARRAY(m_xdes);
		m_xdes = NULL;

		if (mach_read_from_4(XDES_ARR_OFFSET + XDES_STATE + page)
		    != XDES_FREE) {
			const ulint physical_size = m_zip_size
				? m_zip_size : srv_page_size;

			m_xdes = UT_NEW_ARRAY_NOKEY(xdes_t, physical_size);

			/* Trigger OOM */
			DBUG_EXECUTE_IF(
				"ib_import_OOM_13",
				UT_DELETE_ARRAY(m_xdes);
				m_xdes = NULL;
			);

			if (m_xdes == NULL) {
				return(DB_OUT_OF_MEMORY);
			}

			memcpy(m_xdes, page, physical_size);
		}

		return(DB_SUCCESS);
	}

	/** Check if the page is marked as free in the extent descriptor.
	@param page_no page number to check in the extent descriptor.
	@return true if the page is marked as free */
	bool is_free(uint32_t page_no) const UNIV_NOTHROW
	{
		ut_a(xdes_calc_descriptor_page(get_zip_size(), page_no)
		     == m_xdes_page_no);

		if (m_xdes != 0) {
			const xdes_t*	xdesc = xdes(page_no, m_xdes);
			ulint		pos = page_no % FSP_EXTENT_SIZE;

			return xdes_is_free(xdesc, pos);
		}

		/* If the current xdes was free, the page must be free. */
		return(true);
	}

protected:
	/** The ROW_FORMAT=COMPRESSED page size, or 0. */
	ulint			m_zip_size;

	/** File handle to the tablespace */
	pfs_os_file_t		m_file;

	/** Physical file path. */
	const char*		m_filepath;

	/** Covering transaction. */
	trx_t*			m_trx;

	/** Space id of the file being iterated over. */
	uint32_t		m_space;

	/** Current extent descriptor page */
	xdes_t*			m_xdes;

	/** Physical page offset in the file of the extent descriptor */
	uint32_t		m_xdes_page_no;

	/** Flags value read from the header page */
	uint32_t		m_space_flags;
};

/** Determine the page size to use for traversing the tablespace
@param file_size size of the tablespace file in bytes
@param block contents of the first page in the tablespace file.
@retval DB_SUCCESS or error code. */
dberr_t
AbstractCallback::init(
	os_offset_t		file_size,
	const buf_block_t*	block) UNIV_NOTHROW
{
	const page_t*		page = block->page.frame;

	m_space_flags = fsp_header_get_flags(page);
	if (!fil_space_t::is_valid_flags(m_space_flags, true)) {
		uint32_t cflags = fsp_flags_convert_from_101(m_space_flags);
		if (cflags == UINT32_MAX) {
			return(DB_CORRUPTION);
		}
		m_space_flags = cflags;
	}

	/* Clear the DATA_DIR flag, which is basically garbage. */
	m_space_flags &= ~(1U << FSP_FLAGS_POS_RESERVED);
	m_zip_size = fil_space_t::zip_size(m_space_flags);
	const ulint logical_size = fil_space_t::logical_size(m_space_flags);
	const ulint physical_size = fil_space_t::physical_size(m_space_flags);

	if (logical_size != srv_page_size) {

		ib::error() << "Page size " << logical_size
			<< " of ibd file is not the same as the server page"
			" size " << srv_page_size;

		return(DB_CORRUPTION);

	} else if (file_size & (physical_size - 1)) {

		ib::error() << "File size " << file_size << " is not a"
			" multiple of the page size "
			<< physical_size;

		return(DB_CORRUPTION);
	}

	if (m_space == UINT32_MAX) {
		m_space = mach_read_from_4(FSP_HEADER_OFFSET + FSP_SPACE_ID
					   + page);
	}

	return set_current_xdes(0, page);
}

/**
TODO: This can be made parallel trivially by chunking up the file
and creating a callback per thread.. Main benefit will be to use
multiple CPUs for checksums and compressed tables. We have to do
compressed tables block by block right now. Secondly we need to
decompress/compress and copy too much of data. These are
CPU intensive.

Iterate over all the pages in the tablespace.
@param iter - Tablespace iterator
@param block - block to use for IO
@param callback - Callback to inspect and update page contents
@retval DB_SUCCESS or error code */
static dberr_t fil_iterate(
	const fil_iterator_t&	iter,
	buf_block_t*		block,
	AbstractCallback&	callback);

/**
Try and determine the index root pages by checking if the next/prev
pointers are both FIL_NULL. We need to ensure that skip deleted pages. */
struct FetchIndexRootPages : public AbstractCallback {

	/** Index information gathered from the .ibd file. */
	struct Index {

		Index(index_id_t id, uint32_t page_no)
			:
			m_id(id),
			m_page_no(page_no) { }

		index_id_t	m_id;		/*!< Index id */
		uint32_t	m_page_no;	/*!< Root page number */
	};

	/** Constructor
	@param trx covering (user) transaction
	@param table table definition in server .*/
	FetchIndexRootPages(const dict_table_t* table, trx_t* trx)
		:
		AbstractCallback(trx, UINT32_MAX),
		m_table(table), m_index(0, 0) UNIV_NOTHROW { }

	/** Destructor */
	~FetchIndexRootPages() UNIV_NOTHROW override { }

	/** Fetch the clustered index root page in the tablespace
	@param iter	Tablespace iterator
	@param block	Block to use for IO
	@retval DB_SUCCESS or error code */
	dberr_t run(const fil_iterator_t& iter,
		    buf_block_t* block) UNIV_NOTHROW override;

	/** Called for each block as it is read from the file.
	@param block block to convert, it is not from the buffer pool.
	@retval DB_SUCCESS or error code. */
	dberr_t operator()(buf_block_t* block) UNIV_NOTHROW override;

	/** Update the import configuration that will be used to import
	the tablespace. */
	dberr_t build_row_import(row_import* cfg) const UNIV_NOTHROW;

	/** Table definition in server. */
	const dict_table_t*	m_table;

	/** Index information */
	Index			m_index;
};

/** Called for each block as it is read from the file. Check index pages to
determine the exact row format. We can't get that from the tablespace
header flags alone.

@param block block to convert, it is not from the buffer pool.
@retval DB_SUCCESS or error code. */
dberr_t FetchIndexRootPages::operator()(buf_block_t* block) UNIV_NOTHROW
{
	if (is_interrupted()) return DB_INTERRUPTED;

	const page_t*	page = get_frame(block);

	m_index.m_id = btr_page_get_index_id(page);
	m_index.m_page_no = block->page.id().page_no();

	/* Check that the tablespace flags match the table flags. */
	const uint32_t expected = dict_tf_to_fsp_flags(m_table->flags);
	if (!fsp_flags_match(expected, m_space_flags)) {
		ib_errf(m_trx->mysql_thd, IB_LOG_LEVEL_ERROR,
			ER_TABLE_SCHEMA_MISMATCH,
			"Expected FSP_SPACE_FLAGS=0x%x, .ibd "
			"file contains 0x%x.",
			unsigned(expected),
			unsigned(m_space_flags));
		return(DB_CORRUPTION);
	}

	if (!page_is_comp(block->page.frame) !=
	    !dict_table_is_comp(m_table)) {
		ib_errf(m_trx->mysql_thd, IB_LOG_LEVEL_ERROR,
			ER_TABLE_SCHEMA_MISMATCH,
			"ROW_FORMAT mismatch");
		return DB_CORRUPTION;
	}

	return DB_SUCCESS;
}

/**
Update the import configuration that will be used to import the tablespace.
@return error code or DB_SUCCESS */
dberr_t
FetchIndexRootPages::build_row_import(row_import* cfg) const UNIV_NOTHROW
{
	ut_a(cfg->m_table == m_table);
	cfg->m_zip_size = m_zip_size;
	cfg->m_n_indexes = 1;

	if (cfg->m_n_indexes == 0) {

		ib::error() << "No B+Tree found in tablespace";

		return(DB_CORRUPTION);
	}

	cfg->m_indexes = UT_NEW_ARRAY_NOKEY(row_index_t, cfg->m_n_indexes);

	/* Trigger OOM */
	DBUG_EXECUTE_IF(
		"ib_import_OOM_11",
		UT_DELETE_ARRAY(cfg->m_indexes);
		cfg->m_indexes = NULL;
	);

	if (cfg->m_indexes == NULL) {
		return(DB_OUT_OF_MEMORY);
	}

	memset(cfg->m_indexes, 0x0, sizeof(*cfg->m_indexes) * cfg->m_n_indexes);

	row_index_t*	cfg_index = cfg->m_indexes;

	char	name[BUFSIZ];

	snprintf(name, sizeof(name), "index" IB_ID_FMT, m_index.m_id);

	ulint	len = strlen(name) + 1;

	cfg_index->m_name = UT_NEW_ARRAY_NOKEY(byte, len);

	/* Trigger OOM */
	DBUG_EXECUTE_IF(
		"ib_import_OOM_12",
		UT_DELETE_ARRAY(cfg_index->m_name);
		cfg_index->m_name = NULL;
	);

	if (cfg_index->m_name == NULL) {
		return(DB_OUT_OF_MEMORY);
	}

	memcpy(cfg_index->m_name, name, len);

	cfg_index->m_id = m_index.m_id;

	cfg_index->m_space = m_space;

	cfg_index->m_page_no = m_index.m_page_no;

	return(DB_SUCCESS);
}

/* Functor that is called for each physical page that is read from the
tablespace file.

  1. Check each page for corruption.

  2. Update the space id and LSN on every page
     * For the header page
       - Validate the flags
       - Update the LSN

  3. On Btree pages
     * Set the index id
     * Update the max trx id
     * In a cluster index, update the system columns
     * In a cluster index, update the BLOB ptr, set the space id
     * Purge delete marked records, but only if they can be easily
       removed from the page
     * Keep a counter of number of rows, ie. non-delete-marked rows
     * Keep a counter of number of delete marked rows
     * Keep a counter of number of purge failure
     * If a page is stamped with an index id that isn't in the .cfg file
       we assume it is deleted and the page can be ignored.

   4. Set the page state to dirty so that it will be written to disk.
*/
class PageConverter : public AbstractCallback {
public:
	/** Constructor
	@param cfg config of table being imported.
	@param space_id tablespace identifier
	@param trx transaction covering the import */
	PageConverter(row_import* cfg, uint32_t space_id, trx_t* trx)
		:
		AbstractCallback(trx, space_id),
		m_cfg(cfg),
		m_index(cfg->m_indexes),
		m_rec_iter(),
		m_offsets_(), m_offsets(m_offsets_),
		m_heap(0),
		m_cluster_index(dict_table_get_first_index(cfg->m_table))
	{
		rec_offs_init(m_offsets_);
	}

	~PageConverter() UNIV_NOTHROW override
	{
		if (m_heap != 0) {
			mem_heap_free(m_heap);
		}
	}

	dberr_t run(const fil_iterator_t& iter,
		    buf_block_t* block) UNIV_NOTHROW override
	{
		return fil_iterate(iter, block, *this);
	}

	/** Called for each block as it is read from the file.
	@param block block to convert, it is not from the buffer pool.
	@retval DB_SUCCESS or error code. */
	dberr_t operator()(buf_block_t* block) UNIV_NOTHROW override;

private:
	/** Update the page, set the space id, max trx id and index id.
	@param block block read from file
	@param page_type type of the page
	@retval DB_SUCCESS or error code */
	dberr_t update_page(buf_block_t* block, uint16_t& page_type)
		UNIV_NOTHROW;

	/** Update the space, index id, trx id.
	@param block block to convert
	@return DB_SUCCESS or error code */
	dberr_t	update_index_page(buf_block_t*	block) UNIV_NOTHROW;

	/** Update the BLOB refrences and write UNDO log entries for
	rows that can't be purged optimistically.
	@param block block to update
	@retval DB_SUCCESS or error code */
	dberr_t	update_records(buf_block_t* block) UNIV_NOTHROW;

	/** Validate the space flags and update tablespace header page.
	@param block block read from file, not from the buffer pool.
	@retval DB_SUCCESS or error code */
	dberr_t	update_header(buf_block_t* block) UNIV_NOTHROW;

	/** Adjust the BLOB reference for a single column that is externally stored
	@param rec record to update
	@param offsets column offsets for the record
	@param i column ordinal value
	@return DB_SUCCESS or error code */
	dberr_t	adjust_cluster_index_blob_column(
		rec_t*		rec,
		const rec_offs*	offsets,
		ulint		i) UNIV_NOTHROW;

	/** Adjusts the BLOB reference in the clustered index row for all
	externally stored columns.
	@param rec record to update
	@param offsets column offsets for the record
	@return DB_SUCCESS or error code */
	dberr_t	adjust_cluster_index_blob_columns(
		rec_t*		rec,
		const rec_offs*	offsets) UNIV_NOTHROW;

	/** In the clustered index, adjist the BLOB pointers as needed.
	Also update the BLOB reference, write the new space id.
	@param rec record to update
	@param offsets column offsets for the record
	@return DB_SUCCESS or error code */
	dberr_t	adjust_cluster_index_blob_ref(
		rec_t*		rec,
		const rec_offs*	offsets) UNIV_NOTHROW;

	/** Purge delete-marked records, only if it is possible to do
	so without re-organising the B+tree.
	@retval true if purged */
	bool purge() UNIV_NOTHROW;

	/** Adjust the BLOB references and sys fields for the current record.
	@param rec record to update
	@param offsets column offsets for the record
	@return DB_SUCCESS or error code. */
	dberr_t	adjust_cluster_record(
		rec_t*			rec,
		const rec_offs*		offsets) UNIV_NOTHROW;

	/** Find an index with the matching id.
	@return row_index_t* instance or 0 */
	row_index_t* find_index(index_id_t id) UNIV_NOTHROW
	{
		row_index_t*	index = &m_cfg->m_indexes[0];

		for (ulint i = 0; i < m_cfg->m_n_indexes; ++i, ++index) {
			if (id == index->m_id) {
				return(index);
			}
		}

		return(0);

	}
private:
	/** Config for table that is being imported. */
	row_import*		m_cfg;

	/** Current index whose pages are being imported */
	row_index_t*		m_index;

	/** Iterator over records in a block */
	RecIterator		m_rec_iter;

	/** Record offset */
	rec_offs		m_offsets_[REC_OFFS_NORMAL_SIZE];

	/** Pointer to m_offsets_ */
	rec_offs*		m_offsets;

	/** Memory heap for the record offsets */
	mem_heap_t*		m_heap;

	/** Cluster index instance */
	dict_index_t*		m_cluster_index;
};

/**
row_import destructor. */
row_import::~row_import() UNIV_NOTHROW
{
	for (ulint i = 0; m_indexes != 0 && i < m_n_indexes; ++i) {
		UT_DELETE_ARRAY(m_indexes[i].m_name);

		if (m_indexes[i].m_fields == NULL) {
			continue;
		}

		dict_field_t*	fields = m_indexes[i].m_fields;
		ulint		n_fields = m_indexes[i].m_n_fields;

		for (ulint j = 0; j < n_fields; ++j) {
			UT_DELETE_ARRAY(const_cast<char*>(fields[j].name()));
		}

		UT_DELETE_ARRAY(fields);
	}

	for (ulint i = 0; m_col_names != 0 && i < m_n_cols; ++i) {
		UT_DELETE_ARRAY(m_col_names[i]);
	}

	UT_DELETE_ARRAY(m_cols);
	UT_DELETE_ARRAY(m_indexes);
	UT_DELETE_ARRAY(m_col_names);
	UT_DELETE_ARRAY(m_table_name);
	UT_DELETE_ARRAY(m_hostname);
}

/** Find the index entry in in the indexes array.
@param name index name
@return instance if found else 0. */
row_index_t*
row_import::get_index(
	const char*	name) const UNIV_NOTHROW
{
	for (ulint i = 0; i < m_n_indexes; ++i) {
		const char*	index_name;
		row_index_t*	index = &m_indexes[i];

		index_name = reinterpret_cast<const char*>(index->m_name);

		if (strcmp(index_name, name) == 0) {

			return(index);
		}
	}

	return(0);
}

/** Get the number of rows in the index.
@param name index name
@return number of rows (doesn't include delete marked rows). */
ulint
row_import::get_n_rows(
	const char*	name) const UNIV_NOTHROW
{
	const row_index_t*	index = get_index(name);

	ut_a(name != 0);

	return(index->m_stats.m_n_rows);
}

/** Get the number of rows for which purge failed uding the convert phase.
@param name index name
@return number of rows for which purge failed. */
ulint
row_import::get_n_purge_failed(
	const char*	name) const UNIV_NOTHROW
{
	const row_index_t*	index = get_index(name);

	ut_a(name != 0);

	return(index->m_stats.m_n_purge_failed);
}

/** Find the ordinal value of the column name in the cfg table columns.
@param name of column to look for.
@return ULINT_UNDEFINED if not found. */
ulint
row_import::find_col(
	const char*	name) const UNIV_NOTHROW
{
	for (ulint i = 0; i < m_n_cols; ++i) {
		const char*	col_name;

		col_name = reinterpret_cast<const char*>(m_col_names[i]);

		if (strcmp(col_name, name) == 0) {
			return(i);
		}
	}

	return(ULINT_UNDEFINED);
}

/**
Check if the index schema that was read from the .cfg file matches the
in memory index definition.
@return DB_SUCCESS or error code. */
dberr_t
row_import::match_index_columns(
	THD*			thd,
	const dict_index_t*	index) UNIV_NOTHROW
{
	row_index_t*		cfg_index;
	dberr_t			err = DB_SUCCESS;

	cfg_index = get_index(index->name);

	if (cfg_index == 0) {
		ib_errf(thd, IB_LOG_LEVEL_ERROR,
			ER_TABLE_SCHEMA_MISMATCH,
			"Index %s not found in tablespace meta-data file.",
			index->name());

		return(DB_ERROR);
	}

	if (cfg_index->m_n_fields != index->n_fields) {

		ib_errf(thd, IB_LOG_LEVEL_ERROR,
			ER_TABLE_SCHEMA_MISMATCH,
			"Index field count %u doesn't match"
			" tablespace metadata file value " ULINTPF,
			index->n_fields, cfg_index->m_n_fields);

		return(DB_ERROR);
	}

	cfg_index->m_srv_index = index;

	const dict_field_t*	field = index->fields;
	const dict_field_t*	cfg_field = cfg_index->m_fields;

	for (ulint i = 0; i < index->n_fields; ++i, ++field, ++cfg_field) {

		if (field->name() && cfg_field->name()
		     && strcmp(field->name(), cfg_field->name()) != 0) {
			ib_errf(thd, IB_LOG_LEVEL_ERROR,
				ER_TABLE_SCHEMA_MISMATCH,
				"Index field name %s doesn't match"
				" tablespace metadata field name %s"
				" for field position " ULINTPF,
				field->name(), cfg_field->name(), i);

			err = DB_ERROR;
		}

		if (cfg_field->prefix_len != field->prefix_len) {
			ib_errf(thd, IB_LOG_LEVEL_ERROR,
				ER_TABLE_SCHEMA_MISMATCH,
				"Index %s field %s prefix len %u"
				" doesn't match metadata file value %u",
				index->name(), field->name(),
				field->prefix_len, cfg_field->prefix_len);

			err = DB_ERROR;
		}

		if (cfg_field->fixed_len != field->fixed_len) {
			ib_errf(thd, IB_LOG_LEVEL_ERROR,
				ER_TABLE_SCHEMA_MISMATCH,
				"Index %s field %s fixed len %u"
				" doesn't match metadata file value %u",
				index->name(), field->name(),
				field->fixed_len,
				cfg_field->fixed_len);

			err = DB_ERROR;
		}
	}

	return(err);
}

/** Check if the table schema that was read from the .cfg file matches the
in memory table definition.
@param thd MySQL session variable
@return DB_SUCCESS or error code. */
dberr_t
row_import::match_table_columns(
	THD*			thd) UNIV_NOTHROW
{
	dberr_t			err = DB_SUCCESS;
	const dict_col_t*	col = m_table->cols;

	for (ulint i = 0; i < m_table->n_cols; ++i, ++col) {

		const char*	col_name;
		ulint		cfg_col_index;

		col_name = dict_table_get_col_name(
			m_table, dict_col_get_no(col));

		cfg_col_index = find_col(col_name);

		if (cfg_col_index == ULINT_UNDEFINED) {

			ib_errf(thd, IB_LOG_LEVEL_ERROR,
				 ER_TABLE_SCHEMA_MISMATCH,
				 "Column %s not found in tablespace.",
				 col_name);

			err = DB_ERROR;
		} else if (cfg_col_index != col->ind) {

			ib_errf(thd, IB_LOG_LEVEL_ERROR,
				ER_TABLE_SCHEMA_MISMATCH,
				"Column %s ordinal value mismatch, it's at %u"
				" in the table and " ULINTPF
				" in the tablespace meta-data file",
				col_name, col->ind, cfg_col_index);

			err = DB_ERROR;
		} else {
			const dict_col_t*	cfg_col;

			cfg_col = &m_cols[cfg_col_index];
			ut_a(cfg_col->ind == cfg_col_index);

			if (cfg_col->prtype != col->prtype) {
				ib_errf(thd,
					IB_LOG_LEVEL_ERROR,
					ER_TABLE_SCHEMA_MISMATCH,
					"Column %s precise type mismatch,"
					" it's 0X%X in the table and 0X%X"
					" in the tablespace meta file",
					col_name, col->prtype, cfg_col->prtype);
				err = DB_ERROR;
			}

			if (cfg_col->mtype != col->mtype) {
				ib_errf(thd,
					IB_LOG_LEVEL_ERROR,
					ER_TABLE_SCHEMA_MISMATCH,
					"Column %s main type mismatch,"
					" it's 0X%X in the table and 0X%X"
					" in the tablespace meta file",
					col_name, col->mtype, cfg_col->mtype);
				err = DB_ERROR;
			}

			if (cfg_col->len != col->len) {
				ib_errf(thd,
					IB_LOG_LEVEL_ERROR,
					ER_TABLE_SCHEMA_MISMATCH,
					"Column %s length mismatch,"
					" it's %u in the table and %u"
					" in the tablespace meta file",
					col_name, col->len, cfg_col->len);
				err = DB_ERROR;
			}

			if (cfg_col->mbminlen != col->mbminlen
			    || cfg_col->mbmaxlen != col->mbmaxlen) {
				ib_errf(thd,
					IB_LOG_LEVEL_ERROR,
					ER_TABLE_SCHEMA_MISMATCH,
					"Column %s multi-byte len mismatch,"
					" it's %u-%u in the table and %u-%u"
					" in the tablespace meta file",
					col_name, col->mbminlen, col->mbmaxlen,
					cfg_col->mbminlen, cfg_col->mbmaxlen);
				err = DB_ERROR;
			}

			if (cfg_col->ind != col->ind) {
				ib_errf(thd,
					IB_LOG_LEVEL_ERROR,
					ER_TABLE_SCHEMA_MISMATCH,
					"Column %s position mismatch,"
					" it's %u in the table and %u"
					" in the tablespace meta file",
					col_name, col->ind, cfg_col->ind);
				err = DB_ERROR;
			}

			if (cfg_col->ord_part != col->ord_part) {
				ib_errf(thd,
					IB_LOG_LEVEL_ERROR,
					ER_TABLE_SCHEMA_MISMATCH,
					"Column %s ordering mismatch,"
					" it's %u in the table and %u"
					" in the tablespace meta file",
					col_name, col->ord_part,
					cfg_col->ord_part);
				err = DB_ERROR;
			}

			if (cfg_col->max_prefix != col->max_prefix) {
				ib_errf(thd,
					IB_LOG_LEVEL_ERROR,
					ER_TABLE_SCHEMA_MISMATCH,
					"Column %s max prefix mismatch"
					" it's %u in the table and %u"
					" in the tablespace meta file",
					col_name, col->max_prefix,
					cfg_col->max_prefix);
				err = DB_ERROR;
			}
		}
	}

	return(err);
}

dberr_t row_import::match_flags(THD *thd) const
{
  ulint mismatch= (m_table->flags ^ m_flags) & ~DICT_TF_MASK_DATA_DIR;
  if (!mismatch)
    return DB_SUCCESS;

  const char *msg;
  if (mismatch & DICT_TF_MASK_ZIP_SSIZE)
  {
    if ((m_table->flags & DICT_TF_MASK_ZIP_SSIZE) &&
        (m_flags & DICT_TF_MASK_ZIP_SSIZE))
    {
      switch (m_flags & DICT_TF_MASK_ZIP_SSIZE) {
      case 0U << DICT_TF_POS_ZIP_SSIZE:
        goto uncompressed;
      case 1U << DICT_TF_POS_ZIP_SSIZE:
        msg= "ROW_FORMAT=COMPRESSED KEY_BLOCK_SIZE=1";
        break;
      case 2U << DICT_TF_POS_ZIP_SSIZE:
        msg= "ROW_FORMAT=COMPRESSED KEY_BLOCK_SIZE=2";
        break;
      case 3U << DICT_TF_POS_ZIP_SSIZE:
        msg= "ROW_FORMAT=COMPRESSED KEY_BLOCK_SIZE=4";
        break;
      case 4U << DICT_TF_POS_ZIP_SSIZE:
        msg= "ROW_FORMAT=COMPRESSED KEY_BLOCK_SIZE=8";
        break;
      case 5U << DICT_TF_POS_ZIP_SSIZE:
        msg= "ROW_FORMAT=COMPRESSED KEY_BLOCK_SIZE=16";
        break;
      default:
        msg= "strange KEY_BLOCK_SIZE";
      }
    }
    else if (m_flags & DICT_TF_MASK_ZIP_SSIZE)
      msg= "ROW_FORMAT=COMPRESSED";
    else
      goto uncompressed;
  }
  else
  {
  uncompressed:
    msg= (m_flags & DICT_TF_MASK_ATOMIC_BLOBS) ? "ROW_FORMAT=DYNAMIC"
         : (m_flags & DICT_TF_MASK_COMPACT)    ? "ROW_FORMAT=COMPACT"
                                               : "ROW_FORMAT=REDUNDANT";
  }

  ib_errf(thd, IB_LOG_LEVEL_ERROR, ER_TABLE_SCHEMA_MISMATCH,
          "Table flags don't match, server table has 0x%x and the meta-data "
          "file has 0x%zx; .cfg file uses %s",
          m_table->flags, m_flags, msg);

  return DB_ERROR;
}

/** Check if the table (and index) schema that was read from the .cfg file
matches the in memory table definition.
@param thd MySQL session variable
@return DB_SUCCESS or error code. */
dberr_t
row_import::match_schema(
	THD*		thd) UNIV_NOTHROW
{
	/* Do some simple checks. */

	if (m_table->n_cols != m_n_cols) {
		ib_errf(thd, IB_LOG_LEVEL_ERROR, ER_TABLE_SCHEMA_MISMATCH,
			"Number of columns don't match, table has %u "
			"columns but the tablespace meta-data file has "
			ULINTPF " columns",
			m_table->n_cols, m_n_cols);

		return(DB_ERROR);
	} else if (UT_LIST_GET_LEN(m_table->indexes) != m_n_indexes) {

		/* If the number of indexes don't match then it is better
		to abort the IMPORT. It is easy for the user to create a
		table matching the IMPORT definition. */

		ib_errf(thd, IB_LOG_LEVEL_ERROR, ER_TABLE_SCHEMA_MISMATCH,
			"Number of indexes don't match, table has " ULINTPF
			" indexes but the tablespace meta-data file has "
			ULINTPF " indexes",
			UT_LIST_GET_LEN(m_table->indexes), m_n_indexes);

		return(DB_ERROR);
	}

	dberr_t	err = match_table_columns(thd);

	if (err != DB_SUCCESS) {
		return(err);
	}

	/* Check if the index definitions match. */

	const dict_index_t* index;

	for (index = UT_LIST_GET_FIRST(m_table->indexes);
	     index != 0;
	     index = UT_LIST_GET_NEXT(indexes, index)) {

		dberr_t	index_err;

		index_err = match_index_columns(thd, index);

		if (index_err != DB_SUCCESS) {
			err = index_err;
		}
	}

	return(err);
}

/**
Set the index root <space, pageno>, using index name. */
void
row_import::set_root_by_name() UNIV_NOTHROW
{
	row_index_t*	cfg_index = m_indexes;

	for (ulint i = 0; i < m_n_indexes; ++i, ++cfg_index) {
		dict_index_t*	index;

		const char*	index_name;

		index_name = reinterpret_cast<const char*>(cfg_index->m_name);

		index = dict_table_get_index_on_name(m_table, index_name);

		/* We've already checked that it exists. */
		ut_a(index != 0);

		index->page = cfg_index->m_page_no;
	}
}

/**
Set the index root <space, pageno>, using a heuristic.
@return DB_SUCCESS or error code */
dberr_t
row_import::set_root_by_heuristic() UNIV_NOTHROW
{
	row_index_t*	cfg_index = m_indexes;

	ut_a(m_n_indexes > 0);

	// TODO: For now use brute force, based on ordinality

	if (UT_LIST_GET_LEN(m_table->indexes) != m_n_indexes) {

		ib::warn() << "Table " << m_table->name << " should have "
			<< UT_LIST_GET_LEN(m_table->indexes) << " indexes but"
			" the tablespace has " << m_n_indexes << " indexes";
	}

	ulint	i = 0;
	dberr_t	err = DB_SUCCESS;

	for (dict_index_t* index = UT_LIST_GET_FIRST(m_table->indexes);
	     index != 0;
	     index = UT_LIST_GET_NEXT(indexes, index)) {

		if (index->type & DICT_FTS) {
			index->type |= DICT_CORRUPT;
			ib::warn() << "Skipping FTS index: " << index->name;
		} else if (i < m_n_indexes) {

			UT_DELETE_ARRAY(cfg_index[i].m_name);

			ulint	len = strlen(index->name) + 1;

			cfg_index[i].m_name = UT_NEW_ARRAY_NOKEY(byte, len);

			/* Trigger OOM */
			DBUG_EXECUTE_IF(
				"ib_import_OOM_14",
				UT_DELETE_ARRAY(cfg_index[i].m_name);
				cfg_index[i].m_name = NULL;
			);

			if (cfg_index[i].m_name == NULL) {
				err = DB_OUT_OF_MEMORY;
				break;
			}

			memcpy(cfg_index[i].m_name, index->name, len);

			cfg_index[i].m_srv_index = index;

			index->page = cfg_index[i++].m_page_no;
		}
	}

	return(err);
}

/**
Purge delete marked records.
@return DB_SUCCESS or error code. */
dberr_t
IndexPurge::garbage_collect() UNIV_NOTHROW
{
	dberr_t	err;
	ibool	comp = dict_table_is_comp(m_index->table);

	/* Open the persistent cursor and start the mini-transaction. */

	open();

	while ((err = next()) == DB_SUCCESS) {

		rec_t*	rec = btr_pcur_get_rec(&m_pcur);
		ibool	deleted = rec_get_deleted_flag(rec, comp);

		if (!deleted) {
			++m_n_rows;
		} else {
			purge();
		}
	}

	/* Close the persistent cursor and commit the mini-transaction. */

	close();

	return(err == DB_END_OF_INDEX ? DB_SUCCESS : err);
}

/**
Begin import, position the cursor on the first record. */
void
IndexPurge::open() UNIV_NOTHROW
{
	mtr_start(&m_mtr);

	mtr_set_log_mode(&m_mtr, MTR_LOG_NO_REDO);

	btr_pcur_open_at_index_side(
		true, m_index, BTR_MODIFY_LEAF, &m_pcur, true, 0, &m_mtr);
	btr_pcur_move_to_next_user_rec(&m_pcur, &m_mtr);
	if (rec_is_metadata(btr_pcur_get_rec(&m_pcur), *m_index)) {
		ut_ad(btr_pcur_is_on_user_rec(&m_pcur));
		/* Skip the metadata pseudo-record. */
	} else {
		btr_pcur_move_to_prev_on_page(&m_pcur);
	}
}

/**
Close the persistent curosr and commit the mini-transaction. */
void
IndexPurge::close() UNIV_NOTHROW
{
	btr_pcur_close(&m_pcur);
	mtr_commit(&m_mtr);
}

/**
Position the cursor on the next record.
@return DB_SUCCESS or error code */
dberr_t
IndexPurge::next() UNIV_NOTHROW
{
	btr_pcur_move_to_next_on_page(&m_pcur);

	/* When switching pages, commit the mini-transaction
	in order to release the latch on the old page. */

	if (!btr_pcur_is_after_last_on_page(&m_pcur)) {
		return(DB_SUCCESS);
	} else if (trx_is_interrupted(m_trx)) {
		/* Check after every page because the check
		is expensive. */
		return(DB_INTERRUPTED);
	}

	btr_pcur_store_position(&m_pcur, &m_mtr);

	mtr_commit(&m_mtr);

	mtr_start(&m_mtr);

	mtr_set_log_mode(&m_mtr, MTR_LOG_NO_REDO);

	btr_pcur_restore_position(BTR_MODIFY_LEAF, &m_pcur, &m_mtr);
	/* The following is based on btr_pcur_move_to_next_user_rec(). */
	m_pcur.old_stored = false;
	ut_ad(m_pcur.latch_mode == BTR_MODIFY_LEAF);
	do {
		if (btr_pcur_is_after_last_on_page(&m_pcur)) {
			if (btr_pcur_is_after_last_in_tree(&m_pcur)) {
				return DB_END_OF_INDEX;
			}

			buf_block_t* block = btr_pcur_get_block(&m_pcur);
			uint32_t next_page = btr_page_get_next(
				block->page.frame);

			/* MDEV-13542 FIXME: Make these checks part of
			btr_pcur_move_to_next_page(), and introduce a
			return status that will be checked in all callers! */
			switch (next_page) {
			default:
				if (next_page != block->page.id().page_no()) {
					break;
				}
				/* MDEV-20931 FIXME: Check that
				next_page is within the tablespace
				bounds! Also check that it is not a
				change buffer bitmap page. */
				/* fall through */
			case 0:
			case 1:
			case FIL_NULL:
				return DB_CORRUPTION;
			}

			dict_index_t* index = m_pcur.btr_cur.index;
			buf_block_t* next_block = btr_block_get(
				*index, next_page, BTR_MODIFY_LEAF, false,
				&m_mtr);

			if (UNIV_UNLIKELY(!next_block
					  || !fil_page_index_page_check(
						  next_block->page.frame)
					  || !!dict_index_is_spatial(index)
					  != (fil_page_get_type(
						      next_block->page.frame)
					      == FIL_PAGE_RTREE)
					  || page_is_comp(next_block->page.frame)
					  != page_is_comp(block->page.frame)
					  || btr_page_get_prev(
						  next_block->page.frame)
					  != block->page.id().page_no())) {
				return DB_CORRUPTION;
			}

			btr_leaf_page_release(block, BTR_MODIFY_LEAF, &m_mtr);

			page_cur_set_before_first(next_block,
						  &m_pcur.btr_cur.page_cur);

			ut_d(page_check_dir(next_block->page.frame));
		} else {
			btr_pcur_move_to_next_on_page(&m_pcur);
		}
	} while (!btr_pcur_is_on_user_rec(&m_pcur));

	return DB_SUCCESS;
}

/**
Store the persistent cursor position and reopen the
B-tree cursor in BTR_MODIFY_TREE mode, because the
tree structure may be changed during a pessimistic delete. */
void
IndexPurge::purge_pessimistic_delete() UNIV_NOTHROW
{
	dberr_t	err;

	btr_pcur_restore_position(BTR_MODIFY_TREE | BTR_LATCH_FOR_DELETE,
				  &m_pcur, &m_mtr);

	ut_ad(rec_get_deleted_flag(
			btr_pcur_get_rec(&m_pcur),
			dict_table_is_comp(m_index->table)));

	btr_cur_pessimistic_delete(
		&err, FALSE, btr_pcur_get_btr_cur(&m_pcur), 0, false, &m_mtr);

	ut_a(err == DB_SUCCESS);

	/* Reopen the B-tree cursor in BTR_MODIFY_LEAF mode */
	mtr_commit(&m_mtr);
}

/**
Purge delete-marked records. */
void
IndexPurge::purge() UNIV_NOTHROW
{
	btr_pcur_store_position(&m_pcur, &m_mtr);

	purge_pessimistic_delete();

	mtr_start(&m_mtr);

	mtr_set_log_mode(&m_mtr, MTR_LOG_NO_REDO);

	btr_pcur_restore_position(BTR_MODIFY_LEAF, &m_pcur, &m_mtr);
}

/** Adjust the BLOB reference for a single column that is externally stored
@param rec record to update
@param offsets column offsets for the record
@param i column ordinal value
@return DB_SUCCESS or error code */
inline
dberr_t
PageConverter::adjust_cluster_index_blob_column(
	rec_t*		rec,
	const rec_offs*	offsets,
	ulint		i) UNIV_NOTHROW
{
	ulint		len;
	byte*		field;

	field = rec_get_nth_field(rec, offsets, i, &len);

	DBUG_EXECUTE_IF("ib_import_trigger_corruption_2",
			len = BTR_EXTERN_FIELD_REF_SIZE - 1;);

	if (len < BTR_EXTERN_FIELD_REF_SIZE) {

		ib_errf(m_trx->mysql_thd, IB_LOG_LEVEL_ERROR,
			ER_INNODB_INDEX_CORRUPT,
			"Externally stored column(" ULINTPF
			") has a reference length of " ULINTPF
			" in the cluster index %s",
			i, len, m_cluster_index->name());

		return(DB_CORRUPTION);
	}

	field += len - (BTR_EXTERN_FIELD_REF_SIZE - BTR_EXTERN_SPACE_ID);

	mach_write_to_4(field, get_space_id());

	if (UNIV_LIKELY_NULL(m_rec_iter.current_block()->page.zip.data)) {
		page_zip_write_blob_ptr(
			m_rec_iter.current_block(), rec, m_cluster_index,
			offsets, i, &m_rec_iter.m_mtr);
	}

	return(DB_SUCCESS);
}

/** Adjusts the BLOB reference in the clustered index row for all externally
stored columns.
@param rec record to update
@param offsets column offsets for the record
@return DB_SUCCESS or error code */
inline
dberr_t
PageConverter::adjust_cluster_index_blob_columns(
	rec_t*		rec,
	const rec_offs*	offsets) UNIV_NOTHROW
{
	ut_ad(rec_offs_any_extern(offsets));

	/* Adjust the space_id in the BLOB pointers. */

	for (ulint i = 0; i < rec_offs_n_fields(offsets); ++i) {

		/* Only if the column is stored "externally". */

		if (rec_offs_nth_extern(offsets, i)) {
			dberr_t	err;

			err = adjust_cluster_index_blob_column(rec, offsets, i);

			if (err != DB_SUCCESS) {
				return(err);
			}
		}
	}

	return(DB_SUCCESS);
}

/** In the clustered index, adjust BLOB pointers as needed. Also update the
BLOB reference, write the new space id.
@param rec record to update
@param offsets column offsets for the record
@return DB_SUCCESS or error code */
inline
dberr_t
PageConverter::adjust_cluster_index_blob_ref(
	rec_t*		rec,
	const rec_offs*	offsets) UNIV_NOTHROW
{
	if (rec_offs_any_extern(offsets)) {
		dberr_t	err;

		err = adjust_cluster_index_blob_columns(rec, offsets);

		if (err != DB_SUCCESS) {
			return(err);
		}
	}

	return(DB_SUCCESS);
}

/** Purge delete-marked records, only if it is possible to do so without
re-organising the B+tree.
@return true if purge succeeded */
inline bool PageConverter::purge() UNIV_NOTHROW
{
	const dict_index_t*	index = m_index->m_srv_index;

	/* We can't have a page that is empty and not root. */
	if (m_rec_iter.remove(index, m_offsets)) {

		++m_index->m_stats.m_n_purged;

		return(true);
	} else {
		++m_index->m_stats.m_n_purge_failed;
	}

	return(false);
}

/** Adjust the BLOB references and sys fields for the current record.
@param rec record to update
@param offsets column offsets for the record
@return DB_SUCCESS or error code. */
inline
dberr_t
PageConverter::adjust_cluster_record(
	rec_t*			rec,
	const rec_offs*		offsets) UNIV_NOTHROW
{
	dberr_t	err;

	if ((err = adjust_cluster_index_blob_ref(rec, offsets)) == DB_SUCCESS) {

		/* Reset DB_TRX_ID and DB_ROLL_PTR.  Normally, these fields
		are only written in conjunction with other changes to the
		record. */
		ulint	trx_id_pos = m_cluster_index->n_uniq
			? m_cluster_index->n_uniq : 1;
		if (UNIV_LIKELY_NULL(m_rec_iter.current_block()
				     ->page.zip.data)) {
			page_zip_write_trx_id_and_roll_ptr(
				m_rec_iter.current_block(),
				rec, m_offsets, trx_id_pos,
				0, roll_ptr_t(1) << ROLL_PTR_INSERT_FLAG_POS,
				&m_rec_iter.m_mtr);
		} else {
			ulint	len;
			byte*	ptr = rec_get_nth_field(
				rec, m_offsets, trx_id_pos, &len);
			ut_ad(len == DATA_TRX_ID_LEN);
			memcpy(ptr, reset_trx_id, sizeof reset_trx_id);
		}
	}

	return(err);
}

/** Update the BLOB refrences and write UNDO log entries for
rows that can't be purged optimistically.
@param block block to update
@retval DB_SUCCESS or error code */
inline
dberr_t
PageConverter::update_records(
	buf_block_t*	block) UNIV_NOTHROW
{
	ibool	comp = dict_table_is_comp(m_cfg->m_table);
	bool	clust_index = m_index->m_srv_index == m_cluster_index;

	/* This will also position the cursor on the first user record. */

	m_rec_iter.open(block);

	while (!m_rec_iter.end()) {
		rec_t*	rec = m_rec_iter.current();
		ibool	deleted = rec_get_deleted_flag(rec, comp);

		/* For the clustered index we have to adjust the BLOB
		reference and the system fields irrespective of the
		delete marked flag. The adjustment of delete marked
		cluster records is required for purge to work later. */

		if (deleted || clust_index) {
			m_offsets = rec_get_offsets(
				rec, m_index->m_srv_index, m_offsets,
				m_index->m_srv_index->n_core_fields,
				ULINT_UNDEFINED, &m_heap);
		}

		if (clust_index) {

			dberr_t err = adjust_cluster_record(rec, m_offsets);

			if (err != DB_SUCCESS) {
				return(err);
			}
		}

		/* If it is a delete marked record then try an
		optimistic delete. */

		if (deleted) {
			/* A successful purge will move the cursor to the
			next record. */

			if (!purge()) {
				m_rec_iter.next();
			}

			++m_index->m_stats.m_n_deleted;
		} else {
			++m_index->m_stats.m_n_rows;
			m_rec_iter.next();
		}
	}

	return(DB_SUCCESS);
}

/** Update the space, index id, trx id.
@return DB_SUCCESS or error code */
inline
dberr_t
PageConverter::update_index_page(
	buf_block_t*	block) UNIV_NOTHROW
{
	const page_id_t page_id(block->page.id());

	if (is_free(page_id.page_no())) {
		return(DB_SUCCESS);
	}

	buf_frame_t* page = block->page.frame;
	const index_id_t id = btr_page_get_index_id(page);

	if (id != m_index->m_id) {
		row_index_t* index = find_index(id);

		if (UNIV_UNLIKELY(!index)) {
			if (!m_cfg->m_missing) {
				ib::warn() << "Unknown index id " << id
					   << " on page " << page_id.page_no();
			}
			return DB_SUCCESS;
		}

		m_index = index;
	}

	/* If the .cfg file is missing and there is an index mismatch
	then ignore the error. */
	if (m_cfg->m_missing && !m_index->m_srv_index) {
		return(DB_SUCCESS);
	}

	if (m_index && page_id.page_no() == m_index->m_page_no) {
		byte *b = FIL_PAGE_DATA + PAGE_BTR_SEG_LEAF + FSEG_HDR_SPACE
			+ page;
		mach_write_to_4(b, page_id.space());

		memcpy(FIL_PAGE_DATA + PAGE_BTR_SEG_TOP + FSEG_HDR_SPACE
		       + page, b, 4);
		if (UNIV_LIKELY_NULL(block->page.zip.data)) {
			memcpy(&block->page.zip.data[FIL_PAGE_DATA
						     + PAGE_BTR_SEG_TOP
						     + FSEG_HDR_SPACE], b, 4);
			memcpy(&block->page.zip.data[FIL_PAGE_DATA
						     + PAGE_BTR_SEG_LEAF
						     + FSEG_HDR_SPACE], b, 4);
		}
	}

#ifdef UNIV_ZIP_DEBUG
	ut_a(!block->page.zip.data || page_zip_validate(&block->page.zip, page,
							m_index->m_srv_index));
#endif /* UNIV_ZIP_DEBUG */

	/* This has to be written to uncompressed index header. Set it to
	the current index id. */
	mach_write_to_8(page + (PAGE_HEADER + PAGE_INDEX_ID),
			m_index->m_srv_index->id);
	if (UNIV_LIKELY_NULL(block->page.zip.data)) {
		memcpy(&block->page.zip.data[PAGE_HEADER + PAGE_INDEX_ID],
		       &block->page.frame[PAGE_HEADER + PAGE_INDEX_ID], 8);
	}

	if (m_index->m_srv_index->is_clust()) {
		if (page_id.page_no() != m_index->m_srv_index->page) {
			goto clear_page_max_trx_id;
		}
	} else if (page_is_leaf(page)) {
		/* Set PAGE_MAX_TRX_ID on secondary index leaf pages. */
		mach_write_to_8(&block->page.frame
				[PAGE_HEADER + PAGE_MAX_TRX_ID], m_trx->id);
		if (UNIV_LIKELY_NULL(block->page.zip.data)) {
			memcpy_aligned<8>(&block->page.zip.data
					  [PAGE_HEADER + PAGE_MAX_TRX_ID],
					  &block->page.frame
					  [PAGE_HEADER + PAGE_MAX_TRX_ID], 8);
		}
	} else {
clear_page_max_trx_id:
		/* Clear PAGE_MAX_TRX_ID so that it can be
		used for other purposes in the future. IMPORT
		in MySQL 5.6, 5.7 and MariaDB 10.0 and 10.1
		would set the field to the transaction ID even
		on clustered index pages. */
		memset_aligned<8>(&block->page.frame
				  [PAGE_HEADER + PAGE_MAX_TRX_ID],
				  0, 8);
		if (UNIV_LIKELY_NULL(block->page.zip.data)) {
			memset_aligned<8>(&block->page.zip.data
					  [PAGE_HEADER + PAGE_MAX_TRX_ID],
					  0, 8);
		}
	}

	if (page_is_empty(page)) {

		/* Only a root page can be empty. */
		if (page_has_siblings(page)) {
			// TODO: We should relax this and skip secondary
			// indexes. Mark them as corrupt because they can
			// always be rebuilt.
			return(DB_CORRUPTION);
		}

		return(DB_SUCCESS);
	}

	return page_is_leaf(block->page.frame)
		? update_records(block)
		: DB_SUCCESS;
}

/** Validate the space flags and update tablespace header page.
@param block block read from file, not from the buffer pool.
@retval DB_SUCCESS or error code */
inline dberr_t PageConverter::update_header(buf_block_t* block) UNIV_NOTHROW
{
  byte *frame= get_frame(block);
  if (memcmp_aligned<2>(FIL_PAGE_SPACE_ID + frame,
                        FSP_HEADER_OFFSET + FSP_SPACE_ID + frame, 4))
    ib::warn() << "Space id check in the header failed: ignored";
  else if (!mach_read_from_4(FIL_PAGE_SPACE_ID + frame))
    return DB_CORRUPTION;

  memset(frame + FIL_PAGE_FILE_FLUSH_LSN_OR_KEY_VERSION, 0, 8);

  /* Write space_id to the tablespace header, page 0. */
  mach_write_to_4(FIL_PAGE_SPACE_ID + frame, get_space_id());
  memcpy_aligned<2>(FSP_HEADER_OFFSET + FSP_SPACE_ID + frame,
                    FIL_PAGE_SPACE_ID + frame, 4);
  /* Write back the adjusted flags. */
  mach_write_to_4(FSP_HEADER_OFFSET + FSP_SPACE_FLAGS + frame, m_space_flags);

  return DB_SUCCESS;
}

/** Update the page, set the space id, max trx id and index id.
@param block block read from file
@retval DB_SUCCESS or error code */
inline
dberr_t
PageConverter::update_page(buf_block_t* block, uint16_t& page_type)
	UNIV_NOTHROW
{
	dberr_t		err = DB_SUCCESS;

	ut_ad(!block->page.zip.data == !is_compressed_table());

	switch (page_type = fil_page_get_type(get_frame(block))) {
	case FIL_PAGE_TYPE_FSP_HDR:
		ut_a(block->page.id().page_no() == 0);
		/* Work directly on the uncompressed page headers. */
		return(update_header(block));

	case FIL_PAGE_INDEX:
	case FIL_PAGE_RTREE:
		/* We need to decompress the contents
		before we can do anything. */

		if (is_compressed_table() && !buf_zip_decompress(block, TRUE)) {
			return(DB_CORRUPTION);
		}

		/* fall through */
	case FIL_PAGE_TYPE_INSTANT:
		/* This is on every page in the tablespace. */
		mach_write_to_4(
			get_frame(block)
			+ FIL_PAGE_ARCH_LOG_NO_OR_SPACE_ID, get_space_id());

		/* Only update the Btree nodes. */
		return(update_index_page(block));

	case FIL_PAGE_TYPE_SYS:
		/* This is page 0 in the system tablespace. */
		return(DB_CORRUPTION);

	case FIL_PAGE_TYPE_XDES:
		err = set_current_xdes(
			block->page.id().page_no(), get_frame(block));
		/* fall through */
	case FIL_PAGE_INODE:
	case FIL_PAGE_TYPE_TRX_SYS:
	case FIL_PAGE_IBUF_FREE_LIST:
	case FIL_PAGE_TYPE_ALLOCATED:
	case FIL_PAGE_IBUF_BITMAP:
	case FIL_PAGE_TYPE_BLOB:
	case FIL_PAGE_TYPE_ZBLOB:
	case FIL_PAGE_TYPE_ZBLOB2:

		/* Work directly on the uncompressed page headers. */
		/* This is on every page in the tablespace. */
		mach_write_to_4(
			get_frame(block)
			+ FIL_PAGE_ARCH_LOG_NO_OR_SPACE_ID, get_space_id());

		return(err);
	}

	ib::warn() << "Unknown page type (" << page_type << ")";

	return(DB_CORRUPTION);
}

/** Called for every page in the tablespace. If the page was not
updated then its state must be set to BUF_PAGE_NOT_USED.
@param block block read from file, note it is not from the buffer pool
@retval DB_SUCCESS or error code. */
dberr_t PageConverter::operator()(buf_block_t* block) UNIV_NOTHROW
{
	/* If we already had an old page with matching number
	in the buffer pool, evict it now, because
	we no longer evict the pages on DISCARD TABLESPACE. */
	buf_page_get_gen(block->page.id(), get_zip_size(),
			 RW_NO_LATCH, NULL, BUF_EVICT_IF_IN_POOL, NULL);

	uint16_t page_type;

	if (dberr_t err = update_page(block, page_type)) {
		return err;
	}

	const bool full_crc32 = fil_space_t::full_crc32(get_space_flags());
	byte* frame = get_frame(block);
	memset_aligned<8>(frame + FIL_PAGE_LSN, 0, 8);

	if (!block->page.zip.data) {
		buf_flush_init_for_writing(
			NULL, block->page.frame, NULL, full_crc32);
	} else if (fil_page_type_is_index(page_type)) {
		buf_flush_init_for_writing(
			NULL, block->page.zip.data, &block->page.zip,
			full_crc32);
	} else {
		/* Calculate and update the checksum of non-index
		pages for ROW_FORMAT=COMPRESSED tables. */
		buf_flush_update_zip_checksum(
			block->page.zip.data, block->zip_size());
	}

	return DB_SUCCESS;
}

/*****************************************************************//**
Clean up after import tablespace. */
static	MY_ATTRIBUTE((nonnull, warn_unused_result))
dberr_t
row_import_cleanup(
/*===============*/
	row_prebuilt_t*	prebuilt,	/*!< in/out: prebuilt from handler */
	dberr_t		err)		/*!< in: error code */
{
	if (err != DB_SUCCESS) {
		dict_table_t* table = prebuilt->table;
		table->file_unreadable = true;
		if (table->space) {
			fil_close_tablespace(table->space_id);
			table->space = NULL;
		}

		prebuilt->trx->error_info = NULL;

		ib::info() << "Discarding tablespace of table "
			   << table->name << ": " << err;

		for (dict_index_t* index = UT_LIST_GET_FIRST(table->indexes);
		     index;
		     index = UT_LIST_GET_NEXT(indexes, index)) {
			index->page = FIL_NULL;
		}
	}

	DBUG_EXECUTE_IF("ib_import_before_commit_crash", DBUG_SUICIDE(););

	prebuilt->trx->commit();

	if (prebuilt->trx->dict_operation_lock_mode) {
		row_mysql_unlock_data_dictionary(prebuilt->trx);
	}

	prebuilt->trx->op_info = "";

	DBUG_EXECUTE_IF("ib_import_before_checkpoint_crash", DBUG_SUICIDE(););

	log_make_checkpoint();

	return(err);
}

/*****************************************************************//**
Report error during tablespace import. */
static	MY_ATTRIBUTE((nonnull, warn_unused_result))
dberr_t
row_import_error(
/*=============*/
	row_prebuilt_t*	prebuilt,	/*!< in/out: prebuilt from handler */
	dberr_t		err)		/*!< in: error code */
{
	if (!trx_is_interrupted(prebuilt->trx)) {
		char	table_name[MAX_FULL_NAME_LEN + 1];

		innobase_format_name(
			table_name, sizeof(table_name),
			prebuilt->table->name.m_name);

		ib_senderrf(
			prebuilt->trx->mysql_thd, IB_LOG_LEVEL_WARN,
			ER_INNODB_IMPORT_ERROR,
			table_name, (ulong) err, ut_strerr(err));
	}

	return row_import_cleanup(prebuilt, err);
}

/*****************************************************************//**
Adjust the root page index node and leaf node segment headers, update
with the new space id. For all the table's secondary indexes.
@return error code */
static	MY_ATTRIBUTE((nonnull, warn_unused_result))
dberr_t
row_import_adjust_root_pages_of_secondary_indexes(
/*==============================================*/
	trx_t*			trx,		/*!< in: transaction used for
						the import */
	dict_table_t*		table,		/*!< in: table the indexes
						belong to */
	const row_import&	cfg)		/*!< Import context */
{
	dict_index_t*		index;
	ulint			n_rows_in_table;
	dberr_t			err = DB_SUCCESS;

	/* Skip the clustered index. */
	index = dict_table_get_first_index(table);

	n_rows_in_table = cfg.get_n_rows(index->name);

	DBUG_EXECUTE_IF("ib_import_sec_rec_count_mismatch_failure",
			n_rows_in_table++;);

	/* Adjust the root pages of the secondary indexes only. */
	while ((index = dict_table_get_next_index(index)) != NULL) {
		ut_a(!dict_index_is_clust(index));

		if (!(index->type & DICT_CORRUPT)
		    && index->page != FIL_NULL) {

			/* Update the Btree segment headers for index node and
			leaf nodes in the root page. Set the new space id. */

			err = btr_root_adjust_on_import(index);
		} else {
			ib::warn() << "Skip adjustment of root pages for"
				" index " << index->name << ".";

			err = DB_CORRUPTION;
		}

		if (err != DB_SUCCESS) {

			if (index->type & DICT_CLUSTERED) {
				break;
			}

			ib_errf(trx->mysql_thd,
				IB_LOG_LEVEL_WARN,
				ER_INNODB_INDEX_CORRUPT,
				"Index %s not found or corrupt,"
				" you should recreate this index.",
				index->name());

			/* Do not bail out, so that the data
			can be recovered. */

			err = DB_SUCCESS;
			index->type |= DICT_CORRUPT;
			continue;
		}

		/* If we failed to purge any records in the index then
		do it the hard way.

		TODO: We can do this in the first pass by generating UNDO log
		records for the failed rows. */

		if (!cfg.requires_purge(index->name)) {
			continue;
		}

		IndexPurge   purge(trx, index);

		trx->op_info = "secondary: purge delete marked records";

		err = purge.garbage_collect();

		trx->op_info = "";

		if (err != DB_SUCCESS) {
			break;
		} else if (purge.get_n_rows() != n_rows_in_table) {

			ib_errf(trx->mysql_thd,
				IB_LOG_LEVEL_WARN,
				ER_INNODB_INDEX_CORRUPT,
				"Index '%s' contains " ULINTPF " entries, "
				"should be " ULINTPF ", you should recreate "
				"this index.", index->name(),
				purge.get_n_rows(), n_rows_in_table);

			index->type |= DICT_CORRUPT;

			/* Do not bail out, so that the data
			can be recovered. */

			err = DB_SUCCESS;
                }
	}

	return(err);
}

/*****************************************************************//**
Ensure that dict_sys.row_id exceeds SELECT MAX(DB_ROW_ID). */
MY_ATTRIBUTE((nonnull)) static
void
row_import_set_sys_max_row_id(
/*==========================*/
	row_prebuilt_t*		prebuilt,	/*!< in/out: prebuilt from
						handler */
	const dict_table_t*	table)		/*!< in: table to import */
{
	const rec_t*		rec;
	mtr_t			mtr;
	btr_pcur_t		pcur;
	row_id_t		row_id	= 0;
	dict_index_t*		index;

	index = dict_table_get_first_index(table);
	ut_ad(index->is_primary());
	ut_ad(dict_index_is_auto_gen_clust(index));

	mtr_start(&mtr);

	mtr_set_log_mode(&mtr, MTR_LOG_NO_REDO);

	btr_pcur_open_at_index_side(
		false,		// High end
		index,
		BTR_SEARCH_LEAF,
		&pcur,
		true,		// Init cursor
		0,		// Leaf level
		&mtr);

	btr_pcur_move_to_prev_on_page(&pcur);
	rec = btr_pcur_get_rec(&pcur);

	/* Check for empty table. */
	if (page_rec_is_infimum(rec)) {
		/* The table is empty. */
	} else if (rec_is_metadata(rec, *index)) {
		/* The clustered index contains the metadata record only,
		that is, the table is empty. */
	} else {
		row_id = mach_read_from_6(rec);
	}

	btr_pcur_close(&pcur);
	mtr_commit(&mtr);

	if (row_id) {
		/* Update the system row id if the imported index row id is
		greater than the max system row id. */
		dict_sys.update_row_id(row_id);
	}
}

/*****************************************************************//**
Read the a string from the meta data file.
@return DB_SUCCESS or error code. */
static
dberr_t
row_import_cfg_read_string(
/*=======================*/
	FILE*		file,		/*!< in/out: File to read from */
	byte*		ptr,		/*!< out: string to read */
	ulint		max_len)	/*!< in: maximum length of the output
					buffer in bytes */
{
	DBUG_EXECUTE_IF("ib_import_string_read_error",
			errno = EINVAL; return(DB_IO_ERROR););

	ulint		len = 0;

	while (!feof(file)) {
		int	ch = fgetc(file);

		if (ch == EOF) {
			break;
		} else if (ch != 0) {
			if (len < max_len) {
				ptr[len++] = static_cast<byte>(ch);
			} else {
				break;
			}
		/* max_len includes the NUL byte */
		} else if (len != max_len - 1) {
			break;
		} else {
			ptr[len] = 0;
			return(DB_SUCCESS);
		}
	}

	errno = EINVAL;

	return(DB_IO_ERROR);
}

/*********************************************************************//**
Write the meta data (index user fields) config file.
@return DB_SUCCESS or error code. */
static	MY_ATTRIBUTE((nonnull, warn_unused_result))
dberr_t
row_import_cfg_read_index_fields(
/*=============================*/
	FILE*			file,	/*!< in: file to write to */
	THD*			thd,	/*!< in/out: session */
	row_index_t*		index)	/*!< Index being read in */
{
	byte			row[sizeof(ib_uint32_t) * 3];
	ulint			n_fields = index->m_n_fields;

	index->m_fields = UT_NEW_ARRAY_NOKEY(dict_field_t, n_fields);

	/* Trigger OOM */
	DBUG_EXECUTE_IF(
		"ib_import_OOM_4",
		UT_DELETE_ARRAY(index->m_fields);
		index->m_fields = NULL;
	);

	if (index->m_fields == NULL) {
		return(DB_OUT_OF_MEMORY);
	}

	dict_field_t*	field = index->m_fields;

	for (ulint i = 0; i < n_fields; ++i, ++field) {
		byte*		ptr = row;

		/* Trigger EOF */
		DBUG_EXECUTE_IF("ib_import_io_read_error_1",
				(void) fseek(file, 0L, SEEK_END););

		if (fread(row, 1, sizeof(row), file) != sizeof(row)) {

			ib_senderrf(
				thd, IB_LOG_LEVEL_ERROR, ER_IO_READ_ERROR,
				(ulong) errno, strerror(errno),
				"while reading index fields.");

			return(DB_IO_ERROR);
		}

		new (field) dict_field_t();

		field->prefix_len = mach_read_from_4(ptr) & ((1U << 12) - 1);
		ptr += sizeof(ib_uint32_t);

		field->fixed_len = mach_read_from_4(ptr) & ((1U << 10) - 1);
		ptr += sizeof(ib_uint32_t);

		/* Include the NUL byte in the length. */
		ulint	len = mach_read_from_4(ptr);

		byte*	name = UT_NEW_ARRAY_NOKEY(byte, len);

		/* Trigger OOM */
		DBUG_EXECUTE_IF(
			"ib_import_OOM_5",
			UT_DELETE_ARRAY(name);
			name = NULL;
		);

		if (name == NULL) {
			return(DB_OUT_OF_MEMORY);
		}

		field->name = reinterpret_cast<const char*>(name);

		dberr_t	err = row_import_cfg_read_string(file, name, len);

		if (err != DB_SUCCESS) {

			ib_senderrf(
				thd, IB_LOG_LEVEL_ERROR, ER_IO_READ_ERROR,
				(ulong) errno, strerror(errno),
				"while parsing table name.");

			return(err);
		}
	}

	return(DB_SUCCESS);
}

/*****************************************************************//**
Read the index names and root page numbers of the indexes and set the values.
Row format [root_page_no, len of str, str ... ]
@return DB_SUCCESS or error code. */
static MY_ATTRIBUTE((nonnull, warn_unused_result))
dberr_t
row_import_read_index_data(
/*=======================*/
	FILE*		file,		/*!< in: File to read from */
	THD*		thd,		/*!< in: session */
	row_import*	cfg)		/*!< in/out: meta-data read */
{
	byte*		ptr;
	row_index_t*	cfg_index;
	byte		row[sizeof(index_id_t) + sizeof(ib_uint32_t) * 9];

	/* FIXME: What is the max value? */
	ut_a(cfg->m_n_indexes > 0);
	ut_a(cfg->m_n_indexes < 1024);

	cfg->m_indexes = UT_NEW_ARRAY_NOKEY(row_index_t, cfg->m_n_indexes);

	/* Trigger OOM */
	DBUG_EXECUTE_IF(
		"ib_import_OOM_6",
		UT_DELETE_ARRAY(cfg->m_indexes);
		cfg->m_indexes = NULL;
	);

	if (cfg->m_indexes == NULL) {
		return(DB_OUT_OF_MEMORY);
	}

	memset(cfg->m_indexes, 0x0, sizeof(*cfg->m_indexes) * cfg->m_n_indexes);

	cfg_index = cfg->m_indexes;

	for (ulint i = 0; i < cfg->m_n_indexes; ++i, ++cfg_index) {
		/* Trigger EOF */
		DBUG_EXECUTE_IF("ib_import_io_read_error_2",
				(void) fseek(file, 0L, SEEK_END););

		/* Read the index data. */
		size_t	n_bytes = fread(row, 1, sizeof(row), file);

		/* Trigger EOF */
		DBUG_EXECUTE_IF("ib_import_io_read_error",
				(void) fseek(file, 0L, SEEK_END););

		if (n_bytes != sizeof(row)) {
			char	msg[BUFSIZ];

			snprintf(msg, sizeof(msg),
				 "while reading index meta-data, expected "
				 "to read " ULINTPF
				 " bytes but read only " ULINTPF " bytes",
				 sizeof(row), n_bytes);

			ib_senderrf(
				thd, IB_LOG_LEVEL_ERROR, ER_IO_READ_ERROR,
				(ulong) errno, strerror(errno), msg);

			ib::error() << "IO Error: " << msg;

			return(DB_IO_ERROR);
		}

		ptr = row;

		cfg_index->m_id = mach_read_from_8(ptr);
		ptr += sizeof(index_id_t);

		cfg_index->m_space = mach_read_from_4(ptr);
		ptr += sizeof(ib_uint32_t);

		cfg_index->m_page_no = mach_read_from_4(ptr);
		ptr += sizeof(ib_uint32_t);

		cfg_index->m_type = mach_read_from_4(ptr);
		ptr += sizeof(ib_uint32_t);

		cfg_index->m_trx_id_offset = mach_read_from_4(ptr);
		if (cfg_index->m_trx_id_offset != mach_read_from_4(ptr)) {
			ut_ad(0);
			/* Overflow. Pretend that the clustered index
			has a variable-length PRIMARY KEY. */
			cfg_index->m_trx_id_offset = 0;
		}
		ptr += sizeof(ib_uint32_t);

		cfg_index->m_n_user_defined_cols = mach_read_from_4(ptr);
		ptr += sizeof(ib_uint32_t);

		cfg_index->m_n_uniq = mach_read_from_4(ptr);
		ptr += sizeof(ib_uint32_t);

		cfg_index->m_n_nullable = mach_read_from_4(ptr);
		ptr += sizeof(ib_uint32_t);

		cfg_index->m_n_fields = mach_read_from_4(ptr);
		ptr += sizeof(ib_uint32_t);

		/* The NUL byte is included in the name length. */
		ulint	len = mach_read_from_4(ptr);

		if (len > OS_FILE_MAX_PATH) {
			ib_errf(thd, IB_LOG_LEVEL_ERROR,
				ER_INNODB_INDEX_CORRUPT,
				"Index name length (" ULINTPF ") is too long, "
				"the meta-data is corrupt", len);

			return(DB_CORRUPTION);
		}

		cfg_index->m_name = UT_NEW_ARRAY_NOKEY(byte, len);

		/* Trigger OOM */
		DBUG_EXECUTE_IF(
			"ib_import_OOM_7",
			UT_DELETE_ARRAY(cfg_index->m_name);
			cfg_index->m_name = NULL;
		);

		if (cfg_index->m_name == NULL) {
			return(DB_OUT_OF_MEMORY);
		}

		dberr_t	err;

		err = row_import_cfg_read_string(file, cfg_index->m_name, len);

		if (err != DB_SUCCESS) {

			ib_senderrf(
				thd, IB_LOG_LEVEL_ERROR, ER_IO_READ_ERROR,
				(ulong) errno, strerror(errno),
				"while parsing index name.");

			return(err);
		}

		err = row_import_cfg_read_index_fields(file, thd, cfg_index);

		if (err != DB_SUCCESS) {
			return(err);
		}

	}

	return(DB_SUCCESS);
}

/*****************************************************************//**
Set the index root page number for v1 format.
@return DB_SUCCESS or error code. */
static
dberr_t
row_import_read_indexes(
/*====================*/
	FILE*		file,		/*!< in: File to read from */
	THD*		thd,		/*!< in: session */
	row_import*	cfg)		/*!< in/out: meta-data read */
{
	byte		row[sizeof(ib_uint32_t)];

	/* Trigger EOF */
	DBUG_EXECUTE_IF("ib_import_io_read_error_3",
			(void) fseek(file, 0L, SEEK_END););

	/* Read the number of indexes. */
	if (fread(row, 1, sizeof(row), file) != sizeof(row)) {
		ib_senderrf(
			thd, IB_LOG_LEVEL_ERROR, ER_IO_READ_ERROR,
			(ulong) errno, strerror(errno),
			"while reading number of indexes.");

		return(DB_IO_ERROR);
	}

	cfg->m_n_indexes = mach_read_from_4(row);

	if (cfg->m_n_indexes == 0) {
		ib_errf(thd, IB_LOG_LEVEL_ERROR, ER_IO_READ_ERROR,
			"Number of indexes in meta-data file is 0");

		return(DB_CORRUPTION);

	} else if (cfg->m_n_indexes > 1024) {
		// FIXME: What is the upper limit? */
		ib_errf(thd, IB_LOG_LEVEL_ERROR, ER_IO_READ_ERROR,
			"Number of indexes in meta-data file is too high: "
			ULINTPF, cfg->m_n_indexes);
		cfg->m_n_indexes = 0;

		return(DB_CORRUPTION);
	}

	return(row_import_read_index_data(file, thd, cfg));
}

/*********************************************************************//**
Read the meta data (table columns) config file. Deserialise the contents of
dict_col_t structure, along with the column name. */
static	MY_ATTRIBUTE((nonnull, warn_unused_result))
dberr_t
row_import_read_columns(
/*====================*/
	FILE*			file,	/*!< in: file to write to */
	THD*			thd,	/*!< in/out: session */
	row_import*		cfg)	/*!< in/out: meta-data read */
{
	dict_col_t*		col;
	byte			row[sizeof(ib_uint32_t) * 8];

	/* FIXME: What should the upper limit be? */
	ut_a(cfg->m_n_cols > 0);
	ut_a(cfg->m_n_cols < 1024);

	cfg->m_cols = UT_NEW_ARRAY_NOKEY(dict_col_t, cfg->m_n_cols);

	/* Trigger OOM */
	DBUG_EXECUTE_IF(
		"ib_import_OOM_8",
		UT_DELETE_ARRAY(cfg->m_cols);
		cfg->m_cols = NULL;
	);

	if (cfg->m_cols == NULL) {
		return(DB_OUT_OF_MEMORY);
	}

	cfg->m_col_names = UT_NEW_ARRAY_NOKEY(byte*, cfg->m_n_cols);

	/* Trigger OOM */
	DBUG_EXECUTE_IF(
		"ib_import_OOM_9",
		UT_DELETE_ARRAY(cfg->m_col_names);
		cfg->m_col_names = NULL;
	);

	if (cfg->m_col_names == NULL) {
		return(DB_OUT_OF_MEMORY);
	}

	memset(cfg->m_cols, 0x0, sizeof(cfg->m_cols) * cfg->m_n_cols);
	memset(cfg->m_col_names, 0x0, sizeof(cfg->m_col_names) * cfg->m_n_cols);

	col = cfg->m_cols;

	for (ulint i = 0; i < cfg->m_n_cols; ++i, ++col) {
		byte*		ptr = row;

		/* Trigger EOF */
		DBUG_EXECUTE_IF("ib_import_io_read_error_4",
				(void) fseek(file, 0L, SEEK_END););

		if (fread(row, 1,  sizeof(row), file) != sizeof(row)) {
			ib_senderrf(
				thd, IB_LOG_LEVEL_ERROR, ER_IO_READ_ERROR,
				(ulong) errno, strerror(errno),
				"while reading table column meta-data.");

			return(DB_IO_ERROR);
		}

		col->prtype = mach_read_from_4(ptr);
		ptr += sizeof(ib_uint32_t);

		col->mtype = static_cast<byte>(mach_read_from_4(ptr));
		ptr += sizeof(ib_uint32_t);

		col->len = static_cast<uint16_t>(mach_read_from_4(ptr));
		ptr += sizeof(ib_uint32_t);

		uint32_t mbminmaxlen = mach_read_from_4(ptr);
		col->mbmaxlen = (mbminmaxlen / 5) & 7;
		col->mbminlen = (mbminmaxlen % 5) & 7;
		ptr += sizeof(ib_uint32_t);

		col->ind = mach_read_from_4(ptr) & dict_index_t::MAX_N_FIELDS;
		ptr += sizeof(ib_uint32_t);

		col->ord_part = mach_read_from_4(ptr) & 1;
		ptr += sizeof(ib_uint32_t);

		col->max_prefix = mach_read_from_4(ptr) & ((1U << 12) - 1);
		ptr += sizeof(ib_uint32_t);

		/* Read in the column name as [len, byte array]. The len
		includes the NUL byte. */

		ulint		len = mach_read_from_4(ptr);

		/* FIXME: What is the maximum column name length? */
		if (len == 0 || len > 128) {
			ib_errf(thd, IB_LOG_LEVEL_ERROR,
				ER_IO_READ_ERROR,
				"Column name length " ULINTPF ", is invalid",
				len);

			return(DB_CORRUPTION);
		}

		cfg->m_col_names[i] = UT_NEW_ARRAY_NOKEY(byte, len);

		/* Trigger OOM */
		DBUG_EXECUTE_IF(
			"ib_import_OOM_10",
			UT_DELETE_ARRAY(cfg->m_col_names[i]);
			cfg->m_col_names[i] = NULL;
		);

		if (cfg->m_col_names[i] == NULL) {
			return(DB_OUT_OF_MEMORY);
		}

		dberr_t	err;

		err = row_import_cfg_read_string(
			file, cfg->m_col_names[i], len);

		if (err != DB_SUCCESS) {

			ib_senderrf(
				thd, IB_LOG_LEVEL_ERROR, ER_IO_READ_ERROR,
				(ulong) errno, strerror(errno),
				"while parsing table column name.");

			return(err);
		}
	}

	return(DB_SUCCESS);
}

/*****************************************************************//**
Read the contents of the <tablespace>.cfg file.
@return DB_SUCCESS or error code. */
static	MY_ATTRIBUTE((nonnull, warn_unused_result))
dberr_t
row_import_read_v1(
/*===============*/
	FILE*		file,		/*!< in: File to read from */
	THD*		thd,		/*!< in: session */
	row_import*	cfg)		/*!< out: meta data */
{
	byte		value[sizeof(ib_uint32_t)];

	/* Trigger EOF */
	DBUG_EXECUTE_IF("ib_import_io_read_error_5",
			(void) fseek(file, 0L, SEEK_END););

	/* Read the hostname where the tablespace was exported. */
	if (fread(value, 1, sizeof(value), file) != sizeof(value)) {
		ib_senderrf(
			thd, IB_LOG_LEVEL_ERROR, ER_IO_READ_ERROR,
			(ulong) errno, strerror(errno),
			"while reading meta-data export hostname length.");

		return(DB_IO_ERROR);
	}

	ulint	len = mach_read_from_4(value);

	/* NUL byte is part of name length. */
	cfg->m_hostname = UT_NEW_ARRAY_NOKEY(byte, len);

	/* Trigger OOM */
	DBUG_EXECUTE_IF(
		"ib_import_OOM_1",
		UT_DELETE_ARRAY(cfg->m_hostname);
		cfg->m_hostname = NULL;
	);

	if (cfg->m_hostname == NULL) {
		return(DB_OUT_OF_MEMORY);
	}

	dberr_t	err = row_import_cfg_read_string(file, cfg->m_hostname, len);

	if (err != DB_SUCCESS) {

		ib_senderrf(
			thd, IB_LOG_LEVEL_ERROR, ER_IO_READ_ERROR,
			(ulong) errno, strerror(errno),
			"while parsing export hostname.");

		return(err);
	}

	/* Trigger EOF */
	DBUG_EXECUTE_IF("ib_import_io_read_error_6",
			(void) fseek(file, 0L, SEEK_END););

	/* Read the table name of tablespace that was exported. */
	if (fread(value, 1, sizeof(value), file) != sizeof(value)) {
		ib_senderrf(
			thd, IB_LOG_LEVEL_ERROR, ER_IO_READ_ERROR,
			(ulong) errno, strerror(errno),
			"while reading meta-data table name length.");

		return(DB_IO_ERROR);
	}

	len = mach_read_from_4(value);

	/* NUL byte is part of name length. */
	cfg->m_table_name = UT_NEW_ARRAY_NOKEY(byte, len);

	/* Trigger OOM */
	DBUG_EXECUTE_IF(
		"ib_import_OOM_2",
		UT_DELETE_ARRAY(cfg->m_table_name);
		cfg->m_table_name = NULL;
	);

	if (cfg->m_table_name == NULL) {
		return(DB_OUT_OF_MEMORY);
	}

	err = row_import_cfg_read_string(file, cfg->m_table_name, len);

	if (err != DB_SUCCESS) {
		ib_senderrf(
			thd, IB_LOG_LEVEL_ERROR, ER_IO_READ_ERROR,
			(ulong) errno, strerror(errno),
			"while parsing table name.");

		return(err);
	}

	ib::info() << "Importing tablespace for table '" << cfg->m_table_name
		<< "' that was exported from host '" << cfg->m_hostname << "'";

	byte		row[sizeof(ib_uint32_t) * 3];

	/* Trigger EOF */
	DBUG_EXECUTE_IF("ib_import_io_read_error_7",
			(void) fseek(file, 0L, SEEK_END););

	/* Read the autoinc value. */
	if (fread(row, 1, sizeof(ib_uint64_t), file) != sizeof(ib_uint64_t)) {
		ib_senderrf(
			thd, IB_LOG_LEVEL_ERROR, ER_IO_READ_ERROR,
			(ulong) errno, strerror(errno),
			"while reading autoinc value.");

		return(DB_IO_ERROR);
	}

	cfg->m_autoinc = mach_read_from_8(row);

	/* Trigger EOF */
	DBUG_EXECUTE_IF("ib_import_io_read_error_8",
			(void) fseek(file, 0L, SEEK_END););

	/* Read the tablespace page size. */
	if (fread(row, 1, sizeof(row), file) != sizeof(row)) {
		ib_senderrf(
			thd, IB_LOG_LEVEL_ERROR, ER_IO_READ_ERROR,
			(ulong) errno, strerror(errno),
			"while reading meta-data header.");

		return(DB_IO_ERROR);
	}

	byte*		ptr = row;

	const ulint	logical_page_size = mach_read_from_4(ptr);
	ptr += sizeof(ib_uint32_t);

	if (logical_page_size != srv_page_size) {

		ib_errf(thd, IB_LOG_LEVEL_ERROR, ER_TABLE_SCHEMA_MISMATCH,
			"Tablespace to be imported has a different"
			" page size than this server. Server page size"
			" is %lu, whereas tablespace page size"
			" is " ULINTPF,
			srv_page_size,
			logical_page_size);

		return(DB_ERROR);
	}

	cfg->m_flags = mach_read_from_4(ptr);
	ptr += sizeof(ib_uint32_t);

	cfg->m_zip_size = dict_tf_get_zip_size(cfg->m_flags);
	cfg->m_n_cols = mach_read_from_4(ptr);

	if (!dict_tf_is_valid(cfg->m_flags)) {
		ib_errf(thd, IB_LOG_LEVEL_ERROR,
			ER_TABLE_SCHEMA_MISMATCH,
			"Invalid table flags: " ULINTPF, cfg->m_flags);

		return(DB_CORRUPTION);
	}

	err = row_import_read_columns(file, thd, cfg);

	if (err == DB_SUCCESS) {
		err = row_import_read_indexes(file, thd, cfg);
	}

	return(err);
}

/**
Read the contents of the <tablespace>.cfg file.
@return DB_SUCCESS or error code. */
static	MY_ATTRIBUTE((nonnull, warn_unused_result))
dberr_t
row_import_read_meta_data(
/*======================*/
	FILE*		file,		/*!< in: File to read from */
	THD*		thd,		/*!< in: session */
	row_import&	cfg)		/*!< out: contents of the .cfg file */
{
	byte		row[sizeof(ib_uint32_t)];

	/* Trigger EOF */
	DBUG_EXECUTE_IF("ib_import_io_read_error_9",
			(void) fseek(file, 0L, SEEK_END););

	if (fread(&row, 1, sizeof(row), file) != sizeof(row)) {
		ib_senderrf(
			thd, IB_LOG_LEVEL_ERROR, ER_IO_READ_ERROR,
			(ulong) errno, strerror(errno),
			"while reading meta-data version.");

		return(DB_IO_ERROR);
	}

	cfg.m_version = mach_read_from_4(row);

	/* Check the version number. */
	switch (cfg.m_version) {
	case IB_EXPORT_CFG_VERSION_V1:

		return(row_import_read_v1(file, thd, &cfg));
	default:
		ib_errf(thd, IB_LOG_LEVEL_ERROR, ER_IO_READ_ERROR,
			"Unsupported meta-data version number (" ULINTPF "), "
			"file ignored", cfg.m_version);
	}

	return(DB_ERROR);
}

#define BTR_BLOB_HDR_PART_LEN 0 /*!< BLOB part len on this page */
#define BTR_BLOB_HDR_NEXT_PAGE_NO 4 /*!< next BLOB part page no,
                                    FIL_NULL if none */
#define BTR_BLOB_HDR_SIZE 8 /*!< Size of a BLOB part header, in bytes */

/* decrypt and decompress page if needed */
static dberr_t decrypt_decompress(fil_space_crypt_t *space_crypt,
                                  uint32_t space_flags, span<byte> page,
                                  uint32_t space_id, byte *page_compress_buf)
{
  auto *data= page.data();

  if (space_crypt && space_crypt->should_encrypt())
  {
    if (!buf_page_verify_crypt_checksum(data, space_flags))
      return DB_CORRUPTION;

<<<<<<< HEAD
    dberr_t err;
    if (!fil_space_decrypt(space_id, space_flags, space_crypt, data,
                           page.size(), data, &err) || err != DB_SUCCESS)
=======
    if (dberr_t err= fil_space_decrypt(space_id, space_crypt, data,
                                       page.size(), space_flags, data))
>>>>>>> e0f7c89c
      return err;
  }

  bool page_compressed= false;

  if (fil_space_t::full_crc32(space_flags) &&
      fil_space_t::is_compressed(space_flags))
    page_compressed= buf_page_is_compressed(data, space_flags);
  else
  {
    switch (fil_page_get_type(data)) {
    case FIL_PAGE_PAGE_COMPRESSED:
    case FIL_PAGE_PAGE_COMPRESSED_ENCRYPTED:
      page_compressed= true;
    }
  }

  if (page_compressed)
  {
    auto compress_length=
      fil_page_decompress(page_compress_buf, data, space_flags);
    ut_ad(compress_length != srv_page_size);

    if (compress_length == 0)
      return DB_CORRUPTION;
  }

  return DB_SUCCESS;
}

static size_t get_buf_size()
{
  return srv_page_size + (
           provider_service_lzo->is_loaded ? LZO1X_1_15_MEM_COMPRESS :
           provider_service_snappy->is_loaded ? snappy_max_compressed_length(srv_page_size) :
           0
         );
}

/* find, parse instant metadata, performing variaous checks,
and apply it to dict_table_t
@return DB_SUCCESS or some error */
static dberr_t handle_instant_metadata(dict_table_t *table,
                                       const row_import &cfg)
{
  dict_get_and_save_data_dir_path(table, false);

  char *filepath;
  if (DICT_TF_HAS_DATA_DIR(table->flags))
  {
    ut_a(table->data_dir_path);
    filepath= fil_make_filepath(table->data_dir_path, table->name, IBD, true);
  }
  else
    filepath= fil_make_filepath(nullptr, table->name, IBD, false);

  if (!filepath)
    return DB_OUT_OF_MEMORY;

  SCOPE_EXIT([filepath]() { ut_free(filepath); });

  bool success;
  auto file= os_file_create_simple_no_error_handling(
      innodb_data_file_key, filepath, OS_FILE_OPEN, OS_FILE_READ_WRITE, false,
      &success);
  if (!success)
    return DB_IO_ERROR;

  if (os_file_get_size(file) < srv_page_size * 4)
    return DB_CORRUPTION;

  SCOPE_EXIT([&file]() { os_file_close(file); });

  std::unique_ptr<byte[], decltype(&aligned_free)> first_page(
      static_cast<byte *>(aligned_malloc(srv_page_size, srv_page_size)),
      &aligned_free);

  if (dberr_t err= os_file_read_no_error_handling(IORequestReadPartial,
                                                  file, first_page.get(), 0,
                                                  srv_page_size, nullptr))
    return err;

  auto space_flags= fsp_header_get_flags(first_page.get());

  if (!fil_space_t::is_valid_flags(space_flags, true))
  {
    auto cflags= fsp_flags_convert_from_101(space_flags);
    if (cflags == UINT32_MAX)
    {
      ib::error() << "Invalid FSP_SPACE_FLAGS=" << ib::hex(space_flags);
      return DB_CORRUPTION;
    }
    space_flags= static_cast<decltype(space_flags)>(cflags);
  }

  if (!cfg.m_missing)
  {
    if (dberr_t err= cfg.match_flags(current_thd))
      return err;
  }

  const unsigned zip_size= fil_space_t::zip_size(space_flags);
  const unsigned physical_size= zip_size ? zip_size : unsigned(srv_page_size);
  ut_ad(physical_size <= UNIV_PAGE_SIZE_MAX);
  const uint32_t space_id= page_get_space_id(first_page.get());

  auto *space_crypt= fil_space_read_crypt_data(zip_size, first_page.get());
  SCOPE_EXIT([&space_crypt]() {
    if (space_crypt)
      fil_space_destroy_crypt_data(&space_crypt);
  });

  std::unique_ptr<byte[], decltype(&aligned_free)> page(
      static_cast<byte *>(
          aligned_malloc(UNIV_PAGE_SIZE_MAX, UNIV_PAGE_SIZE_MAX)),
      &aligned_free);

  if (dberr_t err= os_file_read_no_error_handling(
          IORequestReadPartial, file, page.get(), 3 * physical_size,
          physical_size, nullptr))
    return err;

  std::unique_ptr<byte[]> page_compress_buf(new byte[get_buf_size()]);

  if (dberr_t err= decrypt_decompress(space_crypt, space_flags,
                                      {page.get(), static_cast<size_t>
                                       (physical_size)},
                                      space_id, page_compress_buf.get()))
    return err;

  if (table->supports_instant())
  {
    dict_index_t *index= dict_table_get_first_index(table);

    auto tmp1= table->space_id;
    table->space_id= page_get_space_id(page.get());
    SCOPE_EXIT([tmp1, table]() { table->space_id= tmp1; });

    auto tmp2= index->page;
    index->page= page_get_page_no(page.get());
    SCOPE_EXIT([tmp2, index]() { index->page= tmp2; });

    if (!page_is_comp(page.get()) != !dict_table_is_comp(table))
    {
      ib_errf(current_thd, IB_LOG_LEVEL_ERROR, ER_TABLE_SCHEMA_MISMATCH,
              "ROW_FORMAT mismatch");
      return DB_CORRUPTION;
    }

    if (btr_cur_instant_root_init(index, page.get()))
      return DB_ERROR;

    ut_ad(index->n_core_null_bytes != dict_index_t::NO_CORE_NULL_BYTES);

    if (fil_page_get_type(page.get()) == FIL_PAGE_INDEX)
    {
      ut_ad(!index->is_instant());
      return DB_SUCCESS;
    }

    mem_heap_t *heap= NULL;
    SCOPE_EXIT([&heap]() { mem_heap_free(heap); });

    while (btr_page_get_level(page.get()) != 0)
    {
      const rec_t *rec= page_rec_get_next(page_get_infimum_rec(page.get()));

      /* Relax the assertion in rec_init_offsets(). */
      ut_ad(!index->in_instant_init);
      ut_d(index->in_instant_init= true);
      rec_offs *offsets=
          rec_get_offsets(rec, index, nullptr, 0, ULINT_UNDEFINED, &heap);
      ut_d(index->in_instant_init= false);

      uint64_t child_page_no= btr_node_ptr_get_child_page_no(rec, offsets);

      if (dberr_t err=
          os_file_read_no_error_handling(IORequestReadPartial, file,
                                         page.get(),
                                         child_page_no * physical_size,
                                         physical_size, nullptr))
        return err;

      if (dberr_t err= decrypt_decompress(space_crypt, space_flags,
                                          {page.get(), static_cast<size_t>
                                           (physical_size)}, space_id,
                                          page_compress_buf.get()))
        return err;
    }

    const auto *rec= page_rec_get_next(page_get_infimum_rec(page.get()));
    const auto comp= dict_table_is_comp(index->table);
    const auto info_bits= rec_get_info_bits(rec, comp);

    if (page_rec_is_supremum(rec) || !(info_bits & REC_INFO_MIN_REC_FLAG))
    {
      ib::error() << "Table " << index->table->name
                  << " is missing instant ALTER metadata";
      index->table->corrupted= true;
      return DB_CORRUPTION;
    }

    if ((info_bits & ~REC_INFO_DELETED_FLAG) != REC_INFO_MIN_REC_FLAG ||
        (comp && rec_get_status(rec) != REC_STATUS_INSTANT))
    {
    incompatible:
      ib::error() << "Table " << index->table->name
                  << " contains unrecognizable instant ALTER metadata";
      index->table->corrupted= true;
      return DB_CORRUPTION;
    }

    if (info_bits & REC_INFO_DELETED_FLAG)
    {
      ulint trx_id_offset= index->trx_id_offset;
      ut_ad(index->n_uniq);

      if (trx_id_offset)
      {
      }
      else if (index->table->not_redundant())
      {

        for (uint i= index->n_uniq; i--;)
          trx_id_offset+= index->fields[i].fixed_len;
      }
      else if (rec_get_1byte_offs_flag(rec))
      {
        trx_id_offset= rec_1_get_field_end_info(rec, index->n_uniq - 1);
        ut_ad(!(trx_id_offset & REC_1BYTE_SQL_NULL_MASK));
        trx_id_offset&= ~REC_1BYTE_SQL_NULL_MASK;
      }
      else
      {
        trx_id_offset= rec_2_get_field_end_info(rec, index->n_uniq - 1);
        ut_ad(!(trx_id_offset & REC_2BYTE_SQL_NULL_MASK));
        trx_id_offset&= ~REC_2BYTE_SQL_NULL_MASK;
      }

      const byte *ptr=
          rec + trx_id_offset + (DATA_TRX_ID_LEN + DATA_ROLL_PTR_LEN);

      if (mach_read_from_4(ptr + BTR_EXTERN_LEN))
        goto incompatible;

      uint len= mach_read_from_4(ptr + BTR_EXTERN_LEN + 4);
      if (!len || mach_read_from_4(ptr + BTR_EXTERN_OFFSET) != FIL_PAGE_DATA)
        goto incompatible;

      std::unique_ptr<byte[], decltype(&aligned_free)>
        second_page(static_cast<byte*>(aligned_malloc(physical_size,
                                                      physical_size)),
                    &aligned_free);

      if (dberr_t err=
          os_file_read_no_error_handling(IORequestReadPartial, file,
                                         second_page.get(), physical_size *
                                         mach_read_from_4(ptr +
                                                          BTR_EXTERN_PAGE_NO),
                                         srv_page_size, nullptr))
        return err;

      if (dberr_t err= decrypt_decompress(space_crypt, space_flags,
                                          {second_page.get(),
                                           static_cast<size_t>(physical_size)},
                                          space_id, page_compress_buf.get()))
        return err;

      if (fil_page_get_type(second_page.get()) != FIL_PAGE_TYPE_BLOB ||
          mach_read_from_4(
              &second_page[FIL_PAGE_DATA + BTR_BLOB_HDR_NEXT_PAGE_NO]) !=
              FIL_NULL ||
          mach_read_from_4(
              &second_page[FIL_PAGE_DATA + BTR_BLOB_HDR_PART_LEN]) != len)
        goto incompatible;

      /* The unused part of the BLOB page should be zero-filled. */
      for (const byte *
               b= second_page.get() + (FIL_PAGE_DATA + BTR_BLOB_HDR_SIZE) +
                  len,
              *const end= second_page.get() + srv_page_size - BTR_EXTERN_LEN;
           b < end;)
      {
        if (*b++)
          goto incompatible;
      }

      if (index->table->deserialise_columns(
              &second_page[FIL_PAGE_DATA + BTR_BLOB_HDR_SIZE], len))
        goto incompatible;
    }

    rec_offs *offsets= rec_get_offsets(
        rec, index, nullptr, index->n_core_fields, ULINT_UNDEFINED, &heap);
    if (rec_offs_any_default(offsets))
    {
    inconsistent:
      goto incompatible;
    }

    /* In fact, because we only ever append fields to the metadata
    record, it is also OK to perform READ UNCOMMITTED and
    then ignore any extra fields, provided that
    trx_sys.is_registered(DB_TRX_ID). */
    if (rec_offs_n_fields(offsets) >
            ulint(index->n_fields) + !!index->table->instant &&
        !trx_sys.is_registered(current_trx(),
                               row_get_rec_trx_id(rec, index, offsets)))
      goto inconsistent;

    for (unsigned i= index->n_core_fields; i < index->n_fields; i++)
    {
      dict_col_t *col= index->fields[i].col;
      const unsigned o= i + !!index->table->instant;
      ulint len;
      const byte *data= rec_get_nth_field(rec, offsets, o, &len);
      ut_ad(!col->is_added());
      ut_ad(!col->def_val.data);
      col->def_val.len= len;
      switch (len) {
      case UNIV_SQL_NULL:
        continue;
      case 0:
        col->def_val.data= field_ref_zero;
        continue;
      }
      ut_ad(len != UNIV_SQL_DEFAULT);
      if (!rec_offs_nth_extern(offsets, o))
        col->def_val.data= mem_heap_dup(index->table->heap, data, len);
      else if (len < BTR_EXTERN_FIELD_REF_SIZE ||
               !memcmp(data + len - BTR_EXTERN_FIELD_REF_SIZE, field_ref_zero,
                       BTR_EXTERN_FIELD_REF_SIZE))
      {
        col->def_val.len= UNIV_SQL_DEFAULT;
        goto inconsistent;
      }
      else
      {
        col->def_val.data= btr_copy_externally_stored_field(
            &col->def_val.len, data, srv_page_size, len, index->table->heap);
      }
    }
  }

  return DB_SUCCESS;
}

/**
Read the contents of the <tablename>.cfg file.
@return DB_SUCCESS or error code. */
static	MY_ATTRIBUTE((nonnull, warn_unused_result))
dberr_t
row_import_read_cfg(
/*================*/
	dict_table_t*	table,	/*!< in: table */
	THD*		thd,	/*!< in: session */
	row_import&	cfg)	/*!< out: contents of the .cfg file */
{
	dberr_t		err;
	char		name[OS_FILE_MAX_PATH];

	cfg.m_table = table;

	srv_get_meta_data_filename(table, name, sizeof(name));

	FILE*	file = fopen(name, "rb");

	if (file == NULL) {
		char	msg[BUFSIZ];

		snprintf(msg, sizeof(msg),
			 "Error opening '%s', will attempt to import"
			 " without schema verification", name);

		ib_senderrf(
			thd, IB_LOG_LEVEL_WARN, ER_IO_READ_ERROR,
			(ulong) errno, strerror(errno), msg);

		cfg.m_missing = true;

		err = DB_FAIL;
	} else {

		cfg.m_missing = false;

		err = row_import_read_meta_data(file, thd, cfg);
		fclose(file);
	}

	return(err);
}

/** Update the root page numbers and tablespace ID of a table.
@param[in,out]	trx	dictionary transaction
@param[in,out]	table	persistent table
@param[in]	reset	whether to reset the fields to FIL_NULL
@return DB_SUCCESS or error code */
dberr_t
row_import_update_index_root(trx_t* trx, dict_table_t* table, bool reset)
{
	const dict_index_t*	index;
	que_t*			graph = 0;
	dberr_t			err = DB_SUCCESS;

	ut_ad(reset || table->space->id == table->space_id);

	static const char	sql[] = {
		"PROCEDURE UPDATE_INDEX_ROOT() IS\n"
		"BEGIN\n"
		"UPDATE SYS_INDEXES\n"
		"SET SPACE = :space,\n"
		"    PAGE_NO = :page,\n"
		"    TYPE = :type\n"
		"WHERE TABLE_ID = :table_id AND ID = :index_id;\n"
		"END;\n"};

	table->def_trx_id = trx->id;

	for (index = dict_table_get_first_index(table);
	     index != 0;
	     index = dict_table_get_next_index(index)) {

		pars_info_t*	info;
		ib_uint32_t	page;
		ib_uint32_t	space;
		ib_uint32_t	type;
		index_id_t	index_id;
		table_id_t	table_id;

		info = (graph != 0) ? graph->info : pars_info_create();

		mach_write_to_4(
			reinterpret_cast<byte*>(&type),
			index->type);

		mach_write_to_4(
			reinterpret_cast<byte*>(&page),
			reset ? FIL_NULL : index->page);

		mach_write_to_4(
			reinterpret_cast<byte*>(&space),
			reset ? FIL_NULL : index->table->space_id);

		mach_write_to_8(
			reinterpret_cast<byte*>(&index_id),
			index->id);

		mach_write_to_8(
			reinterpret_cast<byte*>(&table_id),
			table->id);

		/* If we set the corrupt bit during the IMPORT phase then
		we need to update the system tables. */
		pars_info_bind_int4_literal(info, "type", &type);
		pars_info_bind_int4_literal(info, "space", &space);
		pars_info_bind_int4_literal(info, "page", &page);
		pars_info_bind_ull_literal(info, "index_id", &index_id);
		pars_info_bind_ull_literal(info, "table_id", &table_id);

		if (graph == 0) {
			graph = pars_sql(info, sql);
			ut_a(graph);
			graph->trx = trx;
		}

		que_thr_t*	thr;

		ut_a(thr = que_fork_start_command(graph));

		que_run_threads(thr);

		DBUG_EXECUTE_IF("ib_import_internal_error",
				trx->error_state = DB_ERROR;);

		err = trx->error_state;

		if (err != DB_SUCCESS) {
			ib_errf(trx->mysql_thd, IB_LOG_LEVEL_ERROR,
				ER_INTERNAL_ERROR,
				"While updating the <space, root page"
				" number> of index %s - %s",
				index->name(), ut_strerr(err));

			break;
		}
	}

	que_graph_free(graph);

	return(err);
}

/** Callback arg for row_import_set_discarded. */
struct discard_t {
	ib_uint32_t	flags2;			/*!< Value read from column */
	bool		state;			/*!< New state of the flag */
	ulint		n_recs;			/*!< Number of recs processed */
};

/******************************************************************//**
Fetch callback that sets or unsets the DISCARDED tablespace flag in
SYS_TABLES. The flags is stored in MIX_LEN column.
@return FALSE if all OK */
static
ibool
row_import_set_discarded(
/*=====================*/
	void*		row,			/*!< in: sel_node_t* */
	void*		user_arg)		/*!< in: bool set/unset flag */
{
	sel_node_t*	node = static_cast<sel_node_t*>(row);
	discard_t*	discard = static_cast<discard_t*>(user_arg);
	dfield_t*	dfield = que_node_get_val(node->select_list);
	dtype_t*	type = dfield_get_type(dfield);
	ulint		len = dfield_get_len(dfield);

	ut_a(dtype_get_mtype(type) == DATA_INT);
	ut_a(len == sizeof(ib_uint32_t));

	ulint	flags2 = mach_read_from_4(
		static_cast<byte*>(dfield_get_data(dfield)));

	if (discard->state) {
		flags2 |= DICT_TF2_DISCARDED;
	} else {
		flags2 &= ~DICT_TF2_DISCARDED;
	}

	mach_write_to_4(reinterpret_cast<byte*>(&discard->flags2), flags2);

	++discard->n_recs;

	/* There should be at most one matching record. */
	ut_a(discard->n_recs == 1);

	return(FALSE);
}

/** Update the DICT_TF2_DISCARDED flag in SYS_TABLES.MIX_LEN.
@param[in,out]	trx		dictionary transaction
@param[in]	table_id	table identifier
@param[in]	discarded	whether to set or clear the flag
@return DB_SUCCESS or error code */
dberr_t row_import_update_discarded_flag(trx_t* trx, table_id_t table_id,
					 bool discarded)
{
	pars_info_t*		info;
	discard_t		discard;

	static const char	sql[] =
		"PROCEDURE UPDATE_DISCARDED_FLAG() IS\n"
		"DECLARE FUNCTION my_func;\n"
		"DECLARE CURSOR c IS\n"
		" SELECT MIX_LEN"
		" FROM SYS_TABLES"
		" WHERE ID = :table_id FOR UPDATE;"
		"\n"
		"BEGIN\n"
		"OPEN c;\n"
		"WHILE 1 = 1 LOOP\n"
		"  FETCH c INTO my_func();\n"
		"  IF c % NOTFOUND THEN\n"
		"    EXIT;\n"
		"  END IF;\n"
		"END LOOP;\n"
		"UPDATE SYS_TABLES"
		" SET MIX_LEN = :flags2"
		" WHERE ID = :table_id;\n"
		"CLOSE c;\n"
		"END;\n";

	discard.n_recs = 0;
	discard.state = discarded;
	discard.flags2 = ULINT32_UNDEFINED;

	info = pars_info_create();

	pars_info_add_ull_literal(info, "table_id", table_id);
	pars_info_bind_int4_literal(info, "flags2", &discard.flags2);

	pars_info_bind_function(
		info, "my_func", row_import_set_discarded, &discard);

	dberr_t	err = que_eval_sql(info, sql, trx);

	ut_a(discard.n_recs == 1);
	ut_a(discard.flags2 != ULINT32_UNDEFINED);

	return(err);
}

/** InnoDB writes page by page when there is page compressed
tablespace involved. It does help to save the disk space when
punch hole is enabled
@param iter     Tablespace iterator
@param full_crc32    whether the file is in the full_crc32 format
@param offset   offset of the file to be written
@param writeptr buffer to be written
@param n_bytes  number of bytes to be written
@param try_punch_only   Try the range punch only because the
                        current range is full of empty pages
@return DB_SUCCESS */
static
dberr_t fil_import_compress_fwrite(const fil_iterator_t &iter,
                                   bool full_crc32,
                                   os_offset_t offset,
                                   const byte *writeptr,
                                   ulint n_bytes,
                                   bool try_punch_only= false)
{
  if (dberr_t err= os_file_punch_hole(iter.file, offset, n_bytes))
    return err;

  if (try_punch_only)
    return DB_SUCCESS;

  for (ulint j= 0; j < n_bytes; j+= srv_page_size)
  {
    /* Read the original data length from block and
    safer to read FIL_PAGE_COMPRESSED_SIZE because it
    is not encrypted*/
    ulint n_write_bytes= srv_page_size;
    if (j || offset)
    {
      n_write_bytes= mach_read_from_2(writeptr + j + FIL_PAGE_DATA);
      const unsigned ptype= mach_read_from_2(writeptr + j + FIL_PAGE_TYPE);
      /* Ignore the empty page */
      if (ptype == 0 && n_write_bytes == 0)
        continue;
      if (full_crc32)
        n_write_bytes= buf_page_full_crc32_size(writeptr + j,
                                                nullptr, nullptr);
      else
      {
        n_write_bytes+= ptype == FIL_PAGE_PAGE_COMPRESSED_ENCRYPTED
          ? FIL_PAGE_DATA + FIL_PAGE_ENCRYPT_COMP_METADATA_LEN
          : FIL_PAGE_DATA + FIL_PAGE_COMP_METADATA_LEN;
      }
    }

    if (dberr_t err= os_file_write(IORequestWrite, iter.filepath, iter.file,
                                   writeptr + j, offset + j, n_write_bytes))
      return err;
  }

  return DB_SUCCESS;
}

dberr_t FetchIndexRootPages::run(const fil_iterator_t& iter,
                                 buf_block_t* block) UNIV_NOTHROW
{
  const unsigned zip_size= fil_space_t::zip_size(m_space_flags);
  const unsigned size= zip_size ? zip_size : unsigned(srv_page_size);
  byte* page_compress_buf= static_cast<byte*>(malloc(get_buf_size()));
  const bool full_crc32 = fil_space_t::full_crc32(m_space_flags);
  bool skip_checksum_check = false;
  ut_ad(!srv_read_only_mode);

  if (!page_compress_buf)
    return DB_OUT_OF_MEMORY;

  const bool encrypted= iter.crypt_data != NULL &&
    iter.crypt_data->should_encrypt();
  byte* const readptr= iter.io_buffer;
  block->page.frame= readptr;

  if (block->page.zip.data)
    block->page.zip.data= readptr;

  bool page_compressed= false;

  dberr_t err= os_file_read_no_error_handling(
    IORequestReadPartial, iter.file, readptr, 3 * size, size, 0);
  if (err != DB_SUCCESS)
  {
    ib::error() << iter.filepath << ": os_file_read() failed";
    goto func_exit;
  }

  if (page_get_page_no(readptr) != 3)
  {
page_corrupted:
    ib::warn() << filename() << ": Page 3 at offset "
               << 3 * size << " looks corrupted.";
    err= DB_CORRUPTION;
    goto func_exit;
  }

  block->page.id_.set_page_no(3);
  if (full_crc32 && fil_space_t::is_compressed(m_space_flags))
    page_compressed= buf_page_is_compressed(readptr, m_space_flags);
  else
  {
    switch (fil_page_get_type(readptr)) {
    case FIL_PAGE_PAGE_COMPRESSED:
    case FIL_PAGE_PAGE_COMPRESSED_ENCRYPTED:
      if (block->page.zip.data)
        goto page_corrupted;
      page_compressed= true;
    }
  }

  if (encrypted)
  {
    if (!buf_page_verify_crypt_checksum(readptr, m_space_flags))
      goto page_corrupted;

<<<<<<< HEAD
    if (!fil_space_decrypt(get_space_id(), m_space_flags, iter.crypt_data,
                           readptr, size, readptr, &err) ||
        err != DB_SUCCESS)
=======
    if (ENCRYPTION_KEY_NOT_ENCRYPTED ==
        buf_page_get_key_version(readptr, m_space_flags))
      goto page_corrupted;

    if ((err= fil_space_decrypt(get_space_id(), iter.crypt_data, readptr, size,
                                m_space_flags, readptr)))
>>>>>>> e0f7c89c
      goto func_exit;
  }

  /* For full_crc32 format, skip checksum check
  after decryption. */
  skip_checksum_check= full_crc32 && encrypted;

  if (page_compressed)
  {
    ulint compress_length= fil_page_decompress(page_compress_buf,
                                               readptr,
                                               m_space_flags);
    ut_ad(compress_length != srv_page_size);
    if (compress_length == 0)
      goto page_corrupted;
  }
  else if (!skip_checksum_check
           && buf_page_is_corrupted(false, readptr, m_space_flags))
    goto page_corrupted;

  err= this->operator()(block);
func_exit:
  free(page_compress_buf);
  return err;
}

static dberr_t fil_iterate(
	const fil_iterator_t&	iter,
	buf_block_t*		block,
	AbstractCallback&	callback)
{
	os_offset_t		offset;
	const ulint		size = callback.physical_size();
	ulint			n_bytes = iter.n_io_buffers * size;

	byte* page_compress_buf= static_cast<byte*>(malloc(get_buf_size()));
	ut_ad(!srv_read_only_mode);

	if (!page_compress_buf) {
		return DB_OUT_OF_MEMORY;
	}

	uint32_t actual_space_id = 0;
	const bool full_crc32 = fil_space_t::full_crc32(
		callback.get_space_flags());

	/* TODO: For ROW_FORMAT=COMPRESSED tables we do a lot of useless
	copying for non-index pages. Unfortunately, it is
	required by buf_zip_decompress() */
	dberr_t		err = DB_SUCCESS;
	bool		page_compressed = false;
	bool		punch_hole = !my_test_if_thinly_provisioned(iter.file);

	for (offset = iter.start; offset < iter.end; offset += n_bytes) {
		if (callback.is_interrupted()) {
			err = DB_INTERRUPTED;
			goto func_exit;
		}

		byte*		io_buffer = iter.io_buffer;
		block->page.frame = io_buffer;

		if (block->page.zip.data) {
			/* Zip IO is done in the compressed page buffer. */
			io_buffer = block->page.zip.data;
		}

		/* We have to read the exact number of bytes. Otherwise the
		InnoDB IO functions croak on failed reads. */

		n_bytes = ulint(ut_min(os_offset_t(n_bytes),
				       iter.end - offset));

		ut_ad(n_bytes > 0);
		ut_ad(!(n_bytes % size));

		const bool encrypted = iter.crypt_data != NULL
			&& iter.crypt_data->should_encrypt();
		/* Use additional crypt io buffer if tablespace is encrypted */
		byte* const readptr = encrypted
			? iter.crypt_io_buffer : io_buffer;
		byte* const writeptr = readptr;

		err = os_file_read_no_error_handling(
			IORequestReadPartial,
			iter.file, readptr, offset, n_bytes, 0);
		if (err != DB_SUCCESS) {
			ib::error() << iter.filepath
				    << ": os_file_read() failed";
			goto func_exit;
		}

		bool		updated = false;
		os_offset_t	page_off = offset;
		ulint		n_pages_read = n_bytes / size;
		/* This block is not attached to buf_pool */
		block->page.id_.set_page_no(uint32_t(page_off / size));

		for (ulint i = 0; i < n_pages_read;
		     ++block->page.id_,
		     ++i, page_off += size, block->page.frame += size) {
			byte*	src = readptr + i * size;
			const ulint page_no = page_get_page_no(src);
			if (!page_no && block->page.id().page_no()) {
				if (!buf_is_zeroes(span<const byte>(src,
								    size))) {
					goto page_corrupted;
				}
				/* Proceed to the next page,
				because this one is all zero. */
				continue;
			}

			if (page_no != block->page.id().page_no()) {
page_corrupted:
				ib::warn() << callback.filename()
					   << ": Page " << (offset / size)
					   << " at offset " << offset
					   << " looks corrupted.";
				err = DB_CORRUPTION;
				goto func_exit;
			}

			if (block->page.id().page_no() == 0) {
				actual_space_id = mach_read_from_4(
					src + FIL_PAGE_SPACE_ID);
			}

			const uint16_t type = fil_page_get_type(src);
			page_compressed =
				(full_crc32
				 && fil_space_t::is_compressed(
					callback.get_space_flags())
				 && buf_page_is_compressed(
					src, callback.get_space_flags()))
				|| type == FIL_PAGE_PAGE_COMPRESSED_ENCRYPTED
				|| type == FIL_PAGE_PAGE_COMPRESSED;

			if (page_compressed && block->page.zip.data) {
				goto page_corrupted;
			}

			bool decrypted = false;
			byte* dst = io_buffer + i * size;
			bool frame_changed = false;
			uint key_version = buf_page_get_key_version(
				src, callback.get_space_flags());

			if (!encrypted) {
			} else if (!key_version) {
				if (block->page.id().page_no() == 0
				    && block->page.zip.data) {
					block->page.zip.data = src;
					frame_changed = true;
				} else if (!page_compressed
					   && !block->page.zip.data) {
					block->page.frame = src;
					frame_changed = true;
				} else {
					ut_ad(dst != src);
					memcpy(dst, src, size);
				}
			} else {
				if (!buf_page_verify_crypt_checksum(
					src, callback.get_space_flags())) {
					goto page_corrupted;
				}

				if ((err = fil_space_decrypt(
					actual_space_id,
					callback.get_space_flags(),
					iter.crypt_data, dst,
					callback.physical_size(),
<<<<<<< HEAD
					src, &err);

				if (err != DB_SUCCESS) {
=======
					callback.get_space_flags(),
					src))) {
>>>>>>> e0f7c89c
					goto func_exit;
				}

				decrypted = true;
				updated = true;
			}

			/* For full_crc32 format, skip checksum check
			after decryption. */
			bool skip_checksum_check = full_crc32 && encrypted;

			/* If the original page is page_compressed, we need
			to decompress it before adjusting further. */
			if (page_compressed) {
				ulint compress_length = fil_page_decompress(
					page_compress_buf, dst,
					callback.get_space_flags());
				ut_ad(compress_length != srv_page_size);
				if (compress_length == 0) {
					goto page_corrupted;
				}
				updated = true;
			} else if (!skip_checksum_check
				   && buf_page_is_corrupted(
					   false,
					   encrypted && !frame_changed
					   ? dst : src,
					   callback.get_space_flags())) {
				goto page_corrupted;
			}

			if ((err = callback(block)) != DB_SUCCESS) {
				goto func_exit;
			} else if (!updated) {
				updated = !!block->page.frame;
			}

			/* If tablespace is encrypted we use additional
			temporary scratch area where pages are read
			for decrypting readptr == crypt_io_buffer != io_buffer.

			Destination for decryption is a buffer pool block
			block->page.frame == dst == io_buffer that is updated.
			Pages that did not require decryption even when
			tablespace is marked as encrypted are not copied
			instead block->page.frame is set to src == readptr.

			For encryption we again use temporary scratch area
			writeptr != io_buffer == dst
			that is then written to the tablespace

			(1) For normal tables io_buffer == dst == writeptr
			(2) For only page compressed tables
			io_buffer == dst == writeptr
			(3) For encrypted (and page compressed)
			readptr != io_buffer == dst != writeptr
			*/

			ut_ad(!encrypted && !page_compressed ?
			      src == dst && dst == writeptr + (i * size):1);
			ut_ad(page_compressed && !encrypted ?
			      src == dst && dst == writeptr + (i * size):1);
			ut_ad(encrypted ?
			      src != dst && dst != writeptr + (i * size):1);

			/* When tablespace is encrypted or compressed its
			first page (i.e. page 0) is not encrypted or
			compressed and there is no need to copy frame. */
			if (encrypted && block->page.id().page_no() != 0) {
				byte *local_frame = callback.get_frame(block);
				ut_ad((writeptr + (i * size)) != local_frame);
				memcpy((writeptr + (i * size)), local_frame, size);
			}

			if (frame_changed) {
				if (block->page.zip.data) {
					block->page.zip.data = dst;
				} else {
					block->page.frame = dst;
				}
			}

			src =  io_buffer + (i * size);

			if (page_compressed) {
				updated = true;
				if (ulint len = fil_page_compress(
					    src,
					    page_compress_buf,
					    callback.get_space_flags(),
					    512,/* FIXME: proper block size */
					    encrypted)) {
					/* FIXME: remove memcpy() */
					memcpy(src, page_compress_buf, len);
					memset(src + len, 0,
					       srv_page_size - len);
				}
			}

			/* Encrypt the page if encryption was used. */
			if (encrypted && decrypted) {
				byte *dest = writeptr + i * size;

				byte* tmp = fil_encrypt_buf(
					iter.crypt_data,
					block->page.id().space(),
					block->page.id().page_no(),
					src, block->zip_size(), dest,
					full_crc32);

				if (tmp == src) {
					/* TODO: remove unnecessary memcpy's */
					ut_ad(dest != src);
					memcpy(dest, src, size);
				}

				updated = true;
			}

			/* Write checksum for the compressed full crc32 page.*/
			if (full_crc32 && page_compressed) {
				ut_ad(updated);
				byte* dest = writeptr + i * size;
				ut_d(bool comp = false);
				ut_d(bool corrupt = false);
				ulint size = buf_page_full_crc32_size(
					dest,
#ifdef UNIV_DEBUG
					&comp, &corrupt
#else
					NULL, NULL
#endif
				);
				ut_ad(!comp == (size == srv_page_size));
				ut_ad(!corrupt);
				mach_write_to_4(dest + (size - 4),
						ut_crc32(dest, size - 4));
			}
		}

		if (page_compressed && punch_hole) {
			err = fil_import_compress_fwrite(
				iter, full_crc32, offset, writeptr, n_bytes,
				!updated);

			if (err != DB_SUCCESS) {
				punch_hole = false;
				if (updated) {
					goto normal_write;
				}
			}
		} else if (updated) {
normal_write:
			/* A page was updated in the set, write it back. */
			err = os_file_write(IORequestWrite,
					    iter.filepath, iter.file,
					    writeptr, offset, n_bytes);

			if (err != DB_SUCCESS) {
				goto func_exit;
			}
		}
	}

func_exit:
	free(page_compress_buf);
	return err;
}

/********************************************************************//**
Iterate over all the pages in the tablespace.
@param table - the table definiton in the server
@param n_io_buffers - number of blocks to read and write together
@param callback - functor that will do the page updates
@return	DB_SUCCESS or error code */
static
dberr_t
fil_tablespace_iterate(
/*===================*/
	dict_table_t*		table,
	ulint			n_io_buffers,
	AbstractCallback&	callback)
{
	dberr_t		err;
	pfs_os_file_t	file;
	char*		filepath;

	ut_a(n_io_buffers > 0);
	ut_ad(!srv_read_only_mode);

	DBUG_EXECUTE_IF("ib_import_trigger_corruption_1",
			return(DB_CORRUPTION););

	/* Make sure the data_dir_path is set. */
	dict_get_and_save_data_dir_path(table, false);

	ut_ad(!DICT_TF_HAS_DATA_DIR(table->flags) || table->data_dir_path);

	const char *data_dir_path = DICT_TF_HAS_DATA_DIR(table->flags)
		? table->data_dir_path : nullptr;

	filepath = fil_make_filepath(data_dir_path,
				     {table->name.m_name,
				      strlen(table->name.m_name)},
				     IBD, data_dir_path != nullptr);
	if (!filepath) {
		return(DB_OUT_OF_MEMORY);
	} else {
		bool	success;

		file = os_file_create_simple_no_error_handling(
			innodb_data_file_key, filepath,
			OS_FILE_OPEN, OS_FILE_READ_WRITE, false, &success);

		if (!success) {
			/* The following call prints an error message */
			os_file_get_last_error(true);
			ib::error() << "Trying to import a tablespace,"
				" but could not open the tablespace file "
				    << filepath;
			ut_free(filepath);
			return DB_TABLESPACE_NOT_FOUND;
		} else {
			err = DB_SUCCESS;
		}
	}

	callback.set_file(filepath, file);

	os_offset_t	file_size = os_file_get_size(file);
	ut_a(file_size != (os_offset_t) -1);

	/* Allocate a page to read in the tablespace header, so that we
	can determine the page size and zip_size (if it is compressed).
	We allocate an extra page in case it is a compressed table. */

	byte*	page = static_cast<byte*>(aligned_malloc(2 * srv_page_size,
							 srv_page_size));

	buf_block_t* block = reinterpret_cast<buf_block_t*>
		(ut_zalloc_nokey(sizeof *block));
	block->page.frame = page;
	block->page.init(buf_page_t::UNFIXED + 1, page_id_t{~0ULL});

	/* Read the first page and determine the page and zip size. */

	err = os_file_read_no_error_handling(IORequestReadPartial,
					     file, page, 0, srv_page_size, 0);

	if (err == DB_SUCCESS) {
		err = callback.init(file_size, block);
	}

	if (err == DB_SUCCESS) {
		block->page.id_ = page_id_t(callback.get_space_id(), 0);
		if (ulint zip_size = callback.get_zip_size()) {
			page_zip_set_size(&block->page.zip, zip_size);
			/* ROW_FORMAT=COMPRESSED is not optimised for block IO
			for now. We do the IMPORT page by page. */
			n_io_buffers = 1;
		}

		fil_iterator_t	iter;

		/* read (optional) crypt data */
		iter.crypt_data = fil_space_read_crypt_data(
			callback.get_zip_size(), page);

		/* If tablespace is encrypted, it needs extra buffers */
		if (iter.crypt_data && n_io_buffers > 1) {
			/* decrease io buffers so that memory
			consumption will not double */
			n_io_buffers /= 2;
		}

		iter.file = file;
		iter.start = 0;
		iter.end = file_size;
		iter.filepath = filepath;
		iter.file_size = file_size;
		iter.n_io_buffers = n_io_buffers;

		/* Add an extra page for compressed page scratch area. */
		iter.io_buffer = static_cast<byte*>(
			aligned_malloc((1 + iter.n_io_buffers)
				       << srv_page_size_shift, srv_page_size));

		iter.crypt_io_buffer = iter.crypt_data
			? static_cast<byte*>(
				aligned_malloc((1 + iter.n_io_buffers)
					       << srv_page_size_shift,
					       srv_page_size))
			: NULL;

		if (block->page.zip.ssize) {
			ut_ad(iter.n_io_buffers == 1);
			block->page.frame = iter.io_buffer;
			block->page.zip.data = block->page.frame
				+ srv_page_size;
		}

		err = callback.run(iter, block);

		if (iter.crypt_data) {
			fil_space_destroy_crypt_data(&iter.crypt_data);
		}

		aligned_free(iter.crypt_io_buffer);
		aligned_free(iter.io_buffer);
	}

	if (err == DB_SUCCESS) {
		ib::info() << "Sync to disk";

		if (!os_file_flush(file)) {
			ib::info() << "os_file_flush() failed!";
			err = DB_IO_ERROR;
		} else {
			ib::info() << "Sync to disk - done!";
		}
	}

	os_file_close(file);

	aligned_free(page);
	ut_free(filepath);
	ut_free(block);

	return(err);
}

/*****************************************************************//**
Imports a tablespace. The space id in the .ibd file must match the space id
of the table in the data dictionary.
@return error code or DB_SUCCESS */
dberr_t
row_import_for_mysql(
/*=================*/
	dict_table_t*	table,		/*!< in/out: table */
	row_prebuilt_t*	prebuilt)	/*!< in: prebuilt struct in MySQL */
{
	dberr_t		err;
	ib_uint64_t	autoinc = 0;
	char*		filepath = NULL;
	trx_t*		trx = prebuilt->trx;

	/* The caller assured that this is not read_only_mode and that no
	temorary tablespace is being imported. */
	ut_ad(!srv_read_only_mode);
	ut_ad(!table->is_temporary());

	ut_ad(table->space_id);
	ut_ad(table->space_id < SRV_SPACE_ID_UPPER_BOUND);
	ut_ad(trx);
	ut_ad(trx->state == TRX_STATE_ACTIVE);
	ut_ad(!table->is_readable());

	ibuf_delete_for_discarded_space(table->space_id);

	/* Assign an undo segment for the transaction, so that the
	transaction will be recovered after a crash. */

	/* TODO: Do not write any undo log for the IMPORT cleanup. */
	{
		mtr_t mtr;
		mtr.start();
		trx_undo_assign(trx, &err, &mtr);
		mtr.commit();
	}

	DBUG_EXECUTE_IF("ib_import_undo_assign_failure",
			err = DB_TOO_MANY_CONCURRENT_TRXS;);

	if (err == DB_SUCCESS && !trx->has_logged_persistent()) {
		err = DB_TOO_MANY_CONCURRENT_TRXS;
	}
	if (err != DB_SUCCESS) {
		return row_import_cleanup(prebuilt, err);
	}

	trx->op_info = "read meta-data file";

	row_import	cfg;
	THD* thd = trx->mysql_thd;

	err = row_import_read_cfg(table, thd, cfg);

	/* Check if the table column definitions match the contents
	of the config file. */

	if (err == DB_SUCCESS) {

		if (dberr_t err = handle_instant_metadata(table, cfg)) {
			return row_import_error(prebuilt, err);
		}

		/* We have a schema file, try and match it with our
		data dictionary. */

		err = cfg.match_schema(thd);

		/* Update index->page and SYS_INDEXES.PAGE_NO to match the
		B-tree root page numbers in the tablespace. Use the index
		name from the .cfg file to find match. */

		if (err == DB_SUCCESS) {
			cfg.set_root_by_name();
			autoinc = cfg.m_autoinc;
		}

		DBUG_EXECUTE_IF("ib_import_set_index_root_failure",
				err = DB_TOO_MANY_CONCURRENT_TRXS;);

	} else if (cfg.m_missing) {
		/* We don't have a schema file, we will have to discover
		the index root pages from the .ibd file and skip the schema
		matching step. */

		ut_a(err == DB_FAIL);

		cfg.m_zip_size = 0;

		if (UT_LIST_GET_LEN(table->indexes) > 1) {
			ib_errf(thd, IB_LOG_LEVEL_ERROR,
				ER_INTERNAL_ERROR,
				"Drop all secondary indexes before importing "
				"table %s when .cfg file is missing.",
				table->name.m_name);
			err = DB_ERROR;
			return row_import_error(prebuilt, err);
		}

		FetchIndexRootPages	fetchIndexRootPages(table, trx);

		err = fil_tablespace_iterate(
			table, IO_BUFFER_SIZE(srv_page_size),
			fetchIndexRootPages);

		if (err == DB_SUCCESS) {

			err = fetchIndexRootPages.build_row_import(&cfg);

			/* Update index->page and SYS_INDEXES.PAGE_NO
			to match the B-tree root page numbers in the
			tablespace. */

			if (err == DB_SUCCESS) {
				err = cfg.set_root_by_heuristic();

				if (err == DB_SUCCESS) {
					err = handle_instant_metadata(table,
								      cfg);
				}
			}
		}
	}

	if (err != DB_SUCCESS) {
		return row_import_error(prebuilt, err);
	}

	trx->op_info = "importing tablespace";

	ib::info() << "Phase I - Update all pages";

	/* Iterate over all the pages and do the sanity checking and
	the conversion required to import the tablespace. */

	PageConverter	converter(&cfg, table->space_id, trx);

	/* Set the IO buffer size in pages. */

	err = fil_tablespace_iterate(
		table, IO_BUFFER_SIZE(cfg.m_zip_size ? cfg.m_zip_size
				      : srv_page_size), converter);

	DBUG_EXECUTE_IF("ib_import_reset_space_and_lsn_failure",
			err = DB_TOO_MANY_CONCURRENT_TRXS;);
#ifdef BTR_CUR_HASH_ADAPT
	/* On DISCARD TABLESPACE, we did not drop any adaptive hash
	index entries. If we replaced the discarded tablespace with a
	smaller one here, there could still be some adaptive hash
	index entries that point to cached garbage pages in the buffer
	pool, because PageConverter::operator() only evicted those
	pages that were replaced by the imported pages. We must
	detach any remaining adaptive hash index entries, because the
	adaptive hash index must be a subset of the table contents;
	false positives are not tolerated. */
	for (dict_index_t* index = UT_LIST_GET_FIRST(table->indexes); index;
	     index = UT_LIST_GET_NEXT(indexes, index)) {
		index = index->clone_if_needed();
	}
#endif /* BTR_CUR_HASH_ADAPT */

	if (err != DB_SUCCESS) {
		char	table_name[MAX_FULL_NAME_LEN + 1];

		innobase_format_name(
			table_name, sizeof(table_name),
			table->name.m_name);

		if (err != DB_DECRYPTION_FAILED) {

			ib_errf(thd, IB_LOG_LEVEL_ERROR,
				ER_INTERNAL_ERROR,
			"Cannot reset LSNs in table %s : %s",
				table_name, ut_strerr(err));
		}

		return row_import_cleanup(prebuilt, err);
	}

	/* If the table is stored in a remote tablespace, we need to
	determine that filepath from the link file and system tables.
	Find the space ID in SYS_TABLES since this is an ALTER TABLE. */
	dict_get_and_save_data_dir_path(table, true);

	ut_ad(!DICT_TF_HAS_DATA_DIR(table->flags) || table->data_dir_path);
	const char *data_dir_path = DICT_TF_HAS_DATA_DIR(table->flags)
		? table->data_dir_path : nullptr;
	fil_space_t::name_type name{
		table->name.m_name, strlen(table->name.m_name)};

	filepath = fil_make_filepath(data_dir_path, name, IBD,
				     data_dir_path != nullptr);

	DBUG_EXECUTE_IF(
		"ib_import_OOM_15",
		ut_free(filepath);
		filepath = NULL;
	);

	if (filepath == NULL) {
		return row_import_cleanup(prebuilt, DB_OUT_OF_MEMORY);
	}

	/* Open the tablespace so that we can access via the buffer pool.
	The tablespace is initially opened as a temporary one, because
	we will not be writing any redo log for it before we have invoked
	fil_space_t::set_imported() to declare it a persistent tablespace. */

	table->space = fil_ibd_open(
		true, FIL_TYPE_IMPORT, table->space_id,
		dict_tf_to_fsp_flags(table->flags), name, filepath, &err);

	ut_ad((table->space == NULL) == (err != DB_SUCCESS));
	DBUG_EXECUTE_IF("ib_import_open_tablespace_failure",
			err = DB_TABLESPACE_NOT_FOUND; table->space = NULL;);

	if (!table->space) {
		ib_senderrf(thd, IB_LOG_LEVEL_ERROR,
			ER_GET_ERRMSG,
			err, ut_strerr(err), filepath);
	}

	ut_free(filepath);

	if (err == DB_SUCCESS) {
		err = ibuf_check_bitmap_on_import(trx, table->space);
	}

	DBUG_EXECUTE_IF("ib_import_check_bitmap_failure", err = DB_CORRUPTION;);

	if (err != DB_SUCCESS) {
		return row_import_cleanup(prebuilt, err);
	}

	/* The first index must always be the clustered index. */

	dict_index_t*	index = dict_table_get_first_index(table);

	if (!dict_index_is_clust(index)) {
		return row_import_error(prebuilt, DB_CORRUPTION);
	}

	/* Update the Btree segment headers for index node and
	leaf nodes in the root page. Set the new space id. */

	err = btr_root_adjust_on_import(index);

	DBUG_EXECUTE_IF("ib_import_cluster_root_adjust_failure",
			err = DB_CORRUPTION;);

	if (err != DB_SUCCESS) {
		return row_import_error(prebuilt, err);
	} else if (cfg.requires_purge(index->name)) {

		/* Purge any delete-marked records that couldn't be
		purged during the page conversion phase from the
		cluster index. */

		IndexPurge	purge(trx, index);

		trx->op_info = "cluster: purging delete marked records";

		err = purge.garbage_collect();

		trx->op_info = "";
	}

	DBUG_EXECUTE_IF("ib_import_cluster_failure", err = DB_CORRUPTION;);

	if (err != DB_SUCCESS) {
		return row_import_error(prebuilt, err);
	}

	/* For secondary indexes, purge any records that couldn't be purged
	during the page conversion phase. */

	err = row_import_adjust_root_pages_of_secondary_indexes(
		trx, table, cfg);

	DBUG_EXECUTE_IF("ib_import_sec_root_adjust_failure",
			err = DB_CORRUPTION;);

	if (err != DB_SUCCESS) {
		return row_import_error(prebuilt, err);
	}

	/* Ensure that the next available DB_ROW_ID is not smaller than
	any DB_ROW_ID stored in the table. */

	if (prebuilt->clust_index_was_generated) {
		row_import_set_sys_max_row_id(prebuilt, table);
	}

	ib::info() << "Phase III - Flush changes to disk";

	/* Ensure that all pages dirtied during the IMPORT make it to disk.
	The only dirty pages generated should be from the pessimistic purge
	of delete marked records that couldn't be purged in Phase I. */
	while (buf_flush_list_space(prebuilt->table->space));

	for (ulint count = 0; prebuilt->table->space->referenced(); count++) {
		/* Issue a warning every 10.24 seconds, starting after
		2.56 seconds */
		if ((count & 511) == 128) {
			ib::warn() << "Waiting for flush to complete on "
				   << prebuilt->table->name;
		}
		std::this_thread::sleep_for(std::chrono::milliseconds(20));
	}

	ib::info() << "Phase IV - Flush complete";
	prebuilt->table->space->set_imported();

	/* The dictionary latches will be released in in row_import_cleanup()
	after the transaction commit, for both success and error. */

	row_mysql_lock_data_dictionary(trx);

	/* Update the root pages of the table's indexes. */
	err = row_import_update_index_root(trx, table, false);

	if (err != DB_SUCCESS) {
		return row_import_error(prebuilt, err);
	}

	err = row_import_update_discarded_flag(trx, table->id, false);

	if (err != DB_SUCCESS) {
		return row_import_error(prebuilt, err);
	}

	table->file_unreadable = false;
	table->flags2 &= ~DICT_TF2_DISCARDED & ((1U << DICT_TF2_BITS) - 1);

	/* Set autoinc value read from .cfg file, if one was specified.
	Otherwise, keep the PAGE_ROOT_AUTO_INC as is. */
	if (autoinc) {
		ib::info() << table->name << " autoinc value set to "
			<< autoinc;

		table->autoinc = autoinc--;
		btr_write_autoinc(dict_table_get_first_index(table), autoinc);
	}

	return row_import_cleanup(prebuilt, err);
}<|MERGE_RESOLUTION|>--- conflicted
+++ resolved
@@ -3078,14 +3078,8 @@
     if (!buf_page_verify_crypt_checksum(data, space_flags))
       return DB_CORRUPTION;
 
-<<<<<<< HEAD
-    dberr_t err;
-    if (!fil_space_decrypt(space_id, space_flags, space_crypt, data,
-                           page.size(), data, &err) || err != DB_SUCCESS)
-=======
-    if (dberr_t err= fil_space_decrypt(space_id, space_crypt, data,
-                                       page.size(), space_flags, data))
->>>>>>> e0f7c89c
+    if (dberr_t err= fil_space_decrypt(space_id, space_flags, space_crypt,
+                                       data, page.size(), data))
       return err;
   }
 
@@ -3793,18 +3787,8 @@
     if (!buf_page_verify_crypt_checksum(readptr, m_space_flags))
       goto page_corrupted;
 
-<<<<<<< HEAD
-    if (!fil_space_decrypt(get_space_id(), m_space_flags, iter.crypt_data,
-                           readptr, size, readptr, &err) ||
-        err != DB_SUCCESS)
-=======
-    if (ENCRYPTION_KEY_NOT_ENCRYPTED ==
-        buf_page_get_key_version(readptr, m_space_flags))
-      goto page_corrupted;
-
-    if ((err= fil_space_decrypt(get_space_id(), iter.crypt_data, readptr, size,
-                                m_space_flags, readptr)))
->>>>>>> e0f7c89c
+    if ((err= fil_space_decrypt(get_space_id(), m_space_flags, iter.crypt_data,
+                                readptr, size, readptr)))
       goto func_exit;
   }
 
@@ -3978,14 +3962,7 @@
 					callback.get_space_flags(),
 					iter.crypt_data, dst,
 					callback.physical_size(),
-<<<<<<< HEAD
-					src, &err);
-
-				if (err != DB_SUCCESS) {
-=======
-					callback.get_space_flags(),
 					src))) {
->>>>>>> e0f7c89c
 					goto func_exit;
 				}
 
