--- conflicted
+++ resolved
@@ -3556,8 +3556,7 @@
 
 	/* If the tablespace is not in the cache, just delete the file. */
 	if (!fil_space_for_table_exists_in_mem(
-		    space_id, tablename, true, false, NULL, 0, NULL,
-		    table_flags)) {
+		    space_id, tablename, true, false, NULL, 0, table_flags)) {
 
 		/* Force a delete of any discarded or temporary files. */
 		fil_delete_file(filepath);
@@ -3891,35 +3890,15 @@
 		rw_lock_x_unlock(dict_index_get_lock(index));
 	}
 
-<<<<<<< HEAD
 	/* As we don't insert entries to SYSTEM TABLES for temp-tables
 	we need to avoid running removal of these entries. */
 	if (!dict_table_is_temporary(table)) {
-
-		/* If table has not yet have crypt_data, try to read it to
-		make freeing the table easier. */
-		if (!table->crypt_data) {
-			if (fil_space_t* space = fil_space_acquire_silent(
-				    table->space)) {
-				/* We use crypt data in dict_table_t
-				in ha_innodb.cc to push warnings to
-				user thread. */
-				table->crypt_data = space->crypt_data;
-				fil_space_release(space);
-			}
-		}
 
 		/* We use the private SQL parser of Innobase to generate the
 		query graphs needed in deleting the dictionary data from system
 		tables in Innobase. Deleting a row from SYS_INDEXES table also
 		frees the file segments of the B-tree associated with the
 		index. */
-=======
-	/* We use the private SQL parser of Innobase to generate the
-	query graphs needed in deleting the dictionary data from system
-	tables in Innobase. Deleting a row from SYS_INDEXES table also
-	frees the file segments of the B-tree associated with the index. */
->>>>>>> 58f87a41
 
 		info = pars_info_create();
 
