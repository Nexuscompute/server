/*****************************************************************************

Copyright (c) 1997, 2012, Oracle and/or its affiliates. All Rights Reserved.

This program is free software; you can redistribute it and/or modify it under
the terms of the GNU General Public License as published by the Free Software
Foundation; version 2 of the License.

This program is distributed in the hope that it will be useful, but WITHOUT
ANY WARRANTY; without even the implied warranty of MERCHANTABILITY or FITNESS
FOR A PARTICULAR PURPOSE. See the GNU General Public License for more details.

You should have received a copy of the GNU General Public License along with
this program; if not, write to the Free Software Foundation, Inc., 59 Temple
Place, Suite 330, Boston, MA 02111-1307 USA

*****************************************************************************/

/**************************************************//**
@file row/row0umod.c
Undo modify of a row

Created 2/27/1997 Heikki Tuuri
*******************************************************/

#include "row0umod.h"

#ifdef UNIV_NONINL
#include "row0umod.ic"
#endif

#include "dict0dict.h"
#include "dict0boot.h"
#include "trx0undo.h"
#include "trx0roll.h"
#include "btr0btr.h"
#include "mach0data.h"
#include "row0undo.h"
#include "row0vers.h"
#include "trx0trx.h"
#include "trx0rec.h"
#include "row0row.h"
#include "row0upd.h"
#include "que0que.h"
#include "log0log.h"

/* Considerations on undoing a modify operation.
(1) Undoing a delete marking: all index records should be found. Some of
them may have delete mark already FALSE, if the delete mark operation was
stopped underway, or if the undo operation ended prematurely because of a
system crash.
(2) Undoing an update of a delete unmarked record: the newer version of
an updated secondary index entry should be removed if no prior version
of the clustered index record requires its existence. Otherwise, it should
be delete marked.
(3) Undoing an update of a delete marked record. In this kind of update a
delete marked clustered index record was delete unmarked and possibly also
some of its fields were changed. Now, it is possible that the delete marked
version has become obsolete at the time the undo is started. */

<<<<<<< HEAD
/*************************************************************************
IMPORTANT NOTE: Any operation that generates redo MUST check that there
is enough space in the redo log before for that operation. This is
done by calling log_free_check(). The reason for checking the
availability of the redo log space before the start of the operation is
that we MUST not hold any synchonization objects when performing the
check.
If you make a change in this module make sure that no codepath is
introduced where a call to log_free_check() is bypassed. */

/***********************************************************//**
Checks if also the previous version of the clustered index record was
modified or inserted by the same transaction, and its undo number is such
that it should be undone in the same rollback.
@return	TRUE if also previous modify or insert of this row should be undone */
static
ibool
row_undo_mod_undo_also_prev_vers(
/*=============================*/
	undo_node_t*	node,	/*!< in: row undo node */
	undo_no_t*	undo_no)/*!< out: the undo number */
{
	trx_undo_rec_t*	undo_rec;
	trx_t*		trx;

	trx = node->trx;

	if (node->new_trx_id != trx->id) {

		*undo_no = 0;
		return(FALSE);
	}

	undo_rec = trx_undo_get_undo_rec_low(node->new_roll_ptr, node->heap);

	*undo_no = trx_undo_rec_get_undo_no(undo_rec);

	return(trx->roll_limit <= *undo_no);
}

/***********************************************************//**
Undoes a modify in a clustered index record.
@return	DB_SUCCESS, DB_FAIL, or error code: we may run out of file space */
=======
/***************************************************************
Undoes a modify in a clustered index record. */
>>>>>>> c9e3a834
static
ulint
row_undo_mod_clust_low(
/*===================*/
	undo_node_t*	node,	/*!< in: row undo node */
	que_thr_t*	thr,	/*!< in: query thread */
	mtr_t*		mtr,	/*!< in: mtr; must be committed before
				latching any further pages */
	ulint		mode)	/*!< in: BTR_MODIFY_LEAF or BTR_MODIFY_TREE */
{
	btr_pcur_t*	pcur;
	btr_cur_t*	btr_cur;
	ulint		err;
#ifdef UNIV_DEBUG
	ibool		success;
#endif /* UNIV_DEBUG */

	pcur = &(node->pcur);
	btr_cur = btr_pcur_get_btr_cur(pcur);

#ifdef UNIV_DEBUG
	success =
#endif /* UNIV_DEBUG */
	btr_pcur_restore_position(mode, pcur, mtr);

	ut_ad(success);

	if (mode == BTR_MODIFY_LEAF) {

		err = btr_cur_optimistic_update(BTR_NO_LOCKING_FLAG
						| BTR_NO_UNDO_LOG_FLAG
						| BTR_KEEP_SYS_FLAG,
						btr_cur, node->update,
						node->cmpl_info, thr, mtr);
	} else {
		mem_heap_t*	heap		= NULL;
		big_rec_t*	dummy_big_rec;

		ut_ad(mode == BTR_MODIFY_TREE);

		err = btr_cur_pessimistic_update(
			BTR_NO_LOCKING_FLAG
			| BTR_NO_UNDO_LOG_FLAG
			| BTR_KEEP_SYS_FLAG,
			btr_cur, &heap, &dummy_big_rec, node->update,
			node->cmpl_info, thr, mtr);

		ut_a(!dummy_big_rec);
		if (UNIV_LIKELY_NULL(heap)) {
			mem_heap_free(heap);
		}
	}

	return(err);
}

/***********************************************************//**
Removes a clustered index record after undo if possible.
This is attempted when the record was inserted by updating a
delete-marked record and there no longer exist transactions
that would see the delete-marked record.  In other words, we
roll back the insert by purging the record.
@return	DB_SUCCESS, DB_FAIL, or error code: we may run out of file space */
static
ulint
row_undo_mod_remove_clust_low(
/*==========================*/
	undo_node_t*	node,	/*!< in: row undo node */
	que_thr_t*	thr,	/*!< in: query thread */
	mtr_t*		mtr,	/*!< in: mtr */
	ulint		mode)	/*!< in: BTR_MODIFY_LEAF or BTR_MODIFY_TREE */
{
	btr_cur_t*	btr_cur;
	ulint		err;

	ut_ad(node->rec_type == TRX_UNDO_UPD_DEL_REC);

	/* Find out if the record has been purged already
	or if we can remove it. */

	if (!btr_pcur_restore_position(mode, &node->pcur, mtr)
	    || row_vers_must_preserve_del_marked(node->new_trx_id, mtr)) {

		return(DB_SUCCESS);
	}

	btr_cur = btr_pcur_get_btr_cur(&node->pcur);

	if (mode == BTR_MODIFY_LEAF) {
		err = btr_cur_optimistic_delete(btr_cur, mtr)
			? DB_SUCCESS
			: DB_FAIL;
	} else {
		ut_ad(mode == BTR_MODIFY_TREE);

		/* This operation is analogous to purge, we can free also
		inherited externally stored fields */

		btr_cur_pessimistic_delete(&err, FALSE, btr_cur,
					   thr_is_recv(thr)
					   ? RB_RECOVERY_PURGE_REC
					   : RB_NONE, mtr);

		/* The delete operation may fail if we have little
		file space left: TODO: easiest to crash the database
		and restart with more file space */
	}

	return(err);
}

/***********************************************************//**
Undoes a modify in a clustered index record. Sets also the node state for the
next round of undo.
@return	DB_SUCCESS or error code: we may run out of file space */
static
ulint
row_undo_mod_clust(
/*===============*/
	undo_node_t*	node,	/*!< in: row undo node */
	que_thr_t*	thr)	/*!< in: query thread */
{
	btr_pcur_t*	pcur;
	mtr_t		mtr;
	ulint		err;
<<<<<<< HEAD
	ibool		success;
	ibool		more_vers;
	undo_no_t	new_undo_no;

	ut_ad(node && thr);

	log_free_check();

	/* Check if also the previous version of the clustered index record
	should be undone in this same rollback operation */

	more_vers = row_undo_mod_undo_also_prev_vers(node, &new_undo_no);

=======

	ut_ad(node && thr);

>>>>>>> c9e3a834
	pcur = &(node->pcur);

	mtr_start(&mtr);

	/* Try optimistic processing of the record, keeping changes within
	the index page */

	err = row_undo_mod_clust_low(node, thr, &mtr, BTR_MODIFY_LEAF);

	if (err != DB_SUCCESS) {
		btr_pcur_commit_specify_mtr(pcur, &mtr);

		/* We may have to modify tree structure: do a pessimistic
		descent down the index tree */

		mtr_start(&mtr);

		err = row_undo_mod_clust_low(node, thr, &mtr, BTR_MODIFY_TREE);
	}

	btr_pcur_commit_specify_mtr(pcur, &mtr);

	if (err == DB_SUCCESS && node->rec_type == TRX_UNDO_UPD_DEL_REC) {

		mtr_start(&mtr);

		err = row_undo_mod_remove_clust_low(node, thr, &mtr,
						    BTR_MODIFY_LEAF);
		if (err != DB_SUCCESS) {
			btr_pcur_commit_specify_mtr(pcur, &mtr);

			/* We may have to modify tree structure: do a
			pessimistic descent down the index tree */

			mtr_start(&mtr);

			err = row_undo_mod_remove_clust_low(node, thr, &mtr,
							    BTR_MODIFY_TREE);
		}

		btr_pcur_commit_specify_mtr(pcur, &mtr);
	}

	node->state = UNDO_NODE_FETCH_NEXT;

	trx_undo_rec_release(node->trx, node->undo_no);

	return(err);
}

/***********************************************************//**
Delete marks or removes a secondary index entry if found.
@return	DB_SUCCESS, DB_FAIL, or DB_OUT_OF_FILE_SPACE */
static
ulint
row_undo_mod_del_mark_or_remove_sec_low(
/*====================================*/
	undo_node_t*	node,	/*!< in: row undo node */
	que_thr_t*	thr,	/*!< in: query thread */
	dict_index_t*	index,	/*!< in: index */
	dtuple_t*	entry,	/*!< in: index entry */
	ulint		mode)	/*!< in: latch mode BTR_MODIFY_LEAF or
				BTR_MODIFY_TREE */
{
	btr_pcur_t		pcur;
	btr_cur_t*		btr_cur;
	ibool			success;
	ibool			old_has;
	ulint			err;
	mtr_t			mtr;
	mtr_t			mtr_vers;
	enum row_search_result	search_result;

	log_free_check();
	mtr_start(&mtr);

	btr_cur = btr_pcur_get_btr_cur(&pcur);

	ut_ad(mode == BTR_MODIFY_TREE || mode == BTR_MODIFY_LEAF);

	search_result = row_search_index_entry(index, entry, mode,
					       &pcur, &mtr);

	switch (UNIV_EXPECT(search_result, ROW_FOUND)) {
	case ROW_NOT_FOUND:
		/* In crash recovery, the secondary index record may
		be missing if the UPDATE did not have time to insert
		the secondary index records before the crash.  When we
		are undoing that UPDATE in crash recovery, the record
		may be missing.

		In normal processing, if an update ends in a deadlock
		before it has inserted all updated secondary index
		records, then the undo will not find those records. */

		err = DB_SUCCESS;
		goto func_exit;
	case ROW_FOUND:
		break;
	case ROW_BUFFERED:
	case ROW_NOT_DELETED_REF:
		/* These are invalid outcomes, because the mode passed
		to row_search_index_entry() did not include any of the
		flags BTR_INSERT, BTR_DELETE, or BTR_DELETE_MARK. */
		ut_error;
	}

	/* We should remove the index record if no prior version of the row,
	which cannot be purged yet, requires its existence. If some requires,
	we should delete mark the record. */

	mtr_start(&mtr_vers);

	success = btr_pcur_restore_position(BTR_SEARCH_LEAF, &(node->pcur),
					    &mtr_vers);
	ut_a(success);

	old_has = row_vers_old_has_index_entry(FALSE,
					       btr_pcur_get_rec(&(node->pcur)),
					       &mtr_vers, index, entry);
	if (old_has) {
		err = btr_cur_del_mark_set_sec_rec(BTR_NO_LOCKING_FLAG,
						   btr_cur, TRUE, thr, &mtr);
		ut_ad(err == DB_SUCCESS);
	} else {
		/* Remove the index record */

		if (mode == BTR_MODIFY_LEAF) {
			success = btr_cur_optimistic_delete(btr_cur, &mtr);
			if (success) {
				err = DB_SUCCESS;
			} else {
				err = DB_FAIL;
			}
		} else {
			ut_ad(mode == BTR_MODIFY_TREE);

			/* No need to distinguish RB_RECOVERY_PURGE here,
			because we are deleting a secondary index record:
			the distinction between RB_NORMAL and
			RB_RECOVERY_PURGE only matters when deleting a
			record that contains externally stored
			columns. */
			ut_ad(!dict_index_is_clust(index));
			btr_cur_pessimistic_delete(&err, FALSE, btr_cur,
						   RB_NORMAL, &mtr);

			/* The delete operation may fail if we have little
			file space left: TODO: easiest to crash the database
			and restart with more file space */
		}
	}

	btr_pcur_commit_specify_mtr(&(node->pcur), &mtr_vers);

func_exit:
	btr_pcur_close(&pcur);
	mtr_commit(&mtr);

	return(err);
}

/***********************************************************//**
Delete marks or removes a secondary index entry if found.
NOTE that if we updated the fields of a delete-marked secondary index record
so that alphabetically they stayed the same, e.g., 'abc' -> 'aBc', we cannot
return to the original values because we do not know them. But this should
not cause problems because in row0sel.c, in queries we always retrieve the
clustered index record or an earlier version of it, if the secondary index
record through which we do the search is delete-marked.
@return	DB_SUCCESS or DB_OUT_OF_FILE_SPACE */
static
ulint
row_undo_mod_del_mark_or_remove_sec(
/*================================*/
	undo_node_t*	node,	/*!< in: row undo node */
	que_thr_t*	thr,	/*!< in: query thread */
	dict_index_t*	index,	/*!< in: index */
	dtuple_t*	entry)	/*!< in: index entry */
{
	ulint	err;

	err = row_undo_mod_del_mark_or_remove_sec_low(node, thr, index,
						      entry, BTR_MODIFY_LEAF);
	if (err == DB_SUCCESS) {

		return(err);
	}

	err = row_undo_mod_del_mark_or_remove_sec_low(node, thr, index,
						      entry, BTR_MODIFY_TREE);
	return(err);
}

/***********************************************************//**
Delete unmarks a secondary index entry which must be found. It might not be
delete-marked at the moment, but it does not harm to unmark it anyway. We also
need to update the fields of the secondary index record if we updated its
fields but alphabetically they stayed the same, e.g., 'abc' -> 'aBc'.
@return	DB_FAIL or DB_SUCCESS or DB_OUT_OF_FILE_SPACE */
static
ulint
row_undo_mod_del_unmark_sec_and_undo_update(
/*========================================*/
	ulint		mode,	/*!< in: search mode: BTR_MODIFY_LEAF or
				BTR_MODIFY_TREE */
	que_thr_t*	thr,	/*!< in: query thread */
	dict_index_t*	index,	/*!< in: index */
	const dtuple_t*	entry)	/*!< in: index entry */
{
	mem_heap_t*		heap;
	btr_pcur_t		pcur;
	btr_cur_t*		btr_cur;
	upd_t*			update;
	ulint			err		= DB_SUCCESS;
	big_rec_t*		dummy_big_rec;
	mtr_t			mtr;
	trx_t*			trx		= thr_get_trx(thr);
	enum row_search_result	search_result;

	/* Ignore indexes that are being created. */
	if (UNIV_UNLIKELY(*index->name == TEMP_INDEX_PREFIX)) {

		return(DB_SUCCESS);
	}

	log_free_check();
	mtr_start(&mtr);

	ut_ad(mode == BTR_MODIFY_TREE || mode == BTR_MODIFY_LEAF);

	search_result = row_search_index_entry(index, entry, mode,
					       &pcur, &mtr);

	switch (search_result) {
	case ROW_BUFFERED:
	case ROW_NOT_DELETED_REF:
		/* These are invalid outcomes, because the mode passed
		to row_search_index_entry() did not include any of the
		flags BTR_INSERT, BTR_DELETE, or BTR_DELETE_MARK. */
		ut_error;
	case ROW_NOT_FOUND:
		fputs("InnoDB: error in sec index entry del undo in\n"
		      "InnoDB: ", stderr);
		dict_index_name_print(stderr, trx, index);
		fputs("\n"
		      "InnoDB: tuple ", stderr);
		dtuple_print(stderr, entry);
		fputs("\n"
		      "InnoDB: record ", stderr);
		rec_print(stderr, btr_pcur_get_rec(&pcur), index);
		putc('\n', stderr);
		trx_print(stderr, trx, 0);
		fputs("\n"
		      "InnoDB: Submit a detailed bug report"
		      " to http://bugs.mysql.com\n", stderr);
		ut_ad(0);
		break;
	case ROW_FOUND:
		btr_cur = btr_pcur_get_btr_cur(&pcur);
		err = btr_cur_del_mark_set_sec_rec(BTR_NO_LOCKING_FLAG,
						   btr_cur, FALSE, thr, &mtr);
		ut_a(err == DB_SUCCESS);
		heap = mem_heap_create(100);

		update = row_upd_build_sec_rec_difference_binary(
			index, entry, btr_cur_get_rec(btr_cur), trx, heap);
		if (upd_get_n_fields(update) == 0) {

			/* Do nothing */

		} else if (mode == BTR_MODIFY_LEAF) {
			/* Try an optimistic updating of the record, keeping
			changes within the page */

			err = btr_cur_optimistic_update(
				BTR_KEEP_SYS_FLAG | BTR_NO_LOCKING_FLAG,
				btr_cur, update, 0, thr, &mtr);
			switch (err) {
			case DB_OVERFLOW:
			case DB_UNDERFLOW:
			case DB_ZIP_OVERFLOW:
				err = DB_FAIL;
			}
		} else {
			ut_a(mode == BTR_MODIFY_TREE);
			err = btr_cur_pessimistic_update(
				BTR_KEEP_SYS_FLAG | BTR_NO_LOCKING_FLAG,
				btr_cur, &heap, &dummy_big_rec,
				update, 0, thr, &mtr);
			ut_a(!dummy_big_rec);
		}

		mem_heap_free(heap);
	}

	btr_pcur_close(&pcur);
	mtr_commit(&mtr);

	return(err);
}

/***********************************************************//**
Undoes a modify in secondary indexes when undo record type is UPD_DEL.
@return	DB_SUCCESS or DB_OUT_OF_FILE_SPACE */
static
ulint
row_undo_mod_upd_del_sec(
/*=====================*/
	undo_node_t*	node,	/*!< in: row undo node */
	que_thr_t*	thr)	/*!< in: query thread */
{
	mem_heap_t*	heap;
	dtuple_t*	entry;
	dict_index_t*	index;
	ulint		err	= DB_SUCCESS;

	ut_ad(node->rec_type == TRX_UNDO_UPD_DEL_REC);
	heap = mem_heap_create(1024);

	while (node->index != NULL) {

		/* Skip all corrupted secondary index */
		dict_table_skip_corrupt_index(node->index);

		if (!node->index) {
			break;
		}

		index = node->index;

		entry = row_build_index_entry(node->row, node->ext,
					      index, heap);
		if (UNIV_UNLIKELY(!entry)) {
			/* The database must have crashed after
			inserting a clustered index record but before
			writing all the externally stored columns of
			that record.  Because secondary index entries
			are inserted after the clustered index record,
			we may assume that the secondary index record
			does not exist.  However, this situation may
			only occur during the rollback of incomplete
			transactions. */
			ut_a(thr_is_recv(thr));
		} else {
			err = row_undo_mod_del_mark_or_remove_sec(
				node, thr, index, entry);

			if (err != DB_SUCCESS) {

				break;
			}
		}

		mem_heap_empty(heap);

		node->index = dict_table_get_next_index(node->index);
	}

	mem_heap_free(heap);

	return(err);
}

/***********************************************************//**
Undoes a modify in secondary indexes when undo record type is DEL_MARK.
@return	DB_SUCCESS or DB_OUT_OF_FILE_SPACE */
static
ulint
row_undo_mod_del_mark_sec(
/*======================*/
	undo_node_t*	node,	/*!< in: row undo node */
	que_thr_t*	thr)	/*!< in: query thread */
{
	mem_heap_t*	heap;
	dtuple_t*	entry;
	dict_index_t*	index;
	ulint		err;

	heap = mem_heap_create(1024);

	while (node->index != NULL) {
		/* Skip all corrupted secondary index */
		dict_table_skip_corrupt_index(node->index);

		if (!node->index) {
			break;
		}

		index = node->index;

		entry = row_build_index_entry(node->row, node->ext,
					      index, heap);
		ut_a(entry);
		err = row_undo_mod_del_unmark_sec_and_undo_update(
			BTR_MODIFY_LEAF, thr, index, entry);
		if (err == DB_FAIL) {
			err = row_undo_mod_del_unmark_sec_and_undo_update(
				BTR_MODIFY_TREE, thr, index, entry);
		}

		if (err != DB_SUCCESS) {

			mem_heap_free(heap);

			return(err);
		}

		node->index = dict_table_get_next_index(node->index);
	}

	mem_heap_free(heap);

	return(DB_SUCCESS);
}

/***********************************************************//**
Undoes a modify in secondary indexes when undo record type is UPD_EXIST.
@return	DB_SUCCESS or DB_OUT_OF_FILE_SPACE */
static
ulint
row_undo_mod_upd_exist_sec(
/*=======================*/
	undo_node_t*	node,	/*!< in: row undo node */
	que_thr_t*	thr)	/*!< in: query thread */
{
	mem_heap_t*	heap;
	dtuple_t*	entry;
	dict_index_t*	index;
	ulint		err;

	if (node->cmpl_info & UPD_NODE_NO_ORD_CHANGE) {
		/* No change in secondary indexes */

		return(DB_SUCCESS);
	}

	heap = mem_heap_create(1024);

	while (node->index != NULL) {
		/* Skip all corrupted secondary index */
		dict_table_skip_corrupt_index(node->index);

		if (!node->index) {
			break;
		}

		index = node->index;

		if (row_upd_changes_ord_field_binary(node->index, node->update,
						     thr,
						     node->row, node->ext)) {

			/* Build the newest version of the index entry */
			entry = row_build_index_entry(node->row, node->ext,
						      index, heap);
			if (UNIV_UNLIKELY(!entry)) {
				/* The server must have crashed in
				row_upd_clust_rec_by_insert() before
				the updated externally stored columns (BLOBs)
				of the new clustered index entry were
				written. */

				/* The table must be in DYNAMIC or COMPRESSED
				format.  REDUNDANT and COMPACT formats
				store a local 768-byte prefix of each
				externally stored column. */
				ut_a(dict_table_get_format(index->table)
				     >= DICT_TF_FORMAT_ZIP);

				/* This is only legitimate when
				rolling back an incomplete transaction
				after crash recovery. */
				ut_a(thr_get_trx(thr)->is_recovered);

				/* The server must have crashed before
				completing the insert of the new
				clustered index entry and before
				inserting to the secondary indexes.
				Because node->row was not yet written
				to this index, we can ignore it.  But
				we must restore node->undo_row. */
			} else {
				/* NOTE that if we updated the fields of a
				delete-marked secondary index record so that
				alphabetically they stayed the same, e.g.,
				'abc' -> 'aBc', we cannot return to the
				original values because we do not know them.
				But this should not cause problems because
				in row0sel.c, in queries we always retrieve
				the clustered index record or an earlier
				version of it, if the secondary index record
				through which we do the search is
				delete-marked. */

				err = row_undo_mod_del_mark_or_remove_sec(
					node, thr, index, entry);
				if (err != DB_SUCCESS) {
					mem_heap_free(heap);

					return(err);
				}

				mem_heap_empty(heap);
			}

			/* We may have to update the delete mark in the
			secondary index record of the previous version of
			the row. We also need to update the fields of
			the secondary index record if we updated its fields
			but alphabetically they stayed the same, e.g.,
			'abc' -> 'aBc'. */
			entry = row_build_index_entry(node->undo_row,
						      node->undo_ext,
						      index, heap);
			ut_a(entry);

			err = row_undo_mod_del_unmark_sec_and_undo_update(
				BTR_MODIFY_LEAF, thr, index, entry);
			if (err == DB_FAIL) {
				err = row_undo_mod_del_unmark_sec_and_undo_update(
					BTR_MODIFY_TREE, thr, index, entry);
			}

			if (err != DB_SUCCESS) {
				mem_heap_free(heap);

				return(err);
			}
		}

		node->index = dict_table_get_next_index(node->index);
	}

	mem_heap_free(heap);

	return(DB_SUCCESS);
}

/***********************************************************//**
Parses the row reference and other info in a modify undo log record. */
static
void
row_undo_mod_parse_undo_rec(
/*========================*/
	undo_node_t*	node,	/*!< in: row undo node */
	que_thr_t*	thr)	/*!< in: query thread */
{
	dict_index_t*	clust_index;
	byte*		ptr;
	undo_no_t	undo_no;
	table_id_t	table_id;
	trx_id_t	trx_id;
	roll_ptr_t	roll_ptr;
	ulint		info_bits;
	ulint		type;
	ulint		cmpl_info;
	ibool		dummy_extern;
	trx_t*		trx;

	ut_ad(node && thr);
	trx = thr_get_trx(thr);
	ptr = trx_undo_rec_get_pars(node->undo_rec, &type, &cmpl_info,
				    &dummy_extern, &undo_no, &table_id);
	node->rec_type = type;

	node->table = dict_table_get_on_id(table_id, trx);

	/* TODO: other fixes associated with DROP TABLE + rollback in the
	same table by another user */

	if (node->table == NULL) {
		/* Table was dropped */
		return;
	}

	if (node->table->ibd_file_missing) {
		/* We skip undo operations to missing .ibd files */
		node->table = NULL;

		return;
	}

	clust_index = dict_table_get_first_index(node->table);

	ptr = trx_undo_update_rec_get_sys_cols(ptr, &trx_id, &roll_ptr,
					       &info_bits);

	ptr = trx_undo_rec_get_row_ref(ptr, clust_index, &(node->ref),
				       node->heap);

	trx_undo_update_rec_get_update(ptr, clust_index, type, trx_id,
				       roll_ptr, info_bits, trx,
				       node->heap, &(node->update));
	node->new_trx_id = trx_id;
	node->cmpl_info = cmpl_info;
}

/***********************************************************//**
Undoes a modify operation on a row of a table.
@return	DB_SUCCESS or error code */
UNIV_INTERN
ulint
row_undo_mod(
/*=========*/
	undo_node_t*	node,	/*!< in: row undo node */
	que_thr_t*	thr)	/*!< in: query thread */
{
	ulint	err;

	ut_ad(node && thr);
	ut_ad(node->state == UNDO_NODE_MODIFY);

	row_undo_mod_parse_undo_rec(node, thr);

	if (!node->table || !row_undo_search_clust_to_pcur(node)) {
		/* It is already undone, or will be undone by another query
		thread, or table was dropped */

		trx_undo_rec_release(node->trx, node->undo_no);
		node->state = UNDO_NODE_FETCH_NEXT;

		return(DB_SUCCESS);
	}

	node->index = dict_table_get_next_index(
		dict_table_get_first_index(node->table));

	/* Skip all corrupted secondary index */
	dict_table_skip_corrupt_index(node->index);

	if (node->rec_type == TRX_UNDO_UPD_EXIST_REC) {

		err = row_undo_mod_upd_exist_sec(node, thr);

	} else if (node->rec_type == TRX_UNDO_DEL_MARK_REC) {

		err = row_undo_mod_del_mark_sec(node, thr);
	} else {
		ut_ad(node->rec_type == TRX_UNDO_UPD_DEL_REC);
		err = row_undo_mod_upd_del_sec(node, thr);
	}

	if (err != DB_SUCCESS) {

		return(err);
	}

	err = row_undo_mod_clust(node, thr);

	return(err);
}<|MERGE_RESOLUTION|>--- conflicted
+++ resolved
@@ -58,7 +58,6 @@
 some of its fields were changed. Now, it is possible that the delete marked
 version has become obsolete at the time the undo is started. */
 
-<<<<<<< HEAD
 /*************************************************************************
 IMPORTANT NOTE: Any operation that generates redo MUST check that there
 is enough space in the redo log before for that operation. This is
@@ -70,42 +69,8 @@
 introduced where a call to log_free_check() is bypassed. */
 
 /***********************************************************//**
-Checks if also the previous version of the clustered index record was
-modified or inserted by the same transaction, and its undo number is such
-that it should be undone in the same rollback.
-@return	TRUE if also previous modify or insert of this row should be undone */
-static
-ibool
-row_undo_mod_undo_also_prev_vers(
-/*=============================*/
-	undo_node_t*	node,	/*!< in: row undo node */
-	undo_no_t*	undo_no)/*!< out: the undo number */
-{
-	trx_undo_rec_t*	undo_rec;
-	trx_t*		trx;
-
-	trx = node->trx;
-
-	if (node->new_trx_id != trx->id) {
-
-		*undo_no = 0;
-		return(FALSE);
-	}
-
-	undo_rec = trx_undo_get_undo_rec_low(node->new_roll_ptr, node->heap);
-
-	*undo_no = trx_undo_rec_get_undo_no(undo_rec);
-
-	return(trx->roll_limit <= *undo_no);
-}
-
-/***********************************************************//**
 Undoes a modify in a clustered index record.
 @return	DB_SUCCESS, DB_FAIL, or error code: we may run out of file space */
-=======
-/***************************************************************
-Undoes a modify in a clustered index record. */
->>>>>>> c9e3a834
 static
 ulint
 row_undo_mod_clust_low(
@@ -231,25 +196,11 @@
 	btr_pcur_t*	pcur;
 	mtr_t		mtr;
 	ulint		err;
-<<<<<<< HEAD
-	ibool		success;
-	ibool		more_vers;
-	undo_no_t	new_undo_no;
 
 	ut_ad(node && thr);
 
 	log_free_check();
 
-	/* Check if also the previous version of the clustered index record
-	should be undone in this same rollback operation */
-
-	more_vers = row_undo_mod_undo_also_prev_vers(node, &new_undo_no);
-
-=======
-
-	ut_ad(node && thr);
-
->>>>>>> c9e3a834
 	pcur = &(node->pcur);
 
 	mtr_start(&mtr);
