--- conflicted
+++ resolved
@@ -2849,12 +2849,7 @@
 lock_remove_all_on_table().)
 @param[in]	table	persistent table
 checked @return whether the table is accessible */
-<<<<<<< HEAD
-bool
-fil_table_accessible(const dict_table_t* table)
-=======
-UNIV_INTERN bool fil_table_accessible(const dict_table_t* table)
->>>>>>> 3e8cab51
+bool fil_table_accessible(const dict_table_t* table)
 {
 	if (UNIV_UNLIKELY(!table->is_readable() || table->corrupted)) {
 		return(false);
@@ -2863,10 +2858,7 @@
 	if (fil_space_t* space = fil_space_acquire(table->space)) {
 		bool accessible = !space->is_stopping();
 		fil_space_release(space);
-<<<<<<< HEAD
 		ut_ad(accessible || dict_table_is_file_per_table(table));
-=======
->>>>>>> 3e8cab51
 		return(accessible);
 	} else {
 		return(false);
