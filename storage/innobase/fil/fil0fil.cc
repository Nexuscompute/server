/*****************************************************************************

Copyright (c) 1995, 2021, Oracle and/or its affiliates. All Rights Reserved.
Copyright (c) 2014, 2021, MariaDB Corporation.

This program is free software; you can redistribute it and/or modify it under
the terms of the GNU General Public License as published by the Free Software
Foundation; version 2 of the License.

This program is distributed in the hope that it will be useful, but WITHOUT
ANY WARRANTY; without even the implied warranty of MERCHANTABILITY or FITNESS
FOR A PARTICULAR PURPOSE. See the GNU General Public License for more details.

You should have received a copy of the GNU General Public License along with
this program; if not, write to the Free Software Foundation, Inc.,
51 Franklin Street, Fifth Floor, Boston, MA 02110-1335 USA

*****************************************************************************/

/**************************************************//**
@file fil/fil0fil.cc
The tablespace memory cache

Created 10/25/1995 Heikki Tuuri
*******************************************************/

#include "fil0fil.h"
#include "fil0crypt.h"

#include "btr0btr.h"
#include "buf0buf.h"
#include "dict0boot.h"
#include "dict0dict.h"
#include "dict0load.h"
#include "fsp0file.h"
#include "fsp0fsp.h"
#include "hash0hash.h"
#include "log0log.h"
#include "log0recv.h"
#include "mach0data.h"
#include "mtr0log.h"
#include "os0file.h"
#include "page0zip.h"
#include "row0mysql.h"
#include "row0trunc.h"
#include "srv0start.h"
#include "trx0purge.h"
#include "buf0lru.h"
#include "ibuf0ibuf.h"
#include "os0event.h"
#include "sync0sync.h"
#include "buf0flu.h"
#include "os0api.h"

/** Tries to close a file in the LRU list. The caller must hold the fil_sys
mutex.
@return true if success, false if should retry later; since i/o's
generally complete in < 100 ms, and as InnoDB writes at most 128 pages
from the buffer pool in a batch, and then immediately flushes the
files, there is a good chance that the next time we find a suitable
node from the LRU list.
@param[in] print_info	if true, prints information why it
                        cannot close a file */
static
bool
fil_try_to_close_file_in_LRU(bool print_info);

/** Test if a tablespace file can be renamed to a new filepath by checking
if that the old filepath exists and the new filepath does not exist.
@param[in]	old_path	old filepath
@param[in]	new_path	new filepath
@param[in]	is_discarded	whether the tablespace is discarded
@param[in]	replace_new	whether to ignore the existence of new_path
@return innodb error code */
static dberr_t
fil_rename_tablespace_check(
	const char*	old_path,
	const char*	new_path,
	bool		is_discarded,
	bool		replace_new = false);
/** Rename a single-table tablespace.
The tablespace must exist in the memory cache.
@param[in]	id		tablespace identifier
@param[in]	old_path	old file name
@param[in]	new_name	new table name in the
databasename/tablename format
@param[in]	new_path_in	new file name,
or NULL if it is located in the normal data directory
@return true if success */
static bool
fil_rename_tablespace(
	ulint		id,
	const char*	old_path,
	const char*	new_name,
	const char*	new_path_in);

/*
		IMPLEMENTATION OF THE TABLESPACE MEMORY CACHE
		=============================================

The tablespace cache is responsible for providing fast read/write access to
tablespaces and logs of the database. File creation and deletion is done
in other modules which know more of the logic of the operation, however.

A tablespace consists of a chain of files. The size of the files does not
have to be divisible by the database block size, because we may just leave
the last incomplete block unused. When a new file is appended to the
tablespace, the maximum size of the file is also specified. At the moment,
we think that it is best to extend the file to its maximum size already at
the creation of the file, because then we can avoid dynamically extending
the file when more space is needed for the tablespace.

A block's position in the tablespace is specified with a 32-bit unsigned
integer. The files in the chain are thought to be catenated, and the block
corresponding to an address n is the nth block in the catenated file (where
the first block is named the 0th block, and the incomplete block fragments
at the end of files are not taken into account). A tablespace can be extended
by appending a new file at the end of the chain.

Our tablespace concept is similar to the one of Oracle.

To acquire more speed in disk transfers, a technique called disk striping is
sometimes used. This means that logical block addresses are divided in a
round-robin fashion across several disks. Windows NT supports disk striping,
so there we do not need to support it in the database. Disk striping is
implemented in hardware in RAID disks. We conclude that it is not necessary
to implement it in the database. Oracle 7 does not support disk striping,
either.

Another trick used at some database sites is replacing tablespace files by
raw disks, that is, the whole physical disk drive, or a partition of it, is
opened as a single file, and it is accessed through byte offsets calculated
from the start of the disk or the partition. This is recommended in some
books on database tuning to achieve more speed in i/o. Using raw disk
certainly prevents the OS from fragmenting disk space, but it is not clear
if it really adds speed. We measured on the Pentium 100 MHz + NT + NTFS file
system + EIDE Conner disk only a negligible difference in speed when reading
from a file, versus reading from a raw disk.

To have fast access to a tablespace or a log file, we put the data structures
to a hash table. Each tablespace and log file is given an unique 32-bit
identifier.

Some operating systems do not support many open files at the same time,
though NT seems to tolerate at least 900 open files. Therefore, we put the
open files in an LRU-list. If we need to open another file, we may close the
file at the end of the LRU-list. When an i/o-operation is pending on a file,
the file cannot be closed. We take the file nodes with pending i/o-operations
out of the LRU-list and keep a count of pending operations. When an operation
completes, we decrement the count and return the file node to the LRU-list if
the count drops to zero. */

/** Reference to the server data directory. Usually it is the
current working directory ".", but in the MySQL Embedded Server Library
it is an absolute path. */
const char*	fil_path_to_mysql_datadir;

/** Common InnoDB file extensions */
const char* dot_ext[] = { "", ".ibd", ".isl", ".cfg" };

/** The number of fsyncs done to the log */
ulint	fil_n_log_flushes			= 0;

/** Number of pending redo log flushes */
ulint	fil_n_pending_log_flushes		= 0;
/** Number of pending tablespace flushes */
ulint	fil_n_pending_tablespace_flushes	= 0;

/** The null file address */
const fil_addr_t	fil_addr_null = {FIL_NULL, 0};

/** The tablespace memory cache. This variable is NULL before the module is
initialized. */
fil_system_t	fil_system;

/** At this age or older a space/page will be rotated */
UNIV_INTERN extern uint srv_fil_crypt_rotate_key_age;
UNIV_INTERN extern ib_mutex_t fil_crypt_threads_mutex;

/** Determine if user has explicitly disabled fsync(). */
# define fil_buffering_disabled(s)	\
	((s)->purpose == FIL_TYPE_TABLESPACE	\
	 && srv_file_flush_method	\
	 == SRV_O_DIRECT_NO_FSYNC)

/** Determine if the space id is a user tablespace id or not.
@param[in]	space_id	Space ID to check
@return true if it is a user tablespace ID */
inline
bool
fil_is_user_tablespace_id(ulint space_id)
{
	return(space_id != TRX_SYS_SPACE
	       && space_id != SRV_TMP_SPACE_ID
	       && !srv_is_undo_tablespace(space_id));
}

#ifdef UNIV_DEBUG
/** Try fil_validate() every this many times */
# define FIL_VALIDATE_SKIP	17

/******************************************************************//**
Checks the consistency of the tablespace cache some of the time.
@return true if ok or the check was skipped */
static
bool
fil_validate_skip(void)
/*===================*/
{
	/** The fil_validate() call skip counter. */
	static int fil_validate_count = FIL_VALIDATE_SKIP;

	/* We want to reduce the call frequency of the costly fil_validate()
	check in debug builds. */
	int count = my_atomic_add32_explicit(&fil_validate_count, -1,
					     MY_MEMORY_ORDER_RELAXED);
	if (count > 0) {
		return(true);
	}

	my_atomic_store32_explicit(&fil_validate_count, FIL_VALIDATE_SKIP,
				   MY_MEMORY_ORDER_RELAXED);
	return(fil_validate());
}
#endif /* UNIV_DEBUG */

/********************************************************************//**
Determines if a file node belongs to the least-recently-used list.
@return true if the file belongs to fil_system.LRU mutex. */
UNIV_INLINE
bool
fil_space_belongs_in_lru(
/*=====================*/
	const fil_space_t*	space)	/*!< in: file space */
{
	switch (space->purpose) {
	case FIL_TYPE_TEMPORARY:
	case FIL_TYPE_LOG:
		return(false);
	case FIL_TYPE_TABLESPACE:
		return(fil_is_user_tablespace_id(space->id));
	case FIL_TYPE_IMPORT:
		return(true);
	}

	ut_ad(0);
	return(false);
}

/********************************************************************//**
NOTE: you must call fil_mutex_enter_and_prepare_for_io() first!

Prepares a file node for i/o. Opens the file if it is closed. Updates the
pending i/o's field in the node and the system appropriately. Takes the node
off the LRU list if it is in the LRU list. The caller must hold the fil_sys
mutex.
@return false if the file can't be opened, otherwise true */
static
bool
fil_node_prepare_for_io(
/*====================*/
	fil_node_t*	node,	/*!< in: file node */
	fil_space_t*	space);	/*!< in: space */

/** Update the data structures when an i/o operation finishes.
@param[in,out] node		file node
@param[in] type			IO context */
static
void
fil_node_complete_io(fil_node_t* node, const IORequest& type);

/** Reads data from a space to a buffer. Remember that the possible incomplete
blocks at the end of file are ignored: they are not taken into account when
calculating the byte offset within a space.
@param[in]	page_id		page id
@param[in]	page_size	page size
@param[in]	byte_offset	remainder of offset in bytes; in aio this
must be divisible by the OS block size
@param[in]	len		how many bytes to read; this must not cross a
file boundary; in aio this must be a block size multiple
@param[in,out]	buf		buffer where to store data read; in aio this
must be appropriately aligned
@return DB_SUCCESS, or DB_TABLESPACE_DELETED if we are trying to do
i/o on a tablespace which does not exist */
UNIV_INLINE
dberr_t
fil_read(
	const page_id_t		page_id,
	const page_size_t&	page_size,
	ulint			byte_offset,
	ulint			len,
	void*			buf)
{
	return(fil_io(IORequestRead, true, page_id, page_size,
			byte_offset, len, buf, NULL));
}

/** Writes data to a space from a buffer. Remember that the possible incomplete
blocks at the end of file are ignored: they are not taken into account when
calculating the byte offset within a space.
@param[in]	page_id		page id
@param[in]	page_size	page size
@param[in]	byte_offset	remainder of offset in bytes; in aio this
must be divisible by the OS block size
@param[in]	len		how many bytes to write; this must not cross
a file boundary; in aio this must be a block size multiple
@param[in]	buf		buffer from which to write; in aio this must
be appropriately aligned
@return DB_SUCCESS, or DB_TABLESPACE_DELETED if we are trying to do
i/o on a tablespace which does not exist */
UNIV_INLINE
dberr_t
fil_write(
	const page_id_t		page_id,
	const page_size_t&	page_size,
	ulint			byte_offset,
	ulint			len,
	void*			buf)
{
	ut_ad(!srv_read_only_mode);

	return(fil_io(IORequestWrite, true, page_id, page_size,
		      byte_offset, len, buf, NULL));
}

/*******************************************************************//**
Returns the table space by a given id, NULL if not found.
It is unsafe to dereference the returned pointer. It is fine to check
for NULL. */
fil_space_t*
fil_space_get_by_id(
/*================*/
	ulint	id)	/*!< in: space id */
{
	fil_space_t*	space;

	ut_ad(fil_system.is_initialised());
	ut_ad(mutex_own(&fil_system.mutex));

	HASH_SEARCH(hash, fil_system.spaces, id,
		    fil_space_t*, space,
		    ut_ad(space->magic_n == FIL_SPACE_MAGIC_N),
		    space->id == id);

	return(space);
}

/** Look up a tablespace.
The caller should hold an InnoDB table lock or a MDL that prevents
the tablespace from being dropped during the operation,
or the caller should be in single-threaded crash recovery mode
(no user connections that could drop tablespaces).
If this is not the case, fil_space_acquire() and fil_space_t::release()
should be used instead.
@param[in]	id	tablespace ID
@return tablespace, or NULL if not found */
fil_space_t*
fil_space_get(
	ulint	id)
{
	mutex_enter(&fil_system.mutex);
	fil_space_t*	space = fil_space_get_by_id(id);
	mutex_exit(&fil_system.mutex);
	ut_ad(space == NULL || space->purpose != FIL_TYPE_LOG);
	return(space);
}

/** Note that the tablespace has been imported.
Initially, purpose=FIL_TYPE_IMPORT so that no redo log is
written while the space ID is being updated in each page. */
void fil_space_t::set_imported()
{
	ut_ad(purpose == FIL_TYPE_IMPORT);
	const fil_node_t* node = UT_LIST_GET_FIRST(chain);
	atomic_write_supported = node->atomic_write
		&& srv_use_atomic_writes
		&& my_test_if_atomic_write(node->handle,
					   int(page_size_t(flags).physical()));
	purpose = FIL_TYPE_TABLESPACE;
}

/**********************************************************************//**
Checks if all the file nodes in a space are flushed.
@return true if all are flushed */
static
bool
fil_space_is_flushed(
/*=================*/
	fil_space_t*	space)	/*!< in: space */
{
	ut_ad(mutex_own(&fil_system.mutex));

	for (const fil_node_t* node = UT_LIST_GET_FIRST(space->chain);
	     node != NULL;
	     node = UT_LIST_GET_NEXT(chain, node)) {

		if (node->needs_flush) {

			ut_ad(!fil_buffering_disabled(space));
			return(false);
		}
	}

	return(true);
}


/** Append a file to the chain of files of a space.
@param[in]	name		file name of a file that is not open
@param[in]	handle		file handle, or OS_FILE_CLOSED
@param[in]	size		file size in entire database pages
@param[in]	is_raw		whether this is a raw device
@param[in]	atomic_write	true if atomic write could be enabled
@param[in]	max_pages	maximum number of pages in file,
or ULINT_MAX for unlimited
@return file object */
fil_node_t* fil_space_t::add(const char* name, pfs_os_file_t handle,
			     ulint size, bool is_raw, bool atomic_write,
			     ulint max_pages)
{
	fil_node_t*	node;

	ut_ad(name != NULL);
	ut_ad(fil_system.is_initialised());

	node = reinterpret_cast<fil_node_t*>(ut_zalloc_nokey(sizeof(*node)));

	node->handle = handle;

	node->name = mem_strdup(name);

	ut_a(!is_raw || srv_start_raw_disk_in_use);

	node->is_raw_disk = is_raw;

	node->size = size;

	node->magic_n = FIL_NODE_MAGIC_N;

	node->init_size = size;
	node->max_size = max_pages;

	node->space = this;

	node->atomic_write = atomic_write;

	mutex_enter(&fil_system.mutex);
	this->size += size;
	UT_LIST_ADD_LAST(chain, node);
	if (node->is_open()) {
		fil_system.n_open++;
	}
	mutex_exit(&fil_system.mutex);

	return node;
}

/** Read the first page of a data file.
@param[in]	first	whether this is the very first read
@return	whether the page was found valid */
bool fil_node_t::read_page0(bool first)
{
	ut_ad(mutex_own(&fil_system.mutex));
	ut_a(space->purpose != FIL_TYPE_LOG);
	const page_size_t page_size(space->flags);
	const ulint psize = page_size.physical();

	os_offset_t size_bytes = os_file_get_size(handle);
	ut_a(size_bytes != (os_offset_t) -1);
	const ulint min_size = FIL_IBD_FILE_INITIAL_SIZE * psize;

	if (size_bytes < min_size) {
		ib::error() << "The size of the file " << name
			    << " is only " << size_bytes
			    << " bytes, should be at least " << min_size;
		return false;
	}

	byte* buf2 = static_cast<byte*>(ut_malloc_nokey(2 * psize));

	/* Align the memory for file i/o if we might have O_DIRECT set */
	byte* page = static_cast<byte*>(ut_align(buf2, psize));
	IORequest request(IORequest::READ);
	if (os_file_read(request, handle, page, 0, psize) != DB_SUCCESS) {
		ib::error() << "Unable to read first page of file " << name;
		ut_free(buf2);
		return false;
	}
	srv_stats.page0_read.add(1);
	const ulint space_id = fsp_header_get_space_id(page);
	ulint flags = fsp_header_get_flags(page);
	const ulint size = fsp_header_get_field(page, FSP_SIZE);
	const ulint free_limit = fsp_header_get_field(page, FSP_FREE_LIMIT);
	const ulint free_len = flst_get_len(FSP_HEADER_OFFSET + FSP_FREE
					    + page);
	/* Try to read crypt_data from page 0 if it is not yet read. */
	if (!space->crypt_data) {
		space->crypt_data = fil_space_read_crypt_data(page_size, page);
	}
	ut_free(buf2);

	if (!fsp_flags_is_valid(flags, space->id)) {
		ulint cflags = fsp_flags_convert_from_101(flags);
		if (cflags == ULINT_UNDEFINED
		    || (cflags ^ space->flags) & ~FSP_FLAGS_MEM_MASK) {
			ib::error()
				<< "Expected tablespace flags "
				<< ib::hex(space->flags)
				<< " but found " << ib::hex(flags)
				<< " in the file " << name;
			return false;
		}

		flags = cflags;
	}

	if (UNIV_UNLIKELY(space_id != space->id)) {
		ib::error() << "Expected tablespace id " << space->id
			<< " but found " << space_id
			<< " in the file " << name;
		return false;
	}

	if (first) {
		ut_ad(space->id != TRX_SYS_SPACE);

		/* Truncate the size to a multiple of extent size. */
		ulint	mask = psize * FSP_EXTENT_SIZE - 1;

		if (size_bytes <= mask) {
			/* .ibd files start smaller than an
			extent size. Do not truncate valid data. */
		} else {
			size_bytes &= ~os_offset_t(mask);
		}

		this->size = ulint(size_bytes / psize);
		space->committed_size = space->size += this->size;

		if (block_size == 0) {
			block_size = os_file_get_block_size(handle, name);
		}
	} else if (space->id != TRX_SYS_SPACE || space->size_in_header) {
		/* If this is not the first-time open, do nothing.
		For the system tablespace, we always get invoked as
		first=false, so we detect the true first-time-open based
		on size_in_header and proceed to initialize the data. */
		return true;
	} else {
		/* Initialize the size of predefined tablespaces
		to FSP_SIZE. */
		space->committed_size = size;
	}

	ut_ad(space->free_limit == 0 || space->free_limit == free_limit);
	ut_ad(space->free_len == 0 || space->free_len == free_len);
	space->size_in_header = size;
	space->free_limit = free_limit;
	space->free_len = free_len;
	return true;
}

/** Open a file node of a tablespace.
@param[in,out]	node	File node
@return false if the file can't be opened, otherwise true */
static bool fil_node_open_file(fil_node_t* node)
{
	bool		success;
	bool		read_only_mode;
	fil_space_t*	space = node->space;

	ut_ad(mutex_own(&fil_system.mutex));
	ut_a(node->n_pending == 0);
	ut_a(!node->is_open());

	read_only_mode = space->purpose != FIL_TYPE_TEMPORARY
		&& srv_read_only_mode;

	const bool first_time_open = node->size == 0;

	ulint type;
	compile_time_assert(((UNIV_ZIP_SIZE_MIN >> 1) << 3) == 4096);
	switch (FSP_FLAGS_GET_ZIP_SSIZE(space->flags)) {
	case 1:
	case 2:
		type = OS_DATA_FILE_NO_O_DIRECT;
		break;
	default:
		type = OS_DATA_FILE;
	}

	if (first_time_open
	    || (space->purpose == FIL_TYPE_TABLESPACE
		&& node == UT_LIST_GET_FIRST(space->chain)
		&& srv_startup_is_before_trx_rollback_phase
		&& !undo::Truncate::was_tablespace_truncated(space->id))) {
		/* We do not know the size of the file yet. First we
		open the file in the normal mode, no async I/O here,
		for simplicity. Then do some checks, and close the
		file again.  NOTE that we could not use the simple
		file read function os_file_read() in Windows to read
		from a file opened for async I/O! */

retry:
		node->handle = os_file_create(
			innodb_data_file_key, node->name,
			node->is_raw_disk
			? OS_FILE_OPEN_RAW | OS_FILE_ON_ERROR_NO_EXIT
			: OS_FILE_OPEN | OS_FILE_ON_ERROR_NO_EXIT,
			OS_FILE_AIO,
			type,
			read_only_mode,
			&success);

		if (!success) {
			/* The following call prints an error message */
			ulint err = os_file_get_last_error(true);
			if (err == EMFILE + 100) {
				if (fil_try_to_close_file_in_LRU(true))
					goto retry;
			}

			ib::warn() << "Cannot open '" << node->name << "'."
				" Have you deleted .ibd files under a"
				" running mysqld server?";
			return(false);
		}

		if (!node->read_page0(first_time_open)) {
			os_file_close(node->handle);
			node->handle = OS_FILE_CLOSED;
			return false;
		}
	} else if (space->purpose == FIL_TYPE_LOG) {
		node->handle = os_file_create(
			innodb_log_file_key, node->name, OS_FILE_OPEN,
			OS_FILE_AIO, OS_LOG_FILE, read_only_mode, &success);
	} else {
		node->handle = os_file_create(
			innodb_data_file_key, node->name,
			node->is_raw_disk
			? OS_FILE_OPEN_RAW | OS_FILE_ON_ERROR_NO_EXIT
			: OS_FILE_OPEN | OS_FILE_ON_ERROR_NO_EXIT,
			OS_FILE_AIO,
			type,
			read_only_mode,
			&success);
	}

	if (space->purpose != FIL_TYPE_LOG) {
		/*
		For the temporary tablespace and during the
		non-redo-logged adjustments in
		IMPORT TABLESPACE, we do not care about
		the atomicity of writes.

		Atomic writes is supported if the file can be used
		with atomic_writes (not log file), O_DIRECT is
		used (tested in ha_innodb.cc) and the file is
		device and file system that supports atomic writes
		for the given block size
		*/
		space->atomic_write_supported
			= space->purpose == FIL_TYPE_TEMPORARY
			|| space->purpose == FIL_TYPE_IMPORT
			|| (node->atomic_write
			    && srv_use_atomic_writes
			    && my_test_if_atomic_write(
				    node->handle,
				    int(page_size_t(space->flags)
					.physical())));
	}

	ut_a(success);
	ut_a(node->is_open());

	fil_system.n_open++;

	if (fil_space_belongs_in_lru(space)) {

		/* Put the node to the LRU list */
		UT_LIST_ADD_FIRST(fil_system.LRU, node);
	}

	return(true);
}

/** Close the file handle. */
void fil_node_t::close()
{
	bool	ret;

	ut_ad(mutex_own(&fil_system.mutex));
	ut_a(is_open());
	ut_a(n_pending == 0);
	ut_a(n_pending_flushes == 0);
	ut_a(!being_extended);
	ut_a(!needs_flush
	     || space->purpose == FIL_TYPE_TEMPORARY
	     || srv_fast_shutdown == 2
	     || !srv_was_started);

	ret = os_file_close(handle);
	ut_a(ret);

	/* printf("Closing file %s\n", name); */

	handle = OS_FILE_CLOSED;
	ut_ad(!is_open());
	ut_a(fil_system.n_open > 0);
	fil_system.n_open--;

	if (fil_space_belongs_in_lru(space)) {
		ut_a(UT_LIST_GET_LEN(fil_system.LRU) > 0);
		UT_LIST_REMOVE(fil_system.LRU, this);
	}
}

/** Tries to close a file in the LRU list. The caller must hold the fil_sys
mutex.
@return true if success, false if should retry later; since i/o's
generally complete in < 100 ms, and as InnoDB writes at most 128 pages
from the buffer pool in a batch, and then immediately flushes the
files, there is a good chance that the next time we find a suitable
node from the LRU list.
@param[in] print_info	if true, prints information why it
			cannot close a file*/
static
bool
fil_try_to_close_file_in_LRU(

	bool	print_info)
{
	fil_node_t*	node;

	ut_ad(mutex_own(&fil_system.mutex));

	if (print_info) {
		ib::info() << "fil_sys open file LRU len "
			<< UT_LIST_GET_LEN(fil_system.LRU);
	}

	for (node = UT_LIST_GET_LAST(fil_system.LRU);
	     node != NULL;
	     node = UT_LIST_GET_PREV(LRU, node)) {

		if (!node->needs_flush
		    && node->n_pending_flushes == 0
		    && !node->being_extended) {

			node->close();

			return(true);
		}

		if (!print_info) {
			continue;
		}

		if (node->n_pending_flushes > 0) {

			ib::info() << "Cannot close file " << node->name
				<< ", because n_pending_flushes "
				<< node->n_pending_flushes;
		}

		if (node->needs_flush) {
			ib::warn() << "Cannot close file " << node->name
				<< ", because is should be flushed first";
		}

		if (node->being_extended) {
			ib::info() << "Cannot close file " << node->name
				<< ", because it is being extended";
		}
	}

	return(false);
}

/** Flush any writes cached by the file system.
@param[in,out]	space		tablespace
@param[in]	metadata	whether to update file system metadata */
static void fil_flush_low(fil_space_t* space, bool metadata = false)
{
	ut_ad(mutex_own(&fil_system.mutex));
	ut_ad(!space->is_stopping());

	if (fil_buffering_disabled(space)) {

		/* No need to flush. User has explicitly disabled
		buffering. */
		ut_ad(!space->is_in_unflushed_spaces);
		ut_ad(fil_space_is_flushed(space));
		ut_ad(space->n_pending_flushes == 0);

#ifdef UNIV_DEBUG
		for (fil_node_t* node = UT_LIST_GET_FIRST(space->chain);
		     node != NULL;
		     node = UT_LIST_GET_NEXT(chain, node)) {
			ut_ad(!node->needs_flush);
			ut_ad(node->n_pending_flushes == 0);
		}
#endif /* UNIV_DEBUG */

		if (!metadata) return;
	}

	/* Prevent dropping of the space while we are flushing */
	space->n_pending_flushes++;

	for (fil_node_t* node = UT_LIST_GET_FIRST(space->chain);
	     node != NULL;
	     node = UT_LIST_GET_NEXT(chain, node)) {

		if (!node->needs_flush) {
			continue;
		}

		ut_a(node->is_open());

		switch (space->purpose) {
		case FIL_TYPE_TEMPORARY:
			ut_ad(0); // we already checked for this
			/* fall through */
		case FIL_TYPE_TABLESPACE:
		case FIL_TYPE_IMPORT:
			fil_n_pending_tablespace_flushes++;
			break;
		case FIL_TYPE_LOG:
			fil_n_pending_log_flushes++;
			fil_n_log_flushes++;
			break;
		}
#ifdef _WIN32
		if (node->is_raw_disk) {

			goto skip_flush;
		}
#endif /* _WIN32 */

		ut_a(node->is_open());
		node->n_pending_flushes++;
		node->needs_flush = false;

		mutex_exit(&fil_system.mutex);

		os_file_flush(node->handle);

		mutex_enter(&fil_system.mutex);

		node->n_pending_flushes--;
#ifdef _WIN32
skip_flush:
#endif /* _WIN32 */
		if (!node->needs_flush) {
			if (space->is_in_unflushed_spaces
			    && fil_space_is_flushed(space)) {

				fil_system.unflushed_spaces.remove(*space);
				space->is_in_unflushed_spaces = false;
			}
		}

		switch (space->purpose) {
		case FIL_TYPE_TEMPORARY:
			break;
		case FIL_TYPE_TABLESPACE:
		case FIL_TYPE_IMPORT:
			fil_n_pending_tablespace_flushes--;
			continue;
		case FIL_TYPE_LOG:
			fil_n_pending_log_flushes--;
			continue;
		}

		ut_ad(0);
	}

	space->n_pending_flushes--;
}

/** Try to extend a tablespace.
@param[in,out]	space	tablespace to be extended
@param[in,out]	node	last file of the tablespace
@param[in]	size	desired size in number of pages
@param[out]	success	whether the operation succeeded
@return	whether the operation should be retried */
static ATTRIBUTE_COLD __attribute__((warn_unused_result, nonnull))
bool
fil_space_extend_must_retry(
	fil_space_t*	space,
	fil_node_t*	node,
	ulint		size,
	bool*		success)
{
	ut_ad(mutex_own(&fil_system.mutex));
	ut_ad(UT_LIST_GET_LAST(space->chain) == node);
	ut_ad(size >= FIL_IBD_FILE_INITIAL_SIZE);

	*success = space->size >= size;

	if (*success) {
		/* Space already big enough */
		return(false);
	}

	if (node->being_extended) {
		/* Another thread is currently extending the file. Wait
		for it to finish.
		It'd have been better to use event driven mechanism but
		the entire module is peppered with polling stuff. */
		mutex_exit(&fil_system.mutex);
		os_thread_sleep(100000);
		return(true);
	}

	node->being_extended = true;

	if (!fil_node_prepare_for_io(node, space)) {
		/* The tablespace data file, such as .ibd file, is missing */
		node->being_extended = false;
		return(false);
	}

	/* At this point it is safe to release fil_system.mutex. No
	other thread can rename, delete, close or extend the file because
	we have set the node->being_extended flag. */
	mutex_exit(&fil_system.mutex);

	ut_ad(size >= space->size);

	ulint		last_page_no		= space->size;
	const ulint	file_start_page_no	= last_page_no - node->size;

	/* Determine correct file block size */
	if (node->block_size == 0) {
		node->block_size = os_file_get_block_size(
			node->handle, node->name);
	}

	const page_size_t	pageSize(space->flags);
	const ulint		page_size = pageSize.physical();

<<<<<<< HEAD
	/* fil_read_first_page() expects srv_page_size bytes.
	fil_node_open_file() expects at least 4 * srv_page_size bytes.*/
	os_offset_t new_size = std::max(
		os_offset_t(size - file_start_page_no) * page_size,
=======
	/* fil_read_first_page() expects innodb_page_size bytes.
	fil_node_open_file() expects at least 4 * innodb_page_size bytes.
	os_file_set_size() expects multiples of 4096 bytes.
	For ROW_FORMAT=COMPRESSED tables using 1024-byte or 2048-byte
	pages, we will preallocate up to an integer multiple of 4096 bytes,
	and let normal writes append 1024, 2048, or 3072 bytes to the file. */
	os_offset_t new_size = std::max(
		(os_offset_t(size - file_start_page_no) * page_size)
		& ~os_offset_t(4095),
>>>>>>> ac064c2b
		os_offset_t(FIL_IBD_FILE_INITIAL_SIZE << srv_page_size_shift));

	*success = os_file_set_size(node->name, node->handle, new_size,
		FSP_FLAGS_HAS_PAGE_COMPRESSION(space->flags));

	os_has_said_disk_full = *success;
	if (*success) {
		os_file_flush(node->handle);
		last_page_no = size;
	} else {
		/* Let us measure the size of the file
		to determine how much we were able to
		extend it */
		os_offset_t	fsize = os_file_get_size(node->handle);
		ut_a(fsize != os_offset_t(-1));

		last_page_no = ulint(fsize / page_size)
			+ file_start_page_no;
	}
	mutex_enter(&fil_system.mutex);

	ut_a(node->being_extended);
	node->being_extended = false;
	ut_a(last_page_no - file_start_page_no >= node->size);

	ulint file_size = last_page_no - file_start_page_no;
	space->size += file_size - node->size;
	node->size = file_size;
	const ulint pages_in_MiB = node->size
		& ~ulint((1U << (20U - srv_page_size_shift)) - 1);

	fil_node_complete_io(node,IORequestRead);

	/* Keep the last data file size info up to date, rounded to
	full megabytes */

	switch (space->id) {
	case TRX_SYS_SPACE:
		srv_sys_space.set_last_file_size(pages_in_MiB);
		fil_flush_low(space, true);
		return(false);
	default:
		ut_ad(space->purpose == FIL_TYPE_TABLESPACE
		      || space->purpose == FIL_TYPE_IMPORT);
		if (space->purpose == FIL_TYPE_TABLESPACE
		    && !space->is_being_truncated) {
			fil_flush_low(space, true);
		}
		return(false);
	case SRV_TMP_SPACE_ID:
		ut_ad(space->purpose == FIL_TYPE_TEMPORARY);
		srv_tmp_space.set_last_file_size(pages_in_MiB);
		return(false);
	}

}

/** Reserves the fil_system.mutex and tries to make sure we can open at least one
file while holding it. This should be called before calling
fil_node_prepare_for_io(), because that function may need to open a file.
@param[in]	space_id	tablespace id
@return whether the tablespace is usable for io */
static
bool
fil_mutex_enter_and_prepare_for_io(ulint space_id)
{
	for (ulint count = 0;;) {
		mutex_enter(&fil_system.mutex);

		if (space_id >= SRV_LOG_SPACE_FIRST_ID) {
			/* We keep log files always open. */
			break;
		}

		fil_space_t*	space = fil_space_get_by_id(space_id);

		if (space == NULL) {
			return false;
		}

		fil_node_t*	node = UT_LIST_GET_LAST(space->chain);
		ut_ad(space->id == 0
		      || node == UT_LIST_GET_FIRST(space->chain));

		if (space->id == 0) {
			/* We keep the system tablespace files always
			open; this is important in preventing
			deadlocks in this module, as a page read
			completion often performs another read from
			the insert buffer. The insert buffer is in
			tablespace 0, and we cannot end up waiting in
			this function. */
		} else if (space->is_stopping() && !space->is_being_truncated) {
			/* If the tablespace is being deleted then InnoDB
			shouldn't prepare the tablespace for i/o */
			return false;
		} else if (!node || node->is_open()) {
			/* If the file is already open, no need to do
			anything; if the space does not exist, we handle the
			situation in the function which called this
			function */
		} else {
			while (fil_system.n_open >= srv_max_n_open_files) {
				/* Too many files are open */
				if (fil_try_to_close_file_in_LRU(count > 1)) {
					/* No problem */
				} else if (count >= 2) {
					ib::warn() << "innodb_open_files="
						<< srv_max_n_open_files
						<< " is exceeded ("
						<< fil_system.n_open
						<< ") files stay open)";
					break;
				} else {
					mutex_exit(&fil_system.mutex);
					os_aio_simulated_wake_handler_threads();
					os_thread_sleep(20000);
					/* Flush tablespaces so that we can
					close modified files in the LRU list */
					fil_flush_file_spaces(FIL_TYPE_TABLESPACE);

					count++;
					mutex_enter(&fil_system.mutex);
					continue;
				}
			}
		}

		ulint size = space->recv_size;
		if (UNIV_UNLIKELY(size != 0)) {
			ut_ad(node);
			bool	success;
			if (fil_space_extend_must_retry(space, node, size,
							&success)) {
				continue;
			}

			ut_ad(mutex_own(&fil_system.mutex));
			/* Crash recovery requires the file extension
			to succeed. */
			ut_a(success);
			/* InnoDB data files cannot shrink. */
			ut_a(space->size >= size);
			if (size > space->committed_size) {
				space->committed_size = size;
			}

			/* There could be multiple concurrent I/O requests for
			this tablespace (multiple threads trying to extend
			this tablespace).

			Also, fil_space_set_recv_size() may have been invoked
			again during the file extension while fil_system.mutex
			was not being held by us.

			Only if space->recv_size matches what we read
			originally, reset the field. In this way, a
			subsequent I/O request will handle any pending
			fil_space_set_recv_size(). */

			if (size == space->recv_size) {
				space->recv_size = 0;
			}
		}

		break;
	}

	return true;
}

/** Try to extend a tablespace if it is smaller than the specified size.
@param[in,out]	space	tablespace
@param[in]	size	desired size in pages
@return whether the tablespace is at least as big as requested */
bool
fil_space_extend(
	fil_space_t*	space,
	ulint		size)
{
	ut_ad(!srv_read_only_mode || space->purpose == FIL_TYPE_TEMPORARY);

	bool	success;

	do {
		if (!fil_mutex_enter_and_prepare_for_io(space->id)) {
			success = false;
			break;
		}
	} while (fil_space_extend_must_retry(
			 space, UT_LIST_GET_LAST(space->chain), size,
			 &success));

	mutex_exit(&fil_system.mutex);
	return(success);
}

/** Prepare to free a file node object from a tablespace memory cache.
@param[in,out]	node	file node
@param[in]	space	tablespace */
static
void
fil_node_close_to_free(
	fil_node_t*	node,
	fil_space_t*	space)
{
	ut_ad(mutex_own(&fil_system.mutex));
	ut_a(node->magic_n == FIL_NODE_MAGIC_N);
	ut_a(node->n_pending == 0);
	ut_a(!node->being_extended);

	if (node->is_open()) {
		/* We fool the assertion in fil_node_t::close() to think
		there are no unflushed modifications in the file */

		node->needs_flush = false;

		if (fil_buffering_disabled(space)) {

			ut_ad(!space->is_in_unflushed_spaces);
			ut_ad(fil_space_is_flushed(space));

		} else if (space->is_in_unflushed_spaces
			   && fil_space_is_flushed(space)) {

			fil_system.unflushed_spaces.remove(*space);
			space->is_in_unflushed_spaces = false;
		}

		node->close();
	}
}

/** Detach a space object from the tablespace memory cache.
Closes the files in the chain but does not delete them.
There must not be any pending i/o's or flushes on the files.
@param[in,out]	space		tablespace */
static
void
fil_space_detach(
	fil_space_t*	space)
{
	ut_ad(mutex_own(&fil_system.mutex));

	HASH_DELETE(fil_space_t, hash, fil_system.spaces, space->id, space);

	if (space->is_in_unflushed_spaces) {

		ut_ad(!fil_buffering_disabled(space));
		fil_system.unflushed_spaces.remove(*space);
		space->is_in_unflushed_spaces = false;
	}

	if (space->is_in_default_encrypt) {
		fil_system.default_encrypt_tables.remove(*space);
		space->is_in_default_encrypt = false;
	}

	UT_LIST_REMOVE(fil_system.space_list, space);

	ut_a(space->magic_n == FIL_SPACE_MAGIC_N);
	ut_a(space->n_pending_flushes == 0);

	for (fil_node_t* fil_node = UT_LIST_GET_FIRST(space->chain);
	     fil_node != NULL;
	     fil_node = UT_LIST_GET_NEXT(chain, fil_node)) {

		fil_node_close_to_free(fil_node, space);
	}

	if (space == fil_system.sys_space) {
		fil_system.sys_space = NULL;
	} else if (space == fil_system.temp_space) {
		fil_system.temp_space = NULL;
	}
}

/** Free a tablespace object on which fil_space_detach() was invoked.
There must not be any pending i/o's or flushes on the files.
@param[in,out]	space		tablespace */
static
void
fil_space_free_low(
	fil_space_t*	space)
{
	/* The tablespace must not be in fil_system.named_spaces. */
	ut_ad(srv_fast_shutdown == 2 || !srv_was_started
	      || space->max_lsn == 0);

	/* Wait for fil_space_t::release_for_io(); after
	fil_space_detach(), the tablespace cannot be found, so
	fil_space_acquire_for_io() would return NULL */
	while (space->pending_io()) {
		os_thread_sleep(100);
	}

	for (fil_node_t* node = UT_LIST_GET_FIRST(space->chain);
	     node != NULL; ) {
		ut_d(space->size -= node->size);
		ut_free(node->name);
		fil_node_t* old_node = node;
		node = UT_LIST_GET_NEXT(chain, node);
		ut_free(old_node);
	}

	ut_ad(space->size == 0);

	rw_lock_free(&space->latch);
	fil_space_destroy_crypt_data(&space->crypt_data);

	ut_free(space->name);
	ut_free(space);
}

/** Frees a space object from the tablespace memory cache.
Closes the files in the chain but does not delete them.
There must not be any pending i/o's or flushes on the files.
@param[in]	id		tablespace identifier
@param[in]	x_latched	whether the caller holds X-mode space->latch
@return true if success */
bool
fil_space_free(
	ulint		id,
	bool		x_latched)
{
	ut_ad(id != TRX_SYS_SPACE);

	mutex_enter(&fil_system.mutex);
	fil_space_t*	space = fil_space_get_by_id(id);

	if (space != NULL) {
		fil_space_detach(space);
	}

	mutex_exit(&fil_system.mutex);

	if (space != NULL) {
		if (x_latched) {
			rw_lock_x_unlock(&space->latch);
		}

		if (!recv_recovery_is_on()) {
			log_mutex_enter();
		}

		ut_ad(log_mutex_own());

		if (space->max_lsn != 0) {
			ut_d(space->max_lsn = 0);
			UT_LIST_REMOVE(fil_system.named_spaces, space);
		}

		if (!recv_recovery_is_on()) {
			log_mutex_exit();
		}

		fil_space_free_low(space);
	}

	return(space != NULL);
}

/** Create a space memory object and put it to the fil_system hash table.
Error messages are issued to the server log.
@param[in]	name		tablespace name
@param[in]	id		tablespace identifier
@param[in]	flags		tablespace flags
@param[in]	purpose		tablespace purpose
@param[in,out]	crypt_data	encryption information
@param[in]	mode		encryption mode
@return pointer to created tablespace, to be filled in with fil_space_t::add()
@retval NULL on failure (such as when the same tablespace exists) */
fil_space_t*
fil_space_create(
	const char*		name,
	ulint			id,
	ulint			flags,
	fil_type_t		purpose,
	fil_space_crypt_t*	crypt_data,
	fil_encryption_t	mode)
{
	fil_space_t*	space;

	ut_ad(fil_system.is_initialised());
	ut_ad(fsp_flags_is_valid(flags & ~FSP_FLAGS_MEM_MASK, id));
	ut_ad(purpose == FIL_TYPE_LOG
	      || srv_page_size == UNIV_PAGE_SIZE_ORIG || flags != 0);

	DBUG_EXECUTE_IF("fil_space_create_failure", return(NULL););

	mutex_enter(&fil_system.mutex);

	space = fil_space_get_by_id(id);

	if (space != NULL) {
		ib::error() << "Trying to add tablespace '" << name
			<< "' with id " << id
			<< " to the tablespace memory cache, but tablespace '"
			<< space->name << "' already exists in the cache!";
		mutex_exit(&fil_system.mutex);
		return(NULL);
	}

	space = static_cast<fil_space_t*>(ut_zalloc_nokey(sizeof(*space)));

	space->id = id;
	space->name = mem_strdup(name);

	UT_LIST_INIT(space->chain, &fil_node_t::chain);

	if ((purpose == FIL_TYPE_TABLESPACE || purpose == FIL_TYPE_IMPORT)
	    && !recv_recovery_is_on()
	    && id > fil_system.max_assigned_id) {
		if (!fil_system.space_id_reuse_warned) {
			fil_system.space_id_reuse_warned = true;

			ib::warn() << "Allocated tablespace ID " << id
				<< " for " << name << ", old maximum was "
				<< fil_system.max_assigned_id;
		}

		fil_system.max_assigned_id = id;
	}

	space->purpose = purpose;
	space->flags = flags;

	space->magic_n = FIL_SPACE_MAGIC_N;
	space->crypt_data = crypt_data;

	DBUG_LOG("tablespace",
		 "Created metadata for " << id << " name " << name);
	if (crypt_data) {
		DBUG_LOG("crypt",
			 "Tablespace " << id << " name " << name
			 << " encryption " << crypt_data->encryption
			 << " key id " << crypt_data->key_id
			 << ":" << fil_crypt_get_mode(crypt_data)
			 << " " << fil_crypt_get_type(crypt_data));
	}

	rw_lock_create(fil_space_latch_key, &space->latch, SYNC_FSP);

	if (space->purpose == FIL_TYPE_TEMPORARY) {
		/* SysTablespace::open_or_create() would pass
		size!=0 to fil_space_t::add(), so first_time_open
		would not hold in fil_node_open_file(), and we
		must assign this manually. We do not care about
		the durability or atomicity of writes to the
		temporary tablespace files. */
		space->atomic_write_supported = true;
	}

	HASH_INSERT(fil_space_t, hash, fil_system.spaces, id, space);

	UT_LIST_ADD_LAST(fil_system.space_list, space);

	if (id < SRV_LOG_SPACE_FIRST_ID && id > fil_system.max_assigned_id) {

		fil_system.max_assigned_id = id;
	}

	const bool rotate =
		(purpose == FIL_TYPE_TABLESPACE
		 && (mode == FIL_ENCRYPTION_ON
		     || mode == FIL_ENCRYPTION_OFF || srv_encrypt_tables)
		 && fil_crypt_must_default_encrypt());

	/* Inform key rotation that there could be something
	to do */
	if (rotate) {
		/* Key rotation is not enabled, need to inform background
		encryption threads. */
		fil_system.default_encrypt_tables.push_back(*space);
		space->is_in_default_encrypt = true;
	}

	mutex_exit(&fil_system.mutex);

	if (rotate && srv_n_fil_crypt_threads_started) {
		os_event_set(fil_crypt_threads_event);
	}

	return(space);
}

/*******************************************************************//**
Assigns a new space id for a new single-table tablespace. This works simply by
incrementing the global counter. If 4 billion id's is not enough, we may need
to recycle id's.
@return true if assigned, false if not */
bool
fil_assign_new_space_id(
/*====================*/
	ulint*	space_id)	/*!< in/out: space id */
{
	ulint	id;
	bool	success;

	mutex_enter(&fil_system.mutex);

	id = *space_id;

	if (id < fil_system.max_assigned_id) {
		id = fil_system.max_assigned_id;
	}

	id++;

	if (id > (SRV_LOG_SPACE_FIRST_ID / 2) && (id % 1000000UL == 0)) {
		ib::warn() << "You are running out of new single-table"
			" tablespace id's. Current counter is " << id
			<< " and it must not exceed" << SRV_LOG_SPACE_FIRST_ID
			<< "! To reset the counter to zero you have to dump"
			" all your tables and recreate the whole InnoDB"
			" installation.";
	}

	success = (id < SRV_LOG_SPACE_FIRST_ID);

	if (success) {
		*space_id = fil_system.max_assigned_id = id;
	} else {
		ib::warn() << "You have run out of single-table tablespace"
			" id's! Current counter is " << id
			<< ". To reset the counter to zero"
			" you have to dump all your tables and"
			" recreate the whole InnoDB installation.";
		*space_id = ULINT_UNDEFINED;
	}

	mutex_exit(&fil_system.mutex);

	return(success);
}

/** Trigger a call to fil_node_t::read_page0()
@param[in]	id	tablespace identifier
@return	tablespace
@retval	NULL	if the tablespace does not exist or cannot be read */
fil_space_t* fil_system_t::read_page0(ulint id)
{
	mutex_exit(&mutex);

	ut_ad(id != 0);

	/* It is possible that the tablespace is dropped while we are
	not holding the mutex. */
	if (!fil_mutex_enter_and_prepare_for_io(id)) {
		return NULL;
	}

	fil_space_t* space = fil_space_get_by_id(id);

	if (space == NULL || UT_LIST_GET_LEN(space->chain) == 0) {
		return(NULL);
	}

	/* The following code must change when InnoDB supports
	multiple datafiles per tablespace. */
	ut_a(1 == UT_LIST_GET_LEN(space->chain));

	fil_node_t* node = UT_LIST_GET_FIRST(space->chain);

	/* It must be a single-table tablespace and we have not opened
	the file yet; the following calls will open it and update the
	size fields */

	if (!fil_node_prepare_for_io(node, space)) {
		/* The single-table tablespace can't be opened,
		because the ibd file is missing. */
		return(NULL);
	}

	fil_node_complete_io(node, IORequestRead);

	return space;
}

/*******************************************************************//**
Returns a pointer to the fil_space_t that is in the memory cache
associated with a space id. The caller must lock fil_system.mutex.
@return file_space_t pointer, NULL if space not found */
UNIV_INLINE
fil_space_t*
fil_space_get_space(
/*================*/
	ulint	id)	/*!< in: space id */
{
	fil_space_t* space = fil_space_get_by_id(id);
	if (space == NULL || space->size != 0) {
		return(space);
	}

	switch (space->purpose) {
	case FIL_TYPE_LOG:
		break;
	case FIL_TYPE_TEMPORARY:
	case FIL_TYPE_TABLESPACE:
	case FIL_TYPE_IMPORT:
		space = fil_system.read_page0(id);
	}

	return(space);
}

/** Set the recovered size of a tablespace in pages.
@param id	tablespace ID
@param size	recovered size in pages */
UNIV_INTERN
void
fil_space_set_recv_size(ulint id, ulint size)
{
	mutex_enter(&fil_system.mutex);
	ut_ad(size);
	ut_ad(id < SRV_LOG_SPACE_FIRST_ID);

	if (fil_space_t* space = fil_space_get_space(id)) {
		space->recv_size = size;
	}

	mutex_exit(&fil_system.mutex);
}

/*******************************************************************//**
Returns the size of the space in pages. The tablespace must be cached in the
memory cache.
@return space size, 0 if space not found */
ulint
fil_space_get_size(
/*===============*/
	ulint	id)	/*!< in: space id */
{
	fil_space_t*	space;
	ulint		size;

	ut_ad(fil_system.is_initialised());
	mutex_enter(&fil_system.mutex);

	space = fil_space_get_space(id);

	size = space ? space->size : 0;

	mutex_exit(&fil_system.mutex);

	return(size);
}

/*******************************************************************//**
Returns the flags of the space. The tablespace must be cached
in the memory cache.
@return flags, ULINT_UNDEFINED if space not found */
ulint
fil_space_get_flags(
/*================*/
	ulint	id)	/*!< in: space id */
{
	fil_space_t*	space;
	ulint		flags;

	ut_ad(fil_system.is_initialised());

	mutex_enter(&fil_system.mutex);

	space = fil_space_get_space(id);

	if (space == NULL) {
		mutex_exit(&fil_system.mutex);

		return(ULINT_UNDEFINED);
	}

	flags = space->flags;

	mutex_exit(&fil_system.mutex);

	return(flags);
}

/** Open each file. Only invoked on fil_system.temp_space.
@return whether all files were opened */
bool fil_space_t::open()
{
	ut_ad(fil_system.is_initialised());

	mutex_enter(&fil_system.mutex);
	ut_ad(this == fil_system.temp_space
	      || srv_operation == SRV_OPERATION_BACKUP
	      || srv_operation == SRV_OPERATION_RESTORE
	      || srv_operation == SRV_OPERATION_RESTORE_DELTA);

	for (fil_node_t* node = UT_LIST_GET_FIRST(chain);
	     node != NULL;
	     node = UT_LIST_GET_NEXT(chain, node)) {
		if (!node->is_open() && !fil_node_open_file(node)) {
			mutex_exit(&fil_system.mutex);
			return false;
		}
	}

	mutex_exit(&fil_system.mutex);
	return true;
}

/** Close each file. Only invoked on fil_system.temp_space. */
void fil_space_t::close()
{
	if (!fil_system.is_initialised()) {
		return;
	}

	mutex_enter(&fil_system.mutex);
	ut_ad(this == fil_system.temp_space
	      || srv_operation == SRV_OPERATION_BACKUP
	      || srv_operation == SRV_OPERATION_RESTORE
	      || srv_operation == SRV_OPERATION_RESTORE_DELTA);

	for (fil_node_t* node = UT_LIST_GET_FIRST(chain);
	     node != NULL;
	     node = UT_LIST_GET_NEXT(chain, node)) {
		if (node->is_open()) {
			node->close();
		}
	}

	mutex_exit(&fil_system.mutex);
}

/** Returns the page size of the space and whether it is compressed or not.
The tablespace must be cached in the memory cache.
@param[in]	id	space id
@param[out]	found	true if tablespace was found
@return page size */
const page_size_t
fil_space_get_page_size(
	ulint	id,
	bool*	found)
{
	const ulint	flags = fil_space_get_flags(id);

	if (flags == ULINT_UNDEFINED) {
		*found = false;
		return(univ_page_size);
	}

	*found = true;

	return(page_size_t(flags));
}

void fil_system_t::create(ulint hash_size)
{
	ut_ad(this == &fil_system);
	ut_ad(!is_initialised());
	ut_ad(!(srv_page_size % FSP_EXTENT_SIZE));
	ut_ad(srv_page_size);
	ut_ad(!spaces);

	m_initialised = true;

	compile_time_assert(!(UNIV_PAGE_SIZE_MAX % FSP_EXTENT_SIZE_MAX));
	compile_time_assert(!(UNIV_PAGE_SIZE_MIN % FSP_EXTENT_SIZE_MIN));

	ut_ad(hash_size > 0);

	mutex_create(LATCH_ID_FIL_SYSTEM, &mutex);

	spaces = hash_create(hash_size);

	fil_space_crypt_init();
}

void fil_system_t::close()
{
	ut_ad(this == &fil_system);
	ut_a(!UT_LIST_GET_LEN(LRU));
	ut_a(unflushed_spaces.empty());
	ut_a(!UT_LIST_GET_LEN(space_list));
	ut_ad(!sys_space);
	ut_ad(!temp_space);

	if (is_initialised()) {
		m_initialised = false;
		hash_table_free(spaces);
		spaces = NULL;
		mutex_free(&mutex);
		fil_space_crypt_cleanup();
	}

	ut_ad(!spaces);
}

/*******************************************************************//**
Opens all log files and system tablespace data files. They stay open until the
database server shutdown. This should be called at a server startup after the
space objects for the log and the system tablespace have been created. The
purpose of this operation is to make sure we never run out of file descriptors
if we need to read from the insert buffer or to write to the log. */
void
fil_open_log_and_system_tablespace_files(void)
/*==========================================*/
{
	fil_space_t*	space;

	mutex_enter(&fil_system.mutex);

	for (space = UT_LIST_GET_FIRST(fil_system.space_list);
	     space != NULL;
	     space = UT_LIST_GET_NEXT(space_list, space)) {

		fil_node_t*	node;

		if (fil_space_belongs_in_lru(space)) {

			continue;
		}

		for (node = UT_LIST_GET_FIRST(space->chain);
		     node != NULL;
		     node = UT_LIST_GET_NEXT(chain, node)) {

			if (!node->is_open()) {
				if (!fil_node_open_file(node)) {
					/* This func is called during server's
					startup. If some file of log or system
					tablespace is missing, the server
					can't start successfully. So we should
					assert for it. */
					ut_a(0);
				}
			}

			if (srv_max_n_open_files < 10 + fil_system.n_open) {

				ib::warn() << "You must raise the value of"
					" innodb_open_files in my.cnf!"
					" Remember that InnoDB keeps all"
					" log files and all system"
					" tablespace files open"
					" for the whole time mysqld is"
					" running, and needs to open also"
					" some .ibd files if the"
					" file-per-table storage model is used."
					" Current open files "
					<< fil_system.n_open
					<< ", max allowed open files "
					<< srv_max_n_open_files
					<< ".";
			}
		}
	}

	mutex_exit(&fil_system.mutex);
}

/*******************************************************************//**
Closes all open files. There must not be any pending i/o's or not flushed
modifications in the files. */
void
fil_close_all_files(void)
/*=====================*/
{
	fil_space_t*	space;

	/* At shutdown, we should not have any files in this list. */
	ut_ad(fil_system.is_initialised());
	ut_ad(srv_fast_shutdown == 2
	      || !srv_was_started
	      || UT_LIST_GET_LEN(fil_system.named_spaces) == 0);

	mutex_enter(&fil_system.mutex);

	for (space = UT_LIST_GET_FIRST(fil_system.space_list);
	     space != NULL; ) {
		fil_node_t*	node;
		fil_space_t*	prev_space = space;

		for (node = UT_LIST_GET_FIRST(space->chain);
		     node != NULL;
		     node = UT_LIST_GET_NEXT(chain, node)) {

			if (node->is_open()) {
				node->close();
			}
		}

		space = UT_LIST_GET_NEXT(space_list, space);
		fil_space_detach(prev_space);
		fil_space_free_low(prev_space);
	}

	mutex_exit(&fil_system.mutex);

	ut_ad(srv_fast_shutdown == 2
	      || !srv_was_started
	      || UT_LIST_GET_LEN(fil_system.named_spaces) == 0);
}

/*******************************************************************//**
Closes the redo log files. There must not be any pending i/o's or not
flushed modifications in the files. */
void
fil_close_log_files(
/*================*/
	bool	free)	/*!< in: whether to free the memory object */
{
	fil_space_t*	space;

	mutex_enter(&fil_system.mutex);

	space = UT_LIST_GET_FIRST(fil_system.space_list);

	while (space != NULL) {
		fil_node_t*	node;
		fil_space_t*	prev_space = space;

		if (space->purpose != FIL_TYPE_LOG) {
			space = UT_LIST_GET_NEXT(space_list, space);
			continue;
		}

		/* Log files are not in the fil_system.named_spaces list. */
		ut_ad(space->max_lsn == 0);

		for (node = UT_LIST_GET_FIRST(space->chain);
		     node != NULL;
		     node = UT_LIST_GET_NEXT(chain, node)) {

			if (node->is_open()) {
				node->close();
			}
		}

		space = UT_LIST_GET_NEXT(space_list, space);

		if (free) {
			fil_space_detach(prev_space);
			fil_space_free_low(prev_space);
		}
	}

	mutex_exit(&fil_system.mutex);

	if (free) {
		log_sys.log.close();
	}
}

/*******************************************************************//**
Sets the max tablespace id counter if the given number is bigger than the
previous value. */
void
fil_set_max_space_id_if_bigger(
/*===========================*/
	ulint	max_id)	/*!< in: maximum known id */
{
	if (max_id >= SRV_LOG_SPACE_FIRST_ID) {
		ib::fatal() << "Max tablespace id is too high, " << max_id;
	}

	mutex_enter(&fil_system.mutex);

	if (fil_system.max_assigned_id < max_id) {

		fil_system.max_assigned_id = max_id;
	}

	mutex_exit(&fil_system.mutex);
}

/** Write the flushed LSN to the page header of the first page in the
system tablespace.
@param[in]	lsn	flushed LSN
@return DB_SUCCESS or error number */
dberr_t
fil_write_flushed_lsn(
	lsn_t	lsn)
{
	byte*	buf1;
	byte*	buf;
	dberr_t	err = DB_TABLESPACE_NOT_FOUND;

	buf1 = static_cast<byte*>(ut_malloc_nokey(2U << srv_page_size_shift));
	buf = static_cast<byte*>(ut_align(buf1, srv_page_size));

	const page_id_t	page_id(TRX_SYS_SPACE, 0);

	err = fil_read(page_id, univ_page_size, 0, srv_page_size,
		       buf);

	if (err == DB_SUCCESS) {
		mach_write_to_8(buf + FIL_PAGE_FILE_FLUSH_LSN_OR_KEY_VERSION, lsn);
		err = fil_write(page_id, univ_page_size, 0,
				srv_page_size, buf);
		fil_flush_file_spaces(FIL_TYPE_TABLESPACE);
	}

	ut_free(buf1);
	return(err);
}

/** Acquire a tablespace when it could be dropped concurrently.
Used by background threads that do not necessarily hold proper locks
for concurrency control.
@param[in]	id	tablespace ID
@param[in]	silent	whether to silently ignore missing tablespaces
@return	the tablespace
@retval	NULL if missing or being deleted or truncated */
UNIV_INTERN
fil_space_t*
fil_space_acquire_low(ulint id, bool silent)
{
	fil_space_t*	space;

	mutex_enter(&fil_system.mutex);

	space = fil_space_get_by_id(id);

	if (space == NULL) {
		if (!silent) {
			ib::warn() << "Trying to access missing"
				" tablespace " << id;
		}
	} else if (!space->acquire()) {
		space = NULL;
	}

	mutex_exit(&fil_system.mutex);

	return(space);
}

/** Acquire a tablespace for reading or writing a block,
when it could be dropped concurrently.
@param[in]	id	tablespace ID
@return	the tablespace
@retval	NULL if missing */
fil_space_t*
fil_space_acquire_for_io(ulint id)
{
	mutex_enter(&fil_system.mutex);

	fil_space_t* space = fil_space_get_by_id(id);

	if (space) {
		space->acquire_for_io();
	}

	mutex_exit(&fil_system.mutex);

	return(space);
}

/********************************************************//**
Creates the database directory for a table if it does not exist yet. */
void
fil_create_directory_for_tablename(
/*===============================*/
	const char*	name)	/*!< in: name in the standard
				'databasename/tablename' format */
{
	const char*	namend;
	char*		path;
	ulint		len;

	len = strlen(fil_path_to_mysql_datadir);
	namend = strchr(name, '/');
	ut_a(namend);
	path = static_cast<char*>(
		ut_malloc_nokey(len + ulint(namend - name) + 2));

	memcpy(path, fil_path_to_mysql_datadir, len);
	path[len] = '/';
	memcpy(path + len + 1, name, ulint(namend - name));
	path[len + ulint(namend - name) + 1] = 0;

	os_normalize_path(path);

	bool	success = os_file_create_directory(path, false);
	ut_a(success);

	ut_free(path);
}

/** Write a log record about an operation on a tablespace file.
@param[in]	type		MLOG_FILE_NAME or MLOG_FILE_DELETE
or MLOG_FILE_CREATE2 or MLOG_FILE_RENAME2
@param[in]	space_id	tablespace identifier
@param[in]	first_page_no	first page number in the file
@param[in]	path		file path
@param[in]	new_path	if type is MLOG_FILE_RENAME2, the new name
@param[in]	flags		if type is MLOG_FILE_CREATE2, the space flags
@param[in,out]	mtr		mini-transaction */
static
void
fil_op_write_log(
	mlog_id_t	type,
	ulint		space_id,
	ulint		first_page_no,
	const char*	path,
	const char*	new_path,
	ulint		flags,
	mtr_t*		mtr)
{
	byte*		log_ptr;
	ulint		len;

	ut_ad(first_page_no == 0 || type == MLOG_FILE_CREATE2);
	ut_ad(fsp_flags_is_valid(flags, space_id));

	/* fil_name_parse() requires that there be at least one path
	separator and that the file path end with ".ibd". */
	ut_ad(strchr(path, OS_PATH_SEPARATOR) != NULL);
	ut_ad(first_page_no /* trimming an undo tablespace */
	      || !strcmp(&path[strlen(path) - strlen(DOT_IBD)], DOT_IBD));

	log_ptr = mlog_open(mtr, 11 + 4 + 2 + 1);

	if (log_ptr == NULL) {
		/* Logging in mtr is switched off during crash recovery:
		in that case mlog_open returns NULL */
		return;
	}

	log_ptr = mlog_write_initial_log_record_low(
		type, space_id, first_page_no, log_ptr, mtr);

	if (type == MLOG_FILE_CREATE2) {
		mach_write_to_4(log_ptr, flags);
		log_ptr += 4;
	}

	/* Let us store the strings as null-terminated for easier readability
	and handling */

	len = strlen(path) + 1;

	mach_write_to_2(log_ptr, len);
	log_ptr += 2;
	mlog_close(mtr, log_ptr);

	mlog_catenate_string(
		mtr, reinterpret_cast<const byte*>(path), len);

	switch (type) {
	case MLOG_FILE_RENAME2:
		ut_ad(strchr(new_path, OS_PATH_SEPARATOR) != NULL);
		len = strlen(new_path) + 1;
		log_ptr = mlog_open(mtr, 2 + len);
		ut_a(log_ptr);
		mach_write_to_2(log_ptr, len);
		log_ptr += 2;
		mlog_close(mtr, log_ptr);

		mlog_catenate_string(
			mtr, reinterpret_cast<const byte*>(new_path), len);
		break;
	case MLOG_FILE_NAME:
	case MLOG_FILE_DELETE:
	case MLOG_FILE_CREATE2:
		break;
	default:
		ut_ad(0);
	}
}

/** Write redo log for renaming a file.
@param[in]	space_id	tablespace id
@param[in]	first_page_no	first page number in the file
@param[in]	old_name	tablespace file name
@param[in]	new_name	tablespace file name after renaming
@param[in,out]	mtr		mini-transaction */
static
void
fil_name_write_rename_low(
	ulint		space_id,
	ulint		first_page_no,
	const char*	old_name,
	const char*	new_name,
	mtr_t*		mtr)
{
	ut_ad(!is_predefined_tablespace(space_id));

	fil_op_write_log(
		MLOG_FILE_RENAME2,
		space_id, first_page_no, old_name, new_name, 0, mtr);
}

/** Write redo log for renaming a file.
@param[in]	space_id	tablespace id
@param[in]	old_name	tablespace file name
@param[in]	new_name	tablespace file name after renaming */
static void
fil_name_write_rename(
	ulint		space_id,
	const char*	old_name,
	const char*	new_name)
{
	mtr_t	mtr;
	mtr.start();
	fil_name_write_rename_low(space_id, 0, old_name, new_name, &mtr);
	mtr.commit();
	log_write_up_to(mtr.commit_lsn(), true);
}

/** Write MLOG_FILE_NAME for a file.
@param[in]	space_id	tablespace id
@param[in]	first_page_no	first page number in the file
@param[in]	name		tablespace file name
@param[in,out]	mtr		mini-transaction */
static
void
fil_name_write(
	ulint		space_id,
	ulint		first_page_no,
	const char*	name,
	mtr_t*		mtr)
{
	fil_op_write_log(
		MLOG_FILE_NAME, space_id, first_page_no, name, NULL, 0, mtr);
}
/** Write MLOG_FILE_NAME for a file.
@param[in]	space		tablespace
@param[in]	first_page_no	first page number in the file
@param[in]	file		tablespace file
@param[in,out]	mtr		mini-transaction */
static
void
fil_name_write(
	const fil_space_t*	space,
	ulint			first_page_no,
	const fil_node_t*	file,
	mtr_t*			mtr)
{
	fil_name_write(space->id, first_page_no, file->name, mtr);
}

/** Replay a file rename operation if possible.
@param[in]	space_id	tablespace identifier
@param[in]	first_page_no	first page number in the file
@param[in]	name		old file name
@param[in]	new_name	new file name
@return	whether the operation was successfully applied
(the name did not exist, or new_name did not exist and
name was successfully renamed to new_name)  */
bool
fil_op_replay_rename(
	ulint		space_id,
	ulint		first_page_no,
	const char*	name,
	const char*	new_name)
{
	ut_ad(first_page_no == 0);

	/* In order to replay the rename, the following must hold:
	* The new name is not already used.
	* A tablespace exists with the old name.
	* The space ID for that tablepace matches this log entry.
	This will prevent unintended renames during recovery. */
	fil_space_t*	space = fil_space_get(space_id);

	if (space == NULL) {
		return(true);
	}

	const bool name_match
		= strcmp(name, UT_LIST_GET_FIRST(space->chain)->name) == 0;

	if (!name_match) {
		return(true);
	}

	/* Create the database directory for the new name, if
	it does not exist yet */

	const char*	namend = strrchr(new_name, OS_PATH_SEPARATOR);
	ut_a(namend != NULL);

	char*		dir = static_cast<char*>(
		ut_malloc_nokey(ulint(namend - new_name) + 1));

	memcpy(dir, new_name, ulint(namend - new_name));
	dir[namend - new_name] = '\0';

	bool		success = os_file_create_directory(dir, false);
	ut_a(success);

	ulint		dirlen = 0;

	if (const char* dirend = strrchr(dir, OS_PATH_SEPARATOR)) {
		dirlen = ulint(dirend - dir) + 1;
	}

	ut_free(dir);

	/* New path must not exist. */
	dberr_t		err = fil_rename_tablespace_check(
		name, new_name, false);
	if (err != DB_SUCCESS) {
		ib::error() << " Cannot replay file rename."
			" Remove either file and try again.";
		return(false);
	}

	char*		new_table = mem_strdupl(
		new_name + dirlen,
		strlen(new_name + dirlen)
		- 4 /* remove ".ibd" */);

	ut_ad(new_table[ulint(namend - new_name) - dirlen]
	      == OS_PATH_SEPARATOR);
#if OS_PATH_SEPARATOR != '/'
	new_table[namend - new_name - dirlen] = '/';
#endif

	if (!fil_rename_tablespace(
		    space_id, name, new_table, new_name)) {
		ut_error;
	}

	ut_free(new_table);
	return(true);
}

/** File operations for tablespace */
enum fil_operation_t {
	FIL_OPERATION_DELETE,	/*!< delete a single-table tablespace */
	FIL_OPERATION_CLOSE,	/*!< close a single-table tablespace */
	FIL_OPERATION_TRUNCATE	/*!< truncate an undo tablespace */
};

/** Check for pending operations.
@param[in]	space	tablespace
@param[in]	count	number of attempts so far
@return 0 if no operations else count + 1. */
static
ulint
fil_check_pending_ops(const fil_space_t* space, ulint count)
{
	ut_ad(mutex_own(&fil_system.mutex));

	if (!space) {
		return 0;
	}

	if (uint32_t n_pending_ops = space->referenced()) {

		/* Give a warning every 10 second, starting after 1 second */
		if ((count % 500) == 50) {
			ib::warn() << "Trying to close/delete/truncate"
				" tablespace '" << space->name
				<< "' but there are " << n_pending_ops
				<< " pending operations on it.";
		}

		return(count + 1);
	}

	return(0);
}

/*******************************************************************//**
Check for pending IO.
@return 0 if no pending else count + 1. */
static
ulint
fil_check_pending_io(
/*=================*/
	fil_operation_t	operation,	/*!< in: File operation */
	fil_space_t*	space,		/*!< in/out: Tablespace to check */
	fil_node_t**	node,		/*!< out: Node in space list */
	ulint		count)		/*!< in: number of attempts so far */
{
	ut_ad(mutex_own(&fil_system.mutex));
	ut_ad(!space->referenced());

	switch (operation) {
	case FIL_OPERATION_DELETE:
	case FIL_OPERATION_CLOSE:
		break;
	case FIL_OPERATION_TRUNCATE:
		space->is_being_truncated = true;
		break;
	}

	/* The following code must change when InnoDB supports
	multiple datafiles per tablespace. */
	ut_a(UT_LIST_GET_LEN(space->chain) == 1);

	*node = UT_LIST_GET_FIRST(space->chain);

	if (space->n_pending_flushes > 0 || (*node)->n_pending > 0) {

		ut_a(!(*node)->being_extended);

		if (count > 1000) {
			ib::warn() << "Trying to delete/close/truncate"
				" tablespace '" << space->name
				<< "' but there are "
				<< space->n_pending_flushes
				<< " flushes and " << (*node)->n_pending
				<< " pending i/o's on it.";
		}

		return(count + 1);
	}

	return(0);
}

/*******************************************************************//**
Check pending operations on a tablespace.
@return DB_SUCCESS or error failure. */
static
dberr_t
fil_check_pending_operations(
/*=========================*/
	ulint		id,		/*!< in: space id */
	fil_operation_t	operation,	/*!< in: File operation */
	fil_space_t**	space,		/*!< out: tablespace instance
					in memory */
	char**		path)		/*!< out/own: tablespace path */
{
	ulint		count = 0;

	ut_a(!is_system_tablespace(id));
	ut_ad(space);

	*space = 0;

	mutex_enter(&fil_system.mutex);
	fil_space_t* sp = fil_space_get_by_id(id);

	if (sp) {
		if (sp->crypt_data && sp->acquire()) {
			mutex_exit(&fil_system.mutex);
			fil_space_crypt_close_tablespace(sp);
			mutex_enter(&fil_system.mutex);
			sp->release();
		}
		sp->set_stopping(true);
	}

	/* Check for pending operations. */

	do {
		sp = fil_space_get_by_id(id);

		count = fil_check_pending_ops(sp, count);

		mutex_exit(&fil_system.mutex);

		if (count > 0) {
			os_thread_sleep(20000);
		}

		mutex_enter(&fil_system.mutex);
	} while (count > 0);

	/* Check for pending IO. */

	for (;;) {
		sp = fil_space_get_by_id(id);

		if (sp == NULL) {
			mutex_exit(&fil_system.mutex);
			return(DB_TABLESPACE_NOT_FOUND);
		}

		fil_node_t*	node;

		count = fil_check_pending_io(operation, sp, &node, count);

		if (count == 0 && path) {
			*path = mem_strdup(node->name);
		}

		mutex_exit(&fil_system.mutex);

		if (count == 0) {
			break;
		}

		os_thread_sleep(20000);
		mutex_enter(&fil_system.mutex);
	}

	ut_ad(sp);

	*space = sp;
	return(DB_SUCCESS);
}

/*******************************************************************//**
Closes a single-table tablespace. The tablespace must be cached in the
memory cache. Free all pages used by the tablespace.
@return DB_SUCCESS or error */
dberr_t
fil_close_tablespace(
/*=================*/
	trx_t*		trx,	/*!< in/out: Transaction covering the close */
	ulint		id)	/*!< in: space id */
{
	char*		path = 0;
	fil_space_t*	space = 0;
	dberr_t		err;

	ut_a(!is_system_tablespace(id));

	err = fil_check_pending_operations(id, FIL_OPERATION_CLOSE,
					   &space, &path);

	if (err != DB_SUCCESS) {
		return(err);
	}

	ut_a(space);
	ut_a(path != 0);

	rw_lock_x_lock(&space->latch);

	/* Invalidate in the buffer pool all pages belonging to the
	tablespace. Since we have set space->stop_new_ops = true, readahead
	or ibuf merge can no longer read more pages of this tablespace to the
	buffer pool. Thus we can clean the tablespace out of the buffer pool
	completely and permanently. The flag stop_new_ops also prevents
	fil_flush() from being applied to this tablespace. */

	{
		FlushObserver observer(space, trx, NULL);
		buf_LRU_flush_or_remove_pages(id, &observer);
	}

	/* If the free is successful, the X lock will be released before
	the space memory data structure is freed. */

	if (!fil_space_free(id, true)) {
		rw_lock_x_unlock(&space->latch);
		err = DB_TABLESPACE_NOT_FOUND;
	} else {
		err = DB_SUCCESS;
	}

	/* If it is a delete then also delete any generated files, otherwise
	when we drop the database the remove directory will fail. */

	char*	cfg_name = fil_make_filepath(path, NULL, CFG, false);
	if (cfg_name != NULL) {
		os_file_delete_if_exists(innodb_data_file_key, cfg_name, NULL);
		ut_free(cfg_name);
	}

	ut_free(path);

	return(err);
}

/** Determine whether a table can be accessed in operations that are
not (necessarily) protected by meta-data locks.
(Rollback would generally be protected, but rollback of
FOREIGN KEY CASCADE/SET NULL is not protected by meta-data locks
but only by InnoDB table locks, which may be broken by
lock_remove_all_on_table().)
@param[in]	table	persistent table
checked @return whether the table is accessible */
bool fil_table_accessible(const dict_table_t* table)
{
	if (UNIV_UNLIKELY(!table->is_readable() || table->corrupted)) {
		return(false);
	}

	mutex_enter(&fil_system.mutex);
	bool accessible = table->space && !table->space->is_stopping();
	mutex_exit(&fil_system.mutex);
	ut_ad(accessible || dict_table_is_file_per_table(table));
	return accessible;
}

/** Delete a tablespace and associated .ibd file.
@param[in]	id		tablespace identifier
@param[in]	if_exists	whether to ignore missing tablespace
@return	DB_SUCCESS or error */
dberr_t fil_delete_tablespace(ulint id, bool if_exists)
{
	char*		path = 0;
	fil_space_t*	space = 0;

	ut_a(!is_system_tablespace(id));

	dberr_t err = fil_check_pending_operations(
		id, FIL_OPERATION_DELETE, &space, &path);

	if (err != DB_SUCCESS) {
		if (!if_exists) {
			ib::error() << "Cannot delete tablespace " << id
				    << " because it is not found"
				       " in the tablespace memory cache.";
		}

		return(err);
	}

	ut_a(space);
	ut_a(path != 0);

	/* IMPORTANT: Because we have set space::stop_new_ops there
	can't be any new ibuf merges, reads or flushes. We are here
	because node::n_pending was zero above. However, it is still
	possible to have pending read and write requests:

	A read request can happen because the reader thread has
	gone through the ::stop_new_ops check in buf_page_init_for_read()
	before the flag was set and has not yet incremented ::n_pending
	when we checked it above.

	A write request can be issued any time because we don't check
	the ::stop_new_ops flag when queueing a block for write.

	We deal with pending write requests in the following function
	where we'd minimally evict all dirty pages belonging to this
	space from the flush_list. Note that if a block is IO-fixed
	we'll wait for IO to complete.

	To deal with potential read requests, we will check the
	::stop_new_ops flag in fil_io(). */

	buf_LRU_flush_or_remove_pages(id, NULL);

	/* If it is a delete then also delete any generated files, otherwise
	when we drop the database the remove directory will fail. */
	{
		/* Before deleting the file, write a log record about
		it, so that InnoDB crash recovery will expect the file
		to be gone. */
		mtr_t		mtr;

		mtr_start(&mtr);
		fil_op_write_log(MLOG_FILE_DELETE, id, 0, path, NULL, 0, &mtr);
		mtr_commit(&mtr);
		/* Even if we got killed shortly after deleting the
		tablespace file, the record must have already been
		written to the redo log. */
		log_write_up_to(mtr.commit_lsn(), true);

		char*	cfg_name = fil_make_filepath(path, NULL, CFG, false);
		if (cfg_name != NULL) {
			os_file_delete_if_exists(innodb_data_file_key, cfg_name, NULL);
			ut_free(cfg_name);
		}
	}

	/* Delete the link file pointing to the ibd file we are deleting. */
	if (FSP_FLAGS_HAS_DATA_DIR(space->flags)) {
		RemoteDatafile::delete_link_file(space->name);
	}

	mutex_enter(&fil_system.mutex);

	/* Double check the sanity of pending ops after reacquiring
	the fil_system::mutex. */
	if (const fil_space_t* s = fil_space_get_by_id(id)) {
		ut_a(s == space);
		ut_a(!space->referenced());
		ut_a(UT_LIST_GET_LEN(space->chain) == 1);
		fil_node_t* node = UT_LIST_GET_FIRST(space->chain);
		ut_a(node->n_pending == 0);

		fil_space_detach(space);
		mutex_exit(&fil_system.mutex);

		log_mutex_enter();

		if (space->max_lsn != 0) {
			ut_d(space->max_lsn = 0);
			UT_LIST_REMOVE(fil_system.named_spaces, space);
		}

		log_mutex_exit();
		fil_space_free_low(space);

		if (!os_file_delete(innodb_data_file_key, path)
		    && !os_file_delete_if_exists(
			    innodb_data_file_key, path, NULL)) {

			/* Note: This is because we have removed the
			tablespace instance from the cache. */

			err = DB_IO_ERROR;
		}
	} else {
		mutex_exit(&fil_system.mutex);
		err = DB_TABLESPACE_NOT_FOUND;
	}

	ut_free(path);

	return(err);
}

/** Prepare to truncate an undo tablespace.
@param[in]	space_id	undo tablespace id
@return	the tablespace
@retval	NULL if tablespace not found */
fil_space_t* fil_truncate_prepare(ulint space_id)
{
	/* Stop all I/O on the tablespace and ensure that related
	pages are flushed to disk. */
	fil_space_t* space;
	if (fil_check_pending_operations(space_id, FIL_OPERATION_TRUNCATE,
					 &space, NULL) != DB_SUCCESS) {
		return NULL;
	}
	ut_ad(space != NULL);
	return space;
}

/** Write log about an undo tablespace truncate operation. */
void fil_truncate_log(fil_space_t* space, ulint size, mtr_t* mtr)
{
	/* Write a MLOG_FILE_CREATE2 record with the new size, so that
	recovery and backup will ignore any preceding redo log records
	for writing pages that are after the new end of the tablespace. */
	ut_ad(UT_LIST_GET_LEN(space->chain) == 1);
	const fil_node_t* file = UT_LIST_GET_FIRST(space->chain);
	fil_op_write_log(MLOG_FILE_CREATE2, space->id, size, file->name,
			 NULL, space->flags & ~FSP_FLAGS_MEM_MASK, mtr);
}

/*******************************************************************//**
Allocates and builds a file name from a path, a table or tablespace name
and a suffix. The string must be freed by caller with ut_free().
@param[in] path NULL or the direcory path or the full path and filename.
@param[in] name NULL if path is full, or Table/Tablespace name
@param[in] suffix NULL or the file extention to use.
@param[in] trim_name true if the last name on the path should be trimmed.
@return own: file name */
char*
fil_make_filepath(
	const char*	path,
	const char*	name,
	ib_extention	ext,
	bool		trim_name)
{
	/* The path may contain the basename of the file, if so we do not
	need the name.  If the path is NULL, we can use the default path,
	but there needs to be a name. */
	ut_ad(path != NULL || name != NULL);

	/* If we are going to strip a name off the path, there better be a
	path and a new name to put back on. */
	ut_ad(!trim_name || (path != NULL && name != NULL));

	if (path == NULL) {
		path = fil_path_to_mysql_datadir;
	}

	ulint	len		= 0;	/* current length */
	ulint	path_len	= strlen(path);
	ulint	name_len	= (name ? strlen(name) : 0);
	const char* suffix	= dot_ext[ext];
	ulint	suffix_len	= strlen(suffix);
	ulint	full_len	= path_len + 1 + name_len + suffix_len + 1;

	char*	full_name = static_cast<char*>(ut_malloc_nokey(full_len));
	if (full_name == NULL) {
		return NULL;
	}

	/* If the name is a relative path, do not prepend "./". */
	if (path[0] == '.'
	    && (path[1] == '\0' || path[1] == OS_PATH_SEPARATOR)
	    && name != NULL && name[0] == '.') {
		path = NULL;
		path_len = 0;
	}

	if (path != NULL) {
		memcpy(full_name, path, path_len);
		len = path_len;
		full_name[len] = '\0';
		os_normalize_path(full_name);
	}

	if (trim_name) {
		/* Find the offset of the last DIR separator and set it to
		null in order to strip off the old basename from this path. */
		char* last_dir_sep = strrchr(full_name, OS_PATH_SEPARATOR);
		if (last_dir_sep) {
			last_dir_sep[0] = '\0';
			len = strlen(full_name);
		}
	}

	if (name != NULL) {
		if (len && full_name[len - 1] != OS_PATH_SEPARATOR) {
			/* Add a DIR separator */
			full_name[len] = OS_PATH_SEPARATOR;
			full_name[++len] = '\0';
		}

		char*	ptr = &full_name[len];
		memcpy(ptr, name, name_len);
		len += name_len;
		full_name[len] = '\0';
		os_normalize_path(ptr);
	}

	/* Make sure that the specified suffix is at the end of the filepath
	string provided. This assumes that the suffix starts with '.'.
	If the first char of the suffix is found in the filepath at the same
	length as the suffix from the end, then we will assume that there is
	a previous suffix that needs to be replaced. */
	if (suffix != NULL) {
		/* Need room for the trailing null byte. */
		ut_ad(len < full_len);

		if ((len > suffix_len)
		   && (full_name[len - suffix_len] == suffix[0])) {
			/* Another suffix exists, make it the one requested. */
			memcpy(&full_name[len - suffix_len], suffix, suffix_len);

		} else {
			/* No previous suffix, add it. */
			ut_ad(len + suffix_len < full_len);
			memcpy(&full_name[len], suffix, suffix_len);
			full_name[len + suffix_len] = '\0';
		}
	}

	return(full_name);
}

/** Test if a tablespace file can be renamed to a new filepath by checking
if that the old filepath exists and the new filepath does not exist.
@param[in]	old_path	old filepath
@param[in]	new_path	new filepath
@param[in]	is_discarded	whether the tablespace is discarded
@param[in]	replace_new	whether to ignore the existence of new_path
@return innodb error code */
static dberr_t
fil_rename_tablespace_check(
	const char*	old_path,
	const char*	new_path,
	bool		is_discarded,
	bool		replace_new)
{
	bool	exists = false;
	os_file_type_t	ftype;

	if (!is_discarded
	    && os_file_status(old_path, &exists, &ftype)
	    && !exists) {
		ib::error() << "Cannot rename '" << old_path
			<< "' to '" << new_path
			<< "' because the source file"
			<< " does not exist.";
		return(DB_TABLESPACE_NOT_FOUND);
	}

	exists = false;
	if (os_file_status(new_path, &exists, &ftype) && !exists) {
		return DB_SUCCESS;
	}

	if (!replace_new) {
		ib::error() << "Cannot rename '" << old_path
			<< "' to '" << new_path
			<< "' because the target file exists."
			" Remove the target file and try again.";
		return(DB_TABLESPACE_EXISTS);
	}

	/* This must be during the ROLLBACK of TRUNCATE TABLE.
	Because InnoDB only allows at most one data dictionary
	transaction at a time, and because this incomplete TRUNCATE
	would have created a new tablespace file, we must remove
	a possibly existing tablespace that is associated with the
	new tablespace file. */
retry:
	mutex_enter(&fil_system.mutex);
	for (fil_space_t* space = UT_LIST_GET_FIRST(fil_system.space_list);
	     space; space = UT_LIST_GET_NEXT(space_list, space)) {
		ulint id = space->id;
		if (id && id < SRV_LOG_SPACE_FIRST_ID
		    && space->purpose == FIL_TYPE_TABLESPACE
		    && !strcmp(new_path,
			       UT_LIST_GET_FIRST(space->chain)->name)) {
			ib::info() << "TRUNCATE rollback: " << id
				<< "," << new_path;
			mutex_exit(&fil_system.mutex);
			dberr_t err = fil_delete_tablespace(id);
			if (err != DB_SUCCESS) {
				return err;
			}
			goto retry;
		}
	}
	mutex_exit(&fil_system.mutex);
	fil_delete_file(new_path);

	return(DB_SUCCESS);
}

dberr_t fil_space_t::rename(const char* name, const char* path, bool log,
			    bool replace)
{
	ut_ad(UT_LIST_GET_LEN(chain) == 1);
	ut_ad(!is_system_tablespace(id));

	if (log) {
		dberr_t err = fil_rename_tablespace_check(
			chain.start->name, path, false, replace);
		if (err != DB_SUCCESS) {
			return(err);
		}
		fil_name_write_rename(id, chain.start->name, path);
	}

	return fil_rename_tablespace(id, chain.start->name, name, path)
		? DB_SUCCESS : DB_ERROR;
}

/** Rename a single-table tablespace.
The tablespace must exist in the memory cache.
@param[in]	id		tablespace identifier
@param[in]	old_path	old file name
@param[in]	new_name	new table name in the
databasename/tablename format
@param[in]	new_path_in	new file name,
or NULL if it is located in the normal data directory
@return true if success */
static bool
fil_rename_tablespace(
	ulint		id,
	const char*	old_path,
	const char*	new_name,
	const char*	new_path_in)
{
	fil_space_t*	space;
	fil_node_t*	node;
	ut_a(id != 0);

	ut_ad(strchr(new_name, '/') != NULL);

	mutex_enter(&fil_system.mutex);

	space = fil_space_get_by_id(id);

	if (space == NULL) {
		ib::error() << "Cannot find space id " << id
			<< " in the tablespace memory cache, though the file '"
			<< old_path
			<< "' in a rename operation should have that id.";
		mutex_exit(&fil_system.mutex);
		return(false);
	}

	/* The following code must change when InnoDB supports
	multiple datafiles per tablespace. */
	ut_a(UT_LIST_GET_LEN(space->chain) == 1);
	node = UT_LIST_GET_FIRST(space->chain);
	ut_a(space->acquire());

	mutex_exit(&fil_system.mutex);

	char*	new_file_name = new_path_in == NULL
		? fil_make_filepath(NULL, new_name, IBD, false)
		: mem_strdup(new_path_in);
	char*	old_file_name = node->name;
	char*	new_space_name = mem_strdup(new_name);
	char*	old_space_name = space->name;

	ut_ad(strchr(old_file_name, OS_PATH_SEPARATOR) != NULL);
	ut_ad(strchr(new_file_name, OS_PATH_SEPARATOR) != NULL);

	if (!recv_recovery_is_on()) {
		log_mutex_enter();
	}

	/* log_sys.mutex is above fil_system.mutex in the latching order */
	ut_ad(log_mutex_own());
	mutex_enter(&fil_system.mutex);
	space->release();
	ut_ad(space->name == old_space_name);
	ut_ad(node->name == old_file_name);
	bool success;
	DBUG_EXECUTE_IF("fil_rename_tablespace_failure_2",
			goto skip_second_rename; );
	success = os_file_rename(innodb_data_file_key,
				 old_file_name,
				 new_file_name);
	DBUG_EXECUTE_IF("fil_rename_tablespace_failure_2",
skip_second_rename:
                       success = false; );

	ut_ad(node->name == old_file_name);

	if (success) {
		node->name = new_file_name;
	}

	if (!recv_recovery_is_on()) {
		log_mutex_exit();
	}

	ut_ad(space->name == old_space_name);
	if (success) {
		space->name = new_space_name;
	} else {
		/* Because nothing was renamed, we must free the new
		names, not the old ones. */
		old_file_name = new_file_name;
		old_space_name = new_space_name;
	}

	mutex_exit(&fil_system.mutex);

	ut_free(old_file_name);
	ut_free(old_space_name);

	return(success);
}

/** Create a tablespace file.
@param[in]	space_id	Tablespace ID
@param[in]	name		Tablespace name in dbname/tablename format.
@param[in]	path		Path and filename of the datafile to create.
@param[in]	flags		Tablespace flags
@param[in]	size		Initial size of the tablespace file in pages,
must be >= FIL_IBD_FILE_INITIAL_SIZE
@param[in]	mode		MariaDB encryption mode
@param[in]	key_id		MariaDB encryption key_id
@param[out]	err		DB_SUCCESS or error code
@return	the created tablespace
@retval	NULL	on error */
fil_space_t*
fil_ibd_create(
	ulint		space_id,
	const char*	name,
	const char*	path,
	ulint		flags,
	ulint		size,
	fil_encryption_t mode,
	uint32_t	key_id,
	dberr_t*	err)
{
	pfs_os_file_t	file;
	byte*		buf2;
	byte*		page;
	bool		success;
	bool		has_data_dir = FSP_FLAGS_HAS_DATA_DIR(flags) != 0;
	fil_space_t*	space = NULL;
	fil_space_crypt_t *crypt_data = NULL;

	ut_ad(!is_system_tablespace(space_id));
	ut_ad(!srv_read_only_mode);
	ut_a(space_id < SRV_LOG_SPACE_FIRST_ID);
	ut_a(size >= FIL_IBD_FILE_INITIAL_SIZE);
	ut_a(fsp_flags_is_valid(flags & ~FSP_FLAGS_MEM_MASK, space_id));

	/* Create the subdirectories in the path, if they are
	not there already. */
	*err = os_file_create_subdirs_if_needed(path);
	if (*err != DB_SUCCESS) {
		return NULL;
	}

	ulint type;
	compile_time_assert(((UNIV_ZIP_SIZE_MIN >> 1) << 3) == 4096);
	switch (FSP_FLAGS_GET_ZIP_SSIZE(flags)) {
	case 1:
	case 2:
		type = OS_DATA_FILE_NO_O_DIRECT;
		break;
	default:
		type = OS_DATA_FILE;
	}

	file = os_file_create(
		innodb_data_file_key, path,
		OS_FILE_CREATE | OS_FILE_ON_ERROR_NO_EXIT,
		OS_FILE_NORMAL,
		type,
		srv_read_only_mode,
		&success);

	if (!success) {
		/* The following call will print an error message */
		switch (os_file_get_last_error(true)) {
		case OS_FILE_ALREADY_EXISTS:
			ib::info() << "The file '" << path << "'"
				" already exists though the"
				" corresponding table did not exist"
				" in the InnoDB data dictionary."
				" You can resolve the problem by removing"
				" the file.";
			*err = DB_TABLESPACE_EXISTS;
			break;
		case OS_FILE_DISK_FULL:
			*err = DB_OUT_OF_FILE_SPACE;
			break;
		default:
			*err = DB_ERROR;
		}
		ib::error() << "Cannot create file '" << path << "'";
		return NULL;
	}

	const bool is_compressed = FSP_FLAGS_HAS_PAGE_COMPRESSION(flags);

#ifdef _WIN32
	if (is_compressed) {
		os_file_set_sparse_win32(file);
	}
#endif

	if (!os_file_set_size(
		path, file,
		os_offset_t(size) << srv_page_size_shift, is_compressed)) {
		*err = DB_OUT_OF_FILE_SPACE;
err_exit:
		os_file_close(file);
		os_file_delete(innodb_data_file_key, path);
		return NULL;
	}

	bool punch_hole = os_is_sparse_file_supported(file);

	ulint block_size = os_file_get_block_size(file, path);

	/* We have to write the space id to the file immediately and flush the
	file to disk. This is because in crash recovery we must be aware what
	tablespaces exist and what are their space id's, so that we can apply
	the log records to the right file. It may take quite a while until
	buffer pool flush algorithms write anything to the file and flush it to
	disk. If we would not write here anything, the file would be filled
	with zeros from the call of os_file_set_size(), until a buffer pool
	flush would write to it. */

	buf2 = static_cast<byte*>(ut_malloc_nokey(3U << srv_page_size_shift));
	/* Align the memory for file i/o if we might have O_DIRECT set */
	page = static_cast<byte*>(ut_align(buf2, srv_page_size));

	memset(page, '\0', srv_page_size);

	flags |= FSP_FLAGS_PAGE_SSIZE();
	fsp_header_init_fields(page, space_id, flags);
	mach_write_to_4(page + FIL_PAGE_ARCH_LOG_NO_OR_SPACE_ID, space_id);

	/* Create crypt data if the tablespace is either encrypted or user has
	requested it to remain unencrypted. */
	if (mode == FIL_ENCRYPTION_ON || mode == FIL_ENCRYPTION_OFF ||
		srv_encrypt_tables) {
		crypt_data = fil_space_create_crypt_data(mode, key_id);
	}

	if (crypt_data) {
		/* Write crypt data information in page0 while creating
		ibd file. */
		crypt_data->fill_page0(flags, page);
	}

	const page_size_t	page_size(flags);
	IORequest		request(IORequest::WRITE);

	if (!page_size.is_compressed()) {

		buf_flush_init_for_writing(NULL, page, NULL, 0);

		*err = os_file_write(
			request, path, file, page, 0, page_size.physical());
	} else {
		page_zip_des_t	page_zip;
		page_zip_set_size(&page_zip, page_size.physical());
		page_zip.data = page + srv_page_size;
#ifdef UNIV_DEBUG
		page_zip.m_start =
#endif /* UNIV_DEBUG */
			page_zip.m_end = page_zip.m_nonempty =
			page_zip.n_blobs = 0;

		buf_flush_init_for_writing(NULL, page, &page_zip, 0);

		*err = os_file_write(
			request, path, file, page_zip.data, 0,
			page_size.physical());
	}

	ut_free(buf2);

	if (*err != DB_SUCCESS) {
		ib::error()
			<< "Could not write the first page to"
			<< " tablespace '" << path << "'";
		goto err_exit;
	}

	if (!os_file_flush(file)) {
		ib::error() << "File flush of tablespace '"
			<< path << "' failed";
		*err = DB_ERROR;
		goto err_exit;
	}

	if (has_data_dir) {
		/* Make the ISL file if the IBD file is not
		in the default location. */
		*err = RemoteDatafile::create_link_file(name, path);
		if (*err != DB_SUCCESS) {
			goto err_exit;
		}
	}

	space = fil_space_create(name, space_id, flags, FIL_TYPE_TABLESPACE,
				 crypt_data, mode);
	if (!space) {
		free(crypt_data);
		*err = DB_ERROR;
	} else {
		fil_node_t* file = space->add(path, OS_FILE_CLOSED, size,
					      false, true);
		mtr_t mtr;
		mtr.start();
		fil_op_write_log(
			MLOG_FILE_CREATE2, space_id, 0, file->name,
			NULL, space->flags & ~FSP_FLAGS_MEM_MASK, &mtr);
		fil_name_write(space, 0, file, &mtr);
		mtr.commit();

		file->block_size = block_size;
		space->punch_hole = punch_hole;

		*err = DB_SUCCESS;
	}

	os_file_close(file);

	if (*err != DB_SUCCESS) {
		if (has_data_dir) {
			RemoteDatafile::delete_link_file(name);
		}

		os_file_delete(innodb_data_file_key, path);
	}

	return space;
}

/** Try to open a single-table tablespace and optionally check that the
space id in it is correct. If this does not succeed, print an error message
to the .err log. This function is used to open a tablespace when we start
mysqld after the dictionary has been booted, and also in IMPORT TABLESPACE.

NOTE that we assume this operation is used either at the database startup
or under the protection of the dictionary mutex, so that two users cannot
race here. This operation does not leave the file associated with the
tablespace open, but closes it after we have looked at the space id in it.

If the validate boolean is set, we read the first page of the file and
check that the space id in the file is what we expect. We assume that
this function runs much faster if no check is made, since accessing the
file inode probably is much faster (the OS caches them) than accessing
the first page of the file.  This boolean may be initially false, but if
a remote tablespace is found it will be changed to true.

If the fix_dict boolean is set, then it is safe to use an internal SQL
statement to update the dictionary tables if they are incorrect.

@param[in]	validate	true if we should validate the tablespace
@param[in]	fix_dict	true if the dictionary is available to be fixed
@param[in]	purpose		FIL_TYPE_TABLESPACE or FIL_TYPE_TEMPORARY
@param[in]	id		tablespace ID
@param[in]	flags		expected FSP_SPACE_FLAGS
@param[in]	space_name	tablespace name of the datafile
If file-per-table, it is the table name in the databasename/tablename format
@param[in]	path_in		expected filepath, usually read from dictionary
@param[out]	err		DB_SUCCESS or error code
@return	tablespace
@retval	NULL	if the tablespace could not be opened */
fil_space_t*
fil_ibd_open(
	bool			validate,
	bool			fix_dict,
	fil_type_t		purpose,
	ulint			id,
	ulint			flags,
	const table_name_t&	tablename,
	const char*		path_in,
	dberr_t*		err)
{
	mutex_enter(&fil_system.mutex);
	if (fil_space_t* space = fil_space_get_by_id(id)) {
		if (strcmp(space->name, tablename.m_name)) {
			table_name_t space_name;
			space_name.m_name = space->name;
			ib::error()
				<< "Trying to open table " << tablename
				<< " with id " << id
				<< ", conflicting with " << space_name;
			space = NULL;
			if (err) *err = DB_TABLESPACE_EXISTS;
		} else if (err) *err = DB_SUCCESS;

		mutex_exit(&fil_system.mutex);

		if (space && validate && !srv_read_only_mode) {
			fsp_flags_try_adjust(space,
					     flags & ~FSP_FLAGS_MEM_MASK);
		}

		return space;
	}
	mutex_exit(&fil_system.mutex);

	bool		dict_filepath_same_as_default = false;
	bool		link_file_found = false;
	bool		link_file_is_bad = false;
	Datafile	df_default;	/* default location */
	Datafile	df_dict;	/* dictionary location */
	RemoteDatafile	df_remote;	/* remote location */
	ulint		tablespaces_found = 0;
	ulint		valid_tablespaces_found = 0;

	ut_ad(!fix_dict || rw_lock_own(&dict_operation_lock, RW_LOCK_X));

	ut_ad(!fix_dict || mutex_own(&dict_sys->mutex));
	ut_ad(!fix_dict || !srv_read_only_mode);
	ut_ad(!fix_dict || srv_log_file_size != 0);
	ut_ad(fil_type_is_data(purpose));

	/* Table flags can be ULINT_UNDEFINED if
	dict_tf_to_fsp_flags_failure is set. */
	if (flags == ULINT_UNDEFINED) {
corrupted:
		if (err) *err = DB_CORRUPTION;
		return NULL;
	}

	ut_ad(fsp_flags_is_valid(flags & ~FSP_FLAGS_MEM_MASK, id));
	df_default.init(tablename.m_name, flags);
	df_dict.init(tablename.m_name, flags);
	df_remote.init(tablename.m_name, flags);

	/* Discover the correct file by looking in three possible locations
	while avoiding unecessary effort. */

	/* We will always look for an ibd in the default location. */
	df_default.make_filepath(NULL, tablename.m_name, IBD);

	/* Look for a filepath embedded in an ISL where the default file
	would be. */
	if (df_remote.open_read_only(true) == DB_SUCCESS) {
		ut_ad(df_remote.is_open());

		/* Always validate a file opened from an ISL pointer */
		validate = true;
		++tablespaces_found;
		link_file_found = true;
	} else if (df_remote.filepath() != NULL) {
		/* An ISL file was found but contained a bad filepath in it.
		Better validate anything we do find. */
		validate = true;
	}

	/* Attempt to open the tablespace at the dictionary filepath. */
	if (path_in) {
		if (df_default.same_filepath_as(path_in)) {
			dict_filepath_same_as_default = true;
		} else {
			/* Dict path is not the default path. Always validate
			remote files. If default is opened, it was moved. */
			validate = true;
			df_dict.set_filepath(path_in);
			if (df_dict.open_read_only(true) == DB_SUCCESS) {
				ut_ad(df_dict.is_open());
				++tablespaces_found;
			}
		}
	}

	/* Always look for a file at the default location. But don't log
	an error if the tablespace is already open in remote or dict. */
	ut_a(df_default.filepath());
	const bool	strict = (tablespaces_found == 0);
	if (df_default.open_read_only(strict) == DB_SUCCESS) {
		ut_ad(df_default.is_open());
		++tablespaces_found;
	}

	/* Check if multiple locations point to the same file. */
	if (tablespaces_found > 1 && df_default.same_as(df_remote)) {
		/* A link file was found with the default path in it.
		Use the default path and delete the link file. */
		--tablespaces_found;
		df_remote.delete_link_file();
		df_remote.close();
	}
	if (tablespaces_found > 1 && df_default.same_as(df_dict)) {
		--tablespaces_found;
		df_dict.close();
	}
	if (tablespaces_found > 1 && df_remote.same_as(df_dict)) {
		--tablespaces_found;
		df_dict.close();
	}

	/*  We have now checked all possible tablespace locations and
	have a count of how many unique files we found.  If things are
	normal, we only found 1. */
	/* For encrypted tablespace, we need to check the
	encryption in header of first page. */
	if (!validate && tablespaces_found == 1) {
		goto skip_validate;
	}

	/* Read and validate the first page of these three tablespace
	locations, if found. */
	valid_tablespaces_found +=
		(df_remote.validate_to_dd(id, flags) == DB_SUCCESS);

	valid_tablespaces_found +=
		(df_default.validate_to_dd(id, flags) == DB_SUCCESS);

	valid_tablespaces_found +=
		(df_dict.validate_to_dd(id, flags) == DB_SUCCESS);

	/* Make sense of these three possible locations.
	First, bail out if no tablespace files were found. */
	if (valid_tablespaces_found == 0) {
		os_file_get_last_error(true);
		ib::error() << "Could not find a valid tablespace file for `"
			<< tablename << "`. " << TROUBLESHOOT_DATADICT_MSG;
		goto corrupted;
	}
	if (!validate) {
		goto skip_validate;
	}

	/* Do not open any tablespaces if more than one tablespace with
	the correct space ID and flags were found. */
	if (tablespaces_found > 1) {
		ib::error() << "A tablespace for `" << tablename
			<< "` has been found in multiple places;";

		if (df_default.is_open()) {
			ib::error() << "Default location: "
				<< df_default.filepath()
				<< ", Space ID=" << df_default.space_id()
				<< ", Flags=" << df_default.flags();
		}
		if (df_remote.is_open()) {
			ib::error() << "Remote location: "
				<< df_remote.filepath()
				<< ", Space ID=" << df_remote.space_id()
				<< ", Flags=" << df_remote.flags();
		}
		if (df_dict.is_open()) {
			ib::error() << "Dictionary location: "
				<< df_dict.filepath()
				<< ", Space ID=" << df_dict.space_id()
				<< ", Flags=" << df_dict.flags();
		}

		/* Force-recovery will allow some tablespaces to be
		skipped by REDO if there was more than one file found.
		Unlike during the REDO phase of recovery, we now know
		if the tablespace is valid according to the dictionary,
		which was not available then. So if we did not force
		recovery and there is only one good tablespace, ignore
		any bad tablespaces. */
		if (valid_tablespaces_found > 1 || srv_force_recovery > 0) {
			ib::error() << "Will not open tablespace `"
				<< tablename << "`";

			/* If the file is not open it cannot be valid. */
			ut_ad(df_default.is_open() || !df_default.is_valid());
			ut_ad(df_dict.is_open()    || !df_dict.is_valid());
			ut_ad(df_remote.is_open()  || !df_remote.is_valid());

			/* Having established that, this is an easy way to
			look for corrupted data files. */
			if (df_default.is_open() != df_default.is_valid()
			    || df_dict.is_open() != df_dict.is_valid()
			    || df_remote.is_open() != df_remote.is_valid()) {
				goto corrupted;
			}
error:
			if (err) *err = DB_ERROR;
			return NULL;
		}

		/* There is only one valid tablespace found and we did
		not use srv_force_recovery during REDO.  Use this one
		tablespace and clean up invalid tablespace pointers */
		if (df_default.is_open() && !df_default.is_valid()) {
			df_default.close();
			tablespaces_found--;
		}

		if (df_dict.is_open() && !df_dict.is_valid()) {
			df_dict.close();
			/* Leave dict.filepath so that SYS_DATAFILES
			can be corrected below. */
			tablespaces_found--;
		}

		if (df_remote.is_open() && !df_remote.is_valid()) {
			df_remote.close();
			tablespaces_found--;
			link_file_is_bad = true;
		}
	}

	/* At this point, there should be only one filepath. */
	ut_a(tablespaces_found == 1);
	ut_a(valid_tablespaces_found == 1);

	/* Only fix the dictionary at startup when there is only one thread.
	Calls to dict_load_table() can be done while holding other latches. */
	if (!fix_dict) {
		goto skip_validate;
	}

	/* We may need to update what is stored in SYS_DATAFILES or
	SYS_TABLESPACES or adjust the link file.  Since a failure to
	update SYS_TABLESPACES or SYS_DATAFILES does not prevent opening
	and using the tablespace either this time or the next, we do not
	check the return code or fail to open the tablespace. But if it
	fails, dict_update_filepath() will issue a warning to the log. */
	if (df_dict.filepath()) {
		ut_ad(path_in != NULL);
		ut_ad(df_dict.same_filepath_as(path_in));

		if (df_remote.is_open()) {
			if (!df_remote.same_filepath_as(path_in)) {
				dict_update_filepath(id, df_remote.filepath());
			}

		} else if (df_default.is_open()) {
			ut_ad(!dict_filepath_same_as_default);
			dict_update_filepath(id, df_default.filepath());
			if (link_file_is_bad) {
				RemoteDatafile::delete_link_file(
					tablename.m_name);
			}

		} else if (!link_file_found || link_file_is_bad) {
			ut_ad(df_dict.is_open());
			/* Fix the link file if we got our filepath
			from the dictionary but a link file did not
			exist or it did not point to a valid file. */
			RemoteDatafile::delete_link_file(tablename.m_name);
			RemoteDatafile::create_link_file(
				tablename.m_name, df_dict.filepath());
		}

	} else if (df_remote.is_open()) {
		if (dict_filepath_same_as_default) {
			dict_update_filepath(id, df_remote.filepath());

		} else if (path_in == NULL) {
			/* SYS_DATAFILES record for this space ID
			was not found. */
			dict_replace_tablespace_and_filepath(
				id, tablename.m_name,
				df_remote.filepath(), flags);
		}

	} else if (df_default.is_open()) {
		/* We opened the tablespace in the default location.
		SYS_DATAFILES.PATH needs to be updated if it is different
		from this default path or if the SYS_DATAFILES.PATH was not
		supplied and it should have been. Also update the dictionary
		if we found an ISL file (since !df_remote.is_open).  Since
		path_in is not suppled for file-per-table, we must assume
		that it matched the ISL. */
		if ((path_in != NULL && !dict_filepath_same_as_default)
		    || (path_in == NULL && DICT_TF_HAS_DATA_DIR(flags))
		    || df_remote.filepath() != NULL) {
			dict_replace_tablespace_and_filepath(
				id, tablename.m_name, df_default.filepath(),
				flags);
		}
	}

skip_validate:
	const byte* first_page =
		df_default.is_open() ? df_default.get_first_page() :
		df_dict.is_open() ? df_dict.get_first_page() :
		df_remote.get_first_page();

	fil_space_crypt_t* crypt_data = first_page
		? fil_space_read_crypt_data(page_size_t(flags), first_page)
		: NULL;

	fil_space_t* space = fil_space_create(
		tablename.m_name, id, flags, purpose, crypt_data);
	if (!space) {
		goto error;
	}

	/* We do not measure the size of the file, that is why
	we pass the 0 below */

	space->add(
		df_remote.is_open() ? df_remote.filepath() :
		df_dict.is_open() ? df_dict.filepath() :
		df_default.filepath(), OS_FILE_CLOSED, 0, false, true);

	if (validate && purpose != FIL_TYPE_IMPORT && !srv_read_only_mode) {
		df_remote.close();
		df_dict.close();
		df_default.close();
		fsp_flags_try_adjust(space, flags & ~FSP_FLAGS_MEM_MASK);
	}

	if (err) *err = DB_SUCCESS;
	return space;
}

/** Looks for a pre-existing fil_space_t with the given tablespace ID
and, if found, returns the name and filepath in newly allocated buffers
that the caller must free.
@param[in]	space_id	The tablespace ID to search for.
@param[out]	name		Name of the tablespace found.
@param[out]	filepath	The filepath of the first datafile for the
tablespace.
@return true if tablespace is found, false if not. */
bool
fil_space_read_name_and_filepath(
	ulint	space_id,
	char**	name,
	char**	filepath)
{
	bool	success = false;
	*name = NULL;
	*filepath = NULL;

	mutex_enter(&fil_system.mutex);

	fil_space_t*	space = fil_space_get_by_id(space_id);

	if (space != NULL) {
		*name = mem_strdup(space->name);

		fil_node_t* node = UT_LIST_GET_FIRST(space->chain);
		*filepath = mem_strdup(node->name);

		success = true;
	}

	mutex_exit(&fil_system.mutex);

	return(success);
}

/** Convert a file name to a tablespace name.
@param[in]	filename	directory/databasename/tablename.ibd
@return database/tablename string, to be freed with ut_free() */
char*
fil_path_to_space_name(
	const char*	filename)
{
	/* Strip the file name prefix and suffix, leaving
	only databasename/tablename. */
	ulint		filename_len	= strlen(filename);
	const char*	end		= filename + filename_len;
#ifdef HAVE_MEMRCHR
	const char*	tablename	= 1 + static_cast<const char*>(
		memrchr(filename, OS_PATH_SEPARATOR,
			filename_len));
	const char*	dbname		= 1 + static_cast<const char*>(
		memrchr(filename, OS_PATH_SEPARATOR,
			tablename - filename - 1));
#else /* HAVE_MEMRCHR */
	const char*	tablename	= filename;
	const char*	dbname		= NULL;

	while (const char* t = static_cast<const char*>(
		       memchr(tablename, OS_PATH_SEPARATOR,
			      ulint(end - tablename)))) {
		dbname = tablename;
		tablename = t + 1;
	}
#endif /* HAVE_MEMRCHR */

	ut_ad(dbname != NULL);
	ut_ad(tablename > dbname);
	ut_ad(tablename < end);
	ut_ad(end - tablename > 4);
	ut_ad(memcmp(end - 4, DOT_IBD, 4) == 0);

	char*	name = mem_strdupl(dbname, ulint(end - dbname) - 4);

	ut_ad(name[tablename - dbname - 1] == OS_PATH_SEPARATOR);
#if OS_PATH_SEPARATOR != '/'
	/* space->name uses '/', not OS_PATH_SEPARATOR. */
	name[tablename - dbname - 1] = '/';
#endif

	return(name);
}

/** Discover the correct IBD file to open given a remote or missing
filepath from the REDO log. Administrators can move a crashed
database to another location on the same machine and try to recover it.
Remote IBD files might be moved as well to the new location.
    The problem with this is that the REDO log contains the old location
which may be still accessible.  During recovery, if files are found in
both locations, we can chose on based on these priorities;
1. Default location
2. ISL location
3. REDO location
@param[in]	space_id	tablespace ID
@param[in]	df		Datafile object with path from redo
@return true if a valid datafile was found, false if not */
static
bool
fil_ibd_discover(
	ulint		space_id,
	Datafile&	df)
{
	Datafile	df_def_per;	/* default file-per-table datafile */
	RemoteDatafile	df_rem_per;	/* remote file-per-table datafile */

	/* Look for the datafile in the default location. */
	const char*	filename = df.filepath();
	const char*	basename = base_name(filename);

	/* If this datafile is file-per-table it will have a schema dir. */
	ulint		sep_found = 0;
	const char*	db = basename;
	for (; db > filename && sep_found < 2; db--) {
		if (db[0] == OS_PATH_SEPARATOR) {
			sep_found++;
		}
	}
	if (sep_found == 2) {
		db += 2;
		df_def_per.init(db, 0);
		df_def_per.make_filepath(NULL, db, IBD);
		if (df_def_per.open_read_only(false) == DB_SUCCESS
		    && df_def_per.validate_for_recovery() == DB_SUCCESS
		    && df_def_per.space_id() == space_id) {
			df.set_filepath(df_def_per.filepath());
			df.open_read_only(false);
			return(true);
		}

		/* Look for a remote file-per-table tablespace. */

		switch (srv_operation) {
		case SRV_OPERATION_BACKUP:
		case SRV_OPERATION_RESTORE_DELTA:
			ut_ad(0);
			break;
		case SRV_OPERATION_RESTORE_ROLLBACK_XA:
		case SRV_OPERATION_RESTORE_EXPORT:
		case SRV_OPERATION_RESTORE:
			break;
		case SRV_OPERATION_NORMAL:
			df_rem_per.set_name(db);
			if (df_rem_per.open_link_file() != DB_SUCCESS) {
				break;
			}

			/* An ISL file was found with contents. */
			if (df_rem_per.open_read_only(false) != DB_SUCCESS
				|| df_rem_per.validate_for_recovery()
				   != DB_SUCCESS) {

				/* Assume that this ISL file is intended to
				be used. Do not continue looking for another
				if this file cannot be opened or is not
				a valid IBD file. */
				ib::error() << "ISL file '"
					<< df_rem_per.link_filepath()
					<< "' was found but the linked file '"
					<< df_rem_per.filepath()
					<< "' could not be opened or is"
					" not correct.";
				return(false);
			}

			/* Use this file if it has the space_id from the
			MLOG record. */
			if (df_rem_per.space_id() == space_id) {
				df.set_filepath(df_rem_per.filepath());
				df.open_read_only(false);
				return(true);
			}

			/* Since old MLOG records can use the same basename
			in multiple CREATE/DROP TABLE sequences, this ISL
			file could be pointing to a later version of this
			basename.ibd file which has a different space_id.
			Keep looking. */
		}
	}

	/* No ISL files were found in the default location. Use the location
	given in the redo log. */
	if (df.open_read_only(false) == DB_SUCCESS
	    && df.validate_for_recovery() == DB_SUCCESS
	    && df.space_id() == space_id) {
		return(true);
	}

	/* A datafile was not discovered for the filename given. */
	return(false);
}
/** Open an ibd tablespace and add it to the InnoDB data structures.
This is similar to fil_ibd_open() except that it is used while processing
the REDO log, so the data dictionary is not available and very little
validation is done. The tablespace name is extracred from the
dbname/tablename.ibd portion of the filename, which assumes that the file
is a file-per-table tablespace.  Any name will do for now.  General
tablespace names will be read from the dictionary after it has been
recovered.  The tablespace flags are read at this time from the first page
of the file in validate_for_recovery().
@param[in]	space_id	tablespace ID
@param[in]	filename	path/to/databasename/tablename.ibd
@param[out]	space		the tablespace, or NULL on error
@return status of the operation */
enum fil_load_status
fil_ibd_load(
	ulint		space_id,
	const char*	filename,
	fil_space_t*&	space)
{
	/* If the a space is already in the file system cache with this
	space ID, then there is nothing to do. */
	mutex_enter(&fil_system.mutex);
	space = fil_space_get_by_id(space_id);
	mutex_exit(&fil_system.mutex);

	if (space) {
		/* Compare the filename we are trying to open with the
		filename from the first node of the tablespace we opened
		previously. Fail if it is different. */
		fil_node_t* node = UT_LIST_GET_FIRST(space->chain);
		if (0 != strcmp(innobase_basename(filename),
				innobase_basename(node->name))) {
			ib::info()
				<< "Ignoring data file '" << filename
				<< "' with space ID " << space->id
				<< ". Another data file called " << node->name
				<< " exists with the same space ID.";
			space = NULL;
			return(FIL_LOAD_ID_CHANGED);
		}
		return(FIL_LOAD_OK);
	}

	if (is_mariabackup_restore()) {
		/* Replace absolute DATA DIRECTORY file paths with
		short names relative to the backup directory. */
		if (const char* name = strrchr(filename, OS_PATH_SEPARATOR)) {
			while (--name > filename
			       && *name != OS_PATH_SEPARATOR);
			if (name > filename) {
				filename = name + 1;
			}
		}
	}

	Datafile	file;
	file.set_filepath(filename);
	file.open_read_only(false);

	if (!file.is_open()) {
		/* The file has been moved or it is a remote datafile. */
		if (!fil_ibd_discover(space_id, file)
		    || !file.is_open()) {
			return(FIL_LOAD_NOT_FOUND);
		}
	}

	os_offset_t	size;

	/* Read and validate the first page of the tablespace.
	Assign a tablespace name based on the tablespace type. */
	switch (file.validate_for_recovery()) {
		os_offset_t	minimum_size;
	case DB_SUCCESS:
		if (file.space_id() != space_id) {
			return(FIL_LOAD_ID_CHANGED);
		}
		/* Get and test the file size. */
		size = os_file_get_size(file.handle());

		/* Every .ibd file is created >= 4 pages in size.
		Smaller files cannot be OK. */
		minimum_size = os_offset_t(FIL_IBD_FILE_INITIAL_SIZE)
			<< srv_page_size_shift;

		if (size == static_cast<os_offset_t>(-1)) {
			/* The following call prints an error message */
			os_file_get_last_error(true);

			ib::error() << "Could not measure the size of"
				" single-table tablespace file '"
				<< file.filepath() << "'";
		} else if (size < minimum_size) {
			ib::error() << "The size of tablespace file '"
				<< file.filepath() << "' is only " << size
				<< ", should be at least " << minimum_size
				<< "!";
		} else {
			/* Everything is fine so far. */
			break;
		}

		/* fall through */

	case DB_TABLESPACE_EXISTS:
		return(FIL_LOAD_INVALID);

	default:
		return(FIL_LOAD_NOT_FOUND);
	}

	ut_ad(space == NULL);

	/* Adjust the memory-based flags that would normally be set by
	dict_tf_to_fsp_flags(). In recovery, we have no data dictionary. */
	ulint flags = file.flags();
	if (FSP_FLAGS_HAS_PAGE_COMPRESSION(flags)) {
		flags |= page_zip_level
			<< FSP_FLAGS_MEM_COMPRESSION_LEVEL;
	}

	const byte* first_page = file.get_first_page();
	fil_space_crypt_t* crypt_data = first_page
		? fil_space_read_crypt_data(page_size_t(flags), first_page)
		: NULL;
	space = fil_space_create(
		file.name(), space_id, flags, FIL_TYPE_TABLESPACE, crypt_data);

	if (space == NULL) {
		return(FIL_LOAD_INVALID);
	}

	ut_ad(space->id == file.space_id());
	ut_ad(space->id == space_id);

	/* We do not use the size information we have about the file, because
	the rounding formula for extents and pages is somewhat complex; we
	let fil_node_open() do that task. */

	space->add(file.filepath(), OS_FILE_CLOSED, 0, false, false);

	return(FIL_LOAD_OK);
}

/***********************************************************************//**
A fault-tolerant function that tries to read the next file name in the
directory. We retry 100 times if os_file_readdir_next_file() returns -1. The
idea is to read as much good data as we can and jump over bad data.
@return 0 if ok, -1 if error even after the retries, 1 if at the end
of the directory */
int
fil_file_readdir_next_file(
/*=======================*/
	dberr_t*	err,	/*!< out: this is set to DB_ERROR if an error
				was encountered, otherwise not changed */
	const char*	dirname,/*!< in: directory name or path */
	os_file_dir_t	dir,	/*!< in: directory stream */
	os_file_stat_t*	info)	/*!< in/out: buffer where the
				info is returned */
{
	for (ulint i = 0; i < 100; i++) {
		int	ret = os_file_readdir_next_file(dirname, dir, info);

		if (ret != -1) {

			return(ret);
		}

		ib::error() << "os_file_readdir_next_file() returned -1 in"
			" directory " << dirname
			<< ", crash recovery may have failed"
			" for some .ibd files!";

		*err = DB_ERROR;
	}

	return(-1);
}

/** Try to adjust FSP_SPACE_FLAGS if they differ from the expectations.
(Typically when upgrading from MariaDB 10.1.0..10.1.20.)
@param[in,out]	space		tablespace
@param[in]	flags		desired tablespace flags */
void fsp_flags_try_adjust(fil_space_t* space, ulint flags)
{
	ut_ad(!srv_read_only_mode);
	ut_ad(fsp_flags_is_valid(flags, space->id));
	if (!space->size && (space->purpose != FIL_TYPE_TABLESPACE
			     || !fil_space_get_size(space->id))) {
		return;
	}
	/* This code is executed during server startup while no
	connections are allowed. We do not need to protect against
	DROP TABLE by fil_space_acquire(). */
	mtr_t	mtr;
	mtr.start();
	if (buf_block_t* b = buf_page_get(
		    page_id_t(space->id, 0), page_size_t(flags),
		    RW_X_LATCH, &mtr)) {
		ulint f = fsp_header_get_flags(b->frame);
		/* Suppress the message if only the DATA_DIR flag to differs. */
		if ((f ^ flags) & ~(1U << FSP_FLAGS_POS_RESERVED)) {
			ib::warn()
				<< "adjusting FSP_SPACE_FLAGS of file '"
				<< UT_LIST_GET_FIRST(space->chain)->name
				<< "' from " << ib::hex(f)
				<< " to " << ib::hex(flags);
		}
		if (f != flags) {
			mtr.set_named_space(space);
			mlog_write_ulint(FSP_HEADER_OFFSET
					 + FSP_SPACE_FLAGS + b->frame,
					 flags, MLOG_4BYTES, &mtr);
		}
	}
	mtr.commit();
}

/** Determine if a matching tablespace exists in the InnoDB tablespace
memory cache. Note that if we have not done a crash recovery at the database
startup, there may be many tablespaces which are not yet in the memory cache.
@param[in]	id		Tablespace ID
@param[in]	name		Tablespace name used in fil_space_create().
@param[in]	table_flags	table flags
@return the tablespace
@retval	NULL	if no matching tablespace exists in the memory cache */
fil_space_t*
fil_space_for_table_exists_in_mem(
	ulint		id,
	const char*	name,
	ulint		table_flags)
{
	const ulint	expected_flags = dict_tf_to_fsp_flags(table_flags);

	mutex_enter(&fil_system.mutex);
	if (fil_space_t* space = fil_space_get_by_id(id)) {
		if ((space->flags ^ expected_flags) & ~FSP_FLAGS_MEM_MASK) {
			goto func_exit;
		}

		if (strcmp(space->name, name)) {
			ib::error() << "Table " << name
				<< " in InnoDB data dictionary"
				" has tablespace id " << id
				<< ", but the tablespace"
				" with that id has name " << space->name << "."
				" Have you deleted or moved .ibd files?";
			ib::info() << TROUBLESHOOT_DATADICT_MSG;
			goto func_exit;
		}

		/* Adjust the flags that are in FSP_FLAGS_MEM_MASK.
		FSP_SPACE_FLAGS will not be written back here. */
		space->flags = expected_flags;
		mutex_exit(&fil_system.mutex);
		if (!srv_read_only_mode) {
			fsp_flags_try_adjust(space, expected_flags
					     & ~FSP_FLAGS_MEM_MASK);
		}
		return space;
	}

func_exit:
	mutex_exit(&fil_system.mutex);
	return NULL;
}

/*============================ FILE I/O ================================*/

/********************************************************************//**
NOTE: you must call fil_mutex_enter_and_prepare_for_io() first!

Prepares a file node for i/o. Opens the file if it is closed. Updates the
pending i/o's field in the node and the system appropriately. Takes the node
off the LRU list if it is in the LRU list. The caller must hold the fil_sys
mutex.
@return false if the file can't be opened, otherwise true */
static
bool
fil_node_prepare_for_io(
/*====================*/
	fil_node_t*	node,	/*!< in: file node */
	fil_space_t*	space)	/*!< in: space */
{
	ut_ad(node && space);
	ut_ad(mutex_own(&fil_system.mutex));

	if (fil_system.n_open > srv_max_n_open_files + 5) {
		ib::warn() << "Open files " << fil_system.n_open
			<< " exceeds the limit " << srv_max_n_open_files;
	}

	if (!node->is_open()) {
		/* File is closed: open it */
		ut_a(node->n_pending == 0);

		if (!fil_node_open_file(node)) {
			return(false);
		}
	}

	if (node->n_pending == 0 && fil_space_belongs_in_lru(space)) {
		/* The node is in the LRU list, remove it */
		ut_a(UT_LIST_GET_LEN(fil_system.LRU) > 0);
		UT_LIST_REMOVE(fil_system.LRU, node);
	}

	node->n_pending++;

	return(true);
}

/** Update the data structures when an i/o operation finishes.
@param[in,out] node		file node
@param[in] type			IO context */
static
void
fil_node_complete_io(fil_node_t* node, const IORequest& type)
{
	ut_ad(mutex_own(&fil_system.mutex));
	ut_a(node->n_pending > 0);

	--node->n_pending;

	ut_ad(type.validate());

	if (type.is_write()) {

		ut_ad(!srv_read_only_mode
		      || node->space->purpose == FIL_TYPE_TEMPORARY);

		if (fil_buffering_disabled(node->space)) {

			/* We don't need to keep track of unflushed
			changes as user has explicitly disabled
			buffering. */
			ut_ad(!node->space->is_in_unflushed_spaces);
			ut_ad(node->needs_flush == false);

		} else {
			node->needs_flush = true;

			if (!node->space->is_in_unflushed_spaces) {
				node->space->is_in_unflushed_spaces = true;
				fil_system.unflushed_spaces.push_front(
					*node->space);
			}
		}
	}

	if (node->n_pending == 0 && fil_space_belongs_in_lru(node->space)) {

		/* The node must be put back to the LRU list */
		UT_LIST_ADD_FIRST(fil_system.LRU, node);
	}
}

/** Compose error message about an invalid page access.
@param[in]	block_offset	block offset
@param[in]	space_id	space id
@param[in]	space_name	space name
@param[in]	byte_offset	byte offset
@param[in]	len		I/O length
@param[in]	is_read		I/O type
@return	std::string with error message */
static std::string fil_invalid_page_access_msg(size_t block_offset,
                                               size_t space_id,
                                               const char *space_name,
                                               size_t byte_offset, size_t len,
                                               bool is_read)
{
  std::stringstream ss;
  ss << "Trying to " << (is_read ? "read" : "write") << " page number "
     << block_offset << " in space " << space_id << ", space name "
     << space_name << ", which is outside the tablespace bounds. Byte offset "
     << byte_offset << ", len " << len
     << (space_id == 0 && !srv_was_started
             ? "Please check that the configuration matches"
               " the InnoDB system tablespace location (ibdata files)"
             : "");
  return ss.str();
}

/** Reads or writes data. This operation could be asynchronous (aio).

@param[in,out] type	IO context
@param[in] sync		true if synchronous aio is desired
@param[in] page_id	page id
@param[in] page_size	page size
@param[in] byte_offset	remainder of offset in bytes; in aio this
			must be divisible by the OS block size
@param[in] len		how many bytes to read or write; this must
			not cross a file boundary; in aio this must
			be a block size multiple
@param[in,out] buf	buffer where to store read data or from where
			to write; in aio this must be appropriately
			aligned
@param[in] message	message for aio handler if non-sync aio
			used, else ignored
@param[in] ignore_missing_space true=ignore missing space duging read
@return DB_SUCCESS, DB_TABLESPACE_DELETED or DB_TABLESPACE_TRUNCATED
	if we are trying to do i/o on a tablespace which does not exist */
dberr_t
fil_io(
	const IORequest&	type,
	bool			sync,
	const page_id_t		page_id,
	const page_size_t&	page_size,
	ulint			byte_offset,
	ulint			len,
	void*			buf,
	void*			message,
	bool			ignore_missing_space)
{
	os_offset_t		offset;
	IORequest		req_type(type);

	ut_ad(req_type.validate());

	ut_ad(len > 0);
	ut_ad(byte_offset < srv_page_size);
	ut_ad(!page_size.is_compressed() || byte_offset == 0);
	ut_ad(srv_page_size == 1UL << srv_page_size_shift);
	compile_time_assert((1U << UNIV_PAGE_SIZE_SHIFT_MAX)
			    == UNIV_PAGE_SIZE_MAX);
	compile_time_assert((1U << UNIV_PAGE_SIZE_SHIFT_MIN)
			    == UNIV_PAGE_SIZE_MIN);
	ut_ad(fil_validate_skip());

	/* ibuf bitmap pages must be read in the sync AIO mode: */
	ut_ad(recv_no_ibuf_operations
	      || req_type.is_write()
	      || !ibuf_bitmap_page(page_id, page_size)
	      || sync
	      || req_type.is_log());

	ulint	mode;

	if (sync) {

		mode = OS_AIO_SYNC;

	} else if (req_type.is_log()) {

		mode = OS_AIO_LOG;

	} else if (req_type.is_read()
		   && !recv_no_ibuf_operations
		   && ibuf_page(page_id, page_size, NULL)) {

		mode = OS_AIO_IBUF;

		/* Reduce probability of deadlock bugs in connection with ibuf:
		do not let the ibuf i/o handler sleep */

		req_type.clear_do_not_wake();
	} else {
		mode = OS_AIO_NORMAL;
	}

	if (req_type.is_read()) {

		srv_stats.data_read.add(len);

	} else if (req_type.is_write()) {

		ut_ad(!srv_read_only_mode
		      || fsp_is_system_temporary(page_id.space()));

		srv_stats.data_written.add(len);
	}

	/* Reserve the fil_system mutex and make sure that we can open at
	least one file while holding it, if the file is not already open */

	fil_mutex_enter_and_prepare_for_io(page_id.space());

	fil_space_t*	space = fil_space_get_by_id(page_id.space());

	/* If we are deleting a tablespace we don't allow async read operations
	on that. However, we do allow write operations and sync read operations. */
	if (space == NULL
	    || (req_type.is_read()
		&& !sync
		&& space->is_stopping()
		&& !space->is_being_truncated)) {

		mutex_exit(&fil_system.mutex);

		if (!req_type.ignore_missing() && !ignore_missing_space) {
			ib::error()
				<< "Trying to do I/O to a tablespace which"
				" does not exist. I/O type: "
				<< (req_type.is_read() ? "read" : "write")
				<< ", page: " << page_id
				<< ", I/O length: " << len << " bytes";
		}

		return(DB_TABLESPACE_DELETED);
	}

	ut_ad(mode != OS_AIO_IBUF || fil_type_is_data(space->purpose));

	ulint		cur_page_no = page_id.page_no();
	fil_node_t*	node = UT_LIST_GET_FIRST(space->chain);

	for (;;) {

		if (node == NULL) {

			if (req_type.ignore_missing()) {
				mutex_exit(&fil_system.mutex);
				return(DB_ERROR);
			}

			if (space->purpose == FIL_TYPE_IMPORT) {
				mutex_exit(&fil_system.mutex);
				ib::error() << fil_invalid_page_access_msg(
					page_id.page_no(), page_id.space(),
					space->name, byte_offset, len,
					req_type.is_read());

				return DB_IO_ERROR;
			}

			ib::fatal() << fil_invalid_page_access_msg(
				page_id.page_no(), page_id.space(),
				space->name, byte_offset, len,
				req_type.is_read());

		} else if (fil_is_user_tablespace_id(space->id)
			   && node->size == 0) {

			/* We do not know the size of a single-table tablespace
			before we open the file */
			break;

		} else if (node->size > cur_page_no) {
			/* Found! */
			break;

		} else {
			if (space->id != TRX_SYS_SPACE
			    && UT_LIST_GET_LEN(space->chain) == 1
			    && (srv_is_tablespace_truncated(space->id)
				|| srv_was_tablespace_truncated(space))
			    && req_type.is_read()) {

				/* Handle page which is outside the truncated
				tablespace bounds when recovering from a crash
				happened during a truncation */
				mutex_exit(&fil_system.mutex);
				return(DB_TABLESPACE_TRUNCATED);
			}

			cur_page_no -= node->size;

			node = UT_LIST_GET_NEXT(chain, node);
		}
	}

	/* Open file if closed */
	if (!fil_node_prepare_for_io(node, space)) {
		if (fil_type_is_data(space->purpose)
		    && fil_is_user_tablespace_id(space->id)) {
			mutex_exit(&fil_system.mutex);

			if (!req_type.ignore_missing()) {
				ib::error()
					<< "Trying to do I/O to a tablespace"
					" which exists without .ibd data file."
					" I/O type: "
					<< (req_type.is_read()
					    ? "read" : "write")
					<< ", page: "
					<< page_id_t(page_id.space(),
						     cur_page_no)
					<< ", I/O length: " << len << " bytes";
			}

			return(DB_TABLESPACE_DELETED);
		}

		/* The tablespace is for log. Currently, we just assert here
		to prevent handling errors along the way fil_io returns.
		Also, if the log files are missing, it would be hard to
		promise the server can continue running. */
		ut_a(0);
	}

	/* Check that at least the start offset is within the bounds of a
	single-table tablespace, including rollback tablespaces. */
	if (node->size <= cur_page_no
	    && space->id != TRX_SYS_SPACE
	    && fil_type_is_data(space->purpose)) {

		if (req_type.ignore_missing()) {
			/* If we can tolerate the non-existent pages, we
			should return with DB_ERROR and let caller decide
			what to do. */
			fil_node_complete_io(node, req_type);
			mutex_exit(&fil_system.mutex);
			return(DB_ERROR);
		}

		ib::fatal() << fil_invalid_page_access_msg(
			page_id.page_no(), page_id.space(),
			space->name, byte_offset, len, req_type.is_read());
	}

	/* Now we have made the changes in the data structures of fil_system */
	mutex_exit(&fil_system.mutex);

	/* Calculate the low 32 bits and the high 32 bits of the file offset */

	if (!page_size.is_compressed()) {

		offset = ((os_offset_t) cur_page_no
			  << srv_page_size_shift) + byte_offset;

		ut_a(node->size - cur_page_no
		     >= ((byte_offset + len + (srv_page_size - 1))
			 >> srv_page_size_shift));
	} else {
		ulint	size_shift;

		switch (page_size.physical()) {
		case 1024: size_shift = 10; break;
		case 2048: size_shift = 11; break;
		case 4096: size_shift = 12; break;
		case 8192: size_shift = 13; break;
		case 16384: size_shift = 14; break;
		case 32768: size_shift = 15; break;
		case 65536: size_shift = 16; break;
		default: ut_error;
		}

		offset = ((os_offset_t) cur_page_no << size_shift)
			+ byte_offset;

		ut_a(node->size - cur_page_no
		     >= (len + (page_size.physical() - 1))
		     / page_size.physical());
	}

	/* Do AIO */

	ut_a(byte_offset % OS_FILE_LOG_BLOCK_SIZE == 0);
	ut_a((len % OS_FILE_LOG_BLOCK_SIZE) == 0);

	const char* name = node->name == NULL ? space->name : node->name;

	req_type.set_fil_node(node);

	ut_ad(!req_type.is_write()
	      || page_id.space() == SRV_LOG_SPACE_FIRST_ID
	      || !fil_is_user_tablespace_id(page_id.space())
	      || offset == page_id.page_no() * page_size.physical());

	/* Queue the aio request */
	dberr_t err = os_aio(
		req_type,
		mode, name, node->handle, buf, offset, len,
		space->purpose != FIL_TYPE_TEMPORARY
		&& srv_read_only_mode,
		node, message);

	/* We an try to recover the page from the double write buffer if
	the decompression fails or the page is corrupt. */

	ut_a(req_type.is_dblwr_recover() || err == DB_SUCCESS);

	if (sync) {
		/* The i/o operation is already completed when we return from
		os_aio: */

		mutex_enter(&fil_system.mutex);

		fil_node_complete_io(node, req_type);

		mutex_exit(&fil_system.mutex);

		ut_ad(fil_validate_skip());
	}

	return(err);
}

/**********************************************************************//**
Waits for an aio operation to complete. This function is used to write the
handler for completed requests. The aio array of pending requests is divided
into segments (see os0file.cc for more info). The thread specifies which
segment it wants to wait for. */
void
fil_aio_wait(
/*=========*/
	ulint	segment)	/*!< in: the number of the segment in the aio
				array to wait for */
{
	fil_node_t*	node;
	IORequest	type;
	void*		message;

	ut_ad(fil_validate_skip());

	dberr_t	err = os_aio_handler(segment, &node, &message, &type);

	ut_a(err == DB_SUCCESS);

	if (node == NULL) {
		ut_ad(srv_shutdown_state == SRV_SHUTDOWN_EXIT_THREADS);
		return;
	}

	srv_set_io_thread_op_info(segment, "complete io for fil node");

	mutex_enter(&fil_system.mutex);

	fil_node_complete_io(node, type);
	const fil_type_t	purpose	= node->space->purpose;
	const ulint		space_id= node->space->id;
	const bool		dblwr	= node->space->use_doublewrite();

	mutex_exit(&fil_system.mutex);

	ut_ad(fil_validate_skip());

	/* Do the i/o handling */
	/* IMPORTANT: since i/o handling for reads will read also the insert
	buffer in tablespace 0, you have to be very careful not to introduce
	deadlocks in the i/o system. We keep tablespace 0 data files always
	open, and use a special i/o thread to serve insert buffer requests. */

	switch (purpose) {
	case FIL_TYPE_LOG:
		srv_set_io_thread_op_info(segment, "complete io for log");
		/* We use synchronous writing of the logs
		and can only end up here when writing a log checkpoint! */
		ut_a(ptrdiff_t(message) == 1);
		/* It was a checkpoint write */
		switch (srv_flush_t(srv_file_flush_method)) {
		case SRV_O_DSYNC:
		case SRV_NOSYNC:
			break;
		case SRV_FSYNC:
		case SRV_LITTLESYNC:
		case SRV_O_DIRECT:
		case SRV_O_DIRECT_NO_FSYNC:
#ifdef _WIN32
		case SRV_ALL_O_DIRECT_FSYNC:
#endif
			fil_flush(SRV_LOG_SPACE_FIRST_ID);
		}

		DBUG_PRINT("ib_log", ("checkpoint info written"));
		log_sys.complete_checkpoint();
		return;
	case FIL_TYPE_TABLESPACE:
	case FIL_TYPE_TEMPORARY:
	case FIL_TYPE_IMPORT:
		srv_set_io_thread_op_info(segment, "complete io for buf page");

		/* async single page writes from the dblwr buffer don't have
		access to the page */
		buf_page_t* bpage = static_cast<buf_page_t*>(message);
		if (!bpage) {
			return;
		}

		ulint offset = bpage->id.page_no();
		dberr_t err = buf_page_io_complete(bpage, dblwr);
		if (err == DB_SUCCESS) {
			return;
		}

		ut_ad(type.is_read());
		if (recv_recovery_is_on() && !srv_force_recovery) {
			recv_sys->found_corrupt_fs = true;
		}

		if (fil_space_t* space = fil_space_acquire_for_io(space_id)) {
			if (space == node->space) {
				ib::error() << "Failed to read file '"
					    << node->name
					    << "' at offset " << offset
					    << ": " << err;
			}

			space->release_for_io();
		}
		return;
	}

	ut_ad(0);
}

/**********************************************************************//**
Flushes to disk possible writes cached by the OS. If the space does not exist
or is being dropped, does not do anything. */
void
fil_flush(
/*======*/
	ulint	space_id)	/*!< in: file space id (this can be a group of
				log files or a tablespace of the database) */
{
	mutex_enter(&fil_system.mutex);

	if (fil_space_t* space = fil_space_get_by_id(space_id)) {
		if (space->purpose != FIL_TYPE_TEMPORARY
		    && !space->is_stopping()) {
			fil_flush_low(space);
		}
	}

	mutex_exit(&fil_system.mutex);
}

/** Flush a tablespace.
@param[in,out]	space	tablespace to flush */
void
fil_flush(fil_space_t* space)
{
	ut_ad(space->pending_io());
	ut_ad(space->purpose == FIL_TYPE_TABLESPACE
	      || space->purpose == FIL_TYPE_IMPORT);

	if (!space->is_stopping()) {
		mutex_enter(&fil_system.mutex);
		if (!space->is_stopping()) {
			fil_flush_low(space);
		}
		mutex_exit(&fil_system.mutex);
	}
}

/** Flush to disk the writes in file spaces of the given type
possibly cached by the OS.
@param[in]	purpose	FIL_TYPE_TABLESPACE or FIL_TYPE_LOG */
void
fil_flush_file_spaces(
	fil_type_t	purpose)
{
	ulint*		space_ids;
	ulint		n_space_ids;

	ut_ad(purpose == FIL_TYPE_TABLESPACE || purpose == FIL_TYPE_LOG);

	mutex_enter(&fil_system.mutex);

	n_space_ids = fil_system.unflushed_spaces.size();
	if (n_space_ids == 0) {

		mutex_exit(&fil_system.mutex);
		return;
	}

	space_ids = static_cast<ulint*>(
		ut_malloc_nokey(n_space_ids * sizeof(*space_ids)));

	n_space_ids = 0;

	for (sized_ilist<fil_space_t, unflushed_spaces_tag_t>::iterator it
	     = fil_system.unflushed_spaces.begin(),
	     end = fil_system.unflushed_spaces.end();
	     it != end; ++it) {

		if (it->purpose == purpose && !it->is_stopping()) {
			space_ids[n_space_ids++] = it->id;
		}
	}

	mutex_exit(&fil_system.mutex);

	/* Flush the spaces.  It will not hurt to call fil_flush() on
	a non-existing space id. */
	for (ulint i = 0; i < n_space_ids; i++) {

		fil_flush(space_ids[i]);
	}

	ut_free(space_ids);
}

/** Functor to validate the file node list of a tablespace. */
struct	Check {
	/** Total size of file nodes visited so far */
	ulint	size;
	/** Total number of open files visited so far */
	ulint	n_open;

	/** Constructor */
	Check() : size(0), n_open(0) {}

	/** Visit a file node
	@param[in]	elem	file node to visit */
	void	operator()(const fil_node_t* elem)
	{
		ut_a(elem->is_open() || !elem->n_pending);
		n_open += elem->is_open();
		size += elem->size;
	}

	/** Validate a tablespace.
	@param[in]	space	tablespace to validate
	@return		number of open file nodes */
	static ulint validate(const fil_space_t* space)
	{
		ut_ad(mutex_own(&fil_system.mutex));
		Check	check;
		ut_list_validate(space->chain, check);
		ut_a(space->size == check.size);

		switch (space->id) {
		case TRX_SYS_SPACE:
			ut_ad(fil_system.sys_space == NULL
			      || fil_system.sys_space == space);
			break;
		case SRV_TMP_SPACE_ID:
			ut_ad(fil_system.temp_space == NULL
			      || fil_system.temp_space == space);
			break;
		default:
			break;
		}

		return(check.n_open);
	}
};

/******************************************************************//**
Checks the consistency of the tablespace cache.
@return true if ok */
bool
fil_validate(void)
/*==============*/
{
	fil_node_t*	fil_node;
	ulint		n_open		= 0;

	mutex_enter(&fil_system.mutex);

	for (fil_space_t *space = UT_LIST_GET_FIRST(fil_system.space_list);
	     space != NULL;
	     space = UT_LIST_GET_NEXT(space_list, space)) {
		n_open += Check::validate(space);
	}

	ut_a(fil_system.n_open == n_open);

	ut_list_validate(fil_system.LRU);

	for (fil_node = UT_LIST_GET_FIRST(fil_system.LRU);
	     fil_node != 0;
	     fil_node = UT_LIST_GET_NEXT(LRU, fil_node)) {

		ut_a(fil_node->n_pending == 0);
		ut_a(!fil_node->being_extended);
		ut_a(fil_node->is_open());
		ut_a(fil_space_belongs_in_lru(fil_node->space));
	}

	mutex_exit(&fil_system.mutex);

	return(true);
}

/********************************************************************//**
Returns true if file address is undefined.
@return true if undefined */
bool
fil_addr_is_null(
/*=============*/
	fil_addr_t	addr)	/*!< in: address */
{
	return(addr.page == FIL_NULL);
}

/********************************************************************//**
Get the predecessor of a file page.
@return FIL_PAGE_PREV */
ulint
fil_page_get_prev(
/*==============*/
	const byte*	page)	/*!< in: file page */
{
	return(mach_read_from_4(page + FIL_PAGE_PREV));
}

/********************************************************************//**
Get the successor of a file page.
@return FIL_PAGE_NEXT */
ulint
fil_page_get_next(
/*==============*/
	const byte*	page)	/*!< in: file page */
{
	return(mach_read_from_4(page + FIL_PAGE_NEXT));
}

/*********************************************************************//**
Sets the file page type. */
void
fil_page_set_type(
/*==============*/
	byte*	page,	/*!< in/out: file page */
	ulint	type)	/*!< in: type */
{
	ut_ad(page);

	mach_write_to_2(page + FIL_PAGE_TYPE, type);
}

/********************************************************************//**
Delete the tablespace file and any related files like .cfg.
This should not be called for temporary tables.
@param[in] ibd_filepath File path of the IBD tablespace */
void
fil_delete_file(
/*============*/
	const char*	ibd_filepath)
{
	/* Force a delete of any stale .ibd files that are lying around. */

	ib::info() << "Deleting " << ibd_filepath;
	os_file_delete_if_exists(innodb_data_file_key, ibd_filepath, NULL);

	char*	cfg_filepath = fil_make_filepath(
		ibd_filepath, NULL, CFG, false);
	if (cfg_filepath != NULL) {
		os_file_delete_if_exists(
			innodb_data_file_key, cfg_filepath, NULL);
		ut_free(cfg_filepath);
	}
}

/** Generate redo log for swapping two .ibd files
@param[in]	old_table	old table
@param[in]	new_table	new table
@param[in]	tmp_name	temporary table name
@param[in,out]	mtr		mini-transaction
@return innodb error code */
dberr_t
fil_mtr_rename_log(
	const dict_table_t*	old_table,
	const dict_table_t*	new_table,
	const char*		tmp_name,
	mtr_t*			mtr)
{
	ut_ad(old_table->space != fil_system.temp_space);
	ut_ad(new_table->space != fil_system.temp_space);
	ut_ad(old_table->space->id == old_table->space_id);
	ut_ad(new_table->space->id == new_table->space_id);

	/* If neither table is file-per-table,
	there will be no renaming of files. */
	if (!old_table->space_id && !new_table->space_id) {
		return(DB_SUCCESS);
	}

	const bool has_data_dir = DICT_TF_HAS_DATA_DIR(old_table->flags);

	if (old_table->space_id) {
		char*	tmp_path = fil_make_filepath(
			has_data_dir ? old_table->data_dir_path : NULL,
			tmp_name, IBD, has_data_dir);
		if (tmp_path == NULL) {
			return(DB_OUT_OF_MEMORY);
		}

		const char* old_path = old_table->space->chain.start->name;
		/* Temp filepath must not exist. */
		dberr_t err = fil_rename_tablespace_check(
			old_path, tmp_path, !old_table->space);
		if (err != DB_SUCCESS) {
			ut_free(tmp_path);
			return(err);
		}

		fil_name_write_rename_low(
			old_table->space_id, 0, old_path, tmp_path, mtr);

		ut_free(tmp_path);
	}

	if (new_table->space_id) {
		const char* new_path = new_table->space->chain.start->name;
		char* old_path = fil_make_filepath(
			has_data_dir ? old_table->data_dir_path : NULL,
			old_table->name.m_name, IBD, has_data_dir);

		/* Destination filepath must not exist unless this ALTER
		TABLE starts and ends with a file_per-table tablespace. */
		if (!old_table->space_id) {
			dberr_t err = fil_rename_tablespace_check(
				new_path, old_path, !new_table->space);
			if (err != DB_SUCCESS) {
				ut_free(old_path);
				return(err);
			}
		}

		fil_name_write_rename_low(
			new_table->space_id, 0, new_path, old_path, mtr);
		ut_free(old_path);
	}

	return DB_SUCCESS;
}

#ifdef UNIV_DEBUG
/** Check that a tablespace is valid for mtr_commit().
@param[in]	space	persistent tablespace that has been changed */
static
void
fil_space_validate_for_mtr_commit(
	const fil_space_t*	space)
{
	ut_ad(!mutex_own(&fil_system.mutex));
	ut_ad(space != NULL);
	ut_ad(space->purpose == FIL_TYPE_TABLESPACE);
	ut_ad(!is_predefined_tablespace(space->id));

	/* We are serving mtr_commit(). While there is an active
	mini-transaction, we should have !space->stop_new_ops. This is
	guaranteed by meta-data locks or transactional locks, or
	dict_operation_lock (X-lock in DROP, S-lock in purge).

	However, a file I/O thread can invoke change buffer merge
	while fil_check_pending_operations() is waiting for operations
	to quiesce. This is not a problem, because
	ibuf_merge_or_delete_for_page() would call
	fil_space_acquire() before mtr_start() and
	fil_space_t::release() after mtr_commit(). This is why
	n_pending_ops should not be zero if stop_new_ops is set. */
	ut_ad(!space->is_stopping()
	      || space->is_being_truncated /* fil_truncate_prepare() */
	      || space->referenced());
}
#endif /* UNIV_DEBUG */

/** Write a MLOG_FILE_NAME record for a persistent tablespace.
@param[in]	space	tablespace
@param[in,out]	mtr	mini-transaction */
static
void
fil_names_write(
	const fil_space_t*	space,
	mtr_t*			mtr)
{
	ut_ad(UT_LIST_GET_LEN(space->chain) == 1);
	fil_name_write(space, 0, UT_LIST_GET_FIRST(space->chain), mtr);
}

/** Note that a non-predefined persistent tablespace has been modified
by redo log.
@param[in,out]	space	tablespace */
void
fil_names_dirty(
	fil_space_t*	space)
{
	ut_ad(log_mutex_own());
	ut_ad(recv_recovery_is_on());
	ut_ad(log_sys.lsn != 0);
	ut_ad(space->max_lsn == 0);
	ut_d(fil_space_validate_for_mtr_commit(space));

	UT_LIST_ADD_LAST(fil_system.named_spaces, space);
	space->max_lsn = log_sys.lsn;
}

/** Write MLOG_FILE_NAME records when a non-predefined persistent
tablespace was modified for the first time since the latest
fil_names_clear().
@param[in,out]	space	tablespace
@param[in,out]	mtr	mini-transaction */
void
fil_names_dirty_and_write(
	fil_space_t*	space,
	mtr_t*		mtr)
{
	ut_ad(log_mutex_own());
	ut_d(fil_space_validate_for_mtr_commit(space));
	ut_ad(space->max_lsn == log_sys.lsn);

	UT_LIST_ADD_LAST(fil_system.named_spaces, space);
	fil_names_write(space, mtr);

	DBUG_EXECUTE_IF("fil_names_write_bogus",
			{
				char bogus_name[] = "./test/bogus file.ibd";
				os_normalize_path(bogus_name);
				fil_name_write(
					SRV_LOG_SPACE_FIRST_ID, 0,
					bogus_name, mtr);
			});
}

/** On a log checkpoint, reset fil_names_dirty_and_write() flags
and write out MLOG_FILE_NAME and MLOG_CHECKPOINT if needed.
@param[in]	lsn		checkpoint LSN
@param[in]	do_write	whether to always write MLOG_CHECKPOINT
@return whether anything was written to the redo log
@retval false	if no flags were set and nothing written
@retval true	if anything was written to the redo log */
bool
fil_names_clear(
	lsn_t	lsn,
	bool	do_write)
{
	mtr_t	mtr;
	ulint	mtr_checkpoint_size = LOG_CHECKPOINT_FREE_PER_THREAD;

	DBUG_EXECUTE_IF(
		"increase_mtr_checkpoint_size",
		mtr_checkpoint_size = 75 * 1024;
		);

	ut_ad(log_mutex_own());

	if (log_sys.append_on_checkpoint) {
		mtr_write_log(log_sys.append_on_checkpoint);
		do_write = true;
	}

	mtr.start();

	for (fil_space_t* space = UT_LIST_GET_FIRST(fil_system.named_spaces);
	     space != NULL; ) {
		fil_space_t*	next = UT_LIST_GET_NEXT(named_spaces, space);

		ut_ad(space->max_lsn > 0);
		if (space->max_lsn < lsn) {
			/* The tablespace was last dirtied before the
			checkpoint LSN. Remove it from the list, so
			that if the tablespace is not going to be
			modified any more, subsequent checkpoints will
			avoid calling fil_names_write() on it. */
			space->max_lsn = 0;
			UT_LIST_REMOVE(fil_system.named_spaces, space);
		}

		/* max_lsn is the last LSN where fil_names_dirty_and_write()
		was called. If we kept track of "min_lsn" (the first LSN
		where max_lsn turned nonzero), we could avoid the
		fil_names_write() call if min_lsn > lsn. */

		fil_names_write(space, &mtr);
		do_write = true;

		const mtr_buf_t* mtr_log = mtr_get_log(&mtr);

		/** If the mtr buffer size exceeds the size of
		LOG_CHECKPOINT_FREE_PER_THREAD then commit the multi record
		mini-transaction, start the new mini-transaction to
		avoid the parsing buffer overflow error during recovery. */

		if (mtr_log->size() > mtr_checkpoint_size) {
			ut_ad(mtr_log->size() < (RECV_PARSING_BUF_SIZE / 2));
			mtr.commit_checkpoint(lsn, false);
			mtr.start();
		}

		space = next;
	}

	if (do_write) {
		mtr.commit_checkpoint(lsn, true);
	} else {
		ut_ad(!mtr.has_modifications());
	}

	return(do_write);
}

/** Truncate a single-table tablespace. The tablespace must be cached
in the memory cache.
@param space_id			space id
@param dir_path			directory path
@param tablename		the table name in the usual
				databasename/tablename format of InnoDB
@param flags			tablespace flags
@param trunc_to_default		truncate to default size if tablespace
				is being newly re-initialized.
@return DB_SUCCESS or error */
dberr_t
truncate_t::truncate(
/*=================*/
	ulint		space_id,
	const char*	dir_path,
	const char*	tablename,
	ulint		flags,
	bool		trunc_to_default)
{
	dberr_t		err = DB_SUCCESS;
	char*		path;

	ut_a(!is_system_tablespace(space_id));

	if (FSP_FLAGS_HAS_DATA_DIR(flags)) {
		ut_ad(dir_path != NULL);
		path = fil_make_filepath(dir_path, tablename, IBD, true);
	} else {
		path = fil_make_filepath(NULL, tablename, IBD, false);
	}

	if (path == NULL) {
		return(DB_OUT_OF_MEMORY);
	}

	mutex_enter(&fil_system.mutex);

	fil_space_t*	space = fil_space_get_by_id(space_id);

	/* The following code must change when InnoDB supports
	multiple datafiles per tablespace. */
	ut_a(UT_LIST_GET_LEN(space->chain) == 1);

	fil_node_t*	node = UT_LIST_GET_FIRST(space->chain);

	if (trunc_to_default) {
		space->size = node->size = FIL_IBD_FILE_INITIAL_SIZE;
	}

	const bool already_open = node->is_open();

	if (!already_open) {

		bool	ret;

		node->handle = os_file_create_simple_no_error_handling(
			innodb_data_file_key, path, OS_FILE_OPEN,
			OS_FILE_READ_WRITE,
			space->purpose != FIL_TYPE_TEMPORARY
			&& srv_read_only_mode, &ret);

		if (!ret) {
			ib::error() << "Failed to open tablespace file "
				<< path << ".";

			ut_free(path);

			return(DB_ERROR);
		}

		ut_a(node->is_open());
	}

	os_offset_t	trunc_size = trunc_to_default
		? FIL_IBD_FILE_INITIAL_SIZE
		: space->size;

	const bool success = os_file_truncate(
		path, node->handle, trunc_size << srv_page_size_shift);

	if (!success) {
		ib::error() << "Cannot truncate file " << path
			<< " in TRUNCATE TABLESPACE.";
		err = DB_ERROR;
	}

	space->set_stopping(false);

	/* If we opened the file in this function, close it. */
	if (!already_open) {
		bool	closed = os_file_close(node->handle);

		if (!closed) {

			ib::error() << "Failed to close tablespace file "
				<< path << ".";

			err = DB_ERROR;
		} else {
			node->handle = OS_FILE_CLOSED;
		}
	}

	mutex_exit(&fil_system.mutex);

	ut_free(path);

	return(err);
}

/* Unit Tests */
#ifdef UNIV_ENABLE_UNIT_TEST_MAKE_FILEPATH
#define MF  fil_make_filepath
#define DISPLAY ib::info() << path
void
test_make_filepath()
{
	char* path;
	const char* long_path =
		"this/is/a/very/long/path/including/a/very/"
		"looooooooooooooooooooooooooooooooooooooooooooooooo"
		"oooooooooooooooooooooooooooooooooooooooooooooooooo"
		"oooooooooooooooooooooooooooooooooooooooooooooooooo"
		"oooooooooooooooooooooooooooooooooooooooooooooooooo"
		"oooooooooooooooooooooooooooooooooooooooooooooooooo"
		"oooooooooooooooooooooooooooooooooooooooooooooooooo"
		"oooooooooooooooooooooooooooooooooooooooooooooooooo"
		"oooooooooooooooooooooooooooooooooooooooooooooooooo"
		"oooooooooooooooooooooooooooooooooooooooooooooooooo"
		"oooooooooooooooooooooooooooooooooooooooooooooooong"
		"/folder/name";
	path = MF("/this/is/a/path/with/a/filename", NULL, IBD, false); DISPLAY;
	path = MF("/this/is/a/path/with/a/filename", NULL, ISL, false); DISPLAY;
	path = MF("/this/is/a/path/with/a/filename", NULL, CFG, false); DISPLAY;
	path = MF("/this/is/a/path/with/a/filename.ibd", NULL, IBD, false); DISPLAY;
	path = MF("/this/is/a/path/with/a/filename.ibd", NULL, IBD, false); DISPLAY;
	path = MF("/this/is/a/path/with/a/filename.dat", NULL, IBD, false); DISPLAY;
	path = MF(NULL, "tablespacename", NO_EXT, false); DISPLAY;
	path = MF(NULL, "tablespacename", IBD, false); DISPLAY;
	path = MF(NULL, "dbname/tablespacename", NO_EXT, false); DISPLAY;
	path = MF(NULL, "dbname/tablespacename", IBD, false); DISPLAY;
	path = MF(NULL, "dbname/tablespacename", ISL, false); DISPLAY;
	path = MF(NULL, "dbname/tablespacename", CFG, false); DISPLAY;
	path = MF(NULL, "dbname\\tablespacename", NO_EXT, false); DISPLAY;
	path = MF(NULL, "dbname\\tablespacename", IBD, false); DISPLAY;
	path = MF("/this/is/a/path", "dbname/tablespacename", IBD, false); DISPLAY;
	path = MF("/this/is/a/path", "dbname/tablespacename", IBD, true); DISPLAY;
	path = MF("./this/is/a/path", "dbname/tablespacename.ibd", IBD, true); DISPLAY;
	path = MF("this\\is\\a\\path", "dbname/tablespacename", IBD, true); DISPLAY;
	path = MF("/this/is/a/path", "dbname\\tablespacename", IBD, true); DISPLAY;
	path = MF(long_path, NULL, IBD, false); DISPLAY;
	path = MF(long_path, "tablespacename", IBD, false); DISPLAY;
	path = MF(long_path, "tablespacename", IBD, true); DISPLAY;
}
#endif /* UNIV_ENABLE_UNIT_TEST_MAKE_FILEPATH */
/* @} */

/** Determine the block size of the data file.
@param[in]	space		tablespace
@param[in]	offset		page number
@return	block size */
UNIV_INTERN
ulint
fil_space_get_block_size(const fil_space_t* space, unsigned offset)
{
	ulint block_size = 512;

	for (fil_node_t* node = UT_LIST_GET_FIRST(space->chain);
	     node != NULL;
	     node = UT_LIST_GET_NEXT(chain, node)) {
		block_size = node->block_size;
		if (node->size > offset) {
			ut_ad(node->size <= 0xFFFFFFFFU);
			break;
		}
		offset -= static_cast<unsigned>(node->size);
	}

	/* Currently supporting block size up to 4K,
	fall back to default if bigger requested. */
	if (block_size > 4096) {
		block_size = 512;
	}

	return block_size;
}

/**
Get should we punch hole to tablespace.
@param[in]	node		File node
@return true, if punch hole should be tried, false if not. */
bool
fil_node_should_punch_hole(
	const fil_node_t*	node)
{
	return (node->space->punch_hole);
}

/**
Set punch hole to tablespace to given value.
@param[in]	node		File node
@param[in]	val		value to be set. */
void
fil_space_set_punch_hole(
	fil_node_t*		node,
	bool			val)
{
	node->space->punch_hole = val;
}<|MERGE_RESOLUTION|>--- conflicted
+++ resolved
@@ -942,12 +942,6 @@
 	const page_size_t	pageSize(space->flags);
 	const ulint		page_size = pageSize.physical();
 
-<<<<<<< HEAD
-	/* fil_read_first_page() expects srv_page_size bytes.
-	fil_node_open_file() expects at least 4 * srv_page_size bytes.*/
-	os_offset_t new_size = std::max(
-		os_offset_t(size - file_start_page_no) * page_size,
-=======
 	/* fil_read_first_page() expects innodb_page_size bytes.
 	fil_node_open_file() expects at least 4 * innodb_page_size bytes.
 	os_file_set_size() expects multiples of 4096 bytes.
@@ -957,7 +951,6 @@
 	os_offset_t new_size = std::max(
 		(os_offset_t(size - file_start_page_no) * page_size)
 		& ~os_offset_t(4095),
->>>>>>> ac064c2b
 		os_offset_t(FIL_IBD_FILE_INITIAL_SIZE << srv_page_size_shift));
 
 	*success = os_file_set_size(node->name, node->handle, new_size,
