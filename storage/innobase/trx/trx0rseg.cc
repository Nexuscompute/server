/*****************************************************************************

Copyright (c) 1996, 2016, Oracle and/or its affiliates. All Rights Reserved.
Copyright (c) 2017, 2022, MariaDB Corporation.

This program is free software; you can redistribute it and/or modify it under
the terms of the GNU General Public License as published by the Free Software
Foundation; version 2 of the License.

This program is distributed in the hope that it will be useful, but WITHOUT
ANY WARRANTY; without even the implied warranty of MERCHANTABILITY or FITNESS
FOR A PARTICULAR PURPOSE. See the GNU General Public License for more details.

You should have received a copy of the GNU General Public License along with
this program; if not, write to the Free Software Foundation, Inc.,
51 Franklin Street, Fifth Floor, Boston, MA 02110-1335 USA

*****************************************************************************/

/**************************************************//**
@file trx/trx0rseg.cc
Rollback segment

Created 3/26/1996 Heikki Tuuri
*******************************************************/

#include "trx0rseg.h"
#include "trx0undo.h"
#include "fut0lst.h"
#include "srv0srv.h"
#include "trx0purge.h"
#include "srv0mon.h"

/** Get a newly created rollback segment header.
@param page_id   header page location
@param mtr       mini-transaction
@return rollback segment header, page x-latched */
static buf_block_t *trx_rsegf_get_new(page_id_t page_id, mtr_t *mtr)
{
#ifdef UNIV_DEBUG
  if (page_id.space() != SRV_TMP_SPACE_ID)
  {
    ut_ad(page_id.space() <= srv_undo_tablespaces_active || !srv_was_started);
    ut_ad(page_id.space() <= TRX_SYS_MAX_UNDO_SPACES);
  }
#endif
  return buf_page_get(page_id, 0, RW_X_LATCH, mtr);
}

#ifdef WITH_WSREP
# include <mysql/service_wsrep.h>

/** The offset to WSREP XID headers, after TRX_RSEG */
# define TRX_RSEG_WSREP_XID_INFO      TRX_RSEG_MAX_TRX_ID + 16 + 512

/** WSREP XID format (1 if present and valid, 0 if not present) */
# define TRX_RSEG_WSREP_XID_FORMAT    TRX_RSEG_WSREP_XID_INFO
/** WSREP XID GTRID length */
# define TRX_RSEG_WSREP_XID_GTRID_LEN TRX_RSEG_WSREP_XID_INFO + 4
/** WSREP XID bqual length */
# define TRX_RSEG_WSREP_XID_BQUAL_LEN TRX_RSEG_WSREP_XID_INFO + 8
/** WSREP XID data (XIDDATASIZE bytes) */
# define TRX_RSEG_WSREP_XID_DATA      TRX_RSEG_WSREP_XID_INFO + 12

# ifdef UNIV_DEBUG
/** The latest known WSREP XID sequence number */
static long long wsrep_seqno = -1;
# endif /* UNIV_DEBUG */
/** The latest known WSREP XID UUID */
static unsigned char wsrep_uuid[16];

/** Write the WSREP XID information into rollback segment header.
@param[in,out]	rseg_header	rollback segment header
@param[in]	xid		WSREP XID
@param[in,out]	mtr		mini transaction */
static void
trx_rseg_write_wsrep_checkpoint(
	buf_block_t*	rseg_header,
	const XID*	xid,
	mtr_t*		mtr)
{
	DBUG_ASSERT(xid->gtrid_length >= 0);
	DBUG_ASSERT(xid->bqual_length >= 0);
	DBUG_ASSERT(xid->gtrid_length + xid->bqual_length < XIDDATASIZE);

	mtr->write<4,mtr_t::MAYBE_NOP>(*rseg_header,
				       TRX_RSEG + TRX_RSEG_WSREP_XID_FORMAT
				       + rseg_header->page.frame,
				       uint32_t(xid->formatID));

	mtr->write<4,mtr_t::MAYBE_NOP>(*rseg_header,
				       TRX_RSEG + TRX_RSEG_WSREP_XID_GTRID_LEN
				       + rseg_header->page.frame,
				       uint32_t(xid->gtrid_length));

	mtr->write<4,mtr_t::MAYBE_NOP>(*rseg_header,
				       TRX_RSEG + TRX_RSEG_WSREP_XID_BQUAL_LEN
				       + rseg_header->page.frame,
				       uint32_t(xid->bqual_length));

	const ulint xid_length = static_cast<ulint>(xid->gtrid_length
						    + xid->bqual_length);
	mtr->memcpy<mtr_t::MAYBE_NOP>(*rseg_header,
				      TRX_RSEG + TRX_RSEG_WSREP_XID_DATA
				      + rseg_header->page.frame,
				      xid->data, xid_length);
	if (xid_length < XIDDATASIZE
	    && memcmp(TRX_RSEG + TRX_RSEG_WSREP_XID_DATA
		      + rseg_header->page.frame, field_ref_zero,
		      XIDDATASIZE - xid_length)) {
		mtr->memset(rseg_header,
			    TRX_RSEG + TRX_RSEG_WSREP_XID_DATA + xid_length,
			    XIDDATASIZE - xid_length, 0);
	}
}

/** Update the WSREP XID information in rollback segment header.
@param[in,out]	rseg_header	rollback segment header
@param[in]	xid		WSREP XID
@param[in,out]	mtr		mini-transaction */
void
trx_rseg_update_wsrep_checkpoint(
	buf_block_t*	rseg_header,
	const XID*	xid,
	mtr_t*		mtr)
{
	ut_ad(wsrep_is_wsrep_xid(xid));

#ifdef UNIV_DEBUG
	/* Check that seqno is monotonically increasing */
	long long xid_seqno = wsrep_xid_seqno(xid);
	const byte* xid_uuid = wsrep_xid_uuid(xid);

	if (xid_seqno != -1
	    && !memcmp(xid_uuid, wsrep_uuid, sizeof wsrep_uuid)) {
		ut_ad(xid_seqno > wsrep_seqno);
	} else {
		memcpy(wsrep_uuid, xid_uuid, sizeof wsrep_uuid);
	}
	wsrep_seqno = xid_seqno;
#endif /* UNIV_DEBUG */
	trx_rseg_write_wsrep_checkpoint(rseg_header, xid, mtr);
}

static dberr_t trx_rseg_update_wsrep_checkpoint(const XID* xid, mtr_t* mtr)
{
  dberr_t err;
  buf_block_t *rseg_header = trx_sys.rseg_array[0].get(mtr, &err);

  if (UNIV_UNLIKELY(!rseg_header))
    return err;

  /* We must make check against wsrep_uuid here, the
  trx_rseg_update_wsrep_checkpoint() writes over wsrep_uuid with xid
  contents in debug mode and the memcmp() will never give nonzero
  result. */
  const bool must_clear_rsegs=
    memcmp(wsrep_uuid, wsrep_xid_uuid(xid), sizeof wsrep_uuid);

  if (UNIV_UNLIKELY(mach_read_from_4(TRX_RSEG + TRX_RSEG_FORMAT +
                                     rseg_header->page.frame)))
    trx_rseg_format_upgrade(rseg_header, mtr);

  trx_rseg_update_wsrep_checkpoint(rseg_header, xid, mtr);

  if (must_clear_rsegs)
    /* Because the UUID part of the WSREP XID differed from
    current_xid_uuid, the WSREP group UUID was changed, and we must
    reset the XID in all rollback segment headers. */
    for (ulint rseg_id= 1; rseg_id < TRX_SYS_N_RSEGS; ++rseg_id)
      if (buf_block_t* block= trx_sys.rseg_array[rseg_id].get(mtr, &err))
        mtr->memset(block, TRX_RSEG + TRX_RSEG_WSREP_XID_INFO,
                    TRX_RSEG_WSREP_XID_DATA + XIDDATASIZE -
                    TRX_RSEG_WSREP_XID_INFO, 0);
  return err;
}

/** Update WSREP checkpoint XID in first rollback segment header
as part of wsrep_set_SE_checkpoint() when it is guaranteed that there
are no wsrep transactions committing.
If the UUID part of the WSREP XID does not match to the UUIDs of XIDs already
stored into rollback segments, the WSREP XID in all the remaining rollback
segments will be reset.
@param[in]	xid		WSREP XID */
void trx_rseg_update_wsrep_checkpoint(const XID* xid)
{
	mtr_t	mtr;
	mtr.start();
	trx_rseg_update_wsrep_checkpoint(xid, &mtr);
	mtr.commit();
}

/** Read the WSREP XID information in rollback segment header.
@param[in]	rseg_header	Rollback segment header
@param[out]	xid		Transaction XID
@return	whether the WSREP XID was present */
static
bool trx_rseg_read_wsrep_checkpoint(const buf_block_t *rseg_header, XID &xid)
{
	int formatID = static_cast<int>(
		mach_read_from_4(TRX_RSEG + TRX_RSEG_WSREP_XID_FORMAT
				 + rseg_header->page.frame));
	if (formatID == 0) {
		return false;
	}

	xid.formatID = formatID;
	xid.gtrid_length = static_cast<int>(
		mach_read_from_4(TRX_RSEG + TRX_RSEG_WSREP_XID_GTRID_LEN
				 + rseg_header->page.frame));

	xid.bqual_length = static_cast<int>(
		mach_read_from_4(TRX_RSEG + TRX_RSEG_WSREP_XID_BQUAL_LEN
				 + rseg_header->page.frame));

	memcpy(xid.data, TRX_RSEG + TRX_RSEG_WSREP_XID_DATA
	       + rseg_header->page.frame, XIDDATASIZE);

	return true;
}

/** Read the WSREP XID from the TRX_SYS page (in case of upgrade).
@param[in]	page	TRX_SYS page
@param[out]	xid	WSREP XID (if present)
@return	whether the WSREP XID is present */
static bool trx_rseg_init_wsrep_xid(const page_t* page, XID& xid)
{
	if (mach_read_from_4(TRX_SYS + TRX_SYS_WSREP_XID_INFO
			     + TRX_SYS_WSREP_XID_MAGIC_N_FLD
			     + page)
	    != TRX_SYS_WSREP_XID_MAGIC_N) {
		return false;
	}

	xid.formatID = static_cast<int>(
		mach_read_from_4(
			TRX_SYS + TRX_SYS_WSREP_XID_INFO
			+ TRX_SYS_WSREP_XID_FORMAT + page));
	xid.gtrid_length = static_cast<int>(
		mach_read_from_4(
			TRX_SYS + TRX_SYS_WSREP_XID_INFO
			+ TRX_SYS_WSREP_XID_GTRID_LEN + page));
	xid.bqual_length = static_cast<int>(
		mach_read_from_4(
			TRX_SYS + TRX_SYS_WSREP_XID_INFO
			+ TRX_SYS_WSREP_XID_BQUAL_LEN + page));
	memcpy(xid.data,
	       TRX_SYS + TRX_SYS_WSREP_XID_INFO
	       + TRX_SYS_WSREP_XID_DATA + page, XIDDATASIZE);
	return true;
}

/** Recover the latest WSREP checkpoint XID.
@param[out]	xid	WSREP XID
@return	whether the WSREP XID was found */
bool trx_rseg_read_wsrep_checkpoint(XID& xid)
{
	mtr_t		mtr;
	long long       max_xid_seqno = -1;
	bool		found = false;

	for (ulint rseg_id = 0; rseg_id < TRX_SYS_N_RSEGS;
	     rseg_id++, mtr.commit()) {
		mtr.start();
		const buf_block_t* sys = trx_sysf_get(&mtr, false);
		if (UNIV_UNLIKELY(!sys)) {
			continue;
		}
		const uint32_t page_no = trx_sysf_rseg_get_page_no(
			sys, rseg_id);

		if (page_no == FIL_NULL) {
			continue;
		}

<<<<<<< HEAD
		const buf_block_t* rseg_header = trx_rsegf_get_new(
			page_id_t(trx_sysf_rseg_get_space(sys, rseg_id),
				  page_no), &mtr);
=======
		const buf_block_t* rseg_header = buf_page_get_gen(
			page_id_t(trx_sysf_rseg_get_space(sys, rseg_id),
				  page_no),
			0, RW_S_LATCH, nullptr, BUF_GET, &mtr);

		if (!rseg_header) {
			continue;
		}
>>>>>>> 4179f93d

		if (mach_read_from_4(TRX_RSEG + TRX_RSEG_FORMAT
				     + rseg_header->page.frame)) {
			continue;
		}

		XID tmp_xid;
		long long tmp_seqno = 0;
		if (trx_rseg_read_wsrep_checkpoint(rseg_header, tmp_xid)
		    && (tmp_seqno = wsrep_xid_seqno(&tmp_xid))
		    > max_xid_seqno) {
			found = true;
			max_xid_seqno = tmp_seqno;
			xid = tmp_xid;
			memcpy(wsrep_uuid, wsrep_xid_uuid(&tmp_xid),
			       sizeof wsrep_uuid);
		}
	}

	return found;
}
#endif /* WITH_WSREP */

buf_block_t *trx_rseg_t::get(mtr_t *mtr, dberr_t *err) const
{
  return buf_page_get_gen(page_id(), 0, RW_X_LATCH, nullptr,
                          BUF_GET, mtr, err);
}

/** Upgrade a rollback segment header page to MariaDB 10.3 format.
@param[in,out]	rseg_header	rollback segment header page
@param[in,out]	mtr		mini-transaction */
void trx_rseg_format_upgrade(buf_block_t *rseg_header, mtr_t *mtr)
{
  mtr->memset(rseg_header, TRX_RSEG + TRX_RSEG_FORMAT, 4, 0);
  /* Clear also possible garbage at the end of the page. Old
  InnoDB versions did not initialize unused parts of pages. */
  mtr->memset(rseg_header, TRX_RSEG + TRX_RSEG_MAX_TRX_ID + 8,
              srv_page_size
              - (FIL_PAGE_DATA_END + TRX_RSEG + TRX_RSEG_MAX_TRX_ID + 8),
              0);
}

/** Create a rollback segment header.
@param[in,out]  space           system, undo, or temporary tablespace
@param[in]      rseg_id         rollback segment identifier
@param[in]      max_trx_id      new value of TRX_RSEG_MAX_TRX_ID
@param[in,out]  mtr             mini-transaction
@param[out]     err             error code
@return the created rollback segment
@retval nullptr on failure */
buf_block_t *trx_rseg_header_create(fil_space_t *space, ulint rseg_id,
                                    trx_id_t max_trx_id, mtr_t *mtr,
                                    dberr_t *err)
{
  ut_ad(mtr->memo_contains(*space));
  buf_block_t *block=
    fseg_create(space, TRX_RSEG + TRX_RSEG_FSEG_HEADER, mtr, err);
  if (block)
  {
    ut_ad(0 == mach_read_from_4(TRX_RSEG_FORMAT + TRX_RSEG +
                                block->page.frame));
    ut_ad(0 == mach_read_from_4(TRX_RSEG_HISTORY_SIZE + TRX_RSEG +
                                block->page.frame));
    ut_ad(0 == mach_read_from_4(TRX_RSEG_MAX_TRX_ID + TRX_RSEG +
                                block->page.frame));

    /* Initialize the history list */
    flst_init(block, TRX_RSEG_HISTORY + TRX_RSEG, mtr);

    mtr->write<8,mtr_t::MAYBE_NOP>(*block, TRX_RSEG + TRX_RSEG_MAX_TRX_ID +
                                   block->page.frame, max_trx_id);

    /* Reset the undo log slots */
    mtr->memset(block, TRX_RSEG_UNDO_SLOTS + TRX_RSEG, TRX_RSEG_N_SLOTS * 4,
                0xff);
  }
  return block;
}

void trx_rseg_t::destroy()
{
  latch.destroy();

  /* There can't be any active transactions. */
  ut_a(!UT_LIST_GET_LEN(undo_list));

  for (trx_undo_t *next, *undo= UT_LIST_GET_FIRST(undo_cached); undo;
       undo= next)
  {
    next= UT_LIST_GET_NEXT(undo_list, undo);
    UT_LIST_REMOVE(undo_cached, undo);
    ut_free(undo);
  }
}

void trx_rseg_t::init(fil_space_t *space, uint32_t page)
{
  latch.SRW_LOCK_INIT(trx_rseg_latch_key);
  ut_ad(!this->space);
  this->space= space;
  page_no= page;
  last_page_no= FIL_NULL;
  curr_size= 1;

  UT_LIST_INIT(undo_list, &trx_undo_t::undo_list);
  UT_LIST_INIT(undo_cached, &trx_undo_t::undo_list);
}

void trx_rseg_t::reinit(uint32_t page)
{
  ut_ad(is_persistent());
  ut_ad(page_no == page);
  ut_a(!UT_LIST_GET_LEN(undo_list));
  ut_ad(!history_size || UT_LIST_GET_FIRST(undo_cached));

  history_size= 0;
  page_no= page;

  for (trx_undo_t *next, *undo= UT_LIST_GET_FIRST(undo_cached); undo;
       undo= next)
  {
    next= UT_LIST_GET_NEXT(undo_list, undo);
    UT_LIST_REMOVE(undo_cached, undo);
    MONITOR_DEC(MONITOR_NUM_UNDO_SLOT_CACHED);
    ut_free(undo);
  }

  ut_ad(!is_referenced());
  clear_needs_purge();
  last_commit_and_offset= 0;
  last_page_no= FIL_NULL;
  curr_size= 1;
}

/** Read the undo log lists.
@param[in,out]  rseg            rollback segment
@param[in,out]  max_trx_id      maximum observed transaction identifier
@param[in]      rseg_header     rollback segment header
@return error code */
static dberr_t trx_undo_lists_init(trx_rseg_t *rseg, trx_id_t &max_trx_id,
                                   const buf_block_t *rseg_header)
{
  ut_ad(srv_force_recovery < SRV_FORCE_NO_UNDO_LOG_SCAN);

  for (ulint i= 0; i < TRX_RSEG_N_SLOTS; i++)
  {
    uint32_t page_no= trx_rsegf_get_nth_undo(rseg_header, i);
    if (page_no != FIL_NULL)
    {
      const trx_undo_t *undo= trx_undo_mem_create_at_db_start(rseg, i, page_no,
                                                              max_trx_id);
      if (!undo)
        return DB_CORRUPTION;
      rseg->curr_size+= undo->size;
      MONITOR_INC(MONITOR_NUM_UNDO_SLOT_USED);
    }
  }

  return DB_SUCCESS;
}

/** Restore the state of a persistent rollback segment.
@param[in,out]	rseg		persistent rollback segment
@param[in,out]	max_trx_id	maximum observed transaction identifier
@param[in,out]	mtr		mini-transaction
@return error code */
static dberr_t trx_rseg_mem_restore(trx_rseg_t *rseg, trx_id_t &max_trx_id,
                                    mtr_t *mtr)
{
<<<<<<< HEAD
	buf_block_t* rseg_hdr = trx_rsegf_get_new(
		page_id_t(rseg->space->id, rseg->page_no), mtr);

	if (!mach_read_from_4(TRX_RSEG + TRX_RSEG_FORMAT
			      + rseg_hdr->page.frame)) {
		trx_id_t id = mach_read_from_8(TRX_RSEG + TRX_RSEG_MAX_TRX_ID
					       + rseg_hdr->page.frame);
=======
  dberr_t err;
  const buf_block_t *rseg_hdr=
    buf_page_get_gen(rseg->page_id(), 0, RW_S_LATCH, nullptr, BUF_GET, mtr,
                     &err);
  if (!rseg_hdr)
    return err;

  if (!mach_read_from_4(TRX_RSEG + TRX_RSEG_FORMAT + rseg_hdr->page.frame))
  {
    trx_id_t id= mach_read_from_8(TRX_RSEG + TRX_RSEG_MAX_TRX_ID +
                                  rseg_hdr->page.frame);
>>>>>>> 4179f93d

    if (id > max_trx_id)
      max_trx_id= id;

    const byte *binlog_name=
      TRX_RSEG + TRX_RSEG_BINLOG_NAME + rseg_hdr->page.frame;
    if (*binlog_name)
    {
      lsn_t lsn= mach_read_from_8(my_assume_aligned<8>
                                  (FIL_PAGE_LSN + rseg_hdr->page.frame));
      static_assert(TRX_RSEG_BINLOG_NAME_LEN ==
                    sizeof trx_sys.recovered_binlog_filename, "compatibility");
      if (lsn > trx_sys.recovered_binlog_lsn)
      {
        trx_sys.recovered_binlog_lsn= lsn;
        trx_sys.recovered_binlog_offset=
          mach_read_from_8(TRX_RSEG + TRX_RSEG_BINLOG_OFFSET +
                           rseg_hdr->page.frame);
        memcpy(trx_sys.recovered_binlog_filename, binlog_name,
               TRX_RSEG_BINLOG_NAME_LEN);
      }

#ifdef WITH_WSREP
      trx_rseg_read_wsrep_checkpoint(rseg_hdr, trx_sys.recovered_wsrep_xid);
#endif
    }
  }

  if (srv_operation == SRV_OPERATION_RESTORE)
    /* mariabackup --prepare only deals with
    the redo log and the data files, not with
    transactions or the data dictionary. */
    return DB_SUCCESS;

  /* Initialize the undo log lists according to the rseg header */

  rseg->curr_size = mach_read_from_4(TRX_RSEG + TRX_RSEG_HISTORY_SIZE +
                                     rseg_hdr->page.frame) + 1;
  err= trx_undo_lists_init(rseg, max_trx_id, rseg_hdr);
  if (err != DB_SUCCESS);
  else if (auto len= flst_get_len(TRX_RSEG + TRX_RSEG_HISTORY +
                                  rseg_hdr->page.frame))
  {
    rseg->history_size+= len;

    fil_addr_t node_addr= flst_get_last(TRX_RSEG + TRX_RSEG_HISTORY +
                                        rseg_hdr->page.frame);
    node_addr.boffset= static_cast<uint16_t>(node_addr.boffset -
                                             TRX_UNDO_HISTORY_NODE);
    rseg->last_page_no= node_addr.page;

    const buf_block_t* block=
      buf_page_get_gen(page_id_t(rseg->space->id, node_addr.page),
                       0, RW_S_LATCH, nullptr, BUF_GET, mtr, &err);
    if (!block)
      return err;

    trx_id_t id= mach_read_from_8(block->page.frame + node_addr.boffset +
                                  TRX_UNDO_TRX_ID);
    if (id > max_trx_id)
      max_trx_id= id;
    id= mach_read_from_8(block->page.frame + node_addr.boffset +
                         TRX_UNDO_TRX_NO);
    if (id > max_trx_id)
      max_trx_id= id;

    rseg->set_last_commit(node_addr.boffset, id);
    unsigned purge= mach_read_from_2(block->page.frame + node_addr.boffset +
                                     TRX_UNDO_NEEDS_PURGE);
    ut_ad(purge <= 1);
    if (purge != 0)
      rseg->set_needs_purge();

    if (rseg->last_page_no != FIL_NULL)
      /* There is no need to cover this operation by the purge
      mutex because we are still bootstrapping. */
      purge_sys.purge_queue.push(*rseg);
  }

  return err;
}

/** Read binlog metadata from the TRX_SYS page, in case we are upgrading
from MySQL or a MariaDB version older than 10.3.5. */
static void trx_rseg_init_binlog_info(const page_t* page)
{
	if (mach_read_from_4(TRX_SYS + TRX_SYS_MYSQL_LOG_INFO
			     + TRX_SYS_MYSQL_LOG_MAGIC_N_FLD
			     + page)
	    == TRX_SYS_MYSQL_LOG_MAGIC_N) {
		memcpy(trx_sys.recovered_binlog_filename,
		       TRX_SYS_MYSQL_LOG_INFO + TRX_SYS_MYSQL_LOG_NAME
		       + TRX_SYS + page, TRX_SYS_MYSQL_LOG_NAME_LEN);
		trx_sys.recovered_binlog_offset = mach_read_from_8(
			TRX_SYS_MYSQL_LOG_INFO + TRX_SYS_MYSQL_LOG_OFFSET
			+ TRX_SYS + page);
	}

#ifdef WITH_WSREP
	trx_rseg_init_wsrep_xid(page, trx_sys.recovered_wsrep_xid);
#endif
}

/** Initialize or recover the rollback segments at startup. */
dberr_t trx_rseg_array_init()
{
	trx_id_t max_trx_id = 0;

	*trx_sys.recovered_binlog_filename = '\0';
	trx_sys.recovered_binlog_offset = 0;
#ifdef WITH_WSREP
	trx_sys.recovered_wsrep_xid.null();
	XID wsrep_sys_xid;
	wsrep_sys_xid.null();
	bool wsrep_xid_in_rseg_found = false;
#endif
	mtr_t mtr;
	dberr_t err = DB_SUCCESS;

	for (ulint rseg_id = 0; rseg_id < TRX_SYS_N_RSEGS; rseg_id++) {
		mtr.start();
		if (const buf_block_t* sys = trx_sysf_get(&mtr, false)) {
			if (rseg_id == 0) {
				/* In case this is an upgrade from
				before MariaDB 10.3.5, fetch the base
				information from the TRX_SYS page. */
				max_trx_id = mach_read_from_8(
					TRX_SYS + TRX_SYS_TRX_ID_STORE
					+ sys->page.frame);
				trx_rseg_init_binlog_info(sys->page.frame);
#ifdef WITH_WSREP
				wsrep_sys_xid.set(&trx_sys.recovered_wsrep_xid);
#endif
			}

			const uint32_t	page_no = trx_sysf_rseg_get_page_no(
				sys, rseg_id);
			if (page_no != FIL_NULL) {
				trx_rseg_t& rseg = trx_sys.rseg_array[rseg_id];
				rseg.init(fil_space_get(
						  trx_sysf_rseg_get_space(
							  sys, rseg_id)),
					  page_no);
				ut_ad(rseg.is_persistent());
				if ((err = trx_rseg_mem_restore(
					     &rseg, max_trx_id, &mtr))
				    != DB_SUCCESS) {
					mtr.commit();
					break;
				}
#ifdef WITH_WSREP
				if (!wsrep_sys_xid.is_null() &&
				    !wsrep_sys_xid.eq(&trx_sys.recovered_wsrep_xid)) {
					wsrep_xid_in_rseg_found = true;
					ut_ad(memcmp(wsrep_xid_uuid(&wsrep_sys_xid),
						     wsrep_xid_uuid(&trx_sys.recovered_wsrep_xid),
						     sizeof wsrep_uuid)
					      || wsrep_xid_seqno(
						      &wsrep_sys_xid)
					      <= wsrep_xid_seqno(
						      &trx_sys.recovered_wsrep_xid));
				}
#endif
			}
		}

		mtr.commit();
	}

	if (err != DB_SUCCESS) {
		for (auto& rseg : trx_sys.rseg_array) {
			while (auto u = UT_LIST_GET_FIRST(rseg.undo_list)) {
				UT_LIST_REMOVE(rseg.undo_list, u);
				ut_free(u);
			}
		}
		return err;
	}

#ifdef WITH_WSREP
	if (!wsrep_sys_xid.is_null()) {
		/* Upgrade from a version prior to 10.3.5,
		where WSREP XID was stored in TRX_SYS page.
		If no rollback segment has a WSREP XID set,
		we must copy the XID found in TRX_SYS page
		to rollback segments. */
		mtr.start();

		if (!wsrep_xid_in_rseg_found) {
			trx_rseg_update_wsrep_checkpoint(&wsrep_sys_xid, &mtr);
		}

		/* Finally, clear WSREP XID in TRX_SYS page. */
		mtr.memset(trx_sysf_get(&mtr),
			   TRX_SYS + TRX_SYS_WSREP_XID_INFO,
			   TRX_SYS_WSREP_XID_LEN, 0);
		mtr.commit();
	}
#endif

	trx_sys.init_max_trx_id(max_trx_id + 1);
	return DB_SUCCESS;
}

/** Create the temporary rollback segments. */
dberr_t trx_temp_rseg_create(mtr_t *mtr)
{
  for (ulong i= 0; i < array_elements(trx_sys.temp_rsegs); i++)
  {
    mtr->start();
    mtr->set_log_mode(MTR_LOG_NO_REDO);
    mtr->x_lock_space(fil_system.temp_space);
    dberr_t err;
    buf_block_t *rblock=
      trx_rseg_header_create(fil_system.temp_space, i, 0, mtr, &err);
    if (UNIV_UNLIKELY(!rblock))
    {
      mtr->commit();
      return err;
    }
    trx_sys.temp_rsegs[i].init(fil_system.temp_space,
                               rblock->page.id().page_no());
    mtr->commit();
  }
  return DB_SUCCESS;
}

/** Update the offset information about the end of the binlog entry
which corresponds to the transaction just being committed.
In a replication slave, this updates the master binlog position
up to which replication has proceeded.
@param[in,out]	rseg_header	rollback segment header
@param[in]	trx		committing transaction
@param[in,out]	mtr		mini-transaction */
void trx_rseg_update_binlog_offset(buf_block_t *rseg_header, const trx_t *trx,
                                   mtr_t *mtr)
{
	DBUG_LOG("trx", "trx_mysql_binlog_offset: " << trx->mysql_log_offset);

	const size_t len = strlen(trx->mysql_log_file_name) + 1;

	ut_ad(len > 1);

	if (UNIV_UNLIKELY(len > TRX_RSEG_BINLOG_NAME_LEN)) {
		return;
	}

	mtr->write<8,mtr_t::MAYBE_NOP>(*rseg_header,
				       TRX_RSEG + TRX_RSEG_BINLOG_OFFSET
				       + rseg_header->page.frame,
				       trx->mysql_log_offset);

	void* name = TRX_RSEG + TRX_RSEG_BINLOG_NAME + rseg_header->page.frame;

	if (memcmp(trx->mysql_log_file_name, name, len)) {
		mtr->memcpy(*rseg_header, name, trx->mysql_log_file_name, len);
	}
}<|MERGE_RESOLUTION|>--- conflicted
+++ resolved
@@ -30,22 +30,6 @@
 #include "srv0srv.h"
 #include "trx0purge.h"
 #include "srv0mon.h"
-
-/** Get a newly created rollback segment header.
-@param page_id   header page location
-@param mtr       mini-transaction
-@return rollback segment header, page x-latched */
-static buf_block_t *trx_rsegf_get_new(page_id_t page_id, mtr_t *mtr)
-{
-#ifdef UNIV_DEBUG
-  if (page_id.space() != SRV_TMP_SPACE_ID)
-  {
-    ut_ad(page_id.space() <= srv_undo_tablespaces_active || !srv_was_started);
-    ut_ad(page_id.space() <= TRX_SYS_MAX_UNDO_SPACES);
-  }
-#endif
-  return buf_page_get(page_id, 0, RW_X_LATCH, mtr);
-}
 
 #ifdef WITH_WSREP
 # include <mysql/service_wsrep.h>
@@ -273,11 +257,6 @@
 			continue;
 		}
 
-<<<<<<< HEAD
-		const buf_block_t* rseg_header = trx_rsegf_get_new(
-			page_id_t(trx_sysf_rseg_get_space(sys, rseg_id),
-				  page_no), &mtr);
-=======
 		const buf_block_t* rseg_header = buf_page_get_gen(
 			page_id_t(trx_sysf_rseg_get_space(sys, rseg_id),
 				  page_no),
@@ -286,7 +265,6 @@
 		if (!rseg_header) {
 			continue;
 		}
->>>>>>> 4179f93d
 
 		if (mach_read_from_4(TRX_RSEG + TRX_RSEG_FORMAT
 				     + rseg_header->page.frame)) {
@@ -457,15 +435,6 @@
 static dberr_t trx_rseg_mem_restore(trx_rseg_t *rseg, trx_id_t &max_trx_id,
                                     mtr_t *mtr)
 {
-<<<<<<< HEAD
-	buf_block_t* rseg_hdr = trx_rsegf_get_new(
-		page_id_t(rseg->space->id, rseg->page_no), mtr);
-
-	if (!mach_read_from_4(TRX_RSEG + TRX_RSEG_FORMAT
-			      + rseg_hdr->page.frame)) {
-		trx_id_t id = mach_read_from_8(TRX_RSEG + TRX_RSEG_MAX_TRX_ID
-					       + rseg_hdr->page.frame);
-=======
   dberr_t err;
   const buf_block_t *rseg_hdr=
     buf_page_get_gen(rseg->page_id(), 0, RW_S_LATCH, nullptr, BUF_GET, mtr,
@@ -477,7 +446,6 @@
   {
     trx_id_t id= mach_read_from_8(TRX_RSEG + TRX_RSEG_MAX_TRX_ID +
                                   rseg_hdr->page.frame);
->>>>>>> 4179f93d
 
     if (id > max_trx_id)
       max_trx_id= id;
