--- conflicted
+++ resolved
@@ -415,46 +415,27 @@
 @param[in,out]  rseg            rollback segment
 @param[in,out]  max_trx_id      maximum observed transaction identifier
 @param[in]      rseg_header     rollback segment header
-<<<<<<< HEAD
-@return the combined size of undo log segments in pages */
-static uint32_t trx_undo_lists_init(trx_rseg_t *rseg, trx_id_t &max_trx_id,
-				    const buf_block_t *rseg_header)
-=======
 @return error code */
 static dberr_t trx_undo_lists_init(trx_rseg_t *rseg, trx_id_t &max_trx_id,
-                                   const trx_rsegf_t *rseg_header)
->>>>>>> baf0ef9a
+                                   const buf_block_t *rseg_header)
 {
   ut_ad(srv_force_recovery < SRV_FORCE_NO_UNDO_LOG_SCAN);
 
-<<<<<<< HEAD
-  uint32_t size= 0;
-
-=======
->>>>>>> baf0ef9a
   for (ulint i= 0; i < TRX_RSEG_N_SLOTS; i++)
   {
     uint32_t page_no= trx_rsegf_get_nth_undo(rseg_header, i);
     if (page_no != FIL_NULL)
     {
-<<<<<<< HEAD
-      size+= trx_undo_mem_create_at_db_start(rseg, i, page_no, max_trx_id);
-=======
       const trx_undo_t *undo= trx_undo_mem_create_at_db_start(rseg, i, page_no,
                                                               max_trx_id);
       if (!undo)
         return DB_CORRUPTION;
       rseg->curr_size+= undo->size;
->>>>>>> baf0ef9a
       MONITOR_INC(MONITOR_NUM_UNDO_SLOT_USED);
     }
   }
 
-<<<<<<< HEAD
-  return size;
-=======
   return DB_SUCCESS;
->>>>>>> baf0ef9a
 }
 
 /** Restore the state of a persistent rollback segment.
@@ -513,17 +494,12 @@
 
 	/* Initialize the undo log lists according to the rseg header */
 
-<<<<<<< HEAD
 	rseg->curr_size = mach_read_from_4(TRX_RSEG + TRX_RSEG_HISTORY_SIZE
 					   + rseg_hdr->frame)
-		+ 1 + trx_undo_lists_init(rseg, max_trx_id, rseg_hdr);
-=======
-	rseg->curr_size = mach_read_from_4(rseg_header + TRX_RSEG_HISTORY_SIZE)
 		+ 1;
-	if (dberr_t err = trx_undo_lists_init(rseg, max_trx_id, rseg_header)) {
+	if (dberr_t err = trx_undo_lists_init(rseg, max_trx_id, rseg_hdr)) {
 		return err;
 	}
->>>>>>> baf0ef9a
 
 	if (auto len = flst_get_len(TRX_RSEG + TRX_RSEG_HISTORY
 				    + rseg_hdr->frame)) {
@@ -535,7 +511,7 @@
 		node_addr.boffset = static_cast<uint16_t>(
 			node_addr.boffset - TRX_UNDO_HISTORY_NODE);
 
-		rseg->last_page_no = static_cast<uint32_t>(node_addr.page);
+		rseg->last_page_no = node_addr.page;
 
 		const buf_block_t* block = trx_undo_page_get(
 			page_id_t(rseg->space->id, node_addr.page), mtr);
@@ -550,15 +526,11 @@
 		if (id > max_trx_id) {
 			max_trx_id = id;
 		}
-<<<<<<< HEAD
+
+		rseg->set_last_commit(node_addr.boffset, id);
 		unsigned purge = mach_read_from_2(block->frame
 						  + node_addr.boffset
 						  + TRX_UNDO_NEEDS_PURGE);
-=======
-		rseg->set_last_commit(node_addr.boffset, id);
-		unsigned purge = mach_read_from_2(
-			undo_log_hdr + TRX_UNDO_NEEDS_PURGE);
->>>>>>> baf0ef9a
 		ut_ad(purge <= 1);
 		rseg->needs_purge = purge != 0;
 
