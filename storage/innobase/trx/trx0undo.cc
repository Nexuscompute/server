/*****************************************************************************

Copyright (c) 1996, 2016, Oracle and/or its affiliates. All Rights Reserved.
Copyright (c) 2014, 2022, MariaDB Corporation.

This program is free software; you can redistribute it and/or modify it under
the terms of the GNU General Public License as published by the Free Software
Foundation; version 2 of the License.

This program is distributed in the hope that it will be useful, but WITHOUT
ANY WARRANTY; without even the implied warranty of MERCHANTABILITY or FITNESS
FOR A PARTICULAR PURPOSE. See the GNU General Public License for more details.

You should have received a copy of the GNU General Public License along with
this program; if not, write to the Free Software Foundation, Inc.,
51 Franklin Street, Fifth Floor, Boston, MA 02110-1335 USA

*****************************************************************************/

/**************************************************//**
@file trx/trx0undo.cc
Transaction undo log

Created 3/26/1996 Heikki Tuuri
*******************************************************/

#include "trx0undo.h"
#include "fsp0fsp.h"
#include "mach0data.h"
#include "mtr0log.h"
#include "srv0mon.h"
#include "srv0srv.h"
#include "srv0start.h"
#include "trx0purge.h"
#include "trx0rec.h"
#include "trx0rseg.h"
#include "log.h"

/* How should the old versions in the history list be managed?
   ----------------------------------------------------------
If each transaction is given a whole page for its update undo log, file
space consumption can be 10 times higher than necessary. Therefore,
partly filled update undo log pages should be reusable. But then there
is no way individual pages can be ordered so that the ordering agrees
with the serialization numbers of the transactions on the pages. Thus,
the history list must be formed of undo logs, not their header pages as
it was in the old implementation.
	However, on a single header page the transactions are placed in
the order of their serialization numbers. As old versions are purged, we
may free the page when the last transaction on the page has been purged.
	A problem is that the purge has to go through the transactions
in the serialization order. This means that we have to look through all
rollback segments for the one that has the smallest transaction number
in its history list.
	When should we do a purge? A purge is necessary when space is
running out in any of the rollback segments. Then we may have to purge
also old version which might be needed by some consistent read. How do
we trigger the start of a purge? When a transaction writes to an undo log,
it may notice that the space is running out. When a read view is closed,
it may make some history superfluous. The server can have an utility which
periodically checks if it can purge some history.
	In a parallellized purge we have the problem that a query thread
can remove a delete marked clustered index record before another query
thread has processed an earlier version of the record, which cannot then
be done because the row cannot be constructed from the clustered index
record. To avoid this problem, we will store in the update and delete mark
undo record also the columns necessary to construct the secondary index
entries which are modified.
	We can latch the stack of versions of a single clustered index record
by taking a latch on the clustered index page. As long as the latch is held,
no new versions can be added and no versions removed by undo. But, a purge
can still remove old versions from the bottom of the stack. */

/* How to protect rollback segments, undo logs, and history lists with
   -------------------------------------------------------------------
latches?
-------
When a transaction does its first insert or modify in the clustered index, an
undo log is assigned for it. Then we must have an x-latch to the rollback
segment header.
	When the transaction performs modifications or rolls back, its
undo log is protected by undo page latches.
Only the thread that is associated with the transaction may hold multiple
undo page latches at a time. Undo pages are always private to a single
transaction. Other threads that are performing MVCC reads
or checking for implicit locks will lock at most one undo page at a time
in trx_undo_get_undo_rec_low().
	When the transaction commits, its persistent undo log is added
to the history list. If it is not suitable for reuse, its slot is reset.
In both cases, an x-latch must be acquired on the rollback segment header page.
	The purge operation steps through the history list without modifying
it until a truncate operation occurs, which can remove undo logs from the end
of the list and release undo log segments. In stepping through the list,
s-latches on the undo log pages are enough, but in a truncate, x-latches must
be obtained on the rollback segment and individual pages. */

/********************************************************************//**
Creates and initializes an undo log memory object.
@return own: the undo log memory object */
static
trx_undo_t*
trx_undo_mem_create(
/*================*/
	trx_rseg_t*	rseg,	/*!< in: rollback segment memory object */
	ulint		id,	/*!< in: slot index within rseg */
	trx_id_t	trx_id,	/*!< in: id of the trx for which the undo log
				is created */
	const XID*	xid,	/*!< in: X/Open XA transaction identification*/
	uint32_t	page_no,/*!< in: undo log header page number */
	uint16_t	offset);/*!< in: undo log header byte offset on page */

/** Determine the start offset of undo log records of an undo log page.
@param[in]	block	undo log page
@param[in]	page_no		undo log header page number
@param[in]	offset		undo log header offset
@return start offset */
static
uint16_t trx_undo_page_get_start(const buf_block_t *block, uint32_t page_no,
                                 uint16_t offset)
{
  return page_no == block->page.id().page_no()
    ? mach_read_from_2(offset + TRX_UNDO_LOG_START + block->page.frame)
    : TRX_UNDO_PAGE_HDR + TRX_UNDO_PAGE_HDR_SIZE;
}

/** Get the first undo log record on a page.
@param[in]	block	undo log page
@param[in]	page_no	undo log header page number
@param[in]	offset	undo log header page offset
@return	pointer to first record
@retval	NULL	if none exists */
static trx_undo_rec_t*
trx_undo_page_get_first_rec(const buf_block_t *block, uint32_t page_no,
                            uint16_t offset)
{
  uint16_t start= trx_undo_page_get_start(block, page_no, offset);
  return start == trx_undo_page_get_end(block, page_no, offset)
    ? nullptr : block->page.frame + start;
}

/** Get the last undo log record on a page.
@param[in]	page	undo log page
@param[in]	page_no	undo log header page number
@param[in]	offset	undo log header page offset
@return	pointer to last record
@retval	NULL	if none exists */
static
trx_undo_rec_t*
trx_undo_page_get_last_rec(const buf_block_t *block, uint32_t page_no,
                           uint16_t offset)
{
  uint16_t end= trx_undo_page_get_end(block, page_no, offset);
  return trx_undo_page_get_start(block, page_no, offset) == end
    ? nullptr
    : block->page.frame + mach_read_from_2(block->page.frame + end - 2);
}

/** Get the previous record in an undo log from the previous page.
@param[in,out]  block   undo log page
@param[in]      rec     undo record offset in the page
@param[in]      page_no undo log header page number
@param[in]      offset  undo log header offset on page
@param[in]      shared  latching mode: true=RW_S_LATCH, false=RW_X_LATCH
@param[in,out]  mtr     mini-transaction
@return undo log record, the page latched, NULL if none */
static trx_undo_rec_t*
trx_undo_get_prev_rec_from_prev_page(buf_block_t *&block, uint16_t rec,
                                     uint32_t page_no, uint16_t offset,
                                     bool shared, mtr_t *mtr)
{
  uint32_t prev_page_no= mach_read_from_4(TRX_UNDO_PAGE_HDR +
                                          TRX_UNDO_PAGE_NODE +
                                          FLST_PREV + FIL_ADDR_PAGE +
                                          block->page.frame);

  if (prev_page_no == FIL_NULL)
    return nullptr;

  block= buf_page_get(page_id_t(block->page.id().space(), prev_page_no),
                      0, shared ? RW_S_LATCH : RW_X_LATCH, mtr);

  return block ? trx_undo_page_get_last_rec(block, page_no, offset) : nullptr;
}

/** Get the previous undo log record.
@param[in]	block	undo log page
@param[in]	rec	undo log record
@param[in]	page_no	undo log header page number
@param[in]	offset	undo log header page offset
@return	pointer to record
@retval	NULL if none */
static
trx_undo_rec_t*
trx_undo_page_get_prev_rec(const buf_block_t *block, trx_undo_rec_t *rec,
                           uint32_t page_no, uint16_t offset)
{
  ut_ad(block->page.frame == page_align(rec));
  return
    rec == block->page.frame + trx_undo_page_get_start(block, page_no, offset)
    ? nullptr
    : block->page.frame + mach_read_from_2(rec - 2);
}

/** Get the previous record in an undo log.
@param[in,out]  block   undo log page
@param[in]      rec     undo record offset in the page
@param[in]      page_no undo log header page number
@param[in]      offset  undo log header offset on page
@param[in]      shared  latching mode: true=RW_S_LATCH, false=RW_X_LATCH
@param[in,out]  mtr     mini-transaction
@return undo log record, the page latched, NULL if none */
trx_undo_rec_t*
trx_undo_get_prev_rec(buf_block_t *&block, uint16_t rec, uint32_t page_no,
                      uint16_t offset, bool shared, mtr_t *mtr)
{
  if (trx_undo_rec_t *prev= trx_undo_page_get_prev_rec(block,
                                                       block->page.frame + rec,
                                                       page_no, offset))
    return prev;

  /* We have to go to the previous undo log page to look for the
  previous record */

  return trx_undo_get_prev_rec_from_prev_page(block, rec, page_no, offset,
                                              shared, mtr);
}

/** Get the next record in an undo log from the next page.
@param[in,out]  block   undo log page
@param[in]      page_no undo log header page number
@param[in]      offset  undo log header offset on page
@param[in]      mode    latching mode: RW_S_LATCH or RW_X_LATCH
@param[in,out]  mtr     mini-transaction
@return undo log record, the page latched, NULL if none */
static trx_undo_rec_t*
trx_undo_get_next_rec_from_next_page(const buf_block_t *&block,
                                     uint32_t page_no, uint16_t offset,
                                     ulint mode, mtr_t *mtr)
{
  if (page_no == block->page.id().page_no() &&
      mach_read_from_2(block->page.frame + offset + TRX_UNDO_NEXT_LOG))
    return nullptr;

  uint32_t next= mach_read_from_4(TRX_UNDO_PAGE_HDR + TRX_UNDO_PAGE_NODE +
                                  FLST_NEXT + FIL_ADDR_PAGE +
                                  block->page.frame);
  if (next == FIL_NULL)
    return nullptr;

  block= buf_page_get_gen(page_id_t(block->page.id().space(), next), 0, mode,
                          nullptr, BUF_GET_POSSIBLY_FREED, mtr);

  return block ? trx_undo_page_get_first_rec(block, page_no, offset) : nullptr;
}

/** Get the next record in an undo log.
@param[in,out]  block   undo log page
@param[in]      rec     undo record offset in the page
@param[in]      page_no undo log header page number
@param[in]      offset  undo log header offset on page
@param[in,out]  mtr     mini-transaction
@return undo log record, the page latched, NULL if none */
trx_undo_rec_t*
trx_undo_get_next_rec(const buf_block_t *&block, uint16_t rec,
                      uint32_t page_no, uint16_t offset, mtr_t *mtr)
{
  if (trx_undo_rec_t *next= trx_undo_page_get_next_rec(block, rec, page_no,
                                                       offset))
    return next;

  return trx_undo_get_next_rec_from_next_page(block, page_no, offset,
                                              RW_S_LATCH, mtr);
}

/** Get the first record in an undo log.
@param[in]      space   undo log header space
@param[in]      page_no undo log header page number
@param[in]      offset  undo log header offset on page
@param[in]      mode    latching mode: RW_S_LATCH or RW_X_LATCH
@param[out]     block   undo log page
@param[in,out]  mtr     mini-transaction
@param[out]     err     error code
@return undo log record, the page latched
@retval nullptr if none */
trx_undo_rec_t*
trx_undo_get_first_rec(const fil_space_t &space, uint32_t page_no,
                       uint16_t offset, ulint mode, const buf_block_t*& block,
                       mtr_t *mtr, dberr_t *err)
{
  block= buf_page_get_gen(page_id_t{space.id, page_no}, 0, mode,
                          nullptr, BUF_GET, mtr, err);
  if (!block)
    return nullptr;

  if (trx_undo_rec_t *rec= trx_undo_page_get_first_rec(block, page_no, offset))
    return rec;

  return trx_undo_get_next_rec_from_next_page(block, page_no, offset, mode,
                                              mtr);
}

inline void UndorecApplier::assign_rec(const buf_block_t &block,
                                       uint16_t offset)
{
  ut_ad(block.page.lock.have_s());
  this->offset= offset;
  this->undo_rec= trx_undo_rec_copy(block.page.frame + offset, heap);
}

inline void UndorecApplier::apply_undo_rec()
{
  if (!undo_rec)
    return;
  bool updated_extern= false;
  undo_no_t undo_no= 0;
  table_id_t table_id= 0;
  undo_rec= trx_undo_rec_get_pars(undo_rec, &type,
                                  &cmpl_info,
                                  &updated_extern, &undo_no, &table_id);
  dict_sys.freeze(SRW_LOCK_CALL);
  dict_table_t *table= dict_sys.find_table(table_id);
  dict_sys.unfreeze();

  ut_ad(table);
  if (!table->is_active_ddl())
    return;

  dict_index_t *index= dict_table_get_first_index(table);
  const dtuple_t *undo_tuple;
  switch (type) {
  default:
    ut_ad("invalid type" == 0);
    MY_ASSERT_UNREACHABLE();
  case TRX_UNDO_INSERT_REC:
    undo_rec= trx_undo_rec_get_row_ref(undo_rec, index, &undo_tuple, heap);
  insert:
    log_insert(*undo_tuple, index);
    break;
  case TRX_UNDO_UPD_EXIST_REC:
  case TRX_UNDO_UPD_DEL_REC:
  case TRX_UNDO_DEL_MARK_REC:
    trx_id_t trx_id;
    roll_ptr_t roll_ptr;
    byte info_bits;
    undo_rec= trx_undo_update_rec_get_sys_cols(
      undo_rec, &trx_id, &roll_ptr, &info_bits);

    undo_rec= trx_undo_rec_get_row_ref(undo_rec, index, &undo_tuple, heap);
    undo_rec= trx_undo_update_rec_get_update(undo_rec, index, type, trx_id,
                                             roll_ptr, info_bits,
                                             heap, &update);
    if (type == TRX_UNDO_UPD_DEL_REC)
      goto insert;
    log_update(*undo_tuple, index);
  }

  clear_undo_rec();
}

/** Apply any changes to tables for which online DDL is in progress. */
ATTRIBUTE_COLD void trx_t::apply_log()
{
  const trx_undo_t *undo= rsegs.m_redo.undo;
  if (!undo || !undo_no)
    return;
  page_id_t page_id{rsegs.m_redo.rseg->space->id, undo->hdr_page_no};
  page_id_t next_page_id(page_id);
  mtr_t mtr;
  mtr.start();
  buf_block_t *block= buf_page_get(page_id, 0, RW_S_LATCH, &mtr);
  if (UNIV_UNLIKELY(!block))
  {
    mtr.commit();
    return;
  }

  UndorecApplier log_applier(page_id, id);

  for (;;)
  {
    trx_undo_rec_t *rec= trx_undo_page_get_first_rec(block, page_id.page_no(),
                                                     undo->hdr_offset);
    while (rec)
    {
      log_applier.assign_rec(*block, page_offset(rec));
      mtr.commit();
      log_applier.apply_undo_rec();
      mtr.start();
      block= buf_page_get(log_applier.get_page_id(), 0, RW_S_LATCH, &mtr);
      if (UNIV_UNLIKELY(!block))
        goto func_exit;
      rec= trx_undo_page_get_next_rec(block, log_applier.get_offset(),
                                      page_id.page_no(), undo->hdr_offset);
    }

    uint32_t next= mach_read_from_4(TRX_UNDO_PAGE_HDR + TRX_UNDO_PAGE_NODE +
                                    FLST_NEXT + FIL_ADDR_PAGE +
                                    block->page.frame);
    if (next == FIL_NULL)
      break;
    next_page_id.set_page_no(next);
    mtr.commit();
    mtr.start();
    block= buf_page_get_gen(next_page_id, 0, RW_S_LATCH, block, BUF_GET, &mtr);
    if (UNIV_UNLIKELY(!block))
      break;
    log_applier.assign_next(next_page_id);
  }
func_exit:
  mtr.commit();
  apply_online_log= false;
}

/*============== UNDO LOG FILE COPY CREATION AND FREEING ==================*/

/** Initialize an undo log page.
NOTE: This corresponds to a redo log record and must not be changed!
@see mtr_t::undo_create()
@param block   undo log page */
void trx_undo_page_init(const buf_block_t &block)
{
  mach_write_to_2(my_assume_aligned<2>(FIL_PAGE_TYPE + block.page.frame),
                  FIL_PAGE_UNDO_LOG);
  static_assert(TRX_UNDO_PAGE_HDR == FIL_PAGE_DATA, "compatibility");
  memset_aligned<2>(TRX_UNDO_PAGE_HDR + TRX_UNDO_PAGE_TYPE + block.page.frame,
                    0, 2);
  mach_write_to_2(my_assume_aligned<2>
                  (TRX_UNDO_PAGE_HDR + TRX_UNDO_PAGE_START + block.page.frame),
                  TRX_UNDO_PAGE_HDR + TRX_UNDO_PAGE_HDR_SIZE);
  memcpy_aligned<2>(TRX_UNDO_PAGE_HDR + TRX_UNDO_PAGE_FREE + block.page.frame,
                    TRX_UNDO_PAGE_HDR + TRX_UNDO_PAGE_START + block.page.frame,
                    2);
  /* The following corresponds to flst_zero_both(), but without writing log. */
  memset_aligned<4>(TRX_UNDO_PAGE_HDR + TRX_UNDO_PAGE_NODE + FLST_PREV +
                    FIL_ADDR_PAGE + block.page.frame, 0xff, 4);
  memset_aligned<2>(TRX_UNDO_PAGE_HDR + TRX_UNDO_PAGE_NODE + FLST_PREV +
                    FIL_ADDR_BYTE + block.page.frame, 0, 2);
  memset_aligned<2>(TRX_UNDO_PAGE_HDR + TRX_UNDO_PAGE_NODE + FLST_NEXT +
                    FIL_ADDR_PAGE + block.page.frame, 0xff, 4);
  memset_aligned<2>(TRX_UNDO_PAGE_HDR + TRX_UNDO_PAGE_NODE + FLST_NEXT +
                    FIL_ADDR_BYTE + block.page.frame, 0, 2);
  static_assert(TRX_UNDO_PAGE_NODE + FLST_NEXT + FIL_ADDR_BYTE + 2 ==
                TRX_UNDO_PAGE_HDR_SIZE, "compatibility");
  /* Preserve TRX_UNDO_SEG_HDR, but clear the rest of the page. */
  memset_aligned<2>(TRX_UNDO_SEG_HDR + TRX_UNDO_SEG_HDR_SIZE +
                    block.page.frame, 0,
                    srv_page_size - (TRX_UNDO_SEG_HDR + TRX_UNDO_SEG_HDR_SIZE +
                                     FIL_PAGE_DATA_END));
}

/** Look for a free slot for an undo log segment.
@param rseg_header   rollback segment header
@return slot index
@retval ULINT_UNDEFINED if not found */
static ulint trx_rsegf_undo_find_free(const buf_block_t *rseg_header)
{
  ulint max_slots= TRX_RSEG_N_SLOTS;

#ifdef UNIV_DEBUG
  if (trx_rseg_n_slots_debug)
    max_slots= std::min<ulint>(trx_rseg_n_slots_debug, TRX_RSEG_N_SLOTS);
#endif

  for (ulint i= 0; i < max_slots; i++)
    if (trx_rsegf_get_nth_undo(rseg_header, i) == FIL_NULL)
      return i;

  return ULINT_UNDEFINED;
}

/** Create an undo log segment.
@param[in,out]	space		tablespace
@param[in,out]	rseg_hdr	rollback segment header (x-latched)
@param[out]	id		undo slot number
@param[out]	err		error code
@param[in,out]	mtr		mini-transaction
@return	undo log block
@retval	NULL	on failure */
static MY_ATTRIBUTE((nonnull, warn_unused_result))
buf_block_t*
trx_undo_seg_create(fil_space_t *space, buf_block_t *rseg_hdr, ulint *id,
                    dberr_t *err, mtr_t *mtr)
{
	buf_block_t*	block;
	uint32_t	n_reserved;

	const ulint slot_no = trx_rsegf_undo_find_free(rseg_hdr);

	if (slot_no == ULINT_UNDEFINED) {
		ib::warn() << "Cannot find a free slot for an undo log. Do"
			" you have too many active transactions running"
			" concurrently?";

		*err = DB_TOO_MANY_CONCURRENT_TRXS;
		return NULL;
	}

	ut_ad(slot_no < TRX_RSEG_N_SLOTS);

	*err = fsp_reserve_free_extents(&n_reserved, space, 2, FSP_UNDO,
					   mtr);
	if (UNIV_UNLIKELY(*err != DB_SUCCESS)) {
		return NULL;
	}

	/* Allocate a new file segment for the undo log */
	block = fseg_create(space, TRX_UNDO_SEG_HDR + TRX_UNDO_FSEG_HEADER,
			    mtr, err, true);

	space->release_free_extents(n_reserved);

	if (!block) {
		return block;
	}

	mtr->undo_create(*block);
	trx_undo_page_init(*block);

	mtr->write<2>(*block, TRX_UNDO_PAGE_HDR + TRX_UNDO_PAGE_FREE
		      + block->page.frame,
		      TRX_UNDO_SEG_HDR + TRX_UNDO_SEG_HDR_SIZE);
	mtr->write<2,mtr_t::MAYBE_NOP>(*block,
				       TRX_UNDO_SEG_HDR + TRX_UNDO_LAST_LOG
				       + block->page.frame, 0U);

	flst_init(*block, TRX_UNDO_SEG_HDR + TRX_UNDO_PAGE_LIST
		  + block->page.frame, mtr);

	*err = flst_add_last(block, TRX_UNDO_SEG_HDR + TRX_UNDO_PAGE_LIST,
			     block, TRX_UNDO_PAGE_HDR + TRX_UNDO_PAGE_NODE,
			     mtr);

	*id = slot_no;
	mtr->write<4>(*rseg_hdr, TRX_RSEG + TRX_RSEG_UNDO_SLOTS
		      + slot_no * TRX_RSEG_SLOT_SIZE + rseg_hdr->page.frame,
		      block->page.id().page_no());

	MONITOR_INC(MONITOR_NUM_UNDO_SLOT_USED);

	*err = DB_SUCCESS;
	return block;
}

/** Initialize an undo log header.
@param[in,out]  undo_page   undo log segment header page
@param[in]      trx_id      transaction identifier
@param[in,out]  mtr         mini-transaction
@return header byte offset on page */
static uint16_t trx_undo_header_create(buf_block_t *undo_page, trx_id_t trx_id,
                                       mtr_t* mtr)
{
  /* Reset the TRX_UNDO_PAGE_TYPE in case this page is being
  repurposed after upgrading to MariaDB 10.3. */
  byte *undo_type= my_assume_aligned<2>
    (TRX_UNDO_PAGE_HDR + TRX_UNDO_PAGE_TYPE + undo_page->page.frame);
  ut_ad(mach_read_from_2(undo_type) <= 2);
  mtr->write<2,mtr_t::MAYBE_NOP>(*undo_page, undo_type, 0U);
  byte *start= my_assume_aligned<4>(TRX_UNDO_PAGE_HDR + TRX_UNDO_PAGE_START +
                                    undo_page->page.frame);
  const uint16_t free= mach_read_from_2(start + 2);
  static_assert(TRX_UNDO_PAGE_START + 2 == TRX_UNDO_PAGE_FREE,
                "compatibility");
  ut_a(free + TRX_UNDO_LOG_XA_HDR_SIZE < srv_page_size - 100);

  mach_write_to_2(start, free + TRX_UNDO_LOG_XA_HDR_SIZE);
  /* A WRITE of 2 bytes is never longer than a MEMMOVE.
  So, WRITE 2+2 bytes is better than WRITE+MEMMOVE.
  But, a MEMSET will only be 1+2 bytes, that is, 1 byte shorter! */
  memcpy_aligned<2>(start + 2, start, 2);
  mtr->memset(*undo_page, TRX_UNDO_PAGE_HDR + TRX_UNDO_PAGE_START, 4,
              start, 2);
  uint16_t prev_log= mach_read_from_2(TRX_UNDO_SEG_HDR + TRX_UNDO_LAST_LOG +
                                      undo_page->page.frame);
  alignas(4) byte buf[4];
  mach_write_to_2(buf, TRX_UNDO_ACTIVE);
  mach_write_to_2(buf + 2, free);
  static_assert(TRX_UNDO_STATE + 2 == TRX_UNDO_LAST_LOG, "compatibility");
  static_assert(!((TRX_UNDO_SEG_HDR + TRX_UNDO_STATE) % 4), "alignment");
  mtr->memcpy(*undo_page, my_assume_aligned<4>
              (TRX_UNDO_SEG_HDR + TRX_UNDO_STATE + undo_page->page.frame),
              buf, 4);
  if (prev_log)
    mtr->write<2>(*undo_page, prev_log + TRX_UNDO_NEXT_LOG +
                  undo_page->page.frame, free);
  mtr->write<8,mtr_t::MAYBE_NOP>(*undo_page, free + TRX_UNDO_TRX_ID +
                                 undo_page->page.frame, trx_id);
  if (UNIV_UNLIKELY(mach_read_from_8(free + TRX_UNDO_TRX_NO +
                                     undo_page->page.frame) != 0))
    mtr->memset(undo_page, free + TRX_UNDO_TRX_NO, 8, 0);

  /* Write TRX_UNDO_NEEDS_PURGE=1 and TRX_UNDO_LOG_START. */
  mach_write_to_2(buf, 1);
  memcpy_aligned<2>(buf + 2, start, 2);
  static_assert(TRX_UNDO_NEEDS_PURGE + 2 == TRX_UNDO_LOG_START,
                "compatibility");
  mtr->memcpy<mtr_t::MAYBE_NOP>(*undo_page, free + TRX_UNDO_NEEDS_PURGE +
                                undo_page->page.frame, buf, 4);
  /* Initialize all fields TRX_UNDO_XID_EXISTS to TRX_UNDO_HISTORY_NODE. */
  if (prev_log)
  {
    mtr->memset(undo_page, free + TRX_UNDO_XID_EXISTS,
                TRX_UNDO_PREV_LOG - TRX_UNDO_XID_EXISTS, 0);
    mtr->write<2,mtr_t::MAYBE_NOP>(*undo_page, free + TRX_UNDO_PREV_LOG +
                                   undo_page->page.frame, prev_log);
    static_assert(TRX_UNDO_PREV_LOG + 2 == TRX_UNDO_HISTORY_NODE,
                  "compatibility");
    mtr->memset(undo_page, free + TRX_UNDO_HISTORY_NODE, FLST_NODE_SIZE, 0);
    static_assert(TRX_UNDO_LOG_OLD_HDR_SIZE == TRX_UNDO_HISTORY_NODE +
                  FLST_NODE_SIZE, "compatibility");
  }
  else
    mtr->memset(undo_page, free + TRX_UNDO_XID_EXISTS,
                TRX_UNDO_LOG_OLD_HDR_SIZE - TRX_UNDO_XID_EXISTS, 0);
  return free;
}

/** Write X/Open XA Transaction Identifier (XID) to undo log header
@param[in,out]  block   undo header page
@param[in]      offset  undo header record offset
@param[in]      xid     distributed transaction identifier
@param[in,out]  mtr     mini-transaction */
static void trx_undo_write_xid(buf_block_t *block, uint16_t offset,
                               const XID &xid, mtr_t *mtr)
{
  DBUG_ASSERT(xid.gtrid_length > 0);
  DBUG_ASSERT(xid.bqual_length >= 0);
  DBUG_ASSERT(xid.gtrid_length <= MAXGTRIDSIZE);
  DBUG_ASSERT(xid.bqual_length <= MAXBQUALSIZE);
  static_assert(MAXGTRIDSIZE + MAXBQUALSIZE == XIDDATASIZE,
                "gtrid and bqual don't fit xid data");
  DBUG_ASSERT(mach_read_from_2(TRX_UNDO_SEG_HDR + TRX_UNDO_LAST_LOG +
                               block->page.frame) == offset);

  trx_ulogf_t* log_hdr= block->page.frame + offset;

  mtr->write<4,mtr_t::MAYBE_NOP>(*block, log_hdr + TRX_UNDO_XA_FORMAT,
                                 static_cast<uint32_t>(xid.formatID));
  mtr->write<4,mtr_t::MAYBE_NOP>(*block, log_hdr + TRX_UNDO_XA_TRID_LEN,
                                 static_cast<uint32_t>(xid.gtrid_length));
  mtr->write<4,mtr_t::MAYBE_NOP>(*block, log_hdr + TRX_UNDO_XA_BQUAL_LEN,
                                 static_cast<uint32_t>(xid.bqual_length));
  const ulint xid_length= static_cast<ulint>(xid.gtrid_length
                                             + xid.bqual_length);
  mtr->memcpy(*block, &block->page.frame[offset + TRX_UNDO_XA_XID],
              xid.data, xid_length);
  if (UNIV_LIKELY(xid_length < XIDDATASIZE))
    mtr->memset(block, offset + TRX_UNDO_XA_XID + xid_length,
                XIDDATASIZE - xid_length, 0);
}

/********************************************************************//**
Read X/Open XA Transaction Identification (XID) from undo log header */
static
void
trx_undo_read_xid(const trx_ulogf_t* log_hdr, XID* xid)
{
	xid->formatID=static_cast<long>(mach_read_from_4(
		log_hdr + TRX_UNDO_XA_FORMAT));

	xid->gtrid_length=static_cast<long>(mach_read_from_4(
		log_hdr + TRX_UNDO_XA_TRID_LEN));

	xid->bqual_length=static_cast<long>(mach_read_from_4(
		log_hdr + TRX_UNDO_XA_BQUAL_LEN));

	memcpy(xid->data, log_hdr + TRX_UNDO_XA_XID, XIDDATASIZE);
}

/** Allocate an undo log page.
@param[in,out]	undo	undo log
@param[in,out]	mtr	mini-transaction that does not hold any page latch
@param[out]	err	error code
@return	X-latched block if success
@retval	nullptr	on failure */
buf_block_t *trx_undo_add_page(trx_undo_t *undo, mtr_t *mtr, dberr_t *err)
{
  buf_block_t *new_block= nullptr;
  uint32_t n_reserved;

  /* When we add a page to an undo log, this is analogous to
   a pessimistic insert in a B-tree, and we must reserve the
   counterpart of the tree latch, which is the rseg mutex. */

  trx_rseg_t *rseg= undo->rseg;
  rseg->latch.wr_lock(SRW_LOCK_CALL);

  buf_block_t *header_block=
    buf_page_get_gen(page_id_t{rseg->space->id, undo->hdr_page_no},
                     0, RW_X_LATCH, nullptr, BUF_GET, mtr, err);
  if (!header_block)
    goto func_exit;
  *err= fsp_reserve_free_extents(&n_reserved, rseg->space, 1, FSP_UNDO, mtr);

  if (UNIV_UNLIKELY(*err != DB_SUCCESS))
    goto func_exit;

  new_block=
    fseg_alloc_free_page_general(TRX_UNDO_SEG_HDR + TRX_UNDO_FSEG_HEADER +
                                 header_block->page.frame,
                                 undo->top_page_no + 1, FSP_UP, true,
                                 mtr, mtr, err);
  rseg->space->release_free_extents(n_reserved);

  if (!new_block)
    goto func_exit;

  undo->last_page_no= new_block->page.id().page_no();

  mtr->undo_create(*new_block);
  trx_undo_page_init(*new_block);
  *err= flst_add_last(header_block, TRX_UNDO_SEG_HDR + TRX_UNDO_PAGE_LIST,
                      new_block, TRX_UNDO_PAGE_HDR + TRX_UNDO_PAGE_NODE, mtr);
  if (UNIV_UNLIKELY(*err != DB_SUCCESS))
    new_block= nullptr;
  else
  {
    undo->size++;
    rseg->curr_size++;
  }

func_exit:
  rseg->latch.wr_unlock();
  return new_block;
}

/********************************************************************//**
Frees an undo log page that is not the header page.
@return last page number in remaining log */
static
uint32_t
trx_undo_free_page(
/*===============*/
	trx_rseg_t* rseg,	/*!< in: rollback segment */
	bool	in_history,	/*!< in: TRUE if the undo log is in the history
				list */
	uint32_t hdr_page_no,	/*!< in: header page number */
	uint32_t page_no,	/*!< in: page number to free: must not be the
				header page */
	mtr_t*	mtr,		/*!< in: mtr which does not have a latch to any
				undo log page; the caller must have reserved
				the rollback segment mutex */
	dberr_t* err)		/*!< out: error code */
{
	ut_a(hdr_page_no != page_no);

	buf_block_t* undo_block = buf_page_get_gen(page_id_t(rseg->space->id,
							     page_no),
						   0, RW_X_LATCH, nullptr,
						   BUF_GET, mtr, err);
	if (UNIV_UNLIKELY(!undo_block)) {
		return FIL_NULL;
	}
	buf_block_t* header_block = buf_page_get_gen(page_id_t(rseg->space->id,
							       hdr_page_no),
						     0, RW_X_LATCH, nullptr,
						     BUF_GET, mtr, err);
	if (UNIV_UNLIKELY(!header_block)) {
		return FIL_NULL;
	}

	*err = flst_remove(header_block, TRX_UNDO_SEG_HDR + TRX_UNDO_PAGE_LIST,
			   undo_block, TRX_UNDO_PAGE_HDR + TRX_UNDO_PAGE_NODE,
			   mtr);

	if (UNIV_UNLIKELY(*err != DB_SUCCESS)) {
		return FIL_NULL;
	}

	*err = fseg_free_page(TRX_UNDO_SEG_HDR + TRX_UNDO_FSEG_HEADER
			      + header_block->page.frame,
			      rseg->space, page_no, mtr);
	if (UNIV_UNLIKELY(*err != DB_SUCCESS)) {
		return FIL_NULL;
	}
	buf_page_free(rseg->space, page_no, mtr);

	const fil_addr_t last_addr = flst_get_last(
		TRX_UNDO_SEG_HDR + TRX_UNDO_PAGE_LIST
		+ header_block->page.frame);
	rseg->curr_size--;

	if (!in_history) {
	} else if (buf_block_t* rseg_header = rseg->get(mtr, err)) {
		byte* rseg_hist_size = TRX_RSEG + TRX_RSEG_HISTORY_SIZE
			+ rseg_header->page.frame;
		uint32_t hist_size = mach_read_from_4(rseg_hist_size);
		ut_ad(hist_size > 0);
		mtr->write<4>(*rseg_header, rseg_hist_size, hist_size - 1);
	} else {
		return FIL_NULL;
	}

	return(last_addr.page);
}

/** Free the last undo log page. The caller must hold the rseg mutex.
@param[in,out]	undo	undo log
@param[in,out]	mtr	mini-transaction that does not hold any undo log page
			or that has allocated the undo log page
@return error code */
dberr_t trx_undo_free_last_page(trx_undo_t *undo, mtr_t *mtr)
{
  ut_ad(undo->hdr_page_no != undo->last_page_no);
  ut_ad(undo->size > 0);
  undo->size--;

  dberr_t err;
  undo->last_page_no= trx_undo_free_page(undo->rseg, false, undo->hdr_page_no,
                                         undo->last_page_no, mtr, &err);
  return err;
}

/** Truncate the tail of an undo log during rollback.
@param[in,out]	undo	undo log
@param[in]	limit	all undo logs after this limit will be discarded
@param[in]	is_temp	whether this is temporary undo log
@return error code */
static dberr_t trx_undo_truncate_end(trx_undo_t &undo, undo_no_t limit,
                                     bool is_temp)
{
  ut_ad(is_temp == !undo.rseg->is_persistent());

  for (mtr_t mtr;;)
  {
    mtr.start();
    if (is_temp)
      mtr.set_log_mode(MTR_LOG_NO_REDO);

    trx_undo_rec_t *trunc_here= nullptr;
    undo.rseg->latch.wr_lock(SRW_LOCK_CALL);
    dberr_t err;
    buf_block_t *undo_block=
      buf_page_get_gen(page_id_t{undo.rseg->space->id, undo.last_page_no},
                       0, RW_X_LATCH, nullptr, BUF_GET, &mtr, &err);
    if (UNIV_UNLIKELY(!undo_block))
      goto func_exit;

    for (trx_undo_rec_t *rec=
           trx_undo_page_get_last_rec(undo_block,
                                      undo.hdr_page_no, undo.hdr_offset);
         rec; )
    {
      if (trx_undo_rec_get_undo_no(rec) < limit)
        goto func_exit;
      /* Truncate at least this record off, maybe more */
      trunc_here= rec;
      rec= trx_undo_page_get_prev_rec(undo_block, rec,
                                      undo.hdr_page_no, undo.hdr_offset);
    }

    if (undo.last_page_no != undo.hdr_page_no)
    {
      err= trx_undo_free_last_page(&undo, &mtr);
      if (UNIV_UNLIKELY(err != DB_SUCCESS))
        goto func_exit;
      undo.rseg->latch.wr_unlock();
      mtr.commit();
      continue;
    }

func_exit:
    undo.rseg->latch.wr_unlock();

    if (trunc_here && err == DB_SUCCESS)
      mtr.write<2>(*undo_block, TRX_UNDO_PAGE_HDR + TRX_UNDO_PAGE_FREE +
                   undo_block->page.frame,
                   ulint(trunc_here - undo_block->page.frame));

    mtr.commit();
    return err;
  }
}

/** Try to truncate the undo logs.
@param trx transaction
@return error code */
dberr_t trx_undo_try_truncate(const trx_t &trx)
{
  if (trx_undo_t *undo= trx.rsegs.m_redo.undo)
  {
    ut_ad(undo->rseg == trx.rsegs.m_redo.rseg);
    if (dberr_t err= trx_undo_truncate_end(*undo, trx.undo_no, false))
      return err;
  }

  if (trx_undo_t *undo = trx.rsegs.m_noredo.undo)
  {
    ut_ad(undo->rseg == trx.rsegs.m_noredo.rseg);
    if (dberr_t err= trx_undo_truncate_end(*undo, trx.undo_no, true))
      return err;
  }

  return DB_SUCCESS;
}

/** Truncate the head of an undo log.
NOTE that only whole pages are freed; the header page is not
freed, but emptied, if all the records there are below the limit.
@param[in,out]	rseg		rollback segment
@param[in]	hdr_page_no	header page number
@param[in]	hdr_offset	header offset on the page
@param[in]	limit		first undo number to preserve
(everything below the limit will be truncated)
@return error code  */
dberr_t
trx_undo_truncate_start(
	trx_rseg_t*	rseg,
	uint32_t	hdr_page_no,
	uint16_t	hdr_offset,
	undo_no_t	limit)
{
	trx_undo_rec_t* rec;
	trx_undo_rec_t* last_rec;
	mtr_t		mtr;

	if (!limit) {
		return DB_SUCCESS;
	}
loop:
	mtr_start(&mtr);

	if (!rseg->is_persistent()) {
		mtr.set_log_mode(MTR_LOG_NO_REDO);
	}

	dberr_t err;
	const buf_block_t* undo_page;
	rec = trx_undo_get_first_rec(*rseg->space, hdr_page_no, hdr_offset,
				     RW_X_LATCH, undo_page, &mtr, &err);
	if (rec == NULL) {
		/* Already empty */
done:
		mtr.commit();
		return err;
	}

	last_rec = trx_undo_page_get_last_rec(undo_page, hdr_page_no,
					      hdr_offset);
	if (trx_undo_rec_get_undo_no(last_rec) >= limit) {
		goto done;
	}

	if (undo_page->page.id().page_no() == hdr_page_no) {
		uint16_t end = mach_read_from_2(hdr_offset + TRX_UNDO_NEXT_LOG
						+ undo_page->page.frame);
		if (end == 0) {
			end = mach_read_from_2(TRX_UNDO_PAGE_HDR
					       + TRX_UNDO_PAGE_FREE
					       + undo_page->page.frame);
		}

		mtr.write<2>(*undo_page, undo_page->page.frame + hdr_offset
			     + TRX_UNDO_LOG_START, end);
	} else {
		trx_undo_free_page(rseg, true, hdr_page_no,
				   undo_page->page.id().page_no(), &mtr, &err);
		if (err != DB_SUCCESS) {
			goto done;
		}
	}

	mtr.commit();
	goto loop;
}

/** Frees an undo log segment which is not in the history list.
@param undo	temporary undo log */
static void trx_undo_seg_free(const trx_undo_t *undo)
{
  ut_ad(undo->id < TRX_RSEG_N_SLOTS);

  trx_rseg_t *const rseg= undo->rseg;
  bool finished;
  mtr_t mtr;
  ut_ad(rseg->space == fil_system.temp_space);

  do
  {
    mtr.start();
    mtr.set_log_mode(MTR_LOG_NO_REDO);

    finished= true;

    if (buf_block_t *block=
        buf_page_get(page_id_t(SRV_TMP_SPACE_ID, undo->hdr_page_no), 0,
                     RW_X_LATCH, &mtr))
    {
      fseg_header_t *file_seg= TRX_UNDO_SEG_HDR + TRX_UNDO_FSEG_HEADER +
        block->page.frame;

      finished= fseg_free_step(file_seg, &mtr);

      if (!finished);
      else if (buf_block_t* rseg_header = rseg->get(&mtr, nullptr))
      {
        static_assert(FIL_NULL == 0xffffffff, "compatibility");
        mtr.memset(rseg_header, TRX_RSEG + TRX_RSEG_UNDO_SLOTS +
                   undo->id * TRX_RSEG_SLOT_SIZE, 4, 0xff);
        MONITOR_DEC(MONITOR_NUM_UNDO_SLOT_USED);
      }
    }

    mtr.commit();
  }
  while (!finished);
}

/*========== UNDO LOG MEMORY COPY INITIALIZATION =====================*/

/** Read an undo log when starting up the database.
@param[in,out]	rseg		rollback segment
@param[in]	id		rollback segment slot
@param[in]	page_no		undo log segment page number
@return	the undo log
@retval nullptr on error */
trx_undo_t *
trx_undo_mem_create_at_db_start(trx_rseg_t *rseg, ulint id, uint32_t page_no)
{
	mtr_t		mtr;
	XID		xid;

	ut_ad(id < TRX_RSEG_N_SLOTS);

	mtr.start();
	const buf_block_t* block = buf_page_get(
		page_id_t(rseg->space->id, page_no), 0, RW_X_LATCH, &mtr);
	if (UNIV_UNLIKELY(!block)) {
corrupted:
		mtr.commit();
		return nullptr;
	}

	const uint16_t type = mach_read_from_2(TRX_UNDO_PAGE_HDR
					       + TRX_UNDO_PAGE_TYPE
					       + block->page.frame);
	if (UNIV_UNLIKELY(type > 2)) {
corrupted_type:
		sql_print_error("InnoDB: unsupported undo header type %u",
				type);
		goto corrupted;
	}

	uint16_t offset = mach_read_from_2(TRX_UNDO_SEG_HDR + TRX_UNDO_LAST_LOG
					   + block->page.frame);
	if (offset < TRX_UNDO_SEG_HDR + TRX_UNDO_SEG_HDR_SIZE ||
	    offset >= srv_page_size - TRX_UNDO_LOG_OLD_HDR_SIZE) {
		sql_print_error("InnoDB: invalid undo header offset %u",
				offset);
		goto corrupted;
	}

	const trx_ulogf_t* const undo_header = block->page.frame + offset;
	uint16_t state = mach_read_from_2(TRX_UNDO_SEG_HDR + TRX_UNDO_STATE
<<<<<<< HEAD
					  + block->page.frame);
=======
					  + block->frame);
	const trx_id_t trx_id= mach_read_from_8(undo_header + TRX_UNDO_TRX_ID);
	if (trx_id >> 48) {
		sql_print_error("InnoDB: corrupted TRX_ID %llx", trx_id);
		goto corrupted;
	}
	/* We will increment rseg->needs_purge, like trx_undo_reuse_cached()
	would do it, to avoid trouble on rollback or XA COMMIT. */
	trx_id_t trx_no = trx_id + 1;

>>>>>>> 0de3be8c
	switch (state) {
	case TRX_UNDO_ACTIVE:
	case TRX_UNDO_PREPARED:
		if (UNIV_LIKELY(type != 1)) {
			trx_no = trx_id + 1;
			break;
		}
		sql_print_error("InnoDB: upgrade from older version than"
				" MariaDB 10.3 requires clean shutdown");
		goto corrupted;
	default:
		sql_print_error("InnoDB: unsupported undo header state %u",
				state);
		goto corrupted;
	case TRX_UNDO_CACHED:
		if (UNIV_UNLIKELY(type != 0)) {
			/* This undo page was not updated by MariaDB
			10.3 or later. The TRX_UNDO_TRX_NO field may
			contain garbage. */
			break;
		}
		goto read_trx_no;
	case TRX_UNDO_TO_PURGE:
		if (UNIV_UNLIKELY(type == 1)) {
			goto corrupted_type;
		}
	read_trx_no:
		trx_no = mach_read_from_8(TRX_UNDO_TRX_NO + undo_header);
		if (trx_no >> 48) {
			sql_print_error("InnoDB: corrupted TRX_NO %llx",
					trx_no);
			goto corrupted;
		}
		if (trx_no < trx_id) {
			trx_no = trx_id;
		}
	}

	/* Read X/Open XA transaction identification if it exists, or
	set it to NULL. */

	if (undo_header[TRX_UNDO_XID_EXISTS]) {
		trx_undo_read_xid(undo_header, &xid);
	} else {
		xid.null();
	}

<<<<<<< HEAD
	trx_id_t trx_id = mach_read_from_8(undo_header + TRX_UNDO_TRX_ID);
	if (trx_id >> 48) {
		sql_print_error("InnoDB: corrupted TRX_ID %llx", trx_id);
		goto corrupted;
	}
	if (trx_id > max_trx_id) {
		max_trx_id = trx_id;
	}

=======
	mutex_enter(&rseg->mutex);
	if (trx_no > rseg->needs_purge) {
		rseg->needs_purge = trx_no;
	}
>>>>>>> 0de3be8c
	trx_undo_t* undo = trx_undo_mem_create(
		rseg, id, trx_id, &xid, page_no, offset);
	if (!undo) {
		return undo;
	}

	undo->dict_operation = undo_header[TRX_UNDO_DICT_TRANS];
	undo->size = flst_get_len(TRX_UNDO_SEG_HDR + TRX_UNDO_PAGE_LIST
				  + block->page.frame);

	fil_addr_t	last_addr = flst_get_last(
		TRX_UNDO_SEG_HDR + TRX_UNDO_PAGE_LIST + block->page.frame);

	undo->last_page_no = last_addr.page;
	undo->top_page_no = last_addr.page;

	const buf_block_t* last = buf_page_get(
		page_id_t(rseg->space->id, undo->last_page_no), 0,
		RW_X_LATCH, &mtr);

	if (UNIV_UNLIKELY(!last)) {
		ut_free(undo);
		goto corrupted;
        }

	if (const trx_undo_rec_t* rec = trx_undo_page_get_last_rec(
		    last, page_no, offset)) {
		undo->top_offset = static_cast<uint16_t>(
			rec - last->page.frame);
		undo->top_undo_no = trx_undo_rec_get_undo_no(rec);
		ut_ad(!undo->empty());
	} else {
		undo->top_undo_no = IB_ID_MAX;
		ut_ad(undo->empty());
	}

	undo->state = state;

	if (state != TRX_UNDO_CACHED) {
		UT_LIST_ADD_LAST(rseg->undo_list, undo);
	} else {
		UT_LIST_ADD_LAST(rseg->undo_cached, undo);
		MONITOR_INC(MONITOR_NUM_UNDO_SLOT_CACHED);
	}

	mtr.commit();
	return undo;
}

/********************************************************************//**
Creates and initializes an undo log memory object.
@return own: the undo log memory object */
static
trx_undo_t*
trx_undo_mem_create(
/*================*/
	trx_rseg_t*	rseg,	/*!< in: rollback segment memory object */
	ulint		id,	/*!< in: slot index within rseg */
	trx_id_t	trx_id,	/*!< in: id of the trx for which the undo log
				is created */
	const XID*	xid,	/*!< in: X/Open transaction identification */
	uint32_t	page_no,/*!< in: undo log header page number */
	uint16_t	offset)	/*!< in: undo log header byte offset on page */
{
	trx_undo_t*	undo;

	ut_a(id < TRX_RSEG_N_SLOTS);

	undo = static_cast<trx_undo_t*>(ut_malloc_nokey(sizeof(*undo)));

	if (undo == NULL) {

		return(NULL);
	}

	undo->id = id;
	undo->state = TRX_UNDO_ACTIVE;
	undo->trx_id = trx_id;
	undo->xid = *xid;

	undo->dict_operation = FALSE;

	undo->rseg = rseg;

	undo->hdr_page_no = page_no;
	undo->hdr_offset = offset;
	undo->last_page_no = page_no;
	undo->size = 1;

	undo->top_undo_no = IB_ID_MAX;
	undo->top_page_no = page_no;
	undo->guess_block = NULL;
	ut_ad(undo->empty());

	return(undo);
}

/********************************************************************//**
Initializes a cached undo log object for new use. */
static
void
trx_undo_mem_init_for_reuse(
/*========================*/
	trx_undo_t*	undo,	/*!< in: undo log to init */
	trx_id_t	trx_id,	/*!< in: id of the trx for which the undo log
				is created */
	const XID*	xid,	/*!< in: X/Open XA transaction identification*/
	uint16_t	offset)	/*!< in: undo log header byte offset on page */
{
	ut_a(undo->id < TRX_RSEG_N_SLOTS);

	undo->state = TRX_UNDO_ACTIVE;
	undo->trx_id = trx_id;
	undo->xid = *xid;

	undo->dict_operation = FALSE;

	undo->hdr_offset = offset;
	undo->top_undo_no = IB_ID_MAX;
	ut_ad(undo->empty());
}

/** Create an undo log.
@param[in,out]	trx	transaction
@param[in,out]	rseg	rollback segment
@param[out]	undo	undo log object
@param[out]	err	error code
@param[in,out]	mtr	mini-transaction
@return undo log block
@retval	NULL	on failure */
static MY_ATTRIBUTE((nonnull, warn_unused_result))
buf_block_t*
trx_undo_create(trx_t* trx, trx_rseg_t* rseg, trx_undo_t** undo,
		dberr_t* err, mtr_t* mtr)
{
	ulint		id;
	buf_block_t*	block = rseg->get(mtr, err);

	if (block) {
		block = trx_undo_seg_create(rseg->space, block, &id, err, mtr);
	}

	if (!block) {
		return NULL;
	}

	rseg->curr_size++;

	uint16_t offset = trx_undo_header_create(block, trx->id, mtr);

	*undo = trx_undo_mem_create(rseg, id, trx->id, &trx->xid,
				    block->page.id().page_no(), offset);
	if (*undo == NULL) {
		*err = DB_OUT_OF_MEMORY;
		 /* FIXME: this will not free the undo block to the file */
		return NULL;
	} else if (rseg != trx->rsegs.m_redo.rseg) {
		return block;
	}

	if (trx->dict_operation) {
		(*undo)->dict_operation = true;
		mtr->write<1,mtr_t::MAYBE_NOP>(*block,
					       block->page.frame + offset
					       + TRX_UNDO_DICT_TRANS, 1U);
		mtr->write<8,mtr_t::MAYBE_NOP>(*block,
					       block->page.frame + offset
					       + TRX_UNDO_TABLE_ID, 0U);
	}

	*err = DB_SUCCESS;
	return block;
}

/*================ UNDO LOG ASSIGNMENT AND CLEANUP =====================*/

/** Reuse a cached undo log block.
@param[in,out]	trx	transaction
@param[in,out]	rseg	rollback segment
@param[out]	pundo	the undo log memory object
@param[in,out]	mtr	mini-transaction
@return	the undo log block
@retval	NULL	if none cached */
static
buf_block_t*
trx_undo_reuse_cached(trx_t* trx, trx_rseg_t* rseg, trx_undo_t** pundo,
		      mtr_t* mtr)
{
<<<<<<< HEAD
=======
	ut_ad(mutex_own(&rseg->mutex));

	if (rseg->is_persistent()) {
		ut_ad(rseg->trx_ref_count);
		if (rseg->needs_purge <= trx->id) {
			/* trx_purge_truncate_history() compares
			rseg->needs_purge <= head.trx_no
			so we need to compensate for that.
			The rseg->needs_purge after crash
			recovery would be at least trx->id + 1,
			because that is the minimum possible value
			assigned by trx_serialise() on commit. */
			rseg->needs_purge = trx->id + 1;
		}
	} else {
		ut_ad(!rseg->trx_ref_count);
	}

>>>>>>> 0de3be8c
	trx_undo_t* undo = UT_LIST_GET_FIRST(rseg->undo_cached);
	if (!undo) {
		return NULL;
	}

	ut_ad(undo->size == 1);
	ut_ad(undo->id < TRX_RSEG_N_SLOTS);

	buf_block_t*	block = buf_page_get(page_id_t(undo->rseg->space->id,
						       undo->hdr_page_no),
					     0, RW_X_LATCH, mtr);
	if (!block) {
		return NULL;
	}

	UT_LIST_REMOVE(rseg->undo_cached, undo);
	MONITOR_DEC(MONITOR_NUM_UNDO_SLOT_CACHED);

	*pundo = undo;

	uint16_t offset = trx_undo_header_create(block, trx->id, mtr);

	trx_undo_mem_init_for_reuse(undo, trx->id, &trx->xid, offset);

	if (rseg != trx->rsegs.m_redo.rseg) {
		return block;
	}

	if (trx->dict_operation) {
		undo->dict_operation = TRUE;
		mtr->write<1,mtr_t::MAYBE_NOP>(*block,
					       block->page.frame + offset
					       + TRX_UNDO_DICT_TRANS, 1U);
		mtr->write<8,mtr_t::MAYBE_NOP>(*block,
					       block->page.frame + offset
					       + TRX_UNDO_TABLE_ID, 0U);
	}

	return block;
}

/** Assign an undo log for a persistent transaction.
A new undo log is created or a cached undo log reused.
@param[in,out]	trx	transaction
@param[out]	err	error code
@param[in,out]	mtr	mini-transaction
@return	the undo log block
@retval	NULL	on error */
buf_block_t*
trx_undo_assign(trx_t* trx, dberr_t* err, mtr_t* mtr)
{
	ut_ad(mtr->get_log_mode() == MTR_LOG_ALL);

	trx_undo_t* undo = trx->rsegs.m_redo.undo;

	if (undo) {
		return buf_page_get_gen(
			page_id_t(undo->rseg->space->id, undo->last_page_no),
			0, RW_X_LATCH, undo->guess_block,
			BUF_GET, mtr, err);
	}

	trx_rseg_t* rseg = trx->rsegs.m_redo.rseg;

	rseg->latch.wr_lock(SRW_LOCK_CALL);
	buf_block_t* block = trx_undo_reuse_cached(
		trx, rseg, &trx->rsegs.m_redo.undo, mtr);

	if (!block) {
		block = trx_undo_create(trx, rseg, &trx->rsegs.m_redo.undo,
					err, mtr);
		ut_ad(!block == (*err != DB_SUCCESS));
		if (!block) {
			goto func_exit;
		}
	} else {
		*err = DB_SUCCESS;
	}

	UT_LIST_ADD_FIRST(rseg->undo_list, trx->rsegs.m_redo.undo);

func_exit:
	rseg->latch.wr_unlock();
	return block;
}

/** Assign an undo log for a transaction.
A new undo log is created or a cached undo log reused.
@param[in,out]	trx	transaction
@param[in]	rseg	rollback segment
@param[out]	undo	the undo log
@param[out]	err	error code
@param[in,out]	mtr	mini-transaction
@return	the undo log block
@retval	NULL	on error */
buf_block_t*
trx_undo_assign_low(trx_t* trx, trx_rseg_t* rseg, trx_undo_t** undo,
		    dberr_t* err, mtr_t* mtr)
{
<<<<<<< HEAD
	ut_d(const bool	is_temp = rseg == trx->rsegs.m_noredo.rseg);
	ut_ad(rseg == trx->rsegs.m_redo.rseg
	      || rseg == trx->rsegs.m_noredo.rseg);
=======
	ut_d(const bool is_temp = rseg == trx->rsegs.m_noredo.rseg);
	ut_ad(is_temp || rseg == trx->rsegs.m_redo.rseg);
>>>>>>> 0de3be8c
	ut_ad(undo == (is_temp
		       ? &trx->rsegs.m_noredo.undo
		       : &trx->rsegs.m_redo.undo));
	ut_ad(mtr->get_log_mode()
	      == (is_temp ? MTR_LOG_NO_REDO : MTR_LOG_ALL));

	if (*undo) {
		return buf_page_get_gen(
			page_id_t(rseg->space->id, (*undo)->last_page_no),
			0, RW_X_LATCH, (*undo)->guess_block,
			BUF_GET, mtr, err);
	}

	DBUG_EXECUTE_IF(
		"ib_create_table_fail_too_many_trx",
		*err = DB_TOO_MANY_CONCURRENT_TRXS; return NULL;
	);

<<<<<<< HEAD
	rseg->latch.wr_lock(SRW_LOCK_CALL);

=======
	mutex_enter(&rseg->mutex);
>>>>>>> 0de3be8c
	buf_block_t* block = trx_undo_reuse_cached(trx, rseg, undo, mtr);

	if (!block) {
		block = trx_undo_create(trx, rseg, undo, err, mtr);
		ut_ad(!block == (*err != DB_SUCCESS));
		if (!block) {
			goto func_exit;
		}
	} else {
		*err = DB_SUCCESS;
	}

	UT_LIST_ADD_FIRST(rseg->undo_list, *undo);

func_exit:
	rseg->latch.wr_unlock();
	return block;
}

/******************************************************************//**
Sets the state of the undo log segment at a transaction finish.
@return undo log segment header page, x-latched */
buf_block_t*
trx_undo_set_state_at_finish(
/*=========================*/
	trx_undo_t*	undo,	/*!< in: undo log memory copy */
	mtr_t*		mtr)	/*!< in: mtr */
{
  ut_ad(undo->id < TRX_RSEG_N_SLOTS);

  buf_block_t *block=
    buf_page_get(page_id_t(undo->rseg->space->id, undo->hdr_page_no), 0,
                 RW_X_LATCH, mtr);
  /* This function is invoked during transaction commit, which is not
  allowed to fail. If we get a corrupted undo header, we will crash here. */
  ut_a(block);
  const uint16_t state = undo->size == 1 &&
    TRX_UNDO_PAGE_REUSE_LIMIT >
    mach_read_from_2(TRX_UNDO_PAGE_HDR + TRX_UNDO_PAGE_FREE +
                     block->page.frame)
    ? TRX_UNDO_CACHED
    : TRX_UNDO_TO_PURGE;

  undo->state= state;
  mtr->write<2>(*block, TRX_UNDO_SEG_HDR + TRX_UNDO_STATE + block->page.frame,
                state);
  return block;
}

/** Set the state of the undo log segment at a XA PREPARE or XA ROLLBACK.
@param[in,out]	trx		transaction
@param[in,out]	undo		undo log
@param[in]	rollback	false=XA PREPARE, true=XA ROLLBACK
@param[in,out]	mtr		mini-transaction
@return undo log segment header page, x-latched */
void trx_undo_set_state_at_prepare(trx_t *trx, trx_undo_t *undo, bool rollback,
				   mtr_t *mtr)
{
	ut_a(undo->id < TRX_RSEG_N_SLOTS);

	buf_block_t* block = buf_page_get(
		page_id_t(undo->rseg->space->id, undo->hdr_page_no), 0,
		RW_X_LATCH, mtr);
	if (UNIV_UNLIKELY(!block)) {
		/* In case of !rollback the undo header page
		corruption would leave the transaction object in an
		unexpected (active) state. */
		ut_a(rollback);
		return;
	}

	if (rollback) {
		ut_ad(undo->state == TRX_UNDO_PREPARED);
		mtr->write<2>(*block, TRX_UNDO_SEG_HDR + TRX_UNDO_STATE
			      + block->page.frame, TRX_UNDO_ACTIVE);
		return;
	}

	/*------------------------------*/
	ut_ad(undo->state == TRX_UNDO_ACTIVE);
	undo->state = TRX_UNDO_PREPARED;
	undo->xid   = trx->xid;
	/*------------------------------*/

	mtr->write<2>(*block, TRX_UNDO_SEG_HDR + TRX_UNDO_STATE
		      + block->page.frame, undo->state);
	uint16_t offset = mach_read_from_2(TRX_UNDO_SEG_HDR + TRX_UNDO_LAST_LOG
					   + block->page.frame);
	mtr->write<1>(*block, block->page.frame + offset + TRX_UNDO_XID_EXISTS,
		      1U);

	trx_undo_write_xid(block, offset, undo->xid, mtr);
}

/** Free temporary undo log after commit or rollback.
The information is not needed after a commit or rollback, therefore
the data can be discarded.
@param undo     temporary undo log */
void trx_undo_commit_cleanup(trx_undo_t *undo)
{
	trx_rseg_t*	rseg	= undo->rseg;
	ut_ad(rseg->space == fil_system.temp_space);

	rseg->latch.wr_lock(SRW_LOCK_CALL);

	UT_LIST_REMOVE(rseg->undo_list, undo);

	if (undo->state == TRX_UNDO_CACHED) {
		UT_LIST_ADD_FIRST(rseg->undo_cached, undo);
		MONITOR_INC(MONITOR_NUM_UNDO_SLOT_CACHED);
		undo = nullptr;
	} else {
		ut_ad(undo->state == TRX_UNDO_TO_PURGE);

		/* Delete first the undo log segment in the file */
		trx_undo_seg_free(undo);

		ut_ad(rseg->curr_size > undo->size);
		rseg->curr_size -= undo->size;
	}

	rseg->latch.wr_unlock();
	ut_free(undo);
}

/** At shutdown, frees the undo logs of a transaction. */
void trx_undo_free_at_shutdown(trx_t *trx)
{
	if (trx_undo_t*& undo = trx->rsegs.m_redo.undo) {
		switch (undo->state) {
		case TRX_UNDO_PREPARED:
			break;
		case TRX_UNDO_CACHED:
		case TRX_UNDO_TO_PURGE:
			ut_ad(trx_state_eq(trx,
					   TRX_STATE_COMMITTED_IN_MEMORY));
			/* fall through */
		case TRX_UNDO_ACTIVE:
			/* trx_t::commit_state() assigns
			trx->state = TRX_STATE_COMMITTED_IN_MEMORY. */
			ut_a(!srv_was_started
			     || srv_read_only_mode
			     || srv_force_recovery >= SRV_FORCE_NO_TRX_UNDO
			     || srv_fast_shutdown);
			break;
		default:
			ut_error;
		}

		UT_LIST_REMOVE(trx->rsegs.m_redo.rseg->undo_list, undo);
		ut_free(undo);
		undo = NULL;
	}
	if (trx_undo_t*& undo = trx->rsegs.m_noredo.undo) {
		ut_a(undo->state == TRX_UNDO_PREPARED);

		UT_LIST_REMOVE(trx->rsegs.m_noredo.rseg->undo_list, undo);
		ut_free(undo);
		undo = NULL;
	}
}<|MERGE_RESOLUTION|>--- conflicted
+++ resolved
@@ -1051,10 +1051,8 @@
 
 	const trx_ulogf_t* const undo_header = block->page.frame + offset;
 	uint16_t state = mach_read_from_2(TRX_UNDO_SEG_HDR + TRX_UNDO_STATE
-<<<<<<< HEAD
 					  + block->page.frame);
-=======
-					  + block->frame);
+
 	const trx_id_t trx_id= mach_read_from_8(undo_header + TRX_UNDO_TRX_ID);
 	if (trx_id >> 48) {
 		sql_print_error("InnoDB: corrupted TRX_ID %llx", trx_id);
@@ -1064,7 +1062,6 @@
 	would do it, to avoid trouble on rollback or XA COMMIT. */
 	trx_id_t trx_no = trx_id + 1;
 
->>>>>>> 0de3be8c
 	switch (state) {
 	case TRX_UNDO_ACTIVE:
 	case TRX_UNDO_PREPARED:
@@ -1112,22 +1109,10 @@
 		xid.null();
 	}
 
-<<<<<<< HEAD
-	trx_id_t trx_id = mach_read_from_8(undo_header + TRX_UNDO_TRX_ID);
-	if (trx_id >> 48) {
-		sql_print_error("InnoDB: corrupted TRX_ID %llx", trx_id);
-		goto corrupted;
-	}
-	if (trx_id > max_trx_id) {
-		max_trx_id = trx_id;
-	}
-
-=======
-	mutex_enter(&rseg->mutex);
 	if (trx_no > rseg->needs_purge) {
 		rseg->needs_purge = trx_no;
 	}
->>>>>>> 0de3be8c
+
 	trx_undo_t* undo = trx_undo_mem_create(
 		rseg, id, trx_id, &xid, page_no, offset);
 	if (!undo) {
@@ -1316,12 +1301,8 @@
 trx_undo_reuse_cached(trx_t* trx, trx_rseg_t* rseg, trx_undo_t** pundo,
 		      mtr_t* mtr)
 {
-<<<<<<< HEAD
-=======
-	ut_ad(mutex_own(&rseg->mutex));
-
 	if (rseg->is_persistent()) {
-		ut_ad(rseg->trx_ref_count);
+		ut_ad(rseg->is_referenced());
 		if (rseg->needs_purge <= trx->id) {
 			/* trx_purge_truncate_history() compares
 			rseg->needs_purge <= head.trx_no
@@ -1333,10 +1314,9 @@
 			rseg->needs_purge = trx->id + 1;
 		}
 	} else {
-		ut_ad(!rseg->trx_ref_count);
-	}
-
->>>>>>> 0de3be8c
+		ut_ad(!rseg->is_referenced());
+	}
+
 	trx_undo_t* undo = UT_LIST_GET_FIRST(rseg->undo_cached);
 	if (!undo) {
 		return NULL;
@@ -1436,14 +1416,8 @@
 trx_undo_assign_low(trx_t* trx, trx_rseg_t* rseg, trx_undo_t** undo,
 		    dberr_t* err, mtr_t* mtr)
 {
-<<<<<<< HEAD
-	ut_d(const bool	is_temp = rseg == trx->rsegs.m_noredo.rseg);
-	ut_ad(rseg == trx->rsegs.m_redo.rseg
-	      || rseg == trx->rsegs.m_noredo.rseg);
-=======
 	ut_d(const bool is_temp = rseg == trx->rsegs.m_noredo.rseg);
 	ut_ad(is_temp || rseg == trx->rsegs.m_redo.rseg);
->>>>>>> 0de3be8c
 	ut_ad(undo == (is_temp
 		       ? &trx->rsegs.m_noredo.undo
 		       : &trx->rsegs.m_redo.undo));
@@ -1462,12 +1436,7 @@
 		*err = DB_TOO_MANY_CONCURRENT_TRXS; return NULL;
 	);
 
-<<<<<<< HEAD
 	rseg->latch.wr_lock(SRW_LOCK_CALL);
-
-=======
-	mutex_enter(&rseg->mutex);
->>>>>>> 0de3be8c
 	buf_block_t* block = trx_undo_reuse_cached(trx, rseg, undo, mtr);
 
 	if (!block) {
