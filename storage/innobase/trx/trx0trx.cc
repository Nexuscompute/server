/*****************************************************************************

Copyright (c) 1996, 2016, Oracle and/or its affiliates. All Rights Reserved.
Copyright (c) 2015, 2020, MariaDB Corporation.

This program is free software; you can redistribute it and/or modify it under
the terms of the GNU General Public License as published by the Free Software
Foundation; version 2 of the License.

This program is distributed in the hope that it will be useful, but WITHOUT
ANY WARRANTY; without even the implied warranty of MERCHANTABILITY or FITNESS
FOR A PARTICULAR PURPOSE. See the GNU General Public License for more details.

You should have received a copy of the GNU General Public License along with
this program; if not, write to the Free Software Foundation, Inc.,
51 Franklin Street, Fifth Floor, Boston, MA 02110-1335 USA

*****************************************************************************/

/**************************************************//**
@file trx/trx0trx.cc
The transaction

Created 3/26/1996 Heikki Tuuri
*******************************************************/

#include "trx0trx.h"

#ifdef WITH_WSREP
#include <mysql/service_wsrep.h>
#endif

#include <mysql/service_thd_error_context.h>

#include "btr0sea.h"
#include "ha_innodb.h"
#include "lock0lock.h"
#include "log0log.h"
#include "que0que.h"
#include "srv0mon.h"
#include "srv0srv.h"
#include "srv0start.h"
#include "trx0purge.h"
#include "trx0rec.h"
#include "trx0roll.h"
#include "trx0rseg.h"
#include "trx0undo.h"
#include "trx0xa.h"
#include "ut0pool.h"
#include "ut0vec.h"

#include <set>
#include <new>

/** The bit pattern corresponding to TRX_ID_MAX */
const byte trx_id_max_bytes[8] = {
	0xff, 0xff, 0xff, 0xff, 0xff, 0xff, 0xff, 0xff
};

/** The bit pattern corresponding to max timestamp */
const byte timestamp_max_bytes[7] = {
	0x7f, 0xff, 0xff, 0xff, 0x0f, 0x42, 0x3f
};


static const ulint MAX_DETAILED_ERROR_LEN = 256;

/** Set of table_id */
typedef std::set<
	table_id_t,
	std::less<table_id_t>,
	ut_allocator<table_id_t> >	table_id_set;

/*************************************************************//**
Set detailed error message for the transaction. */
void
trx_set_detailed_error(
/*===================*/
	trx_t*		trx,	/*!< in: transaction struct */
	const char*	msg)	/*!< in: detailed error message */
{
	strncpy(trx->detailed_error, msg, MAX_DETAILED_ERROR_LEN - 1);
	trx->detailed_error[MAX_DETAILED_ERROR_LEN - 1] = '\0';
}

/*************************************************************//**
Set detailed error message for the transaction from a file. Note that the
file is rewinded before reading from it. */
void
trx_set_detailed_error_from_file(
/*=============================*/
	trx_t*	trx,	/*!< in: transaction struct */
	FILE*	file)	/*!< in: file to read message from */
{
	os_file_read_string(file, trx->detailed_error, MAX_DETAILED_ERROR_LEN);
}

/********************************************************************//**
Initialize transaction object.
@param trx trx to initialize */
static
void
trx_init(
/*=====*/
	trx_t*	trx)
{
	trx->state = TRX_STATE_NOT_STARTED;

	trx->is_recovered = false;

	trx->op_info = "";

	trx->active_commit_ordered = false;

	trx->isolation_level = TRX_ISO_REPEATABLE_READ;

	trx->check_foreigns = true;

	trx->check_unique_secondary = true;

	trx->lock.n_rec_locks = 0;

	trx->dict_operation = TRX_DICT_OP_NONE;

	trx->table_id = 0;

	trx->error_state = DB_SUCCESS;

	trx->error_key_num = ULINT_UNDEFINED;

	trx->undo_no = 0;

	trx->rsegs.m_redo.rseg = NULL;

	trx->rsegs.m_noredo.rseg = NULL;

	trx->read_only = false;

	trx->auto_commit = false;

	trx->will_lock = 0;

	trx->ddl = false;

	trx->internal = false;

	ut_d(trx->start_file = 0);

	ut_d(trx->start_line = 0);

	trx->magic_n = TRX_MAGIC_N;

	trx->lock.que_state = TRX_QUE_RUNNING;

	trx->last_sql_stat_start.least_undo_no = 0;

	ut_ad(!trx->read_view.is_open());

	trx->lock.rec_cached = 0;

	trx->lock.table_cached = 0;
}

/** For managing the life-cycle of the trx_t instance that we get
from the pool. */
struct TrxFactory {

	/** Initializes a transaction object. It must be explicitly started
	with trx_start_if_not_started() before using it. The default isolation
	level is TRX_ISO_REPEATABLE_READ.
	@param trx Transaction instance to initialise */
	static void init(trx_t* trx)
	{
		/* Explicitly call the constructor of the already
		allocated object. trx_t objects are allocated by
		ut_zalloc_nokey() in Pool::Pool() which would not call
		the constructors of the trx_t members. */
		new(&trx->mod_tables) trx_mod_tables_t();

		new(&trx->lock.table_locks) lock_list();

		new(&trx->read_view) ReadView();

		trx->rw_trx_hash_pins = 0;
		trx_init(trx);

		trx->dict_operation_lock_mode = 0;

		trx->xid = UT_NEW_NOKEY(xid_t());

		trx->detailed_error = reinterpret_cast<char*>(
			ut_zalloc_nokey(MAX_DETAILED_ERROR_LEN));

		trx->lock.lock_heap = mem_heap_create_typed(
			1024, MEM_HEAP_FOR_LOCK_HEAP);

		lock_trx_lock_list_init(&trx->lock.trx_locks);

		UT_LIST_INIT(trx->lock.evicted_tables,
			     &dict_table_t::table_LRU);

		UT_LIST_INIT(
			trx->trx_savepoints,
			&trx_named_savept_t::trx_savepoints);

		mutex_create(LATCH_ID_TRX, &trx->mutex);
	}

	/** Release resources held by the transaction object.
	@param trx the transaction for which to release resources */
	static void destroy(trx_t* trx)
	{
#ifdef __SANITIZE_ADDRESS__
		/* Unpoison the memory for AddressSanitizer */
		MEM_MAKE_ADDRESSABLE(trx, sizeof *trx);
#elif !__has_feature(memory_sanitizer)
		/* In Valgrind, we cannot cancel MEM_NOACCESS() without
		changing the state of the V bits (which indicate
		which bits are initialized).
		We will declare the contents as initialized.
		We did invoke MEM_CHECK_DEFINED() in trx_t::free(). */
		MEM_MAKE_DEFINED(trx, sizeof *trx);
#endif

		ut_a(trx->magic_n == TRX_MAGIC_N);
		ut_ad(!trx->mysql_thd);

		ut_a(trx->lock.wait_lock == NULL);
		ut_a(trx->lock.wait_thr == NULL);
		ut_a(trx->dict_operation_lock_mode == 0);

		if (trx->lock.lock_heap != NULL) {
			mem_heap_free(trx->lock.lock_heap);
			trx->lock.lock_heap = NULL;
		}

		ut_a(UT_LIST_GET_LEN(trx->lock.trx_locks) == 0);
		ut_ad(UT_LIST_GET_LEN(trx->lock.evicted_tables) == 0);

		UT_DELETE(trx->xid);
		ut_free(trx->detailed_error);

		mutex_free(&trx->mutex);

		trx->mod_tables.~trx_mod_tables_t();

		ut_ad(!trx->read_view.is_open());

		trx->lock.table_locks.~lock_list();

		trx->read_view.~ReadView();
	}
};

/** The lock strategy for TrxPool */
struct TrxPoolLock {
	TrxPoolLock() { }

	/** Create the mutex */
	void create()
	{
		mutex_create(LATCH_ID_TRX_POOL, &m_mutex);
	}

	/** Acquire the mutex */
	void enter() { mutex_enter(&m_mutex); }

	/** Release the mutex */
	void exit() { mutex_exit(&m_mutex); }

	/** Free the mutex */
	void destroy() { mutex_free(&m_mutex); }

	/** Mutex to use */
	ib_mutex_t	m_mutex;
};

/** The lock strategy for the TrxPoolManager */
struct TrxPoolManagerLock {
	TrxPoolManagerLock() { }

	/** Create the mutex */
	void create()
	{
		mutex_create(LATCH_ID_TRX_POOL_MANAGER, &m_mutex);
	}

	/** Acquire the mutex */
	void enter() { mutex_enter(&m_mutex); }

	/** Release the mutex */
	void exit() { mutex_exit(&m_mutex); }

	/** Free the mutex */
	void destroy() { mutex_free(&m_mutex); }

	/** Mutex to use */
	ib_mutex_t	m_mutex;
};

/** Use explicit mutexes for the trx_t pool and its manager. */
typedef Pool<trx_t, TrxFactory, TrxPoolLock> trx_pool_t;
typedef PoolManager<trx_pool_t, TrxPoolManagerLock > trx_pools_t;

/** The trx_t pool manager */
static trx_pools_t* trx_pools;

/** Size of on trx_t pool in bytes. */
static const ulint MAX_TRX_BLOCK_SIZE = 1024 * 1024 * 4;

/** Create the trx_t pool */
void
trx_pool_init()
{
	trx_pools = UT_NEW_NOKEY(trx_pools_t(MAX_TRX_BLOCK_SIZE));

	ut_a(trx_pools != 0);
}

/** Destroy the trx_t pool */
void
trx_pool_close()
{
	UT_DELETE(trx_pools);

	trx_pools = 0;
}

/** @return an allocated transaction */
trx_t *trx_create()
{
	trx_t*	trx = trx_pools->get();

#ifdef __SANITIZE_ADDRESS__
	/* Unpoison the memory for AddressSanitizer.
	It may have been poisoned in trx_t::free().*/
	MEM_MAKE_ADDRESSABLE(trx, sizeof *trx);
#elif !__has_feature(memory_sanitizer)
	/* In Valgrind, we cannot cancel MEM_NOACCESS() without
	changing the state of the V bits (which indicate
	which bits are initialized).
	We will declare the contents as initialized.
	We did invoke MEM_CHECK_DEFINED() in trx_t::free(). */
	MEM_MAKE_DEFINED(trx, sizeof *trx);
#endif

	trx->assert_freed();

	mem_heap_t*	heap;
	ib_alloc_t*	alloc;

	/* We just got trx from pool, it should be non locking */
	ut_ad(trx->will_lock == 0);
	ut_ad(!trx->rw_trx_hash_pins);

	DBUG_LOG("trx", "Create: " << trx);

	heap = mem_heap_create(sizeof(ib_vector_t) + sizeof(void*) * 8);

	alloc = ib_heap_allocator_create(heap);

	trx->autoinc_locks = ib_vector_create(alloc, sizeof(void**), 4);

	ut_ad(trx->mod_tables.empty());
	ut_ad(trx->lock.n_rec_locks == 0);
	ut_ad(trx->lock.table_cached == 0);
	ut_ad(trx->lock.rec_cached == 0);
	ut_ad(UT_LIST_GET_LEN(trx->lock.evicted_tables) == 0);

	trx_sys.register_trx(trx);

	return(trx);
}

/** Free the memory to trx_pools */
void trx_t::free()
{
  MEM_CHECK_DEFINED(this, sizeof *this);

  ut_ad(!n_mysql_tables_in_use);
  ut_ad(!mysql_log_file_name);
  ut_ad(!mysql_n_tables_locked);
  ut_ad(!internal);
  ut_ad(!will_lock);
  ut_ad(error_state == DB_SUCCESS);
  ut_ad(magic_n == TRX_MAGIC_N);
  ut_ad(!read_only);
  ut_ad(!lock.wait_lock);

  dict_operation= TRX_DICT_OP_NONE;
  trx_sys.deregister_trx(this);
  assert_freed();
  trx_sys.rw_trx_hash.put_pins(this);

  mysql_thd= nullptr;

  // FIXME: We need to avoid this heap free/alloc for each commit.
  if (autoinc_locks)
  {
    ut_ad(ib_vector_is_empty(autoinc_locks));
    /* We allocated a dedicated heap for the vector. */
    ib_vector_free(autoinc_locks);
    autoinc_locks= NULL;
  }

  mod_tables.clear();

  MEM_NOACCESS(&n_ref, sizeof n_ref);
  /* do not poison mutex */
  MEM_NOACCESS(&id, sizeof id);
  /* state is accessed by innobase_kill_connection() */
  MEM_NOACCESS(&is_recovered, sizeof is_recovered);
  /* wsrep is accessed by innobase_kill_connection() */
  read_view.mem_noaccess();
  MEM_NOACCESS(&lock, sizeof lock);
  MEM_NOACCESS(&op_info, sizeof op_info);
  MEM_NOACCESS(&isolation_level, sizeof isolation_level);
  MEM_NOACCESS(&check_foreigns, sizeof check_foreigns);
  MEM_NOACCESS(&is_registered, sizeof is_registered);
  MEM_NOACCESS(&active_commit_ordered, sizeof active_commit_ordered);
  MEM_NOACCESS(&check_unique_secondary, sizeof check_unique_secondary);
  MEM_NOACCESS(&flush_log_later, sizeof flush_log_later);
  MEM_NOACCESS(&must_flush_log_later, sizeof must_flush_log_later);
  MEM_NOACCESS(&duplicates, sizeof duplicates);
  MEM_NOACCESS(&dict_operation, sizeof dict_operation);
  MEM_NOACCESS(&dict_operation_lock_mode, sizeof dict_operation_lock_mode);
  MEM_NOACCESS(&start_time, sizeof start_time);
  MEM_NOACCESS(&start_time_micro, sizeof start_time_micro);
  MEM_NOACCESS(&commit_lsn, sizeof commit_lsn);
  MEM_NOACCESS(&table_id, sizeof table_id);
  /* mysql_thd is accessed by innobase_kill_connection() */
  MEM_NOACCESS(&mysql_log_file_name, sizeof mysql_log_file_name);
  MEM_NOACCESS(&mysql_log_offset, sizeof mysql_log_offset);
  MEM_NOACCESS(&n_mysql_tables_in_use, sizeof n_mysql_tables_in_use);
  MEM_NOACCESS(&mysql_n_tables_locked, sizeof mysql_n_tables_locked);
  MEM_NOACCESS(&error_state, sizeof error_state);
  MEM_NOACCESS(&error_info, sizeof error_info);
  MEM_NOACCESS(&error_key_num, sizeof error_key_num);
  MEM_NOACCESS(&graph, sizeof graph);
  MEM_NOACCESS(&trx_savepoints, sizeof trx_savepoints);
  MEM_NOACCESS(&undo_no, sizeof undo_no);
  MEM_NOACCESS(&last_sql_stat_start, sizeof last_sql_stat_start);
  MEM_NOACCESS(&rsegs, sizeof rsegs);
  MEM_NOACCESS(&roll_limit, sizeof roll_limit);
  MEM_NOACCESS(&in_rollback, sizeof in_rollback);
  MEM_NOACCESS(&pages_undone, sizeof pages_undone);
  MEM_NOACCESS(&n_autoinc_rows, sizeof n_autoinc_rows);
  MEM_NOACCESS(&autoinc_locks, sizeof autoinc_locks);
  MEM_NOACCESS(&read_only, sizeof read_only);
  MEM_NOACCESS(&auto_commit, sizeof auto_commit);
  MEM_NOACCESS(&will_lock, sizeof will_lock);
  MEM_NOACCESS(&fts_trx, sizeof fts_trx);
  MEM_NOACCESS(&fts_next_doc_id, sizeof fts_next_doc_id);
  MEM_NOACCESS(&flush_tables, sizeof flush_tables);
  MEM_NOACCESS(&ddl, sizeof ddl);
  MEM_NOACCESS(&internal, sizeof internal);
#ifdef UNIV_DEBUG
  MEM_NOACCESS(&start_line, sizeof start_line);
  MEM_NOACCESS(&start_file, sizeof start_file);
#endif /* UNIV_DEBUG */
  MEM_NOACCESS(&xid, sizeof xid);
  MEM_NOACCESS(&mod_tables, sizeof mod_tables);
  MEM_NOACCESS(&detailed_error, sizeof detailed_error);
  MEM_NOACCESS(&magic_n, sizeof magic_n);
  trx_pools->mem_free(this);
}

/** Transition to committed state, to release implicit locks. */
inline void trx_t::commit_state()
{
  ut_ad(state == TRX_STATE_PREPARED
	|| state == TRX_STATE_PREPARED_RECOVERED
	|| state == TRX_STATE_ACTIVE);
  /* This makes the transaction committed in memory and makes its
  changes to data visible to other transactions. NOTE that there is a
  small discrepancy from the strict formal visibility rules here: a
  user of the database can see modifications made by another
  transaction T even before the necessary redo log segment has been
  flushed to the disk. If the database happens to crash before the
  flush, the user has seen modifications from T which will never be a
  committed transaction. However, any transaction T2 which sees the
  modifications of the committing transaction T, and which also itself
  makes modifications to the database, will get an lsn larger than the
  committing transaction T. In the case where the log flush fails, and
  T never gets committed, also T2 will never get committed. */
  trx_mutex_enter(this);
  state= TRX_STATE_COMMITTED_IN_MEMORY;
  trx_mutex_exit(this);
  ut_ad(id || !is_referenced());
}

/** Release any explicit locks of a committing transaction. */
inline void trx_t::release_locks()
{
  DBUG_ASSERT(state == TRX_STATE_COMMITTED_IN_MEMORY);
  DBUG_ASSERT(!is_referenced());

  if (UT_LIST_GET_LEN(lock.trx_locks))
  {
    lock_release(this);
    lock.n_rec_locks = 0;
    ut_ad(UT_LIST_GET_LEN(lock.trx_locks) == 0);
    ut_ad(ib_vector_is_empty(autoinc_locks));
    mem_heap_empty(lock.lock_heap);
  }

  lock.table_locks.clear();
}

/** At shutdown, frees a transaction object. */
void
trx_free_at_shutdown(trx_t *trx)
{
	ut_ad(trx->is_recovered);
	ut_a(trx_state_eq(trx, TRX_STATE_PREPARED)
	     || trx_state_eq(trx, TRX_STATE_PREPARED_RECOVERED)
	     || (trx_state_eq(trx, TRX_STATE_ACTIVE)
		 && (!srv_was_started
		     || srv_operation == SRV_OPERATION_RESTORE
		     || srv_operation == SRV_OPERATION_RESTORE_EXPORT
		     || srv_read_only_mode
		     || srv_force_recovery >= SRV_FORCE_NO_TRX_UNDO
		     || (!srv_is_being_started
		         && !srv_undo_sources && srv_fast_shutdown))));
	ut_a(trx->magic_n == TRX_MAGIC_N);

	trx->commit_state();
	trx->release_locks();
	trx_undo_free_at_shutdown(trx);

	ut_a(!trx->read_only);

	DBUG_LOG("trx", "Free prepared: " << trx);
	trx->state = TRX_STATE_NOT_STARTED;
	ut_ad(!UT_LIST_GET_LEN(trx->lock.trx_locks));
	trx->id = 0;
	trx->free();
}


/**
  Disconnect a prepared transaction from MySQL
  @param[in,out] trx transaction
*/
void trx_disconnect_prepared(trx_t *trx)
{
  ut_ad(trx_state_eq(trx, TRX_STATE_PREPARED));
  ut_ad(trx->mysql_thd);
  ut_ad(!trx->mysql_log_file_name);
  trx->read_view.close();
  trx->is_recovered= true;
  trx->mysql_thd= NULL;
  /* todo/fixme: suggest to do it at innodb prepare */
  trx->will_lock= 0;
  trx_sys.rw_trx_hash.put_pins(trx);
}

/****************************************************************//**
Resurrect the table locks for a resurrected transaction. */
static
void
trx_resurrect_table_locks(
/*======================*/
	trx_t*			trx,	/*!< in/out: transaction */
	const trx_undo_t*	undo)	/*!< in: undo log */
{
	mtr_t			mtr;
	table_id_set		tables;

	ut_ad(trx_state_eq(trx, TRX_STATE_ACTIVE) ||
	      trx_state_eq(trx, TRX_STATE_PREPARED));
	ut_ad(undo->rseg == trx->rsegs.m_redo.rseg);

	if (undo->empty()) {
		return;
	}

	mtr_start(&mtr);

	/* trx_rseg_mem_create() may have acquired an X-latch on this
	page, so we cannot acquire an S-latch. */
	buf_block_t* block = trx_undo_page_get(
		page_id_t(trx->rsegs.m_redo.rseg->space->id,
			  undo->top_page_no), &mtr);
	buf_block_t* undo_block = block;
	trx_undo_rec_t* undo_rec = block->frame + undo->top_offset;

	do {
		ulint		type;
		undo_no_t	undo_no;
		table_id_t	table_id;
		ulint		cmpl_info;
		bool		updated_extern;

		if (undo_block != block) {
			mtr.memo_release(undo_block, MTR_MEMO_PAGE_X_FIX);
			undo_block = block;
		}

		trx_undo_rec_get_pars(
			undo_rec, &type, &cmpl_info,
			&updated_extern, &undo_no, &table_id);
		tables.insert(table_id);

		undo_rec = trx_undo_get_prev_rec(
			block, page_offset(undo_rec), undo->hdr_page_no,
			undo->hdr_offset, false, &mtr);
	} while (undo_rec);

	mtr_commit(&mtr);

	for (table_id_set::const_iterator i = tables.begin();
	     i != tables.end(); i++) {
		if (dict_table_t* table = dict_table_open_on_id(
			    *i, FALSE, DICT_TABLE_OP_LOAD_TABLESPACE)) {
			if (!table->is_readable()) {
				mutex_enter(&dict_sys.mutex);
				dict_table_close(table, TRUE, FALSE);
				dict_sys.remove(table);
				mutex_exit(&dict_sys.mutex);
				continue;
			}

			if (trx->state == TRX_STATE_PREPARED) {
				trx->mod_tables.insert(
					trx_mod_tables_t::value_type(table,
								     0));
			}
			lock_table_ix_resurrect(table, trx);

			DBUG_LOG("ib_trx",
				 "resurrect " << ib::hex(trx->id)
				 << " IX lock on " << table->name);

			dict_table_close(table, FALSE, FALSE);
		}
	}
}


/**
  Resurrect the transactions that were doing inserts/updates the time of the
  crash, they need to be undone.
*/

static void trx_resurrect(trx_undo_t *undo, trx_rseg_t *rseg,
                          time_t start_time, ulonglong start_time_micro,
                          uint64_t *rows_to_undo,
                          bool is_old_insert)
{
  trx_state_t state;
  /*
    This is single-threaded startup code, we do not need the
    protection of trx->mutex here.
  */
  switch (undo->state)
  {
  case TRX_UNDO_ACTIVE:
    state= TRX_STATE_ACTIVE;
    break;
  case TRX_UNDO_PREPARED:
    /*
      Prepared transactions are left in the prepared state
      waiting for a commit or abort decision from MySQL
    */
    ib::info() << "Transaction " << undo->trx_id
               << " was in the XA prepared state.";

    state= TRX_STATE_PREPARED;
    break;
  default:
    if (is_old_insert && srv_force_recovery < SRV_FORCE_NO_TRX_UNDO)
      trx_undo_commit_cleanup(undo, false);
    return;
  }

  trx_t *trx= trx_create();
  trx->state= state;
  ut_d(trx->start_file= __FILE__);
  ut_d(trx->start_line= __LINE__);

  if (is_old_insert)
    trx->rsegs.m_redo.old_insert= undo;
  else
    trx->rsegs.m_redo.undo= undo;

  trx->undo_no= undo->top_undo_no + 1;
  trx->rsegs.m_redo.rseg= rseg;
  /*
    For transactions with active data will not have rseg size = 1
    or will not qualify for purge limit criteria. So it is safe to increment
    this trx_ref_count w/o mutex protection.
  */
  ++trx->rsegs.m_redo.rseg->trx_ref_count;
  *trx->xid= undo->xid;
  trx->id= undo->trx_id;
  trx->is_recovered= true;
  trx->start_time= start_time;
  trx->start_time_micro= start_time_micro;

  if (undo->dict_operation)
  {
    trx_set_dict_operation(trx, TRX_DICT_OP_TABLE);
    if (!trx->table_id)
      trx->table_id= undo->table_id;
  }

  trx_sys.rw_trx_hash.insert(trx);
  trx_sys.rw_trx_hash.put_pins(trx);
  trx_resurrect_table_locks(trx, undo);
  if (trx_state_eq(trx, TRX_STATE_ACTIVE))
    *rows_to_undo+= trx->undo_no;
}


/** Initialize (resurrect) transactions at startup. */
void
trx_lists_init_at_db_start()
{
	ut_a(srv_is_being_started);
	ut_ad(!srv_was_started);

	if (srv_operation == SRV_OPERATION_RESTORE) {
		/* mariabackup --prepare only deals with
		the redo log and the data files, not with
		transactions or the data dictionary. */
		trx_rseg_array_init();
		return;
	}

	if (srv_force_recovery >= SRV_FORCE_NO_UNDO_LOG_SCAN) {
		return;
	}

	purge_sys.create();
	trx_rseg_array_init();

	/* Look from the rollback segments if there exist undo logs for
	transactions. */
	const time_t	start_time	= time(NULL);
	const ulonglong	start_time_micro= microsecond_interval_timer();
	uint64_t	rows_to_undo	= 0;

	for (ulint i = 0; i < TRX_SYS_N_RSEGS; ++i) {
		trx_undo_t*	undo;
		trx_rseg_t*	rseg = trx_sys.rseg_array[i];

		/* Some rollback segment may be unavailable,
		especially if the server was previously run with a
		non-default value of innodb_undo_logs. */
		if (rseg == NULL) {
			continue;
		}

		/* Resurrect transactions that were doing inserts
		using the old separate insert_undo log. */
		undo = UT_LIST_GET_FIRST(rseg->old_insert_list);
		while (undo) {
			trx_undo_t* next = UT_LIST_GET_NEXT(undo_list, undo);
			trx_resurrect(undo, rseg, start_time, start_time_micro,
				      &rows_to_undo, true);
			undo = next;
		}

		/* Ressurrect other transactions. */
		for (undo = UT_LIST_GET_FIRST(rseg->undo_list);
		     undo != NULL;
		     undo = UT_LIST_GET_NEXT(undo_list, undo)) {
			trx_t *trx = trx_sys.find(0, undo->trx_id, false);
			if (!trx) {
				trx_resurrect(undo, rseg, start_time,
					      start_time_micro,
					      &rows_to_undo, false);
			} else {
				ut_ad(trx_state_eq(trx, TRX_STATE_ACTIVE) ||
				      trx_state_eq(trx, TRX_STATE_PREPARED));
				ut_ad(trx->start_time == start_time);
				ut_ad(trx->is_recovered);
				ut_ad(trx->rsegs.m_redo.rseg == rseg);
				ut_ad(trx->rsegs.m_redo.rseg->trx_ref_count);

				trx->rsegs.m_redo.undo = undo;
				if (undo->top_undo_no >= trx->undo_no) {
					if (trx_state_eq(trx,
							 TRX_STATE_ACTIVE)) {
						rows_to_undo -= trx->undo_no;
						rows_to_undo +=
							undo->top_undo_no + 1;
					}

					trx->undo_no = undo->top_undo_no + 1;
				}
				trx_resurrect_table_locks(trx, undo);
			}
		}
	}

	if (trx_sys.rw_trx_hash.size()) {

		ib::info() << trx_sys.rw_trx_hash.size()
			<< " transaction(s) which must be rolled back or"
			" cleaned up in total " << rows_to_undo
			<< " row operations to undo";

		ib::info() << "Trx id counter is " << trx_sys.get_max_trx_id();
	}
	purge_sys.clone_oldest_view();
}

/** Assign a persistent rollback segment in a round-robin fashion,
evenly distributed between 0 and innodb_undo_logs-1
@return	persistent rollback segment
@retval	NULL	if innodb_read_only */
static trx_rseg_t* trx_assign_rseg_low()
{
	if (high_level_read_only) {
		ut_ad(!srv_available_undo_logs);
		return(NULL);
	}

	ut_ad(srv_available_undo_logs == TRX_SYS_N_RSEGS);

	/* The first slot is always assigned to the system tablespace. */
	ut_ad(trx_sys.rseg_array[0]->space == fil_system.sys_space);

	/* Choose a rollback segment evenly distributed between 0 and
	innodb_undo_logs-1 in a round-robin fashion, skipping those
	undo tablespaces that are scheduled for truncation. */
	static Atomic_counter<unsigned>	rseg_slot;
	unsigned slot = rseg_slot++ % TRX_SYS_N_RSEGS;
	ut_d(if (trx_rseg_n_slots_debug) slot = 0);
	trx_rseg_t*	rseg;

#ifdef UNIV_DEBUG
	ulint	start_scan_slot = slot;
	bool	look_for_rollover = false;
#endif /* UNIV_DEBUG */

	bool	allocated = false;

	do {
		for (;;) {
			rseg = trx_sys.rseg_array[slot];

#ifdef UNIV_DEBUG
			/* Ensure that we are not revisiting the same
			slot that we have already inspected. */
			if (look_for_rollover) {
				ut_ad(start_scan_slot != slot);
			}
			look_for_rollover = true;
#endif /* UNIV_DEBUG */

			ut_d(if (!trx_rseg_n_slots_debug))
			slot = (slot + 1) % TRX_SYS_N_RSEGS;

			if (rseg == NULL) {
				continue;
			}

			ut_ad(rseg->is_persistent());

			if (rseg->space != fil_system.sys_space) {
				if (rseg->skip_allocation
				    || !srv_undo_tablespaces) {
					continue;
				}
			} else if (trx_rseg_t* next
				   = trx_sys.rseg_array[slot]) {
				if (next->space != fil_system.sys_space
				    && srv_undo_tablespaces > 0) {
					/** If dedicated
					innodb_undo_tablespaces have
					been configured, try to use them
					instead of the system tablespace. */
					continue;
				}
			}

			break;
		}

		/* By now we have only selected the rseg but not marked it
		allocated. By marking it allocated we are ensuring that it will
		never be selected for UNDO truncate purge. */
		mutex_enter(&rseg->mutex);
		if (!rseg->skip_allocation) {
			rseg->trx_ref_count++;
			allocated = true;
		}
		mutex_exit(&rseg->mutex);
	} while (!allocated);

	ut_ad(rseg->trx_ref_count > 0);
	ut_ad(rseg->is_persistent());
	return(rseg);
}

/** Assign a rollback segment for modifying temporary tables.
@return the assigned rollback segment */
trx_rseg_t*
trx_t::assign_temp_rseg()
{
	ut_ad(!rsegs.m_noredo.rseg);
	ut_ad(!trx_is_autocommit_non_locking(this));
	compile_time_assert(ut_is_2pow(TRX_SYS_N_RSEGS));

	/* Choose a temporary rollback segment between 0 and 127
	in a round-robin fashion. */
	static Atomic_counter<unsigned> rseg_slot;
	trx_rseg_t*	rseg = trx_sys.temp_rsegs[
		rseg_slot++ & (TRX_SYS_N_RSEGS - 1)];
	ut_ad(!rseg->is_persistent());
	rsegs.m_noredo.rseg = rseg;

	if (id == 0) {
		trx_sys.register_rw(this);
	}

	ut_ad(!rseg->is_persistent());
	return(rseg);
}

/****************************************************************//**
Starts a transaction. */
static
void
trx_start_low(
/*==========*/
	trx_t*	trx,		/*!< in: transaction */
	bool	read_write)	/*!< in: true if read-write transaction */
{
	ut_ad(!trx->in_rollback);
	ut_ad(!trx->is_recovered);
	ut_ad(trx->start_line != 0);
	ut_ad(trx->start_file != 0);
	ut_ad(trx->roll_limit == 0);
	ut_ad(trx->error_state == DB_SUCCESS);
	ut_ad(trx->rsegs.m_redo.rseg == NULL);
	ut_ad(trx->rsegs.m_noredo.rseg == NULL);
	ut_ad(trx_state_eq(trx, TRX_STATE_NOT_STARTED));
	ut_ad(UT_LIST_GET_LEN(trx->lock.trx_locks) == 0);

	/* Check whether it is an AUTOCOMMIT SELECT */
	trx->auto_commit = thd_trx_is_auto_commit(trx->mysql_thd);

	trx->read_only = srv_read_only_mode
		|| (!trx->ddl && !trx->internal
		    && thd_trx_is_read_only(trx->mysql_thd));

	if (!trx->auto_commit) {
		++trx->will_lock;
	} else if (trx->will_lock == 0) {
		trx->read_only = true;
	}

#ifdef WITH_WSREP
	trx->xid->null();
#endif /* WITH_WSREP */

	ut_a(ib_vector_is_empty(trx->autoinc_locks));
	ut_a(trx->lock.table_locks.empty());

	/* No other thread can access this trx object through rw_trx_hash,
	still it can be found through trx_sys.trx_list. Sometimes it's
	possible to indirectly protect trx_t::state by freezing
	trx_sys.trx_list.

	For now we update it without mutex protection, because original code
	did it this way. It has to be reviewed and fixed properly. */
	trx->state = TRX_STATE_ACTIVE;

	/* By default all transactions are in the read-only list unless they
	are non-locking auto-commit read only transactions or background
	(internal) transactions. Note: Transactions marked explicitly as
	read only can write to temporary tables, we put those on the RO
	list too. */

	if (!trx->read_only
	    && (trx->mysql_thd == 0 || read_write || trx->ddl)) {

		/* Temporary rseg is assigned only if the transaction
		updates a temporary table */
		trx->rsegs.m_redo.rseg = trx_assign_rseg_low();
		ut_ad(trx->rsegs.m_redo.rseg != 0
		      || srv_read_only_mode
		      || srv_force_recovery >= SRV_FORCE_NO_TRX_UNDO);

		trx_sys.register_rw(trx);
	} else {
		if (!trx_is_autocommit_non_locking(trx)) {

			/* If this is a read-only transaction that is writing
			to a temporary table then it needs a transaction id
			to write to the temporary table. */

			if (read_write) {
				ut_ad(!srv_read_only_mode);
				trx_sys.register_rw(trx);
			}
		} else {
			ut_ad(!read_write);
		}
	}

	trx->start_time = time(NULL);
	trx->start_time_micro = trx->mysql_thd
		? thd_query_start_micro(trx->mysql_thd)
		: microsecond_interval_timer();

	ut_a(trx->error_state == DB_SUCCESS);

	MONITOR_INC(MONITOR_TRX_ACTIVE);
}

/** Set the serialisation number for a persistent committed transaction.
@param[in,out]	trx	committed transaction with persistent changes */
static
void
trx_serialise(trx_t* trx)
{
	trx_rseg_t *rseg = trx->rsegs.m_redo.rseg;
	ut_ad(rseg);
	ut_ad(mutex_own(&rseg->mutex));

	if (rseg->last_page_no == FIL_NULL) {
		mutex_enter(&purge_sys.pq_mutex);
	}

	trx_sys.assign_new_trx_no(trx);

	/* If the rollback segment is not empty then the
	new trx_t::no can't be less than any trx_t::no
	already in the rollback segment. User threads only
	produce events when a rollback segment is empty. */
	if (rseg->last_page_no == FIL_NULL) {
		purge_sys.purge_queue.push(TrxUndoRsegs(trx->rw_trx_hash_element->no,
							*rseg));
		mutex_exit(&purge_sys.pq_mutex);
	}
}

/****************************************************************//**
Assign the transaction its history serialisation number and write the
update UNDO log record to the assigned rollback segment. */
static
void
trx_write_serialisation_history(
/*============================*/
	trx_t*		trx,	/*!< in/out: transaction */
	mtr_t*		mtr)	/*!< in/out: mini-transaction */
{
	/* Change the undo log segment states from TRX_UNDO_ACTIVE to some
	other state: these modifications to the file data structure define
	the transaction as committed in the file based domain, at the
	serialization point of the log sequence number lsn obtained below. */

	/* We have to hold the rseg mutex because update log headers have
	to be put to the history list in the (serialisation) order of the
	UNDO trx number. This is required for the purge in-memory data
	structures too. */

	if (trx_undo_t* undo = trx->rsegs.m_noredo.undo) {
		/* Undo log for temporary tables is discarded at transaction
		commit. There is no purge for temporary tables, and also no
		MVCC, because they are private to a session. */

		mtr_t	temp_mtr;
		temp_mtr.start();
		temp_mtr.set_log_mode(MTR_LOG_NO_REDO);

		mutex_enter(&trx->rsegs.m_noredo.rseg->mutex);
		trx_undo_set_state_at_finish(undo, &temp_mtr);
		mutex_exit(&trx->rsegs.m_noredo.rseg->mutex);
		temp_mtr.commit();
	}

	trx_rseg_t*	rseg = trx->rsegs.m_redo.rseg;
	if (!rseg) {
		ut_ad(!trx->rsegs.m_redo.undo);
		ut_ad(!trx->rsegs.m_redo.old_insert);
		return;
	}

	trx_undo_t*& undo = trx->rsegs.m_redo.undo;
	trx_undo_t*& old_insert = trx->rsegs.m_redo.old_insert;

	if (!undo && !old_insert) {
		return;
	}

	ut_ad(!trx->read_only);
	ut_ad(!undo || undo->rseg == rseg);
	ut_ad(!old_insert || old_insert->rseg == rseg);
	mutex_enter(&rseg->mutex);

	/* Assign the transaction serialisation number and add any
	undo log to the purge queue. */
	trx_serialise(trx);

	if (UNIV_LIKELY_NULL(old_insert)) {
		UT_LIST_REMOVE(rseg->old_insert_list, old_insert);
		trx_purge_add_undo_to_history(trx, old_insert, mtr);
	}
	if (undo) {
		UT_LIST_REMOVE(rseg->undo_list, undo);
		trx_purge_add_undo_to_history(trx, undo, mtr);
	}

	mutex_exit(&rseg->mutex);

	MONITOR_INC(MONITOR_TRX_COMMIT_UNDO);
}

/********************************************************************
Finalize a transaction containing updates for a FTS table. */
static
void
trx_finalize_for_fts_table(
/*=======================*/
	fts_trx_table_t*	ftt)	    /* in: FTS trx table */
{
	fts_t*		  fts = ftt->table->fts;
	fts_doc_ids_t*	  doc_ids = ftt->added_doc_ids;

	ut_a(fts->add_wq);

	mem_heap_t* heap = static_cast<mem_heap_t*>(doc_ids->self_heap->arg);

	ib_wqueue_add(fts->add_wq, doc_ids, heap);

	/* fts_trx_table_t no longer owns the list. */
	ftt->added_doc_ids = NULL;
}

/******************************************************************//**
Finalize a transaction containing updates to FTS tables. */
static
void
trx_finalize_for_fts(
/*=================*/
	trx_t*	trx,		/*!< in/out: transaction */
	bool	is_commit)	/*!< in: true if the transaction was
				committed, false if it was rolled back. */
{
	if (is_commit) {
		const ib_rbt_node_t*	node;
		ib_rbt_t*		tables;
		fts_savepoint_t*	savepoint;

		savepoint = static_cast<fts_savepoint_t*>(
			ib_vector_last(trx->fts_trx->savepoints));

		tables = savepoint->tables;

		for (node = rbt_first(tables);
		     node;
		     node = rbt_next(tables, node)) {
			fts_trx_table_t**	ftt;

			ftt = rbt_value(fts_trx_table_t*, node);

			if ((*ftt)->added_doc_ids) {
				trx_finalize_for_fts_table(*ftt);
			}
		}
	}

	fts_trx_free(trx->fts_trx);
	trx->fts_trx = NULL;
}

/**********************************************************************//**
If required, flushes the log to disk based on the value of
innodb_flush_log_at_trx_commit. */
static
void
trx_flush_log_if_needed_low(
/*========================*/
	lsn_t	lsn)	/*!< in: lsn up to which logs are to be
			flushed. */
{
	bool	flush = srv_file_flush_method != SRV_NOSYNC;

	switch (srv_flush_log_at_trx_commit) {
	case 3:
	case 2:
		/* Write the log but do not flush it to disk */
		flush = false;
		/* fall through */
	case 1:
		/* Write the log and optionally flush it to disk */
		log_write_up_to(lsn, flush);
		srv_inc_activity_count();
		return;
	case 0:
		/* Do nothing */
		return;
	}

	ut_error;
}

/**********************************************************************//**
If required, flushes the log to disk based on the value of
innodb_flush_log_at_trx_commit. */
static
void
trx_flush_log_if_needed(
/*====================*/
	lsn_t	lsn,	/*!< in: lsn up to which logs are to be
			flushed. */
	trx_t*	trx)	/*!< in/out: transaction */
{
	trx->op_info = "flushing log";
	trx_flush_log_if_needed_low(lsn);
	trx->op_info = "";
}

/**********************************************************************//**
For each table that has been modified by the given transaction: update
its dict_table_t::update_time with the current timestamp. Clear the list
of the modified tables at the end. */
static
void
trx_update_mod_tables_timestamp(
/*============================*/
	trx_t*	trx)	/*!< in: transaction */
{
	/* consider using trx->start_time if calling time() is too
	expensive here */
	const time_t now = time(NULL);

	trx_mod_tables_t::const_iterator	end = trx->mod_tables.end();
#ifdef UNIV_DEBUG
	const bool preserve_tables = !innodb_evict_tables_on_commit_debug
		|| trx->is_recovered /* avoid trouble with XA recovery */
# if 1 /* if dict_stats_exec_sql() were not playing dirty tricks */
		|| mutex_own(&dict_sys.mutex)
# else /* this would be more proper way to do it */
		|| trx->dict_operation_lock_mode || trx->dict_operation
# endif
		;
#endif

	for (trx_mod_tables_t::const_iterator it = trx->mod_tables.begin();
	     it != end;
	     ++it) {

		/* This could be executed by multiple threads concurrently
		on the same table object. This is fine because time_t is
		word size or less. And _purely_ _theoretically_, even if
		time_t write is not atomic, likely the value of 'now' is
		the same in all threads and even if it is not, getting a
		"garbage" in table->update_time is justified because
		protecting it with a latch here would be too performance
		intrusive. */
		dict_table_t* table = it->first;
		table->update_time = now;
#ifdef UNIV_DEBUG
		if (preserve_tables || table->get_ref_count()
		    || UT_LIST_GET_LEN(table->locks)) {
			/* do not evict when committing DDL operations
			or if some other transaction is holding the
			table handle */
			continue;
		}
		/* recheck while holding the mutex that blocks
		table->acquire() */
		mutex_enter(&dict_sys.mutex);
		mutex_enter(&lock_sys.mutex);
		const bool do_evict = !table->get_ref_count()
			&& !UT_LIST_GET_LEN(table->locks);
		mutex_exit(&lock_sys.mutex);
		if (do_evict) {
			dict_sys.remove(table, true);
		}
		mutex_exit(&dict_sys.mutex);
#endif
	}

	trx->mod_tables.clear();
}

/** Evict a table definition due to the rollback of ALTER TABLE.
@param[in]	table_id	table identifier */
void trx_t::evict_table(table_id_t table_id)
{
	ut_ad(in_rollback);

	dict_table_t* table = dict_table_open_on_id(
		table_id, true, DICT_TABLE_OP_OPEN_ONLY_IF_CACHED);
	if (!table) {
		return;
	}

	if (!table->release()) {
		/* This must be a DDL operation that is being rolled
		back in an active connection. */
		ut_a(table->get_ref_count() == 1);
		ut_ad(!is_recovered);
		ut_ad(mysql_thd);
		return;
	}

	/* This table should only be locked by this transaction, if at all. */
	ut_ad(UT_LIST_GET_LEN(table->locks) <= 1);
	const bool locked = UT_LIST_GET_LEN(table->locks);
	ut_ad(!locked || UT_LIST_GET_FIRST(table->locks)->trx == this);
	dict_sys.remove(table, true, locked);
	if (locked) {
		UT_LIST_ADD_FIRST(lock.evicted_tables, table);
	}
}

/** Mark a transaction committed in the main memory data structures. */
inline void trx_t::commit_in_memory(const mtr_t *mtr)
{
  must_flush_log_later= false;
  read_view.close();

  if (trx_is_autocommit_non_locking(this))
  {
    ut_ad(id == 0);
    ut_ad(read_only);
    ut_a(!is_recovered);
    ut_ad(!rsegs.m_redo.rseg);

    /* Note: We are asserting without holding the lock mutex. But
    that is OK because this transaction is not waiting and cannot
    be rolled back and no new locks can (or should) be added
    because it is flagged as a non-locking read-only transaction. */
    ut_a(UT_LIST_GET_LEN(lock.trx_locks) == 0);

    /* This state change is not protected by any mutex, therefore
    there is an inherent race here around state transition during
    printouts. We ignore this race for the sake of efficiency.
    However, the freezing of trx_sys.trx_list will protect the trx_t
    instance and it cannot be removed from the trx_list and freed
    without first unfreezing trx_list. */
    ut_ad(trx_state_eq(this, TRX_STATE_ACTIVE));

    MONITOR_INC(MONITOR_TRX_NL_RO_COMMIT);

    DBUG_LOG("trx", "Autocommit in memory: " << this);
    state= TRX_STATE_NOT_STARTED;
  }
  else
  {
#ifdef UNIV_DEBUG
    if (!UT_LIST_GET_LEN(lock.trx_locks))
      for (auto l : lock.table_locks)
        ut_ad(!l);
#endif /* UNIV_DEBUG */
    commit_state();

    if (id)
    {
      trx_sys.deregister_rw(this);

      /* Wait for any implicit-to-explicit lock conversions to cease,
      so that there will be no race condition in lock_release(). */
      while (UNIV_UNLIKELY(is_referenced()))
        ut_delay(srv_spin_wait_delay);
      release_locks();
      id= 0;
    }
    else
    {
      ut_ad(read_only || !rsegs.m_redo.rseg);
      release_locks();
    }

    DEBUG_SYNC_C("after_trx_committed_in_memory");

    if (read_only || !rsegs.m_redo.rseg)
    {
      MONITOR_INC(MONITOR_TRX_RO_COMMIT);
    }
    else
    {
      trx_update_mod_tables_timestamp(this);
      MONITOR_INC(MONITOR_TRX_RW_COMMIT);
      is_recovered= false;
    }

    while (dict_table_t *table= UT_LIST_GET_FIRST(lock.evicted_tables))
    {
      UT_LIST_REMOVE(lock.evicted_tables, table);
      dict_mem_table_free(table);
    }
  }

  ut_ad(!rsegs.m_redo.undo);
  ut_ad(UT_LIST_GET_LEN(lock.evicted_tables) == 0);

  if (trx_rseg_t *rseg= rsegs.m_redo.rseg)
  {
    mutex_enter(&rseg->mutex);
    ut_ad(rseg->trx_ref_count > 0);
    --rseg->trx_ref_count;
    mutex_exit(&rseg->mutex);

    if (trx_undo_t *&insert= rsegs.m_redo.old_insert)
    {
      ut_ad(insert->rseg == rseg);
      trx_undo_commit_cleanup(insert, false);
      insert= nullptr;
    }
  }

  ut_ad(!rsegs.m_redo.old_insert);

  if (mtr)
  {
    if (trx_undo_t *&undo= rsegs.m_noredo.undo)
    {
      ut_ad(undo->rseg == rsegs.m_noredo.rseg);
      trx_undo_commit_cleanup(undo, true);
      undo= nullptr;
    }

    /* NOTE that we could possibly make a group commit more efficient
    here: call os_thread_yield here to allow also other trxs to come
    to commit! */

    /*-------------------------------------*/

    /* Depending on the my.cnf options, we may now write the log
    buffer to the log files, making the transaction durable if the OS
    does not crash. We may also flush the log files to disk, making
    the transaction durable also at an OS crash or a power outage.

    The idea in InnoDB's group commit is that a group of transactions
    gather behind a trx doing a physical disk write to log files, and
    when that physical write has been completed, one of those
    transactions does a write which commits the whole group. Note that
    this group commit will only bring benefit if there are > 2 users
    in the database. Then at least 2 users can gather behind one doing
    the physical log write to disk.

    If we are calling trx_t::commit() under prepare_commit_mutex, we
    will delay possible log write and flush to a separate function
    trx_commit_complete_for_mysql(), which is only called when the
    thread has released the mutex. This is to make the group commit
    algorithm to work. Otherwise, the prepare_commit mutex would
    serialize all commits and prevent a group of transactions from
    gathering. */

    commit_lsn= mtr->commit_lsn();
    if (!commit_lsn)
      /* Nothing to be done. */;
    else if (flush_log_later)
      /* Do nothing yet */
      must_flush_log_later= true;
    else if (srv_flush_log_at_trx_commit)
      trx_flush_log_if_needed(commit_lsn, this);
  }

  ut_ad(!rsegs.m_noredo.undo);

  /* Free all savepoints, starting from the first. */
  trx_named_savept_t *savep= UT_LIST_GET_FIRST(trx_savepoints);

  trx_roll_savepoints_free(this, savep);

  if (fts_trx)
    trx_finalize_for_fts(this, undo_no != 0);

#ifdef WITH_WSREP
  /* Serialization history has been written and the transaction is
  committed in memory, which makes this commit ordered. Release commit
  order critical section. */
  if (wsrep)
  {
    wsrep= false;
    wsrep_commit_ordered(mysql_thd);
  }
  lock.was_chosen_as_wsrep_victim= false;
#endif /* WITH_WSREP */
  trx_mutex_enter(this);
  dict_operation= TRX_DICT_OP_NONE;

  DBUG_LOG("trx", "Commit in memory: " << this);
  state= TRX_STATE_NOT_STARTED;

  assert_freed();
  trx_init(this);
  trx_mutex_exit(this);

  ut_a(error_state == DB_SUCCESS);
  if (!srv_read_only_mode)
    srv_wake_purge_thread_if_not_active();
}

<<<<<<< HEAD
/** Commit the transaction in a mini-transaction.
@param mtr  mini-transaction (if there are any persistent modifications) */
void trx_t::commit_low(mtr_t *mtr)
=======
/** Get difference in uncommitted count for a single undo record.
@param[in] undo_rec    undo record
@param[out] undo_rec_diff    undo record difference */
void undo_rec_get_diff(trx_undo_rec_t* undo_rec,
                       undo_rec_diff_t* undo_rec_diff)
{
	ulint type, cmpl_info;
	bool updated_extern;
	undo_no_t undo;

	trx_undo_rec_get_pars(undo_rec, &type, &cmpl_info, &updated_extern, &undo,
		&undo_rec_diff->table_id);

	switch (type) {
	case TRX_UNDO_INSERT_REC:
	case TRX_UNDO_UPD_DEL_REC:
		undo_rec_diff->diff = 1;
		break;
	case TRX_UNDO_DEL_MARK_REC:
		undo_rec_diff->diff = -1;
		break;
	default:
		undo_rec_diff->diff = 0;
		break;
	}
}

/** Update the persistent counts of all tables modified by a transaction.
@param[in,out] trx    transaction */
void trx_update_persistent_counts(trx_t* trx)
{
    /* Initialize uncommitted_counts and mod_tables_by_id maps.
    uncommitted_counts maps table ID to uncommitted count.
    mod_tables_by_id maps table ID to dict_table_t. */
    dict_table_t* ib_table;
    std::map<table_id_t, int64_t> uncommitted_counts;
    std::map<table_id_t, dict_table_t* const> mod_tables_by_id;
    for (trx_mod_tables_t::const_iterator it = trx->mod_tables.begin();
         it != trx->mod_tables.end(); it++) {
        ib_table = it->first;
        if (ib_table->committed_count_inited) {
            uncommitted_counts.insert(
                std::pair<table_id_t, int64_t>
                    (ib_table->id, 0));
            mod_tables_by_id.insert(
                std::pair<table_id_t, dict_table_t* const>
                    (ib_table->id, ib_table));
        }
    }

    /* Loop through undo log and update uncommitted_counts map */
    trx_undo_t* undo;
    trx_undo_rec_t* undo_rec;
    mtr_t mtr;
    undo_rec_diff_t undo_rec_diff;
    buf_block_t* undo_page;
    std::map<table_id_t, int64_t>::iterator it_uncommitted_counts;

    undo = trx->rsegs.m_redo.undo;
    if (undo && !uncommitted_counts.empty()) {
        mtr_start(&mtr);

        undo_rec = trx_undo_get_first_rec(*undo->rseg->space, undo->hdr_page_no,
                    undo->hdr_offset, RW_S_LATCH, undo_page, &mtr);

        while (undo_rec) {
            undo_rec_get_diff(undo_rec, &undo_rec_diff);
            it_uncommitted_counts =
                uncommitted_counts.find(undo_rec_diff.table_id);
            if (it_uncommitted_counts != uncommitted_counts.end()) {
                it_uncommitted_counts->second += undo_rec_diff.diff;
            }

            undo_rec = trx_undo_get_next_rec(undo_page, page_offset(undo_rec),
				undo->hdr_page_no, undo->hdr_offset, &mtr);
        }
        mtr_commit(&mtr);
    }

    /* Loop through uncommitted_counts map and update corresponding ib_table
    in mod_tables_by_id */
    std::map<table_id_t, dict_table_t* const>::iterator it_mod_tables_by_id;
    for (it_uncommitted_counts = uncommitted_counts.begin();
         it_uncommitted_counts != uncommitted_counts.end();
         it_uncommitted_counts++) {
        it_mod_tables_by_id = mod_tables_by_id.find(
                                it_uncommitted_counts->first);
        ut_ad(it_mod_tables_by_id != mod_tables_by_id.end());
        ib_table = it_mod_tables_by_id->second;

        /* No guarantee that persistent count wasn't disabled between this
        function's initial check and now */
        if (ib_table->committed_count_inited) {
            ib_table->committed_count += it_uncommitted_counts->second;
            if (it_uncommitted_counts->second != 0) {
                innobase_update_persistent_count(ib_table, trx);
            }
        }
    }
}

/** Commit a transaction and a mini-transaction.
@param[in,out]	trx	transaction
@param[in,out]	mtr	mini-transaction (NULL if no modifications) */
void trx_commit_low(trx_t* trx, mtr_t* mtr)
>>>>>>> 1f4e58d7
{
  assert_trx_nonlocking_or_in_list(this);
  ut_ad(!trx_state_eq(this, TRX_STATE_COMMITTED_IN_MEMORY));
  ut_ad(!mtr || mtr->is_active());
  ut_d(bool aborted = in_rollback && error_state == DB_DEADLOCK);
  ut_ad(!mtr == (aborted || !has_logged_or_recovered()));
  ut_ad(!mtr || !aborted);

  /* undo_no is non-zero if we're doing the final commit. */
  if (fts_trx && undo_no)
  {
    ut_a(!trx_is_autocommit_non_locking(this));
    dberr_t error= fts_commit(this);
    /* FTS-FIXME: Temporarily tolerate DB_DUPLICATE_KEY instead of
    dying. This is a possible scenario if there is a crash between
    insert to DELETED table committing and transaction committing. The
    fix would be able to return error from this function */
    ut_a(error == DB_SUCCESS || error == DB_DUPLICATE_KEY);
  }

#ifndef DBUG_OFF
  const bool debug_sync= mysql_thd && has_logged_persistent();
#endif

<<<<<<< HEAD
  if (mtr)
  {
    trx_write_serialisation_history(this, mtr);

    /* The following call commits the mini-transaction, making the
    whole transaction committed in the file-based world, at this log
    sequence number. The transaction becomes 'durable' when we write
    the log to disk, but in the logical sense the commit in the
    file-based data structures (undo logs etc.) happens here.

    NOTE that transaction numbers, which are assigned only to
    transactions with an update undo log, do not necessarily come in
    exactly the same order as commit lsn's, if the transactions have
    different rollback segments. To get exactly the same order we
    should hold the kernel mutex up to this point, adding to the
    contention of the kernel mutex. However, if a transaction T2 is
    able to see modifications made by a transaction T1, T2 will always
    get a bigger transaction number and a bigger commit lsn than T1. */

    mtr->commit();
  }
=======
	trx_update_persistent_counts(trx);

	if (mtr != NULL) {
		trx_write_serialisation_history(trx, mtr);

		/* The following call commits the mini-transaction, making the
		whole transaction committed in the file-based world, at this
		log sequence number. The transaction becomes 'durable' when
		we write the log to disk, but in the logical sense the commit
		in the file-based data structures (undo logs etc.) happens
		here.

		NOTE that transaction numbers, which are assigned only to
		transactions with an update undo log, do not necessarily come
		in exactly the same order as commit lsn's, if the transactions
		have different rollback segments. To get exactly the same
		order we should hold the kernel mutex up to this point,
		adding to the contention of the kernel mutex. However, if
		a transaction T2 is able to see modifications made by
		a transaction T1, T2 will always get a bigger transaction
		number and a bigger commit lsn than T1. */

		/*--------------*/
		mtr_commit(mtr);

		DBUG_EXECUTE_IF("ib_crash_during_trx_commit_in_mem",
				if (trx->has_logged()) {
					log_write_up_to(mtr->commit_lsn(),
							true);
					DBUG_SUICIDE();
				});
		/*--------------*/
	}
>>>>>>> 1f4e58d7
#ifndef DBUG_OFF
  if (debug_sync)
    DEBUG_SYNC_C("before_trx_state_committed_in_memory");
#endif

  commit_in_memory(mtr);
}


void trx_t::commit()
{
  mtr_t *mtr= nullptr;
  mtr_t local_mtr;

  if (has_logged_or_recovered())
  {
    mtr= &local_mtr;
    local_mtr.start();
  }
  commit_low(mtr);
}

/****************************************************************//**
Prepares a transaction for commit/rollback. */
void
trx_commit_or_rollback_prepare(
/*===========================*/
	trx_t*	trx)		/*!< in/out: transaction */
{
	/* We are reading trx->state without holding trx->mutex
	here, because the commit or rollback should be invoked for a
	running (or recovered prepared) transaction that is associated
	with the current thread. */

	switch (trx->state) {
	case TRX_STATE_NOT_STARTED:
		trx_start_low(trx, true);
		/* fall through */

	case TRX_STATE_ACTIVE:
	case TRX_STATE_PREPARED:
	case TRX_STATE_PREPARED_RECOVERED:
		/* If the trx is in a lock wait state, moves the waiting
		query thread to the suspended state */

		if (trx->lock.que_state == TRX_QUE_LOCK_WAIT) {

			ut_a(trx->lock.wait_thr != NULL);
			trx->lock.wait_thr->state = QUE_THR_SUSPENDED;
			trx->lock.wait_thr = NULL;

			trx->lock.que_state = TRX_QUE_RUNNING;
		}

		ut_ad(trx->lock.n_active_thrs == 1);
		return;

	case TRX_STATE_COMMITTED_IN_MEMORY:
		break;
	}

	ut_error;
}

/*********************************************************************//**
Creates a commit command node struct.
@return own: commit node struct */
commit_node_t*
trx_commit_node_create(
/*===================*/
	mem_heap_t*	heap)	/*!< in: mem heap where created */
{
	commit_node_t*	node;

	node = static_cast<commit_node_t*>(mem_heap_alloc(heap, sizeof(*node)));
	node->common.type  = QUE_NODE_COMMIT;
	node->state = COMMIT_NODE_SEND;

	return(node);
}

/***********************************************************//**
Performs an execution step for a commit type node in a query graph.
@return query thread to run next, or NULL */
que_thr_t*
trx_commit_step(
/*============*/
	que_thr_t*	thr)	/*!< in: query thread */
{
	commit_node_t*	node;

	node = static_cast<commit_node_t*>(thr->run_node);

	ut_ad(que_node_get_type(node) == QUE_NODE_COMMIT);

	if (thr->prev_node == que_node_get_parent(node)) {
		node->state = COMMIT_NODE_SEND;
	}

	if (node->state == COMMIT_NODE_SEND) {
		trx_t*	trx;

		node->state = COMMIT_NODE_WAIT;

		trx = thr_get_trx(thr);

		ut_a(trx->lock.wait_thr == NULL);
		ut_a(trx->lock.que_state != TRX_QUE_LOCK_WAIT);

		trx_commit_or_rollback_prepare(trx);

		trx->lock.que_state = TRX_QUE_COMMITTING;
		trx->commit();
		ut_ad(trx->lock.wait_thr == NULL);
		trx->lock.que_state = TRX_QUE_RUNNING;

		thr = NULL;
	} else {
		ut_ad(node->state == COMMIT_NODE_WAIT);

		node->state = COMMIT_NODE_SEND;

		thr->run_node = que_node_get_parent(node);
	}

	return(thr);
}

/**********************************************************************//**
Does the transaction commit for MySQL.
@return DB_SUCCESS or error number */
dberr_t
trx_commit_for_mysql(
/*=================*/
	trx_t*	trx)	/*!< in/out: transaction */
{
	/* Because we do not do the commit by sending an Innobase
	sig to the transaction, we must here make sure that trx has been
	started. */

	switch (trx->state) {
	case TRX_STATE_NOT_STARTED:
		ut_d(trx->start_file = __FILE__);
		ut_d(trx->start_line = __LINE__);

		trx_start_low(trx, true);
		/* fall through */
	case TRX_STATE_ACTIVE:
	case TRX_STATE_PREPARED:
	case TRX_STATE_PREPARED_RECOVERED:
		trx->op_info = "committing";
		trx->commit();
		MONITOR_DEC(MONITOR_TRX_ACTIVE);
		trx->op_info = "";
		return(DB_SUCCESS);
	case TRX_STATE_COMMITTED_IN_MEMORY:
		break;
	}
	ut_error;
	return(DB_CORRUPTION);
}

/**********************************************************************//**
If required, flushes the log to disk if we called trx_commit_for_mysql()
with trx->flush_log_later == TRUE. */
void
trx_commit_complete_for_mysql(
/*==========================*/
	trx_t*	trx)	/*!< in/out: transaction */
{
	if (trx->id != 0
	    || !trx->must_flush_log_later
	    || (srv_flush_log_at_trx_commit == 1 && trx->active_commit_ordered)) {

		return;
	}

	trx_flush_log_if_needed(trx->commit_lsn, trx);

	trx->must_flush_log_later = false;
}

/**********************************************************************//**
Marks the latest SQL statement ended. */
void
trx_mark_sql_stat_end(
/*==================*/
	trx_t*	trx)	/*!< in: trx handle */
{
	ut_a(trx);

	switch (trx->state) {
	case TRX_STATE_PREPARED:
	case TRX_STATE_PREPARED_RECOVERED:
	case TRX_STATE_COMMITTED_IN_MEMORY:
		break;
	case TRX_STATE_NOT_STARTED:
		trx->undo_no = 0;
		/* fall through */
	case TRX_STATE_ACTIVE:
		trx->last_sql_stat_start.least_undo_no = trx->undo_no;

		if (trx->fts_trx != NULL) {
			fts_savepoint_laststmt_refresh(trx);
		}

		return;
	}

	ut_error;
}

/**********************************************************************//**
Prints info about a transaction. */
void
trx_print_low(
/*==========*/
	FILE*		f,
			/*!< in: output stream */
	const trx_t*	trx,
			/*!< in: transaction */
	ulint		max_query_len,
			/*!< in: max query length to print,
			or 0 to use the default max length */
	ulint		n_rec_locks,
			/*!< in: lock_number_of_rows_locked(&trx->lock) */
	ulint		n_trx_locks,
			/*!< in: length of trx->lock.trx_locks */
	ulint		heap_size)
			/*!< in: mem_heap_get_size(trx->lock.lock_heap) */
{
	ibool		newline;
	const char*	op_info;

	fprintf(f, "TRANSACTION " TRX_ID_FMT, trx_get_id_for_print(trx));

	switch (trx->state) {
	case TRX_STATE_NOT_STARTED:
		fputs(", not started", f);
		goto state_ok;
	case TRX_STATE_ACTIVE:
		fprintf(f, ", ACTIVE %lu sec",
			(ulong) difftime(time(NULL), trx->start_time));
		goto state_ok;
	case TRX_STATE_PREPARED:
	case TRX_STATE_PREPARED_RECOVERED:
		fprintf(f, ", ACTIVE (PREPARED) %lu sec",
			(ulong) difftime(time(NULL), trx->start_time));
		goto state_ok;
	case TRX_STATE_COMMITTED_IN_MEMORY:
		fputs(", COMMITTED IN MEMORY", f);
		goto state_ok;
	}
	fprintf(f, ", state %lu", (ulong) trx->state);
	ut_ad(0);
state_ok:

	/* prevent a race condition */
	op_info = trx->op_info;

	if (*op_info) {
		putc(' ', f);
		fputs(op_info, f);
	}

	if (trx->is_recovered) {
		fputs(" recovered trx", f);
	}

	putc('\n', f);

	if (trx->n_mysql_tables_in_use > 0 || trx->mysql_n_tables_locked > 0) {
		fprintf(f, "mysql tables in use %lu, locked %lu\n",
			(ulong) trx->n_mysql_tables_in_use,
			(ulong) trx->mysql_n_tables_locked);
	}

	newline = TRUE;

	/* trx->lock.que_state of an ACTIVE transaction may change
	while we are not holding trx->mutex. We perform a dirty read
	for performance reasons. */

	switch (trx->lock.que_state) {
	case TRX_QUE_RUNNING:
		newline = FALSE; break;
	case TRX_QUE_LOCK_WAIT:
		fputs("LOCK WAIT ", f); break;
	case TRX_QUE_ROLLING_BACK:
		fputs("ROLLING BACK ", f); break;
	case TRX_QUE_COMMITTING:
		fputs("COMMITTING ", f); break;
	default:
		fprintf(f, "que state %lu ", (ulong) trx->lock.que_state);
	}

	if (n_trx_locks > 0 || heap_size > 400) {
		newline = TRUE;

		fprintf(f, "%lu lock struct(s), heap size %lu,"
			" %lu row lock(s)",
			(ulong) n_trx_locks,
			(ulong) heap_size,
			(ulong) n_rec_locks);
	}

	if (trx->undo_no != 0) {
		newline = TRUE;
		fprintf(f, ", undo log entries " TRX_ID_FMT, trx->undo_no);
	}

	if (newline) {
		putc('\n', f);
	}

	if (trx->state != TRX_STATE_NOT_STARTED && trx->mysql_thd != NULL) {
		innobase_mysql_print_thd(
			f, trx->mysql_thd, static_cast<uint>(max_query_len));
	}
}

/**********************************************************************//**
Prints info about a transaction.
The caller must hold lock_sys.mutex.
When possible, use trx_print() instead. */
void
trx_print_latched(
/*==============*/
	FILE*		f,		/*!< in: output stream */
	const trx_t*	trx,		/*!< in: transaction */
	ulint		max_query_len)	/*!< in: max query length to print,
					or 0 to use the default max length */
{
	ut_ad(lock_mutex_own());

	trx_print_low(f, trx, max_query_len,
		      lock_number_of_rows_locked(&trx->lock),
		      UT_LIST_GET_LEN(trx->lock.trx_locks),
		      mem_heap_get_size(trx->lock.lock_heap));
}

/**********************************************************************//**
Prints info about a transaction.
Acquires and releases lock_sys.mutex. */
void
trx_print(
/*======*/
	FILE*		f,		/*!< in: output stream */
	const trx_t*	trx,		/*!< in: transaction */
	ulint		max_query_len)	/*!< in: max query length to print,
					or 0 to use the default max length */
{
	ulint	n_rec_locks;
	ulint	n_trx_locks;
	ulint	heap_size;

	lock_mutex_enter();
	n_rec_locks = lock_number_of_rows_locked(&trx->lock);
	n_trx_locks = UT_LIST_GET_LEN(trx->lock.trx_locks);
	heap_size = mem_heap_get_size(trx->lock.lock_heap);
	lock_mutex_exit();

	trx_print_low(f, trx, max_query_len,
		      n_rec_locks, n_trx_locks, heap_size);
}

/*******************************************************************//**
Compares the "weight" (or size) of two transactions. Transactions that
have edited non-transactional tables are considered heavier than ones
that have not.
@return TRUE if weight(a) >= weight(b) */
bool
trx_weight_ge(
/*==========*/
	const trx_t*	a,	/*!< in: transaction to be compared */
	const trx_t*	b)	/*!< in: transaction to be compared */
{
	ibool	a_notrans_edit;
	ibool	b_notrans_edit;

	/* If mysql_thd is NULL for a transaction we assume that it has
	not edited non-transactional tables. */

	a_notrans_edit = a->mysql_thd != NULL
		&& thd_has_edited_nontrans_tables(a->mysql_thd);

	b_notrans_edit = b->mysql_thd != NULL
		&& thd_has_edited_nontrans_tables(b->mysql_thd);

	if (a_notrans_edit != b_notrans_edit) {

		return(a_notrans_edit);
	}

	/* Either both had edited non-transactional tables or both had
	not, we fall back to comparing the number of altered/locked
	rows. */

	return(TRX_WEIGHT(a) >= TRX_WEIGHT(b));
}

/** Prepare a transaction.
@return	log sequence number that makes the XA PREPARE durable
@retval	0	if no changes needed to be made durable */
static
lsn_t
trx_prepare_low(trx_t* trx)
{
	ut_ad(!trx->rsegs.m_redo.old_insert);
	ut_ad(!trx->is_recovered);

	mtr_t	mtr;

	if (trx_undo_t* undo = trx->rsegs.m_noredo.undo) {
		ut_ad(undo->rseg == trx->rsegs.m_noredo.rseg);

		mtr.start();
		mtr.set_log_mode(MTR_LOG_NO_REDO);

		mutex_enter(&undo->rseg->mutex);
		trx_undo_set_state_at_prepare(trx, undo, false, &mtr);
		mutex_exit(&undo->rseg->mutex);

		mtr.commit();
	}

	trx_undo_t* undo = trx->rsegs.m_redo.undo;

	if (!undo) {
		/* There were no changes to persistent tables. */
		return(0);
	}

	trx_rseg_t*	rseg = trx->rsegs.m_redo.rseg;
	ut_ad(undo->rseg == rseg);

	mtr.start();

	/* Change the undo log segment states from TRX_UNDO_ACTIVE to
	TRX_UNDO_PREPARED: these modifications to the file data
	structure define the transaction as prepared in the file-based
	world, at the serialization point of lsn. */

	mutex_enter(&rseg->mutex);
	trx_undo_set_state_at_prepare(trx, undo, false, &mtr);
	mutex_exit(&rseg->mutex);

	/* Make the XA PREPARE durable. */
	mtr.commit();
	ut_ad(mtr.commit_lsn() > 0);
	return(mtr.commit_lsn());
}

/****************************************************************//**
Prepares a transaction. */
static
void
trx_prepare(
/*========*/
	trx_t*	trx)	/*!< in/out: transaction */
{
	/* Only fresh user transactions can be prepared.
	Recovered transactions cannot. */
	ut_a(!trx->is_recovered);

	lsn_t	lsn = trx_prepare_low(trx);

	DBUG_EXECUTE_IF("ib_trx_crash_during_xa_prepare_step", DBUG_SUICIDE(););

	ut_a(trx->state == TRX_STATE_ACTIVE);
	trx_mutex_enter(trx);
	trx->state = TRX_STATE_PREPARED;
	trx_mutex_exit(trx);

	if (lsn) {
		/* Depending on the my.cnf options, we may now write the log
		buffer to the log files, making the prepared state of the
		transaction durable if the OS does not crash. We may also
		flush the log files to disk, making the prepared state of the
		transaction durable also at an OS crash or a power outage.

		The idea in InnoDB's group prepare is that a group of
		transactions gather behind a trx doing a physical disk write
		to log files, and when that physical write has been completed,
		one of those transactions does a write which prepares the whole
		group. Note that this group prepare will only bring benefit if
		there are > 2 users in the database. Then at least 2 users can
		gather behind one doing the physical log write to disk.

		We must not be holding any mutexes or latches here. */

		trx_flush_log_if_needed(lsn, trx);
	}
}

/** XA PREPARE a transaction.
@param[in,out]	trx	transaction to prepare */
void trx_prepare_for_mysql(trx_t* trx)
{
	trx_start_if_not_started_xa(trx, false);

	trx->op_info = "preparing";

	trx_prepare(trx);

	trx->op_info = "";
}


struct trx_recover_for_mysql_callback_arg
{
  XID *xid_list;
  uint len;
  uint count;
};


static my_bool trx_recover_for_mysql_callback(rw_trx_hash_element_t *element,
  trx_recover_for_mysql_callback_arg *arg)
{
  DBUG_ASSERT(arg->len > 0);
  mutex_enter(&element->mutex);
  if (trx_t *trx= element->trx)
  {
    /*
      The state of a read-write transaction can only change from ACTIVE to
      PREPARED while we are holding the element->mutex. But since it is
      executed at startup no state change should occur.
    */
    if (trx_state_eq(trx, TRX_STATE_PREPARED))
    {
      ut_ad(trx->is_recovered);
      ut_ad(trx->id);
      if (arg->count == 0)
        ib::info() << "Starting recovery for XA transactions...";
      XID& xid= arg->xid_list[arg->count];
      if (arg->count++ < arg->len)
      {
        trx->state= TRX_STATE_PREPARED_RECOVERED;
        ib::info() << "Transaction " << trx->id
                   << " in prepared state after recovery";
        ib::info() << "Transaction contains changes to " << trx->undo_no
                   << " rows";
        xid= *trx->xid;
      }
    }
  }
  mutex_exit(&element->mutex);
  /* Do not terminate upon reaching arg->len; count all transactions */
  return false;
}


static my_bool trx_recover_reset_callback(rw_trx_hash_element_t *element,
  void*)
{
  mutex_enter(&element->mutex);
  if (trx_t *trx= element->trx)
  {
    if (trx_state_eq(trx, TRX_STATE_PREPARED_RECOVERED))
      trx->state= TRX_STATE_PREPARED;
  }
  mutex_exit(&element->mutex);
  return false;
}


/**
  Find prepared transaction objects for recovery.

  @param[out]  xid_list  prepared transactions
  @param[in]   len       number of slots in xid_list

  @return number of prepared transactions stored in xid_list
*/

int trx_recover_for_mysql(XID *xid_list, uint len)
{
  trx_recover_for_mysql_callback_arg arg= { xid_list, len, 0 };

  ut_ad(xid_list);
  ut_ad(len);

  /* Fill xid_list with PREPARED transactions. */
  trx_sys.rw_trx_hash.iterate_no_dups(trx_recover_for_mysql_callback, &arg);
  if (arg.count)
  {
    ib::info() << arg.count
        << " transactions in prepared state after recovery";
    /* After returning the full list, reset the state, because
    init_server_components() wants to recover the collection of
    transactions twice, by first calling tc_log->open() and then
    ha_recover() directly. */
    if (arg.count <= len)
      trx_sys.rw_trx_hash.iterate(trx_recover_reset_callback);
  }
  return int(std::min(arg.count, len));
}


struct trx_get_trx_by_xid_callback_arg
{
  const XID *xid;
  trx_t *trx;
};


static my_bool trx_get_trx_by_xid_callback(rw_trx_hash_element_t *element,
  trx_get_trx_by_xid_callback_arg *arg)
{
  my_bool found= 0;
  mutex_enter(&element->mutex);
  if (trx_t *trx= element->trx)
  {
    trx_mutex_enter(trx);
    if (trx->is_recovered &&
	(trx_state_eq(trx, TRX_STATE_PREPARED) ||
	 trx_state_eq(trx, TRX_STATE_PREPARED_RECOVERED)) &&
        arg->xid->eq(reinterpret_cast<XID*>(trx->xid)))
    {
#ifdef WITH_WSREP
      /* The commit of a prepared recovered Galera
      transaction needs a valid trx->xid for
      invoking trx_sys_update_wsrep_checkpoint(). */
      if (!wsrep_is_wsrep_xid(trx->xid))
#endif /* WITH_WSREP */
      /* Invalidate the XID, so that subsequent calls will not find it. */
      trx->xid->null();
      arg->trx= trx;
      found= 1;
    }
    trx_mutex_exit(trx);
  }
  mutex_exit(&element->mutex);
  return found;
}

/** Look up an X/Open distributed transaction in XA PREPARE state.
@param[in]	xid	X/Open XA transaction identifier
@return	transaction on match (the trx_t::xid will be invalidated);
note that the trx may have been committed before the caller acquires
trx_t::mutex
@retval	NULL if no match */
trx_t* trx_get_trx_by_xid(const XID* xid)
{
  trx_get_trx_by_xid_callback_arg arg= { xid, 0 };

  if (xid)
    trx_sys.rw_trx_hash.iterate(trx_get_trx_by_xid_callback, &arg);
  return arg.trx;
}


/*************************************************************//**
Starts the transaction if it is not yet started. */
void
trx_start_if_not_started_xa_low(
/*============================*/
	trx_t*	trx,		/*!< in/out: transaction */
	bool	read_write)	/*!< in: true if read write transaction */
{
	switch (trx->state) {
	case TRX_STATE_NOT_STARTED:
		trx_start_low(trx, read_write);
		return;

	case TRX_STATE_ACTIVE:
		if (trx->id == 0 && read_write) {
			/* If the transaction is tagged as read-only then
			it can only write to temp tables and for such
			transactions we don't want to move them to the
			trx_sys_t::rw_trx_hash. */
			if (!trx->read_only) {
				trx_set_rw_mode(trx);
			}
		}
		return;
	case TRX_STATE_PREPARED:
	case TRX_STATE_PREPARED_RECOVERED:
	case TRX_STATE_COMMITTED_IN_MEMORY:
		break;
	}

	ut_error;
}

/*************************************************************//**
Starts the transaction if it is not yet started. */
void
trx_start_if_not_started_low(
/*==========================*/
	trx_t*	trx,		/*!< in: transaction */
	bool	read_write)	/*!< in: true if read write transaction */
{
	switch (trx->state) {
	case TRX_STATE_NOT_STARTED:
		trx_start_low(trx, read_write);
		return;

	case TRX_STATE_ACTIVE:
		if (read_write && trx->id == 0 && !trx->read_only) {
			trx_set_rw_mode(trx);
		}
		return;

	case TRX_STATE_PREPARED:
	case TRX_STATE_PREPARED_RECOVERED:
	case TRX_STATE_COMMITTED_IN_MEMORY:
		break;
	}

	ut_error;
}

/*************************************************************//**
Starts a transaction for internal processing. */
void
trx_start_internal_low(
/*===================*/
	trx_t*	trx)		/*!< in/out: transaction */
{
	/* Ensure it is not flagged as an auto-commit-non-locking
	transaction. */

	trx->will_lock = 1;

	trx->internal = true;

	trx_start_low(trx, true);
}

/** Starts a read-only transaction for internal processing.
@param[in,out] trx	transaction to be started */
void
trx_start_internal_read_only_low(
	trx_t*	trx)
{
	/* Ensure it is not flagged as an auto-commit-non-locking
	transaction. */

	trx->will_lock = 1;

	trx->internal = true;

	trx_start_low(trx, false);
}

/*************************************************************//**
Starts the transaction for a DDL operation. */
void
trx_start_for_ddl_low(
/*==================*/
	trx_t*		trx,	/*!< in/out: transaction */
	trx_dict_op_t	op)	/*!< in: dictionary operation type */
{
	switch (trx->state) {
	case TRX_STATE_NOT_STARTED:
		/* Flag this transaction as a dictionary operation, so that
		the data dictionary will be locked in crash recovery. */

		trx_set_dict_operation(trx, op);

		/* Ensure it is not flagged as an auto-commit-non-locking
		transation. */
		trx->will_lock = 1;

		trx->ddl= true;

		trx_start_internal_low(trx);
		return;

	case TRX_STATE_ACTIVE:
	case TRX_STATE_PREPARED:
	case TRX_STATE_PREPARED_RECOVERED:
	case TRX_STATE_COMMITTED_IN_MEMORY:
		break;
	}

	ut_error;
}

/*************************************************************//**
Set the transaction as a read-write transaction if it is not already
tagged as such. Read-only transactions that are writing to temporary
tables are assigned an ID and a rollback segment but are not added
to the trx read-write list because their updates should not be visible
to other transactions and therefore their changes can be ignored by
by MVCC. */
void
trx_set_rw_mode(
/*============*/
	trx_t*		trx)		/*!< in/out: transaction that is RW */
{
	ut_ad(trx->rsegs.m_redo.rseg == 0);
	ut_ad(!trx_is_autocommit_non_locking(trx));
	ut_ad(!trx->read_only);
	ut_ad(trx->id == 0);

	if (high_level_read_only) {
		return;
	}

	trx->rsegs.m_redo.rseg = trx_assign_rseg_low();
	ut_ad(trx->rsegs.m_redo.rseg != 0);

	trx_sys.register_rw(trx);

	/* So that we can see our own changes. */
	if (trx->read_view.is_open()) {
		trx->read_view.set_creator_trx_id(trx->id);
	}
}

/** Determine the change to uncommitted records for a table.
@param[in] table     persistent table
@return the change to uncommitted records for a table in the transaction */
int64_t
trx_t::uncommitted_count(const dict_table_t* table) const
{
    trx_undo_t* undo;
    trx_undo_rec_t* undo_rec;
    mtr_t mtr;
    undo_rec_diff_t undo_rec_diff;
    buf_block_t* undo_page;
    int64_t count = 0;

    undo = rsegs.m_redo.undo;
    if (undo) {
		mtr_start(&mtr);

        undo_rec = trx_undo_get_first_rec(*undo->rseg->space, undo->hdr_page_no,
            undo->hdr_offset, RW_S_LATCH, undo_page, &mtr);

        while (undo_rec) {
            undo_rec_get_diff(undo_rec, &undo_rec_diff);
            if (undo_rec_diff.table_id == table->id) {
                count += undo_rec_diff.diff;
            }

            undo_rec = trx_undo_get_next_rec(undo_page, page_offset(undo_rec),
				undo->hdr_page_no, undo->hdr_offset, &mtr);
        }
        mtr_commit(&mtr);
    }

    return count;
}<|MERGE_RESOLUTION|>--- conflicted
+++ resolved
@@ -33,7 +33,6 @@
 #include <mysql/service_thd_error_context.h>
 
 #include "btr0sea.h"
-#include "ha_innodb.h"
 #include "lock0lock.h"
 #include "log0log.h"
 #include "que0que.h"
@@ -48,6 +47,7 @@
 #include "trx0xa.h"
 #include "ut0pool.h"
 #include "ut0vec.h"
+#include "ha_innodb.h"
 
 #include <set>
 #include <new>
@@ -1493,11 +1493,6 @@
     srv_wake_purge_thread_if_not_active();
 }
 
-<<<<<<< HEAD
-/** Commit the transaction in a mini-transaction.
-@param mtr  mini-transaction (if there are any persistent modifications) */
-void trx_t::commit_low(mtr_t *mtr)
-=======
 /** Get difference in uncommitted count for a single undo record.
 @param[in] undo_rec    undo record
 @param[out] undo_rec_diff    undo record difference */
@@ -1527,7 +1522,7 @@
 
 /** Update the persistent counts of all tables modified by a transaction.
 @param[in,out] trx    transaction */
-void trx_update_persistent_counts(trx_t* trx)
+static void trx_update_persistent_counts(trx_t* trx)
 {
     /* Initialize uncommitted_counts and mod_tables_by_id maps.
     uncommitted_counts maps table ID to uncommitted count.
@@ -1599,11 +1594,10 @@
     }
 }
 
-/** Commit a transaction and a mini-transaction.
-@param[in,out]	trx	transaction
-@param[in,out]	mtr	mini-transaction (NULL if no modifications) */
-void trx_commit_low(trx_t* trx, mtr_t* mtr)
->>>>>>> 1f4e58d7
+
+/** Commit the transaction in a mini-transaction.
+@param mtr  mini-transaction (if there are any persistent modifications) */
+void trx_t::commit_low(mtr_t *mtr)
 {
   assert_trx_nonlocking_or_in_list(this);
   ut_ad(!trx_state_eq(this, TRX_STATE_COMMITTED_IN_MEMORY));
@@ -1628,7 +1622,8 @@
   const bool debug_sync= mysql_thd && has_logged_persistent();
 #endif
 
-<<<<<<< HEAD
+  trx_update_persistent_counts(this);
+
   if (mtr)
   {
     trx_write_serialisation_history(this, mtr);
@@ -1650,41 +1645,6 @@
 
     mtr->commit();
   }
-=======
-	trx_update_persistent_counts(trx);
-
-	if (mtr != NULL) {
-		trx_write_serialisation_history(trx, mtr);
-
-		/* The following call commits the mini-transaction, making the
-		whole transaction committed in the file-based world, at this
-		log sequence number. The transaction becomes 'durable' when
-		we write the log to disk, but in the logical sense the commit
-		in the file-based data structures (undo logs etc.) happens
-		here.
-
-		NOTE that transaction numbers, which are assigned only to
-		transactions with an update undo log, do not necessarily come
-		in exactly the same order as commit lsn's, if the transactions
-		have different rollback segments. To get exactly the same
-		order we should hold the kernel mutex up to this point,
-		adding to the contention of the kernel mutex. However, if
-		a transaction T2 is able to see modifications made by
-		a transaction T1, T2 will always get a bigger transaction
-		number and a bigger commit lsn than T1. */
-
-		/*--------------*/
-		mtr_commit(mtr);
-
-		DBUG_EXECUTE_IF("ib_crash_during_trx_commit_in_mem",
-				if (trx->has_logged()) {
-					log_write_up_to(mtr->commit_lsn(),
-							true);
-					DBUG_SUICIDE();
-				});
-		/*--------------*/
-	}
->>>>>>> 1f4e58d7
 #ifndef DBUG_OFF
   if (debug_sync)
     DEBUG_SYNC_C("before_trx_state_committed_in_memory");
