--- conflicted
+++ resolved
@@ -2073,14 +2073,8 @@
 			mtr.commit();
 		} else {
 			/* Success */
-<<<<<<< HEAD
-			mtr_commit(&mtr);
-
 			undo->top_page_no = undo_block->page.id().page_no();
-=======
-			undo->top_page_no = undo_block->page.id.page_no();
 			mtr.commit();
->>>>>>> ce868cd8
 			undo->top_offset  = offset;
 			undo->top_undo_no = trx->undo_no++;
 			undo->guess_block = undo_block;
