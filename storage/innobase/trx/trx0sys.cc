--- conflicted
+++ resolved
@@ -338,103 +338,9 @@
 		}
 	}
 
-<<<<<<< HEAD
 	ut_a(UT_LIST_GET_LEN(trx_list) == 0);
 	mutex_free(&mutex);
 	m_initialised = false;
-=======
-	UT_DELETE(trx_sys->mvcc);
-
-	ut_a(UT_LIST_GET_LEN(trx_sys->rw_trx_list) == 0);
-	ut_a(UT_LIST_GET_LEN(trx_sys->mysql_trx_list) == 0);
-	ut_a(UT_LIST_GET_LEN(trx_sys->serialisation_list) == 0);
-
-	/* We used placement new to create this mutex. Call the destructor. */
-	mutex_free(&trx_sys->mutex);
-
-	trx_sys->rw_trx_ids.~trx_ids_t();
-
-	trx_sys->rw_trx_set.~TrxIdSet();
-
-	ut_free(trx_sys);
-
-	trx_sys = NULL;
-}
-
-/*********************************************************************
-Check if there are any active (non-prepared) transactions.
-This is only used to check if it's safe to shutdown.
-@return total number of active transactions or 0 if none */
-ulint
-trx_sys_any_active_transactions(void)
-/*=================================*/
-{
-	ulint	total_trx = 0;
-
-	trx_sys_mutex_enter();
-
-	for (trx_t* trx = UT_LIST_GET_FIRST(trx_sys->rw_trx_list);
-	     trx != NULL;
-	     trx = UT_LIST_GET_NEXT(trx_list, trx)) {
-		ut_ad(trx->in_rw_trx_list);
-		trx_mutex_enter(trx);
-		switch (trx->state) {
-		case TRX_STATE_NOT_STARTED:
-			DBUG_ASSERT(!"invalid state");
-			/* fall through */
-		case TRX_STATE_PREPARED:
-		case TRX_STATE_PREPARED_RECOVERED:
-			break;
-		case TRX_STATE_ACTIVE:
-		case TRX_STATE_COMMITTED_IN_MEMORY:
-			total_trx++;
-		}
-		trx_mutex_exit(trx);
-	}
-
-	for (trx_t* trx = UT_LIST_GET_FIRST(trx_sys->mysql_trx_list);
-	     trx != NULL;
-	     trx = UT_LIST_GET_NEXT(mysql_trx_list, trx)) {
-		ut_ad(trx->in_mysql_trx_list);
-		trx_mutex_enter(trx);
-		/* This may count some ACTIVE transactions twice,
-		both in rw_trx_list and mysql_trx_list. */
-		total_trx += trx->state == TRX_STATE_ACTIVE;
-		trx_mutex_exit(trx);
-	}
-
-	trx_sys_mutex_exit();
-
-	return(total_trx);
-}
-
-#ifdef UNIV_DEBUG
-/*************************************************************//**
-Validate the trx_ut_list_t.
-@return true if valid. */
-static
-bool
-trx_sys_validate_trx_list_low(
-/*===========================*/
-	trx_ut_list_t*	trx_list)	/*!< in: &trx_sys->rw_trx_list */
-{
-	const trx_t*	trx;
-	const trx_t*	prev_trx = NULL;
-
-	ut_ad(trx_sys_mutex_own());
-
-	ut_ad(trx_list == &trx_sys->rw_trx_list);
-
-	for (trx = UT_LIST_GET_FIRST(*trx_list);
-	     trx != NULL;
-	     prev_trx = trx, trx = UT_LIST_GET_NEXT(trx_list, prev_trx)) {
-
-		check_trx_state(trx);
-		ut_a(prev_trx == NULL || prev_trx->id > trx->id);
-	}
-
-	return(true);
->>>>>>> e262eb16
 }
 
 /** @return total number of active (non-prepared) transactions */
