--- conflicted
+++ resolved
@@ -125,56 +125,19 @@
 
 	pthread_attr_t	attr;
 
-<<<<<<< HEAD
-	pthread_attr_init(&attr);
-
-	my_atomic_addlint(&os_thread_count, 1);
-
-	int	ret = pthread_create(&new_thread_id, &attr, func, arg);
-
-	ut_a(ret == 0);
-=======
-#ifndef UNIV_HPUX10
-	ret = pthread_attr_init(&attr);
+	int	ret = pthread_attr_init(&attr);
 	if (UNIV_UNLIKELY(ret)) {
 		fprintf(stderr,
 			"InnoDB: Error: pthread_attr_init() returned %d\n",
 			ret);
 		abort();
 	}
-#endif
-
-#ifdef UNIV_AIX
-	/* We must make sure a thread stack is at least 32 kB, otherwise
-	InnoDB might crash; we do not know if the default stack size on
-	AIX is always big enough. An empirical test on AIX-4.3 suggested
-	the size was 96 kB, though. */
-
-	ret = pthread_attr_setstacksize(&attr,
-					(size_t)(PTHREAD_STACK_MIN
-						 + 32 * 1024));
-	if (ret) {
-		fprintf(stderr,
-			"InnoDB: Error: pthread_attr_setstacksize"
-			" returned %d\n", ret);
-		abort();
-	}
-#endif
-	os_mutex_enter(os_sync_mutex);
-	os_thread_count++;
-	os_mutex_exit(os_sync_mutex);
-
-#ifdef UNIV_HPUX10
-	ret = pthread_create(&pthread, pthread_attr_default, func, arg);
-#else
-	ret = pthread_create(&pthread, &attr, func, arg);
-#endif
-	if (UNIV_UNLIKELY(ret)) {
-		fprintf(stderr,
-			"InnoDB: Error: pthread_create() returned %d\n", ret);
-		abort();
-	}
->>>>>>> 117c8146
+
+	my_atomic_addlint(&os_thread_count, 1);
+
+	ret = pthread_create(&new_thread_id, &attr, func, arg);
+
+	ut_a(ret == 0);
 
 	pthread_attr_destroy(&attr);
 
