/*****************************************************************************

Copyright (c) 1995, 2016, Oracle and/or its affiliates. All Rights Reserved.

This program is free software; you can redistribute it and/or modify it under
the terms of the GNU General Public License as published by the Free Software
Foundation; version 2 of the License.

This program is distributed in the hope that it will be useful, but WITHOUT
ANY WARRANTY; without even the implied warranty of MERCHANTABILITY or FITNESS
FOR A PARTICULAR PURPOSE. See the GNU General Public License for more details.

You should have received a copy of the GNU General Public License along with
this program; if not, write to the Free Software Foundation, Inc.,
51 Franklin Street, Suite 500, Boston, MA 02110-1335 USA

*****************************************************************************/

/**************************************************//**
@file os/os0proc.cc
The interface to the operating system
process control primitives

Created 9/30/1995 Heikki Tuuri
*******************************************************/

#include "univ.i"

/* FreeBSD for example has only MAP_ANON, Linux has MAP_ANONYMOUS and
MAP_ANON but MAP_ANON is marked as deprecated */
#if defined(MAP_ANONYMOUS)
#define OS_MAP_ANON	MAP_ANONYMOUS
#elif defined(MAP_ANON)
#define OS_MAP_ANON	MAP_ANON
#endif

/** The total amount of memory currently allocated from the operating
system with os_mem_alloc_large(). */
ulint	os_total_large_mem_allocated = 0;

/** Whether to use large pages in the buffer pool */
my_bool	os_use_large_pages;

/** Large page size. This may be a boot-time option on some platforms */
uint	os_large_page_size;

/** Converts the current process id to a number.
@return process id as a number */
ulint
os_proc_get_number(void)
/*====================*/
{
#ifdef _WIN32
	return(static_cast<ulint>(GetCurrentProcessId()));
#else
	return(static_cast<ulint>(getpid()));
#endif
}

/** Allocates large pages memory.
@param[in,out]	n	Number of bytes to allocate
@return allocated memory */
void*
os_mem_alloc_large(
	ulint*	n)
{
	void*	ptr;
	ulint	size;
#if defined HAVE_LINUX_LARGE_PAGES && defined UNIV_LINUX
	int shmid;
	struct shmid_ds buf;

	if (!os_use_large_pages || !os_large_page_size) {
		goto skip;
	}

	/* Align block size to os_large_page_size */
	ut_ad(ut_is_2pow(os_large_page_size));
	size = ut_2pow_round(*n + (os_large_page_size - 1),
			     os_large_page_size);

	shmid = shmget(IPC_PRIVATE, (size_t) size, SHM_HUGETLB | SHM_R | SHM_W);
	if (shmid < 0) {
		ib::warn() << "Failed to allocate " << size
			<< " bytes. errno " << errno;
		ptr = NULL;
	} else {
		ptr = shmat(shmid, NULL, 0);
		if (ptr == (void*)-1) {
			ib::warn() << "Failed to attach shared memory segment,"
				" errno " << errno;
			ptr = NULL;
		}

		/* Remove the shared memory segment so that it will be
		automatically freed after memory is detached or
		process exits */
		shmctl(shmid, IPC_RMID, &buf);
	}

	if (ptr) {
		*n = size;
		my_atomic_addlint(
			&os_total_large_mem_allocated, size);

		UNIV_MEM_ALLOC(ptr, size);
		return(ptr);
	}

	ib::warn() << "Using conventional memory pool";
skip:
#endif /* HAVE_LINUX_LARGE_PAGES && UNIV_LINUX */

#ifdef _WIN32
	SYSTEM_INFO	system_info;
	GetSystemInfo(&system_info);

	/* Align block size to system page size */
	ut_ad(ut_is_2pow(system_info.dwPageSize));
	/* system_info.dwPageSize is only 32-bit. Casting to ulint is required
	on 64-bit Windows. */
	size = *n = ut_2pow_round(*n + (system_info.dwPageSize - 1),
				  (ulint) system_info.dwPageSize);
	ptr = VirtualAlloc(NULL, size, MEM_COMMIT | MEM_RESERVE,
			   PAGE_READWRITE);
	if (!ptr) {
		ib::info() << "VirtualAlloc(" << size << " bytes) failed;"
			" Windows error " << GetLastError();
	} else {
		my_atomic_addlint(
			&os_total_large_mem_allocated, size);
		UNIV_MEM_ALLOC(ptr, size);
	}
#else
	size = getpagesize();
	/* Align block size to system page size */
	ut_ad(ut_is_2pow(size));
	size = *n = ut_2pow_round(*n + (size - 1), size);
	ptr = mmap(NULL, size, PROT_READ | PROT_WRITE,
		   MAP_PRIVATE | OS_MAP_ANON, -1, 0);
	if (UNIV_UNLIKELY(ptr == (void*) -1)) {
		ib::error() << "mmap(" << size << " bytes) failed;"
			" errno " << errno;
		ptr = NULL;
	} else {
		my_atomic_addlint(
			&os_total_large_mem_allocated, size);
		UNIV_MEM_ALLOC(ptr, size);
	}
#endif
	return(ptr);
}

/** Frees large pages memory.
@param[in]	ptr	pointer returned by os_mem_alloc_large()
@param[in]	size	size returned by os_mem_alloc_large() */
void
os_mem_free_large(
	void	*ptr,
	ulint	size)
{
	ut_a(os_total_large_mem_allocated >= size);

#if defined HAVE_LINUX_LARGE_PAGES && defined UNIV_LINUX
	if (os_use_large_pages && os_large_page_size && !shmdt(ptr)) {
<<<<<<< HEAD
		my_atomic_addlint(
			&os_total_large_mem_allocated, -size);
		UNIV_MEM_FREE(ptr, size);
=======
		os_fast_mutex_lock(&ut_list_mutex);
		ut_a(ut_total_allocated_memory >= size);
		ut_total_allocated_memory -= size;
		os_fast_mutex_unlock(&ut_list_mutex);
>>>>>>> c1aae370
		return;
	}
#endif /* HAVE_LINUX_LARGE_PAGES && UNIV_LINUX */
#ifdef _WIN32
	/* When RELEASE memory, the size parameter must be 0.
	Do not use MEM_RELEASE with MEM_DECOMMIT. */
	if (!VirtualFree(ptr, 0, MEM_RELEASE)) {
		ib::error() << "VirtualFree(" << ptr << ", " << size
			<< ") failed; Windows error " << GetLastError();
	} else {
<<<<<<< HEAD
		my_atomic_addlint(
			&os_total_large_mem_allocated, -lint(size));
		UNIV_MEM_FREE(ptr, size);
=======
		os_fast_mutex_lock(&ut_list_mutex);
		ut_a(ut_total_allocated_memory >= size);
		ut_total_allocated_memory -= size;
		os_fast_mutex_unlock(&ut_list_mutex);
>>>>>>> c1aae370
	}
#elif !defined OS_MAP_ANON
	ut_free(ptr);
#else
# if defined(UNIV_SOLARIS)
	if (munmap(static_cast<caddr_t>(ptr), size)) {
# else
	if (munmap(ptr, size)) {
# endif /* UNIV_SOLARIS */
		ib::error() << "munmap(" << ptr << ", " << size << ") failed;"
			" errno " << errno;
	} else {
<<<<<<< HEAD
		my_atomic_addlint(
			&os_total_large_mem_allocated, -size);
		UNIV_MEM_FREE(ptr, size);
=======
		os_fast_mutex_lock(&ut_list_mutex);
		ut_a(ut_total_allocated_memory >= size);
		ut_total_allocated_memory -= size;
		os_fast_mutex_unlock(&ut_list_mutex);
>>>>>>> c1aae370
	}
#endif
}<|MERGE_RESOLUTION|>--- conflicted
+++ resolved
@@ -163,16 +163,8 @@
 
 #if defined HAVE_LINUX_LARGE_PAGES && defined UNIV_LINUX
 	if (os_use_large_pages && os_large_page_size && !shmdt(ptr)) {
-<<<<<<< HEAD
 		my_atomic_addlint(
 			&os_total_large_mem_allocated, -size);
-		UNIV_MEM_FREE(ptr, size);
-=======
-		os_fast_mutex_lock(&ut_list_mutex);
-		ut_a(ut_total_allocated_memory >= size);
-		ut_total_allocated_memory -= size;
-		os_fast_mutex_unlock(&ut_list_mutex);
->>>>>>> c1aae370
 		return;
 	}
 #endif /* HAVE_LINUX_LARGE_PAGES && UNIV_LINUX */
@@ -183,16 +175,8 @@
 		ib::error() << "VirtualFree(" << ptr << ", " << size
 			<< ") failed; Windows error " << GetLastError();
 	} else {
-<<<<<<< HEAD
 		my_atomic_addlint(
 			&os_total_large_mem_allocated, -lint(size));
-		UNIV_MEM_FREE(ptr, size);
-=======
-		os_fast_mutex_lock(&ut_list_mutex);
-		ut_a(ut_total_allocated_memory >= size);
-		ut_total_allocated_memory -= size;
-		os_fast_mutex_unlock(&ut_list_mutex);
->>>>>>> c1aae370
 	}
 #elif !defined OS_MAP_ANON
 	ut_free(ptr);
@@ -205,16 +189,8 @@
 		ib::error() << "munmap(" << ptr << ", " << size << ") failed;"
 			" errno " << errno;
 	} else {
-<<<<<<< HEAD
 		my_atomic_addlint(
 			&os_total_large_mem_allocated, -size);
-		UNIV_MEM_FREE(ptr, size);
-=======
-		os_fast_mutex_lock(&ut_list_mutex);
-		ut_a(ut_total_allocated_memory >= size);
-		ut_total_allocated_memory -= size;
-		os_fast_mutex_unlock(&ut_list_mutex);
->>>>>>> c1aae370
 	}
 #endif
 }