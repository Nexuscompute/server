/*****************************************************************************

Copyright (c) 1996, 2017, Oracle and/or its affiliates. All Rights Reserved.
Copyright (c) 2014, 2018, MariaDB Corporation.

This program is free software; you can redistribute it and/or modify it under
the terms of the GNU General Public License as published by the Free Software
Foundation; version 2 of the License.

This program is distributed in the hope that it will be useful, but WITHOUT
ANY WARRANTY; without even the implied warranty of MERCHANTABILITY or FITNESS
FOR A PARTICULAR PURPOSE. See the GNU General Public License for more details.

You should have received a copy of the GNU General Public License along with
this program; if not, write to the Free Software Foundation, Inc.,
51 Franklin Street, Suite 500, Boston, MA 02110-1335 USA

*****************************************************************************/

/**************************************************//**
@file lock/lock0lock.cc
The transaction lock system

Created 5/7/1996 Heikki Tuuri
*******************************************************/

#define LOCK_MODULE_IMPLEMENTATION


#include "ha_prototypes.h"

#include <mysql/service_thd_error_context.h>
#include <sql_class.h>

#include "lock0lock.h"
#include "lock0priv.h"
#include "dict0mem.h"
#include "usr0sess.h"
#include "trx0purge.h"
#include "trx0sys.h"
#include "srv0mon.h"
#include "ut0vec.h"
#include "btr0btr.h"
#include "dict0boot.h"
#include "ut0new.h"
#include "row0sel.h"
#include "row0mysql.h"
#include "pars0pars.h"

#include <set>

#ifdef WITH_WSREP
#include <mysql/service_wsrep.h>
#endif /* WITH_WSREP */

/** Lock scheduling algorithm */
ulong innodb_lock_schedule_algorithm = INNODB_LOCK_SCHEDULE_ALGORITHM_FCFS;

/** The value of innodb_deadlock_detect */
my_bool	innobase_deadlock_detect;

/** Total number of cached record locks */
static const ulint	REC_LOCK_CACHE = 8;

/** Maximum record lock size in bytes */
static const ulint	REC_LOCK_SIZE = sizeof(ib_lock_t) + 256;

/** Total number of cached table locks */
static const ulint	TABLE_LOCK_CACHE = 8;

/** Size in bytes, of the table lock instance */
static const ulint	TABLE_LOCK_SIZE = sizeof(ib_lock_t);

/*********************************************************************//**
Checks if a waiting record lock request still has to wait in a queue.
@return lock that is causing the wait */
static
const lock_t*
lock_rec_has_to_wait_in_queue(
/*==========================*/
	const lock_t*	wait_lock);	/*!< in: waiting record lock */

/*************************************************************//**
Grants a lock to a waiting lock request and releases the waiting transaction.
The caller must hold lock_sys->mutex. */
static
void
lock_grant(
/*=======*/
	lock_t*	lock,	/*!< in/out: waiting lock request */
	bool	owns_trx_mutex);    /*!< in: whether lock->trx->mutex is owned */

extern "C" void thd_rpl_deadlock_check(MYSQL_THD thd, MYSQL_THD other_thd);
extern "C" int thd_need_wait_reports(const MYSQL_THD thd);
extern "C" int thd_need_ordering_with(const MYSQL_THD thd, const MYSQL_THD other_thd);

extern "C" int thd_deadlock_victim_preference(const MYSQL_THD thd1, const MYSQL_THD thd2);

/** Print info of a table lock.
@param[in,out]	file	output stream
@param[in]	lock	table lock */
static
void
lock_table_print(FILE* file, const lock_t* lock);

/** Print info of a record lock.
@param[in,out]	file	output stream
@param[in]	lock	record lock */
static
void
lock_rec_print(FILE* file, const lock_t* lock);

/** Deadlock checker. */
class DeadlockChecker {
public:
	/** Checks if a joining lock request results in a deadlock. If
	a deadlock is found this function will resolve the deadlock
	by choosing a victim transaction and rolling it back. It
	will attempt to resolve all deadlocks. The returned transaction
	id will be the joining transaction id or 0 if some other
	transaction was chosen as a victim and rolled back or no
	deadlock found.

	@param lock lock the transaction is requesting
	@param trx transaction requesting the lock

	@return id of transaction chosen as victim or 0 */
	static const trx_t* check_and_resolve(
		const lock_t*	lock,
		trx_t*		trx);

private:
	/** Do a shallow copy. Default destructor OK.
	@param trx the start transaction (start node)
	@param wait_lock lock that a transaction wants
	@param mark_start visited node counter */
	DeadlockChecker(
		const trx_t*	trx,
		const lock_t*	wait_lock,
		ib_uint64_t	mark_start,
		bool report_waiters)
		:
		m_cost(),
		m_start(trx),
		m_too_deep(),
		m_wait_lock(wait_lock),
		m_mark_start(mark_start),
		m_n_elems(),
		m_report_waiters(report_waiters)
	{
	}

	/** Check if the search is too deep. */
	bool is_too_deep() const
	{
		return(m_n_elems > LOCK_MAX_DEPTH_IN_DEADLOCK_CHECK
		       || m_cost > LOCK_MAX_N_STEPS_IN_DEADLOCK_CHECK);
	}

	/** Save current state.
	@param lock lock to push on the stack.
	@param heap_no the heap number to push on the stack.
	@return false if stack is full. */
	bool push(const lock_t*	lock, ulint heap_no)
	{
		ut_ad((lock_get_type_low(lock) & LOCK_REC)
		      || (lock_get_type_low(lock) & LOCK_TABLE));

		ut_ad(((lock_get_type_low(lock) & LOCK_TABLE) != 0)
		      == (heap_no == ULINT_UNDEFINED));

		/* Ensure that the stack is bounded. */
		if (m_n_elems >= UT_ARR_SIZE(s_states)) {
			return(false);
		}

		state_t&	state = s_states[m_n_elems++];

		state.m_lock = lock;
		state.m_wait_lock = m_wait_lock;
		state.m_heap_no =heap_no;

		return(true);
	}

	/** Restore state.
	@param[out] lock current lock
	@param[out] heap_no current heap_no */
	void pop(const lock_t*& lock, ulint& heap_no)
	{
		ut_a(m_n_elems > 0);

		const state_t&	state = s_states[--m_n_elems];

		lock = state.m_lock;
		heap_no = state.m_heap_no;
		m_wait_lock = state.m_wait_lock;
	}

	/** Check whether the node has been visited.
	@param lock lock to check
	@return true if the node has been visited */
	bool is_visited(const lock_t* lock) const
	{
		return(lock->trx->lock.deadlock_mark > m_mark_start);
	}

	/** Get the next lock in the queue that is owned by a transaction
	whose sub-tree has not already been searched.
	Note: "next" here means PREV for table locks.
	@param lock Lock in queue
	@param heap_no heap_no if lock is a record lock else ULINT_UNDEFINED
	@return next lock or NULL if at end of queue */
	const lock_t* get_next_lock(const lock_t* lock, ulint heap_no) const;

	/** Get the first lock to search. The search starts from the current
	wait_lock. What we are really interested in is an edge from the
	current wait_lock's owning transaction to another transaction that has
	a lock ahead in the queue. We skip locks where the owning transaction's
	sub-tree has already been searched.

	Note: The record locks are traversed from the oldest lock to the
	latest. For table locks we go from latest to oldest.

	For record locks, we first position the iterator on first lock on
	the page and then reposition on the actual heap_no. This is required
	due to the way the record lock has is implemented.

	@param[out] heap_no if rec lock, else ULINT_UNDEFINED.

	@return first lock or NULL */
	const lock_t* get_first_lock(ulint* heap_no) const;

	/** Notify that a deadlock has been detected and print the conflicting
	transaction info.
	@param lock lock causing deadlock */
	void notify(const lock_t* lock) const;

	/** Select the victim transaction that should be rolledback.
	@return victim transaction */
	const trx_t* select_victim() const;

	/** Rollback transaction selected as the victim. */
	void trx_rollback();

	/** Looks iteratively for a deadlock. Note: the joining transaction
	may have been granted its lock by the deadlock checks.

	@return 0 if no deadlock else the victim transaction.*/
	const trx_t* search();

	/** Print transaction data to the deadlock file and possibly to stderr.
	@param trx transaction
	@param max_query_len max query length to print */
	static void print(const trx_t* trx, ulint max_query_len);

	/** rewind(3) the file used for storing the latest detected deadlock
	and print a heading message to stderr if printing of all deadlocks to
	stderr is enabled. */
	static void start_print();

	/** Print lock data to the deadlock file and possibly to stderr.
	@param lock record or table type lock */
	static void print(const lock_t* lock);

	/** Print a message to the deadlock file and possibly to stderr.
	@param msg message to print */
	static void print(const char* msg);

	/** Print info about transaction that was rolled back.
	@param trx transaction rolled back
	@param lock lock trx wants */
	static void rollback_print(const trx_t* trx, const lock_t* lock);

private:
	/** DFS state information, used during deadlock checking. */
	struct state_t {
		const lock_t*	m_lock;		/*!< Current lock */
		const lock_t*	m_wait_lock;	/*!< Waiting for lock */
		ulint		m_heap_no;	/*!< heap number if rec lock */
	};

	/** Used in deadlock tracking. Protected by lock_sys->mutex. */
	static ib_uint64_t	s_lock_mark_counter;

	/** Calculation steps thus far. It is the count of the nodes visited. */
	ulint			m_cost;

	/** Joining transaction that is requesting a lock in an
	incompatible mode */
	const trx_t*		m_start;

	/** TRUE if search was too deep and was aborted */
	bool			m_too_deep;

	/** Lock that trx wants */
	const lock_t*		m_wait_lock;

	/**  Value of lock_mark_count at the start of the deadlock check. */
	ib_uint64_t		m_mark_start;

	/** Number of states pushed onto the stack */
	size_t			m_n_elems;

	/** This is to avoid malloc/free calls. */
	static state_t		s_states[MAX_STACK_SIZE];

       /** Set if thd_rpl_deadlock_check() should be called for waits. */
       bool m_report_waiters;
};

/** Counter to mark visited nodes during deadlock search. */
ib_uint64_t	DeadlockChecker::s_lock_mark_counter = 0;

/** The stack used for deadlock searches. */
DeadlockChecker::state_t	DeadlockChecker::s_states[MAX_STACK_SIZE];

#ifdef UNIV_DEBUG
/*********************************************************************//**
Validates the lock system.
@return TRUE if ok */
static
bool
lock_validate();
/*============*/

/*********************************************************************//**
Validates the record lock queues on a page.
@return TRUE if ok */
static
ibool
lock_rec_validate_page(
/*===================*/
	const buf_block_t*	block)	/*!< in: buffer block */
	MY_ATTRIBUTE((warn_unused_result));
#endif /* UNIV_DEBUG */

/* The lock system */
lock_sys_t*	lock_sys	= NULL;

/** We store info on the latest deadlock error to this buffer. InnoDB
Monitor will then fetch it and print */
static bool	lock_deadlock_found = false;

/** Only created if !srv_read_only_mode */
static FILE*		lock_latest_err_file;

/*********************************************************************//**
Reports that a transaction id is insensible, i.e., in the future. */
void
lock_report_trx_id_insanity(
/*========================*/
	trx_id_t	trx_id,		/*!< in: trx id */
	const rec_t*	rec,		/*!< in: user record */
	dict_index_t*	index,		/*!< in: index */
	const ulint*	offsets,	/*!< in: rec_get_offsets(rec, index) */
	trx_id_t	max_trx_id)	/*!< in: trx_sys_get_max_trx_id() */
{
	ib::error()
		<< "Transaction id " << trx_id
		<< " associated with record" << rec_offsets_print(rec, offsets)
		<< " in index " << index->name
		<< " of table " << index->table->name
		<< " is greater than the global counter " << max_trx_id
		<< "! The table is corrupted.";
}

/*********************************************************************//**
Checks that a transaction id is sensible, i.e., not in the future.
@return true if ok */
#ifdef UNIV_DEBUG

#else
static MY_ATTRIBUTE((warn_unused_result))
#endif
bool
lock_check_trx_id_sanity(
/*=====================*/
	trx_id_t	trx_id,		/*!< in: trx id */
	const rec_t*	rec,		/*!< in: user record */
	dict_index_t*	index,		/*!< in: index */
	const ulint*	offsets)	/*!< in: rec_get_offsets(rec, index) */
{
	ut_ad(rec_offs_validate(rec, index, offsets));

	trx_id_t	max_trx_id = trx_sys_get_max_trx_id();
	bool		is_ok = trx_id < max_trx_id;

	if (!is_ok) {
		lock_report_trx_id_insanity(
			trx_id, rec, index, offsets, max_trx_id);
	}

	return(is_ok);
}

/*********************************************************************//**
Checks that a record is seen in a consistent read.
@return true if sees, or false if an earlier version of the record
should be retrieved */
bool
lock_clust_rec_cons_read_sees(
/*==========================*/
	const rec_t*	rec,	/*!< in: user record which should be read or
				passed over by a read cursor */
	dict_index_t*	index,	/*!< in: clustered index */
	const ulint*	offsets,/*!< in: rec_get_offsets(rec, index) */
	ReadView*	view)	/*!< in: consistent read view */
{
	ut_ad(dict_index_is_clust(index));
	ut_ad(page_rec_is_user_rec(rec));
	ut_ad(rec_offs_validate(rec, index, offsets));

	/* Temp-tables are not shared across connections and multiple
	transactions from different connections cannot simultaneously
	operate on same temp-table and so read of temp-table is
	always consistent read. */
	if (srv_read_only_mode || dict_table_is_temporary(index->table)) {
		ut_ad(view == 0 || dict_table_is_temporary(index->table));
		return(true);
	}

	/* NOTE that we call this function while holding the search
	system latch. */

	trx_id_t	trx_id = row_get_rec_trx_id(rec, index, offsets);

	return(view->changes_visible(trx_id, index->table->name));
}

/*********************************************************************//**
Checks that a non-clustered index record is seen in a consistent read.

NOTE that a non-clustered index page contains so little information on
its modifications that also in the case false, the present version of
rec may be the right, but we must check this from the clustered index
record.

@return true if certainly sees, or false if an earlier version of the
clustered index record might be needed */
bool
lock_sec_rec_cons_read_sees(
/*========================*/
	const rec_t*		rec,	/*!< in: user record which
					should be read or passed over
					by a read cursor */
	const dict_index_t*	index,	/*!< in: index */
	const ReadView*	view)	/*!< in: consistent read view */
{
	ut_ad(page_rec_is_user_rec(rec));

	/* NOTE that we might call this function while holding the search
	system latch. */

	if (recv_recovery_is_on()) {

		return(false);

	} else if (dict_table_is_temporary(index->table)) {

		/* Temp-tables are not shared across connections and multiple
		transactions from different connections cannot simultaneously
		operate on same temp-table and so read of temp-table is
		always consistent read. */

		return(true);
	}

	trx_id_t	max_trx_id = page_get_max_trx_id(page_align(rec));

	ut_ad(max_trx_id > 0);

	return(view->sees(max_trx_id));
}

/*********************************************************************//**
Creates the lock system at database start. */
void
lock_sys_create(
/*============*/
	ulint	n_cells)	/*!< in: number of slots in lock hash table */
{
	ulint	lock_sys_sz;

	lock_sys_sz = sizeof(*lock_sys) + OS_THREAD_MAX_N * sizeof(srv_slot_t);

	lock_sys = static_cast<lock_sys_t*>(ut_zalloc_nokey(lock_sys_sz));

	void*	ptr = &lock_sys[1];

	lock_sys->waiting_threads = static_cast<srv_slot_t*>(ptr);

	lock_sys->last_slot = lock_sys->waiting_threads;

	mutex_create(LATCH_ID_LOCK_SYS, &lock_sys->mutex);

	mutex_create(LATCH_ID_LOCK_SYS_WAIT, &lock_sys->wait_mutex);

	lock_sys->timeout_event = os_event_create(0);

	lock_sys->rec_hash = hash_create(n_cells);
	lock_sys->prdt_hash = hash_create(n_cells);
	lock_sys->prdt_page_hash = hash_create(n_cells);

	if (!srv_read_only_mode) {
		lock_latest_err_file = os_file_create_tmpfile(NULL);
		ut_a(lock_latest_err_file);
	}
}

/** Calculates the fold value of a lock: used in migrating the hash table.
@param[in]	lock	record lock object
@return	folded value */
static
ulint
lock_rec_lock_fold(
	const lock_t*	lock)
{
	return(lock_rec_fold(lock->un_member.rec_lock.space,
			     lock->un_member.rec_lock.page_no));
}

/** Resize the lock hash tables.
@param[in]	n_cells	number of slots in lock hash table */
void
lock_sys_resize(
	ulint	n_cells)
{
	hash_table_t*	old_hash;

	lock_mutex_enter();

	old_hash = lock_sys->rec_hash;
	lock_sys->rec_hash = hash_create(n_cells);
	HASH_MIGRATE(old_hash, lock_sys->rec_hash, lock_t, hash,
		     lock_rec_lock_fold);
	hash_table_free(old_hash);

	old_hash = lock_sys->prdt_hash;
	lock_sys->prdt_hash = hash_create(n_cells);
	HASH_MIGRATE(old_hash, lock_sys->prdt_hash, lock_t, hash,
		     lock_rec_lock_fold);
	hash_table_free(old_hash);

	old_hash = lock_sys->prdt_page_hash;
	lock_sys->prdt_page_hash = hash_create(n_cells);
	HASH_MIGRATE(old_hash, lock_sys->prdt_page_hash, lock_t, hash,
		     lock_rec_lock_fold);
	hash_table_free(old_hash);

	/* need to update block->lock_hash_val */
	for (ulint i = 0; i < srv_buf_pool_instances; ++i) {
		buf_pool_t*	buf_pool = buf_pool_from_array(i);

		buf_pool_mutex_enter(buf_pool);
		buf_page_t*	bpage;
		bpage = UT_LIST_GET_FIRST(buf_pool->LRU);

		while (bpage != NULL) {
			if (buf_page_get_state(bpage)
			    == BUF_BLOCK_FILE_PAGE) {
				buf_block_t*	block;
				block = reinterpret_cast<buf_block_t*>(
					bpage);

				block->lock_hash_val
					= lock_rec_hash(
						bpage->id.space(),
						bpage->id.page_no());
			}
			bpage = UT_LIST_GET_NEXT(LRU, bpage);
		}
		buf_pool_mutex_exit(buf_pool);
	}

	lock_mutex_exit();
}

/*********************************************************************//**
Closes the lock system at database shutdown. */
void
lock_sys_close(void)
/*================*/
{
	if (lock_latest_err_file != NULL) {
		fclose(lock_latest_err_file);
		lock_latest_err_file = NULL;
	}

	hash_table_free(lock_sys->rec_hash);
	hash_table_free(lock_sys->prdt_hash);
	hash_table_free(lock_sys->prdt_page_hash);

	os_event_destroy(lock_sys->timeout_event);

	mutex_destroy(&lock_sys->mutex);
	mutex_destroy(&lock_sys->wait_mutex);

	srv_slot_t*	slot = lock_sys->waiting_threads;

	for (ulint i = 0; i < OS_THREAD_MAX_N; i++, ++slot) {
		if (slot->event != NULL) {
			os_event_destroy(slot->event);
		}
	}

	ut_free(lock_sys);

	lock_sys = NULL;
}

/*********************************************************************//**
Gets the size of a lock struct.
@return size in bytes */
ulint
lock_get_size(void)
/*===============*/
{
	return((ulint) sizeof(lock_t));
}

/*********************************************************************//**
Sets the wait flag of a lock and the back pointer in trx to lock. */
UNIV_INLINE
void
lock_set_lock_and_trx_wait(
/*=======================*/
	lock_t*	lock,	/*!< in: lock */
	trx_t*	trx)	/*!< in/out: trx */
{
	ut_ad(lock);
	ut_ad(lock->trx == trx);
	ut_ad(trx->lock.wait_lock == NULL);
	ut_ad(lock_mutex_own());
	ut_ad(trx_mutex_own(trx));

	trx->lock.wait_lock = lock;
	lock->type_mode |= LOCK_WAIT;
}

/**********************************************************************//**
The back pointer to a waiting lock request in the transaction is set to NULL
and the wait bit in lock type_mode is reset. */
UNIV_INLINE
void
lock_reset_lock_and_trx_wait(
/*=========================*/
	lock_t*	lock)	/*!< in/out: record lock */
{
	ut_ad(lock_get_wait(lock));
	ut_ad(lock_mutex_own());

	if (lock->trx->lock.wait_lock &&
	    lock->trx->lock.wait_lock != lock) {
		const char*	stmt=NULL;
		const char*	stmt2=NULL;
		size_t		stmt_len;
		trx_id_t trx_id = 0;
		stmt = lock->trx->mysql_thd
			? innobase_get_stmt_unsafe(
				lock->trx->mysql_thd, &stmt_len)
			: NULL;

		if (lock->trx->lock.wait_lock &&
			lock->trx->lock.wait_lock->trx) {
			trx_id = lock->trx->lock.wait_lock->trx->id;
			stmt2 = lock->trx->lock.wait_lock->trx->mysql_thd
				? innobase_get_stmt_unsafe(
					lock->trx->lock.wait_lock
					->trx->mysql_thd, &stmt_len)
				: NULL;
		}

		ib::error() <<
			"Trx id " << ib::hex(lock->trx->id)
				  << " is waiting a lock "
				  << " for this trx id " << ib::hex(trx_id)
				  << " wait_lock " << lock->trx->lock.wait_lock;
		if (stmt) {
			ib::info() << " SQL1: " << stmt;
		}

		if (stmt2) {
			ib::info() << " SQL2: " << stmt2;
		}

		ut_ad(0);
	}

	lock->trx->lock.wait_lock = NULL;
	lock->type_mode &= ~LOCK_WAIT;
}

/*********************************************************************//**
Gets the gap flag of a record lock.
@return LOCK_GAP or 0 */
UNIV_INLINE
ulint
lock_rec_get_gap(
/*=============*/
	const lock_t*	lock)	/*!< in: record lock */
{
	ut_ad(lock);
	ut_ad(lock_get_type_low(lock) == LOCK_REC);

	return(lock->type_mode & LOCK_GAP);
}

/*********************************************************************//**
Gets the LOCK_REC_NOT_GAP flag of a record lock.
@return LOCK_REC_NOT_GAP or 0 */
UNIV_INLINE
ulint
lock_rec_get_rec_not_gap(
/*=====================*/
	const lock_t*	lock)	/*!< in: record lock */
{
	ut_ad(lock);
	ut_ad(lock_get_type_low(lock) == LOCK_REC);

	return(lock->type_mode & LOCK_REC_NOT_GAP);
}

/*********************************************************************//**
Gets the waiting insert flag of a record lock.
@return LOCK_INSERT_INTENTION or 0 */
UNIV_INLINE
ulint
lock_rec_get_insert_intention(
/*==========================*/
	const lock_t*	lock)	/*!< in: record lock */
{
	ut_ad(lock);
	ut_ad(lock_get_type_low(lock) == LOCK_REC);

	return(lock->type_mode & LOCK_INSERT_INTENTION);
}

/*********************************************************************//**
Checks if a lock request for a new lock has to wait for request lock2.
@return TRUE if new lock has to wait for lock2 to be removed */
UNIV_INLINE
ibool
lock_rec_has_to_wait(
/*=================*/
	bool		for_locking,
				/*!< in is called locking or releasing */
	const trx_t*	trx,	/*!< in: trx of new lock */
	ulint		type_mode,/*!< in: precise mode of the new lock
				to set: LOCK_S or LOCK_X, possibly
				ORed to LOCK_GAP or LOCK_REC_NOT_GAP,
				LOCK_INSERT_INTENTION */
	const lock_t*	lock2,	/*!< in: another record lock; NOTE that
				it is assumed that this has a lock bit
				set on the same record as in the new
				lock we are setting */
	bool		lock_is_on_supremum)
				/*!< in: TRUE if we are setting the
				lock on the 'supremum' record of an
				index page: we know then that the lock
				request is really for a 'gap' type lock */
{
	ut_ad(trx && lock2);
	ut_ad(lock_get_type_low(lock2) == LOCK_REC);

	if (trx != lock2->trx
	    && !lock_mode_compatible(static_cast<lock_mode>(
			             LOCK_MODE_MASK & type_mode),
				     lock_get_mode(lock2))) {

		/* We have somewhat complex rules when gap type record locks
		cause waits */

		if ((lock_is_on_supremum || (type_mode & LOCK_GAP))
		    && !(type_mode & LOCK_INSERT_INTENTION)) {

			/* Gap type locks without LOCK_INSERT_INTENTION flag
			do not need to wait for anything. This is because
			different users can have conflicting lock types
			on gaps. */

			return(FALSE);
		}

		if (!(type_mode & LOCK_INSERT_INTENTION)
		    && lock_rec_get_gap(lock2)) {

			/* Record lock (LOCK_ORDINARY or LOCK_REC_NOT_GAP
			does not need to wait for a gap type lock */

			return(FALSE);
		}

		if ((type_mode & LOCK_GAP)
		    && lock_rec_get_rec_not_gap(lock2)) {

			/* Lock on gap does not need to wait for
			a LOCK_REC_NOT_GAP type lock */

			return(FALSE);
		}

		if (lock_rec_get_insert_intention(lock2)) {

			/* No lock request needs to wait for an insert
			intention lock to be removed. This is ok since our
			rules allow conflicting locks on gaps. This eliminates
			a spurious deadlock caused by a next-key lock waiting
			for an insert intention lock; when the insert
			intention lock was granted, the insert deadlocked on
			the waiting next-key lock.

			Also, insert intention locks do not disturb each
			other. */

			return(FALSE);
		}

		if ((type_mode & LOCK_GAP || lock_rec_get_gap(lock2)) &&
		    !thd_need_ordering_with(trx->mysql_thd,
					    lock2->trx->mysql_thd)) {
			/* If the upper server layer has already decided on the
			commit order between the transaction requesting the
			lock and the transaction owning the lock, we do not
			need to wait for gap locks. Such ordeering by the upper
			server layer happens in parallel replication, where the
			commit order is fixed to match the original order on the
			master.

			Such gap locks are mainly needed to get serialisability
			between transactions so that they will be binlogged in
			the correct order so that statement-based replication
			will give the correct results. Since the right order
			was already determined on the master, we do not need
			to enforce it again here.

			Skipping the locks is not essential for correctness,
			since in case of deadlock we will just kill the later
			transaction and retry it. But it can save some
			unnecessary rollbacks and retries. */

			return (FALSE);
		}

#ifdef WITH_WSREP
		/* if BF thread is locking and has conflict with another BF
		   thread, we need to look at trx ordering and lock types */
		if (wsrep_thd_is_BF(trx->mysql_thd, FALSE)         &&
		    wsrep_thd_is_BF(lock2->trx->mysql_thd, TRUE)) {

			if (wsrep_debug) {
				ib::info() <<
					"BF-BF lock conflict, locking: " << for_locking;
				lock_rec_print(stderr, lock2);
				ib::info() << " SQL1: "
					   << wsrep_thd_query(trx->mysql_thd);
				ib::info() << " SQL2: "
					   << wsrep_thd_query(lock2->trx->mysql_thd);
			}

			if (wsrep_trx_order_before(trx->mysql_thd,
						   lock2->trx->mysql_thd) &&
			    (type_mode & LOCK_MODE_MASK) == LOCK_X        &&
			    (lock2->type_mode & LOCK_MODE_MASK) == LOCK_X) {
				if (for_locking || wsrep_debug) {
					/* exclusive lock conflicts are not
					   accepted */
					ib::info() <<
						"BF-BF X lock conflict,"
						"mode: " << type_mode <<
						" supremum: " << lock_is_on_supremum;
					ib::info() <<
						"conflicts states: my "
						   << wsrep_thd_conflict_state(trx->mysql_thd, FALSE)
						   << " locked "
						   << wsrep_thd_conflict_state(lock2->trx->mysql_thd, FALSE);
					lock_rec_print(stderr, lock2);
					ib::info() << " SQL1: "
						   << wsrep_thd_query(trx->mysql_thd);
					ib::info() << " SQL2: "
						   << wsrep_thd_query(lock2->trx->mysql_thd);

					if (for_locking) {
						return FALSE;
					}
				}
			} else {
				/* if lock2->index->n_uniq <=
				   lock2->index->n_user_defined_cols
				   operation is on uniq index
				*/
				if (wsrep_debug) {
					ib::info() <<
						"BF conflict, modes: "
						   << type_mode << ":" << lock2->type_mode
						   << " idx: " << lock2->index->name()
						   << " table: " << lock2->index->table->name.m_name
						   << " n_uniq: " << lock2->index->n_uniq
						   << " n_user: " << lock2->index->n_user_defined_cols;
					ib::info() << " SQL1: "
						   << wsrep_thd_query(trx->mysql_thd);
					ib::info() << " SQL2: "
						   << wsrep_thd_query(lock2->trx->mysql_thd);
				}
				return FALSE;
			}
		}
#endif /* WITH_WSREP */

		return(TRUE);
	}

	return(FALSE);
}

/*********************************************************************//**
Checks if a lock request lock1 has to wait for request lock2.
@return TRUE if lock1 has to wait for lock2 to be removed */
ibool
lock_has_to_wait(
/*=============*/
	const lock_t*	lock1,	/*!< in: waiting lock */
	const lock_t*	lock2)	/*!< in: another lock; NOTE that it is
				assumed that this has a lock bit set
				on the same record as in lock1 if the
				locks are record locks */
{
	ut_ad(lock1 && lock2);

	if (lock1->trx != lock2->trx
	    && !lock_mode_compatible(lock_get_mode(lock1),
				     lock_get_mode(lock2))) {
		if (lock_get_type_low(lock1) == LOCK_REC) {
			ut_ad(lock_get_type_low(lock2) == LOCK_REC);

			/* If this lock request is for a supremum record
			then the second bit on the lock bitmap is set */

			if (lock1->type_mode
			    & (LOCK_PREDICATE | LOCK_PRDT_PAGE)) {
				return(lock_prdt_has_to_wait(
					lock1->trx, lock1->type_mode,
					lock_get_prdt_from_lock(lock1),
					lock2));
			} else {
				return(lock_rec_has_to_wait(false,
					lock1->trx, lock1->type_mode, lock2,
					lock_rec_get_nth_bit(lock1, true)));
			}
		}

		return(TRUE);
	}

	return(FALSE);
}

/*============== RECORD LOCK BASIC FUNCTIONS ============================*/

/**********************************************************************//**
Looks for a set bit in a record lock bitmap. Returns ULINT_UNDEFINED,
if none found.
@return bit index == heap number of the record, or ULINT_UNDEFINED if
none found */
ulint
lock_rec_find_set_bit(
/*==================*/
	const lock_t*	lock)	/*!< in: record lock with at least one bit set */
{
	for (ulint i = 0; i < lock_rec_get_n_bits(lock); ++i) {

		if (lock_rec_get_nth_bit(lock, i)) {

			return(i);
		}
	}

	return(ULINT_UNDEFINED);
}

/** Reset the nth bit of a record lock.
@param[in,out] lock record lock
@param[in] i index of the bit that will be reset
@return previous value of the bit */
UNIV_INLINE
byte
lock_rec_reset_nth_bit(
	lock_t*	lock,
	ulint	i)
{
	ut_ad(lock_get_type_low(lock) == LOCK_REC);
	ut_ad(i < lock->un_member.rec_lock.n_bits);

	byte*	b = reinterpret_cast<byte*>(&lock[1]) + (i >> 3);
	byte	mask = static_cast<byte>(1U << (i & 7));
	byte	bit = *b & mask;
	*b &= ~mask;

	if (bit != 0) {
		ut_ad(lock->trx->lock.n_rec_locks > 0);
		--lock->trx->lock.n_rec_locks;
	}

	return(bit);
}

/** Reset the nth bit of a record lock.
@param[in,out]	lock record lock
@param[in] i	index of the bit that will be reset
@param[in] type	whether the lock is in wait mode */
void
lock_rec_trx_wait(
	lock_t*	lock,
	ulint	i,
	ulint	type)
{
	lock_rec_reset_nth_bit(lock, i);

	if (type & LOCK_WAIT) {
		lock_reset_lock_and_trx_wait(lock);
	}
}

/*********************************************************************//**
Determines if there are explicit record locks on a page.
@return an explicit record lock on the page, or NULL if there are none */
lock_t*
lock_rec_expl_exist_on_page(
/*========================*/
	ulint	space,	/*!< in: space id */
	ulint	page_no)/*!< in: page number */
{
	lock_t*	lock;

	lock_mutex_enter();
	/* Only used in ibuf pages, so rec_hash is good enough */
	lock = lock_rec_get_first_on_page_addr(lock_sys->rec_hash,
					       space, page_no);
	lock_mutex_exit();

	return(lock);
}

/*********************************************************************//**
Resets the record lock bitmap to zero. NOTE: does not touch the wait_lock
pointer in the transaction! This function is used in lock object creation
and resetting. */
static
void
lock_rec_bitmap_reset(
/*==================*/
	lock_t*	lock)	/*!< in: record lock */
{
	ulint	n_bytes;

	ut_ad(lock_get_type_low(lock) == LOCK_REC);

	/* Reset to zero the bitmap which resides immediately after the lock
	struct */

	n_bytes = lock_rec_get_n_bits(lock) / 8;

	ut_ad((lock_rec_get_n_bits(lock) % 8) == 0);

	memset(&lock[1], 0, n_bytes);
}

/*********************************************************************//**
Copies a record lock to heap.
@return copy of lock */
static
lock_t*
lock_rec_copy(
/*==========*/
	const lock_t*	lock,	/*!< in: record lock */
	mem_heap_t*	heap)	/*!< in: memory heap */
{
	ulint	size;

	ut_ad(lock_get_type_low(lock) == LOCK_REC);

	size = sizeof(lock_t) + lock_rec_get_n_bits(lock) / 8;

	return(static_cast<lock_t*>(mem_heap_dup(heap, lock, size)));
}

/*********************************************************************//**
Gets the previous record lock set on a record.
@return previous lock on the same record, NULL if none exists */
const lock_t*
lock_rec_get_prev(
/*==============*/
	const lock_t*	in_lock,/*!< in: record lock */
	ulint		heap_no)/*!< in: heap number of the record */
{
	lock_t*		lock;
	ulint		space;
	ulint		page_no;
	lock_t*		found_lock	= NULL;
	hash_table_t*	hash;

	ut_ad(lock_mutex_own());
	ut_ad(lock_get_type_low(in_lock) == LOCK_REC);

	space = in_lock->un_member.rec_lock.space;
	page_no = in_lock->un_member.rec_lock.page_no;

	hash = lock_hash_get(in_lock->type_mode);

	for (lock = lock_rec_get_first_on_page_addr(hash, space, page_no);
	     /* No op */;
	     lock = lock_rec_get_next_on_page(lock)) {

		ut_ad(lock);

		if (lock == in_lock) {

			return(found_lock);
		}

		if (lock_rec_get_nth_bit(lock, heap_no)) {

			found_lock = lock;
		}
	}
}

/*============= FUNCTIONS FOR ANALYZING RECORD LOCK QUEUE ================*/

/*********************************************************************//**
Checks if a transaction has a GRANTED explicit lock on rec stronger or equal
to precise_mode.
@return lock or NULL */
UNIV_INLINE
lock_t*
lock_rec_has_expl(
/*==============*/
	ulint			precise_mode,/*!< in: LOCK_S or LOCK_X
					possibly ORed to LOCK_GAP or
					LOCK_REC_NOT_GAP, for a
					supremum record we regard this
					always a gap type request */
	const buf_block_t*	block,	/*!< in: buffer block containing
					the record */
	ulint			heap_no,/*!< in: heap number of the record */
	const trx_t*		trx)	/*!< in: transaction */
{
	lock_t*	lock;

	ut_ad(lock_mutex_own());
	ut_ad((precise_mode & LOCK_MODE_MASK) == LOCK_S
	      || (precise_mode & LOCK_MODE_MASK) == LOCK_X);
	ut_ad(!(precise_mode & LOCK_INSERT_INTENTION));

	for (lock = lock_rec_get_first(lock_sys->rec_hash, block, heap_no);
	     lock != NULL;
	     lock = lock_rec_get_next(heap_no, lock)) {

		if (lock->trx == trx
		    && !lock_rec_get_insert_intention(lock)
		    && lock_mode_stronger_or_eq(
			    lock_get_mode(lock),
			    static_cast<lock_mode>(
				    precise_mode & LOCK_MODE_MASK))
		    && !lock_get_wait(lock)
		    && (!lock_rec_get_rec_not_gap(lock)
			|| (precise_mode & LOCK_REC_NOT_GAP)
			|| heap_no == PAGE_HEAP_NO_SUPREMUM)
		    && (!lock_rec_get_gap(lock)
			|| (precise_mode & LOCK_GAP)
			|| heap_no == PAGE_HEAP_NO_SUPREMUM)) {

			return(lock);
		}
	}

	return(NULL);
}

#ifdef UNIV_DEBUG
/*********************************************************************//**
Checks if some other transaction has a lock request in the queue.
@return lock or NULL */
static
lock_t*
lock_rec_other_has_expl_req(
/*========================*/
	lock_mode		mode,	/*!< in: LOCK_S or LOCK_X */
	const buf_block_t*	block,	/*!< in: buffer block containing
					the record */
	bool			wait,	/*!< in: whether also waiting locks
					are taken into account */
	ulint			heap_no,/*!< in: heap number of the record */
	const trx_t*		trx)	/*!< in: transaction, or NULL if
					requests by all transactions
					are taken into account */
{

	ut_ad(lock_mutex_own());
	ut_ad(mode == LOCK_X || mode == LOCK_S);

	/* Only GAP lock can be on SUPREMUM, and we are not looking for
	GAP lock */
	if (heap_no == PAGE_HEAP_NO_SUPREMUM) {
		return(NULL);
	}

	for (lock_t* lock = lock_rec_get_first(lock_sys->rec_hash,
						     block, heap_no);
	     lock != NULL;
	     lock = lock_rec_get_next(heap_no, lock)) {

		if (lock->trx != trx
		    && !lock_rec_get_gap(lock)
		    && (wait || !lock_get_wait(lock))
		    && lock_mode_stronger_or_eq(lock_get_mode(lock), mode)) {

			return(lock);
		}
	}

	return(NULL);
}
#endif /* UNIV_DEBUG */

#ifdef WITH_WSREP
static
void
wsrep_kill_victim(
/*==============*/
	const trx_t * const trx,
	const lock_t *lock)
{
	ut_ad(lock_mutex_own());
	ut_ad(trx_mutex_own(lock->trx));

	/* quit for native mysql */
	if (!wsrep_on(trx->mysql_thd)) {
		return;
	}

	my_bool bf_this  = wsrep_thd_is_BF(trx->mysql_thd, FALSE);
	my_bool bf_other = wsrep_thd_is_BF(lock->trx->mysql_thd, TRUE);

	if ((bf_this && !bf_other) ||
		(bf_this && bf_other && wsrep_trx_order_before(
			trx->mysql_thd, lock->trx->mysql_thd))) {

		if (lock->trx->lock.que_state == TRX_QUE_LOCK_WAIT) {
			if (wsrep_debug) {
				ib::info() << "WSREP: BF victim waiting\n";
			}
			/* cannot release lock, until our lock
			is in the queue*/
		} else if (lock->trx != trx) {
			if (wsrep_log_conflicts) {
				if (bf_this) {
					ib::info() << "*** Priority TRANSACTION:";
				} else {
					ib::info() << "*** Victim TRANSACTION:";
				}

				wsrep_trx_print_locking(stderr, trx, 3000);

				if (bf_other) {
					ib::info() << "*** Priority TRANSACTION:";
				} else {
					ib::info() << "*** Victim TRANSACTION:";
				}
                                wsrep_trx_print_locking(stderr, lock->trx, 3000);

				ib::info() << "*** WAITING FOR THIS LOCK TO BE GRANTED:";

				if (lock_get_type(lock) == LOCK_REC) {
					lock_rec_print(stderr, lock);
				} else {
					lock_table_print(stderr, lock);
				}

				ib::info() << " SQL1: "
					   << wsrep_thd_query(trx->mysql_thd);
				ib::info() << " SQL2: "
					   << wsrep_thd_query(lock->trx->mysql_thd);
			}

			lock->trx->abort_type = TRX_WSREP_ABORT;
			wsrep_innobase_kill_one_trx(trx->mysql_thd,
				(const trx_t*) trx, lock->trx, TRUE);
			lock->trx->abort_type = TRX_SERVER_ABORT;
		}
	}
}
#endif /* WITH_WSREP */

/*********************************************************************//**
Checks if some other transaction has a conflicting explicit lock request
in the queue, so that we have to wait.
@return lock or NULL */
static
lock_t*
lock_rec_other_has_conflicting(
/*===========================*/
	ulint			mode,	/*!< in: LOCK_S or LOCK_X,
					possibly ORed to LOCK_GAP or
					LOC_REC_NOT_GAP,
					LOCK_INSERT_INTENTION */
	const buf_block_t*	block,	/*!< in: buffer block containing
					the record */
	ulint			heap_no,/*!< in: heap number of the record */
	const trx_t*		trx)	/*!< in: our transaction */
{
	lock_t*		lock;

	ut_ad(lock_mutex_own());

	bool	is_supremum = (heap_no == PAGE_HEAP_NO_SUPREMUM);

	for (lock = lock_rec_get_first(lock_sys->rec_hash, block, heap_no);
	     lock != NULL;
	     lock = lock_rec_get_next(heap_no, lock)) {

		if (lock_rec_has_to_wait(true, trx, mode, lock, is_supremum)) {
#ifdef WITH_WSREP
			if (wsrep_on_trx(trx)) {
				trx_mutex_enter(lock->trx);
				/* Below function will roll back either trx
				or lock->trx depending on priority of the
				transaction. */
				wsrep_kill_victim(const_cast<trx_t*>(trx), lock);
				trx_mutex_exit(lock->trx);
			}
#endif /* WITH_WSREP */
			return(lock);
		}
	}

	return(NULL);
}

/*********************************************************************//**
Checks if some transaction has an implicit x-lock on a record in a secondary
index.
@return transaction id of the transaction which has the x-lock, or 0;
NOTE that this function can return false positives but never false
negatives. The caller must confirm all positive results by calling
trx_is_active(). */
static
trx_t*
lock_sec_rec_some_has_impl(
/*=======================*/
	const rec_t*	rec,	/*!< in: user record */
	dict_index_t*	index,	/*!< in: secondary index */
	const ulint*	offsets)/*!< in: rec_get_offsets(rec, index) */
{
	trx_t*		trx;
	trx_id_t	max_trx_id;
	const page_t*	page = page_align(rec);

	ut_ad(!lock_mutex_own());
	ut_ad(!trx_sys_mutex_own());
	ut_ad(!dict_index_is_clust(index));
	ut_ad(page_rec_is_user_rec(rec));
	ut_ad(rec_offs_validate(rec, index, offsets));

	max_trx_id = page_get_max_trx_id(page);

	/* Some transaction may have an implicit x-lock on the record only
	if the max trx id for the page >= min trx id for the trx list, or
	database recovery is running. We do not write the changes of a page
	max trx id to the log, and therefore during recovery, this value
	for a page may be incorrect. */

	if (max_trx_id < trx_rw_min_trx_id() && !recv_recovery_is_on()) {

		trx = 0;

	} else if (!lock_check_trx_id_sanity(max_trx_id, rec, index, offsets)) {

		/* The page is corrupt: try to avoid a crash by returning 0 */
		trx = 0;

	/* In this case it is possible that some transaction has an implicit
	x-lock. We have to look in the clustered index. */

	} else {
		trx = row_vers_impl_x_locked(rec, index, offsets);
	}

	return(trx);
}

#ifdef UNIV_DEBUG
/*********************************************************************//**
Checks if some transaction, other than given trx_id, has an explicit
lock on the given rec, in the given precise_mode.
@return	the transaction, whose id is not equal to trx_id, that has an
explicit lock on the given rec, in the given precise_mode or NULL.*/
static
trx_t*
lock_rec_other_trx_holds_expl(
/*==========================*/
	ulint			precise_mode,	/*!< in: LOCK_S or LOCK_X
						possibly ORed to LOCK_GAP or
						LOCK_REC_NOT_GAP. */
	trx_t*			trx,		/*!< in: trx holding implicit
						lock on rec */
	const rec_t*		rec,		/*!< in: user record */
	const buf_block_t*	block)		/*!< in: buffer block
						containing the record */
{
	trx_t* holds = NULL;

	lock_mutex_enter();

	if (trx_t* impl_trx = trx_rw_is_active(trx->id, NULL, false)) {
		ulint heap_no = page_rec_get_heap_no(rec);
		mutex_enter(&trx_sys->mutex);

		for (trx_t* t = UT_LIST_GET_FIRST(trx_sys->rw_trx_list);
		     t != NULL;
		     t = UT_LIST_GET_NEXT(trx_list, t)) {

			lock_t* expl_lock = lock_rec_has_expl(
				precise_mode, block, heap_no, t);

			if (expl_lock && expl_lock->trx != impl_trx) {
				/* An explicit lock is held by trx other than
				the trx holding the implicit lock. */
				holds = expl_lock->trx;
				break;
			}
		}

		mutex_exit(&trx_sys->mutex);
	}

	lock_mutex_exit();

	return(holds);
}
#endif /* UNIV_DEBUG */

/*********************************************************************//**
Return approximate number or record locks (bits set in the bitmap) for
this transaction. Since delete-marked records may be removed, the
record count will not be precise.
The caller must be holding lock_sys->mutex. */
ulint
lock_number_of_rows_locked(
/*=======================*/
	const trx_lock_t*	trx_lock)	/*!< in: transaction locks */
{
	ut_ad(lock_mutex_own());

	return(trx_lock->n_rec_locks);
}

/*********************************************************************//**
Return the number of table locks for a transaction.
The caller must be holding lock_sys->mutex. */
ulint
lock_number_of_tables_locked(
/*=========================*/
	const trx_lock_t*	trx_lock)	/*!< in: transaction locks */
{
	const lock_t*	lock;
	ulint		n_tables = 0;

	ut_ad(lock_mutex_own());

	for (lock = UT_LIST_GET_FIRST(trx_lock->trx_locks);
	     lock != NULL;
	     lock = UT_LIST_GET_NEXT(trx_locks, lock)) {

		if (lock_get_type_low(lock) == LOCK_TABLE) {
			n_tables++;
		}
	}

	return(n_tables);
}

/*============== RECORD LOCK CREATION AND QUEUE MANAGEMENT =============*/

#ifdef WITH_WSREP
static
void
wsrep_print_wait_locks(
/*===================*/
	lock_t*		c_lock) /* conflicting lock to print */
{
	if (wsrep_debug &&  c_lock->trx->lock.wait_lock != c_lock) {
		ib::info() << "WSREP: c_lock != wait lock";
		ib::info() << " SQL: "
			   << wsrep_thd_query(c_lock->trx->mysql_thd);

		if (lock_get_type_low(c_lock) & LOCK_TABLE) {
			lock_table_print(stderr, c_lock);
		} else {
			lock_rec_print(stderr, c_lock);
		}

		if (lock_get_type_low(c_lock->trx->lock.wait_lock) & LOCK_TABLE) {
			lock_table_print(stderr, c_lock->trx->lock.wait_lock);
		} else {
			lock_rec_print(stderr, c_lock->trx->lock.wait_lock);
		}
	}
}
#endif /* WITH_WSREP */

/**
Check of the lock is on m_rec_id.
@param[in] lock			Lock to compare with
@return true if the record lock is on m_rec_id*/
/**
@param[in] rhs			Lock to compare with
@return true if the record lock equals rhs */
bool
RecLock::is_on_row(const lock_t* lock) const
{
	ut_ad(lock_get_type_low(lock) == LOCK_REC);

	const lock_rec_t&	other = lock->un_member.rec_lock;

	return(other.space == m_rec_id.m_space_id
	       && other.page_no == m_rec_id.m_page_no
	       && lock_rec_get_nth_bit(lock, m_rec_id.m_heap_no));
}

/**
Do some checks and prepare for creating a new record lock */
void
RecLock::prepare() const
{
	ut_ad(lock_mutex_own());
	ut_ad(m_trx == thr_get_trx(m_thr));

	/* Test if there already is some other reason to suspend thread:
	we do not enqueue a lock request if the query thread should be
	stopped anyway */

	if (que_thr_stop(m_thr)) {
		ut_error;
	}

	switch (trx_get_dict_operation(m_trx)) {
	case TRX_DICT_OP_NONE:
		break;
	case TRX_DICT_OP_TABLE:
	case TRX_DICT_OP_INDEX:
		ib::error() << "A record lock wait happens in a dictionary"
			" operation. index " << m_index->name
			<< " of table " << m_index->table->name
			<< ". " << BUG_REPORT_MSG;
		ut_ad(0);
	}

	ut_ad(m_index->table->n_ref_count > 0
	      || !m_index->table->can_be_evicted);
}

/**
Create the lock instance
@param[in, out] trx	The transaction requesting the lock
@param[in, out] index	Index on which record lock is required
@param[in] mode		The lock mode desired
@param[in] rec_id	The record id
@param[in] size		Size of the lock + bitmap requested
@return a record lock instance */
lock_t*
RecLock::lock_alloc(
	trx_t*		trx,
	dict_index_t*	index,
	ulint		mode,
	const RecID&	rec_id,
	ulint		size)
{
	ut_ad(lock_mutex_own());

	lock_t*	lock;

	if (trx->lock.rec_cached >= trx->lock.rec_pool.size()
	    || sizeof(*lock) + size > REC_LOCK_SIZE) {

		ulint		n_bytes = size + sizeof(*lock);
		mem_heap_t*	heap = trx->lock.lock_heap;

		lock = reinterpret_cast<lock_t*>(mem_heap_alloc(heap, n_bytes));
	} else {

		lock = trx->lock.rec_pool[trx->lock.rec_cached];
		++trx->lock.rec_cached;
	}

	lock->trx = trx;

	lock->index = index;

	/* Setup the lock attributes */

	lock->type_mode = uint32_t(LOCK_REC | (mode & ~LOCK_TYPE_MASK));

	lock_rec_t&	rec_lock = lock->un_member.rec_lock;

	/* Predicate lock always on INFIMUM (0) */

	if (is_predicate_lock(mode)) {

		rec_lock.n_bits = 8;

		memset(&lock[1], 0x0, 1);

	} else {
		ut_ad(8 * size < UINT32_MAX);
		rec_lock.n_bits = static_cast<uint32_t>(8 * size);

		memset(&lock[1], 0x0, size);
	}

	rec_lock.space = rec_id.m_space_id;

	rec_lock.page_no = rec_id.m_page_no;

	/* Set the bit corresponding to rec */

	lock_rec_set_nth_bit(lock, rec_id.m_heap_no);

	MONITOR_INC(MONITOR_NUM_RECLOCK);

	MONITOR_INC(MONITOR_RECLOCK_CREATED);

	return(lock);
}

/*********************************************************************//**
Check if lock1 has higher priority than lock2.
NULL has lowest priority.
If neither of them is wait lock, the first one has higher priority.
If only one of them is a wait lock, it has lower priority.
If either is a high priority transaction, the lock has higher priority.
Otherwise, the one with an older transaction has higher priority.
@returns true if lock1 has higher priority, false otherwise. */
bool
has_higher_priority(
	lock_t *lock1,
	lock_t *lock2)
{
	if (lock1 == NULL) {
		return false;
	} else if (lock2 == NULL) {
		return true;
	}
	// Granted locks has higher priority.
	if (!lock_get_wait(lock1)) {
		return true;
	} else if (!lock_get_wait(lock2)) {
		return false;
	}
	if (trx_is_high_priority(lock1->trx)) {
		return false;
	}
	return lock1->trx->start_time_micro <= lock2->trx->start_time_micro;
}

/*********************************************************************//**
Insert a lock to the hash list according to the mode (whether it is a wait
lock) and the age of the transaction the it is associated with.
If the lock is not a wait lock, insert it to the head of the hash list.
Otherwise, insert it to the middle of the wait locks according to the age of
the transaciton. */
static
dberr_t
lock_rec_insert_by_trx_age(
	lock_t	*in_lock) /*!< in: lock to be insert */{
	ulint				space;
	ulint				page_no;
	ulint				rec_fold;
	lock_t*				node;
	lock_t*				next;
	hash_table_t*		hash;
	hash_cell_t*		cell;

	space = in_lock->un_member.rec_lock.space;
	page_no = in_lock->un_member.rec_lock.page_no;
	rec_fold = lock_rec_fold(space, page_no);
	hash = lock_hash_get(in_lock->type_mode);
	cell = hash_get_nth_cell(hash,
				 hash_calc_hash(rec_fold, hash));

	node = (lock_t *) cell->node;
	// If in_lock is not a wait lock, we insert it to the head of the list.
	if (node == NULL || !lock_get_wait(in_lock) || has_higher_priority(in_lock, node)) {
		cell->node = in_lock;
		in_lock->hash = node;
		if (lock_get_wait(in_lock)) {
			lock_grant(in_lock, true);
			return DB_SUCCESS_LOCKED_REC;
		}
		return DB_SUCCESS;
	}
	while (node != NULL && has_higher_priority((lock_t *) node->hash,
						   in_lock)) {
		node = (lock_t *) node->hash;
	}
	next = (lock_t *) node->hash;
	node->hash = in_lock;
	in_lock->hash = next;

	if (lock_get_wait(in_lock) && !lock_rec_has_to_wait_in_queue(in_lock)) {
		lock_grant(in_lock, true);
		if (cell->node != in_lock) {
			// Move it to the front of the queue
			node->hash = in_lock->hash;
			next = (lock_t *) cell->node;
			cell->node = in_lock;
			in_lock->hash = next;
		}
		return DB_SUCCESS_LOCKED_REC;
	}

	return DB_SUCCESS;
}

#ifdef UNIV_DEBUG
static
bool
lock_queue_validate(
	const lock_t	*in_lock) /*!< in: lock whose hash list is to be validated */
{
	ulint				space;
	ulint				page_no;
	ulint				rec_fold;
	hash_table_t*		hash;
	hash_cell_t*		cell;
	lock_t*				next;
	bool				wait_lock = false;

	if (in_lock == NULL) {
		return true;
	}

	space = in_lock->un_member.rec_lock.space;
	page_no = in_lock->un_member.rec_lock.page_no;
	rec_fold = lock_rec_fold(space, page_no);
	hash = lock_hash_get(in_lock->type_mode);
	cell = hash_get_nth_cell(hash,
			hash_calc_hash(rec_fold, hash));
	next = (lock_t *) cell->node;
	while (next != NULL) {
		// If this is a granted lock, check that there's no wait lock before it.
		if (!lock_get_wait(next)) {
			ut_ad(!wait_lock);
		} else {
			wait_lock = true;
		}
		next = next->hash;
	}
	return true;
}
#endif /* UNIV_DEBUG */

static
void
lock_rec_insert_to_head(
	lock_t *in_lock,   /*!< in: lock to be insert */
	ulint	rec_fold)  /*!< in: rec_fold of the page */
{
	hash_table_t*		hash;
	hash_cell_t*		cell;
	lock_t*				node;

	if (in_lock == NULL) {
		return;
	}

	hash = lock_hash_get(in_lock->type_mode);
	cell = hash_get_nth_cell(hash,
			hash_calc_hash(rec_fold, hash));
	node = (lock_t *) cell->node;
	if (node != in_lock) {
		cell->node = in_lock;
		in_lock->hash = node;
	}
}

/**
Add the lock to the record lock hash and the transaction's lock list
@param[in,out] lock	Newly created record lock to add to the rec hash
@param[in] add_to_hash	If the lock should be added to the hash table */
void
RecLock::lock_add(lock_t* lock, bool add_to_hash)
{
	ut_ad(lock_mutex_own());
	ut_ad(trx_mutex_own(lock->trx));

	bool wait_lock = m_mode & LOCK_WAIT;

	if (add_to_hash) {
		ulint	key = m_rec_id.fold();
		hash_table_t *lock_hash = lock_hash_get(m_mode);

		++lock->index->table->n_rec_locks;

		if (innodb_lock_schedule_algorithm == INNODB_LOCK_SCHEDULE_ALGORITHM_VATS
			&& !thd_is_replication_slave_thread(lock->trx->mysql_thd)) {
			if (wait_lock) {
				HASH_INSERT(lock_t, hash, lock_hash, key, lock);
			} else {
				lock_rec_insert_to_head(lock, m_rec_id.fold());
			}
		} else {
			HASH_INSERT(lock_t, hash, lock_hash, key, lock);
		}
	}

	if (wait_lock) {
		lock_set_lock_and_trx_wait(lock, lock->trx);
	}

	UT_LIST_ADD_LAST(lock->trx->lock.trx_locks, lock);
}

/**
Create a new lock.
@param[in,out] trx		Transaction requesting the lock
@param[in] owns_trx_mutex	true if caller owns the trx_t::mutex
@param[in] add_to_hash		add the lock to hash table
@param[in] prdt			Predicate lock (optional)
@param[in,out] c_lock		Conflicting lock request or NULL
				in Galera conflicting lock is selected
				as deadlock victim if requester
				is BF transaction.
@return a new lock instance */
lock_t*
RecLock::create(
	trx_t*	trx,
	bool	owns_trx_mutex,
	bool	add_to_hash,
	const	lock_prdt_t* prdt
#ifdef WITH_WSREP
	,lock_t* c_lock
#endif /* WITH_WSREP */
)
{
	ut_ad(lock_mutex_own());
	ut_ad(owns_trx_mutex == trx_mutex_own(trx));

	/* Create the explicit lock instance and initialise it. */

	lock_t*	lock = lock_alloc(trx, m_index, m_mode, m_rec_id, m_size);

	if (prdt != NULL && (m_mode & LOCK_PREDICATE)) {

		lock_prdt_set_prdt(lock, prdt);
	}

#ifdef WITH_WSREP
	if (c_lock && wsrep_on_trx(trx) &&
	    wsrep_thd_is_BF(trx->mysql_thd, FALSE)) {
		lock_t *hash	= (lock_t *)c_lock->hash;
		lock_t *prev	= NULL;

		while (hash 						       &&
		       wsrep_thd_is_BF(((lock_t *)hash)->trx->mysql_thd, TRUE) &&
		       wsrep_trx_order_before(
				((lock_t *)hash)->trx->mysql_thd,
				trx->mysql_thd)) {
			prev = hash;
			hash = (lock_t *)hash->hash;
		}

		lock->hash = hash;

		if (prev) {
			prev->hash = lock;
		} else {
			c_lock->hash = lock;
		}
		/*
		 * delayed conflict resolution '...kill_one_trx' was not called,
		 * if victim was waiting for some other lock
		 */
		trx_mutex_enter(c_lock->trx);
		if (c_lock->trx->lock.que_state == TRX_QUE_LOCK_WAIT) {

			c_lock->trx->lock.was_chosen_as_deadlock_victim = TRUE;

			if (wsrep_debug) {
				wsrep_print_wait_locks(c_lock);
			}

			trx->lock.que_state = TRX_QUE_LOCK_WAIT;
			lock_set_lock_and_trx_wait(lock, trx);
			UT_LIST_ADD_LAST(trx->lock.trx_locks, lock);

			ut_ad(m_thr != NULL);
			trx->lock.wait_thr = m_thr;
			m_thr->state = QUE_THR_LOCK_WAIT;

			/* have to release trx mutex for the duration of
			   victim lock release. This will eventually call
			   lock_grant, which wants to grant trx mutex again
			*/
			if (owns_trx_mutex) {
				trx_mutex_exit(trx);
			}

			lock_cancel_waiting_and_release(
				c_lock->trx->lock.wait_lock);

			if (owns_trx_mutex) {
				trx_mutex_enter(trx);
			}

			/* trx might not wait for c_lock, but some other lock
			   does not matter if wait_lock was released above
			 */
			if (c_lock->trx->lock.wait_lock == c_lock) {
				if (wsrep_debug) {
					ib::info() <<
						"victim trx waits for some other lock than c_lock";
				}
				lock_reset_lock_and_trx_wait(lock);
			}

			trx_mutex_exit(c_lock->trx);

			if (wsrep_debug) {
				ib::info() << "WSREP: c_lock canceled " << ib::hex(c_lock->trx->id);
				ib::info() << " SQL1: "
					   << wsrep_thd_query(c_lock->trx->mysql_thd);
				ib::info() << " SQL2: "
					   << wsrep_thd_query(trx->mysql_thd);
			}

                        ++lock->index->table->n_rec_locks;
			/* have to bail out here to avoid lock_set_lock... */
			return(lock);
		}
		trx_mutex_exit(c_lock->trx);
		/* we don't want to add to hash anymore, but need other updates from lock_add */
		++lock->index->table->n_rec_locks;
		lock_add(lock, false);
	} else {
#endif /* WITH_WSREP */

	/* Ensure that another transaction doesn't access the trx
	lock state and lock data structures while we are adding the
	lock and changing the transaction state to LOCK_WAIT */

	if (!owns_trx_mutex) {
		trx_mutex_enter(trx);
	}

	lock_add(lock, add_to_hash);

	if (!owns_trx_mutex) {
		trx_mutex_exit(trx);
	}
#ifdef WITH_WSREP
	}
#endif /* WITH_WSREP */

	return(lock);
}

/**
Check the outcome of the deadlock check
@param[in,out] victim_trx	Transaction selected for rollback
@param[in,out] lock		Lock being requested
@return DB_LOCK_WAIT, DB_DEADLOCK or DB_SUCCESS_LOCKED_REC */
dberr_t
RecLock::check_deadlock_result(const trx_t* victim_trx, lock_t* lock)
{
	ut_ad(lock_mutex_own());
	ut_ad(m_trx == lock->trx);
	ut_ad(trx_mutex_own(m_trx));

	if (victim_trx != NULL) {

		ut_ad(victim_trx == m_trx);

		lock_reset_lock_and_trx_wait(lock);

		lock_rec_reset_nth_bit(lock, m_rec_id.m_heap_no);

		return(DB_DEADLOCK);

	} else if (m_trx->lock.wait_lock == NULL) {

		/* If there was a deadlock but we chose another
		transaction as a victim, it is possible that we
		already have the lock now granted! */

		return(DB_SUCCESS_LOCKED_REC);
	}

	return(DB_LOCK_WAIT);
}

/**
Check and resolve any deadlocks
@param[in, out] lock		The lock being acquired
@return DB_LOCK_WAIT, DB_DEADLOCK, or DB_QUE_THR_SUSPENDED, or
	DB_SUCCESS_LOCKED_REC; DB_SUCCESS_LOCKED_REC means that
	there was a deadlock, but another transaction was chosen
	as a victim, and we got the lock immediately: no need to
	wait then */
dberr_t
RecLock::deadlock_check(lock_t* lock)
{
	ut_ad(lock_mutex_own());
	ut_ad(lock->trx == m_trx);
	ut_ad(trx_mutex_own(m_trx));

	const trx_t*	victim_trx =
			DeadlockChecker::check_and_resolve(lock, m_trx);

	/* Check the outcome of the deadlock test. It is possible that
	the transaction that blocked our lock was rolled back and we
	were granted our lock. */

	dberr_t	err = check_deadlock_result(victim_trx, lock);

	if (err == DB_LOCK_WAIT) {

		set_wait_state(lock);

		MONITOR_INC(MONITOR_LOCKREC_WAIT);
	}

	return(err);
}

/**
Collect the transactions that will need to be rolled back asynchronously
@param[in, out] trx	Transaction to be rolled back */
void
RecLock::mark_trx_for_rollback(trx_t* trx)
{
	trx->abort = true;

	ut_ad(!trx->read_only);
	ut_ad(trx_mutex_own(m_trx));
	ut_ad(!(trx->in_innodb & TRX_FORCE_ROLLBACK));
	ut_ad(!(trx->in_innodb & TRX_FORCE_ROLLBACK_ASYNC));
	ut_ad(!(trx->in_innodb & TRX_FORCE_ROLLBACK_DISABLE));

	/* Note that we will attempt an async rollback. The _ASYNC
	flag will be cleared if the transaction is rolled back
	synchronously before we get a chance to do it. */

	trx->in_innodb |= TRX_FORCE_ROLLBACK | TRX_FORCE_ROLLBACK_ASYNC;

	ut_a(!trx->killed_by);
	my_atomic_storelong(&trx->killed_by, (long) os_thread_get_curr_id());

	m_trx->hit_list.push_back(hit_list_t::value_type(trx));

#ifdef UNIV_DEBUG
	THD*	thd = trx->mysql_thd;

	if (thd != NULL) {

		char	buffer[1024];
		ib::info() << "Blocking transaction: ID: " << ib::hex(trx->id) << " - "
			   << " Blocked transaction ID: "<< ib::hex(m_trx->id) << " - "
			<< thd_get_error_context_description(thd, buffer, sizeof(buffer),
						512);
	}
#endif /* UNIV_DEBUG */
}

/**
Setup the requesting transaction state for lock grant
@param[in,out] lock		Lock for which to change state */
void
RecLock::set_wait_state(lock_t* lock)
{
	ut_ad(lock_mutex_own());
	ut_ad(m_trx == lock->trx);
	ut_ad(trx_mutex_own(m_trx));
	ut_ad(lock_get_wait(lock));

	m_trx->lock.wait_started = ut_time();

	m_trx->lock.que_state = TRX_QUE_LOCK_WAIT;

	m_trx->lock.was_chosen_as_deadlock_victim = false;

	bool	stopped = que_thr_stop(m_thr);
	ut_a(stopped);
}

/**
Enqueue a lock wait for normal transaction. If it is a high priority transaction
then jump the record lock wait queue and if the transaction at the head of the
queue is itself waiting roll it back, also do a deadlock check and resolve.
@param[in, out] wait_for	The lock that the joining transaction is
				waiting for
@param[in] prdt			Predicate [optional]
@return DB_LOCK_WAIT, DB_DEADLOCK, or DB_QUE_THR_SUSPENDED, or
	DB_SUCCESS_LOCKED_REC; DB_SUCCESS_LOCKED_REC means that
	there was a deadlock, but another transaction was chosen
	as a victim, and we got the lock immediately: no need to
	wait then */
dberr_t
RecLock::add_to_waitq(lock_t* wait_for, const lock_prdt_t* prdt)
{
	ut_ad(lock_mutex_own());
	ut_ad(m_trx == thr_get_trx(m_thr));
	ut_ad(trx_mutex_own(m_trx));

	DEBUG_SYNC_C("rec_lock_add_to_waitq");

	m_mode |= LOCK_WAIT;

	/* Do the preliminary checks, and set query thread state */

	prepare();

	bool	high_priority = trx_is_high_priority(m_trx);

	/* Don't queue the lock to hash table, if high priority transaction. */
	lock_t*	lock = create(
		m_trx, true, !high_priority, prdt
#ifdef WITH_WSREP
		,wait_for
#endif /* WITH_WSREP */
	);

	/* Attempt to jump over the low priority waiting locks. */
	if (high_priority && jump_queue(lock, wait_for)) {

		/* Lock is granted */
		return(DB_SUCCESS);
	}

#ifdef WITH_WSREP
	if (!lock_get_wait(lock) && wsrep_thd_is_BF(m_trx->mysql_thd, FALSE)) {
		if (wsrep_debug) {
			ib::info() << "WSREP: BF thread got lock granted early, ID " << ib::hex(lock->trx->id)
				   << " query: " << wsrep_thd_query(m_trx->mysql_thd);
		}
		return(DB_SUCCESS);
        }
#endif /* WITH_WSREP */
	ut_ad(lock_get_wait(lock));

	dberr_t err = deadlock_check(lock);
	ut_ad(trx_mutex_own(m_trx));

	// Move it only when it does not cause a deadlock.
	if (err != DB_DEADLOCK
		&& innodb_lock_schedule_algorithm
			== INNODB_LOCK_SCHEDULE_ALGORITHM_VATS
		&& !thd_is_replication_slave_thread(lock->trx->mysql_thd)
		&& !trx_is_high_priority(lock->trx)) {

		HASH_DELETE(lock_t, hash, lock_hash_get(lock->type_mode),
			m_rec_id.fold(), lock);
		dberr_t res = lock_rec_insert_by_trx_age(lock);
		if (res != DB_SUCCESS) {
			return res;
		}
	}

	return(err);
}

/*********************************************************************//**
Adds a record lock request in the record queue. The request is normally
added as the last in the queue, but if there are no waiting lock requests
on the record, and the request to be added is not a waiting request, we
can reuse a suitable record lock object already existing on the same page,
just setting the appropriate bit in its bitmap. This is a low-level function
which does NOT check for deadlocks or lock compatibility!
@return lock where the bit was set */
static
void
lock_rec_add_to_queue(
/*==================*/
	ulint			type_mode,/*!< in: lock mode, wait, gap
					etc. flags; type is ignored
					and replaced by LOCK_REC */
	const buf_block_t*	block,	/*!< in: buffer block containing
					the record */
	ulint			heap_no,/*!< in: heap number of the record */
	dict_index_t*		index,	/*!< in: index of record */
	trx_t*			trx,	/*!< in/out: transaction */
	bool			caller_owns_trx_mutex)
					/*!< in: TRUE if caller owns the
					transaction mutex */
{
#ifdef UNIV_DEBUG
	ut_ad(lock_mutex_own());
	ut_ad(caller_owns_trx_mutex == trx_mutex_own(trx));
	ut_ad(dict_index_is_clust(index)
	      || dict_index_get_online_status(index) != ONLINE_INDEX_CREATION);
	switch (type_mode & LOCK_MODE_MASK) {
	case LOCK_X:
	case LOCK_S:
		break;
	default:
		ut_error;
	}

	if (!(type_mode & (LOCK_WAIT | LOCK_GAP))) {
		lock_mode	mode = (type_mode & LOCK_MODE_MASK) == LOCK_S
			? LOCK_X
			: LOCK_S;
		const lock_t*	other_lock
			= lock_rec_other_has_expl_req(
				mode, block, false, heap_no, trx);
#ifdef WITH_WSREP
		//ut_a(!other_lock || (wsrep_thd_is_BF(trx->mysql_thd, FALSE) &&
                //                     wsrep_thd_is_BF(other_lock->trx->mysql_thd, TRUE)));
		if (other_lock &&
			wsrep_on(trx->mysql_thd) &&
			!wsrep_thd_is_BF(trx->mysql_thd, FALSE) &&
			!wsrep_thd_is_BF(other_lock->trx->mysql_thd, TRUE)) {

			ib::info() << "WSREP BF lock conflict for my lock:\n BF:" <<
				((wsrep_thd_is_BF(trx->mysql_thd, FALSE)) ? "BF" : "normal") << " exec: " <<
				wsrep_thd_exec_mode(trx->mysql_thd) << " conflict: " <<
				wsrep_thd_conflict_state(trx->mysql_thd, false) << " seqno: " <<
				wsrep_thd_trx_seqno(trx->mysql_thd) << " SQL: " <<
				wsrep_thd_query(trx->mysql_thd);
			trx_t* otrx = other_lock->trx;
			ib::info() << "WSREP other lock:\n BF:" <<
				((wsrep_thd_is_BF(otrx->mysql_thd, FALSE)) ? "BF" : "normal") << " exec: " <<
				wsrep_thd_exec_mode(otrx->mysql_thd) << " conflict: " <<
				wsrep_thd_conflict_state(otrx->mysql_thd, false) << " seqno: " <<
				wsrep_thd_trx_seqno(otrx->mysql_thd) << " SQL: " <<
				wsrep_thd_query(otrx->mysql_thd);
		}
#else
		ut_a(!other_lock);
#endif /* WITH_WSREP */
	}
#endif /* UNIV_DEBUG */

	type_mode |= LOCK_REC;

	/* If rec is the supremum record, then we can reset the gap bit, as
	all locks on the supremum are automatically of the gap type, and we
	try to avoid unnecessary memory consumption of a new record lock
	struct for a gap type lock */

	if (heap_no == PAGE_HEAP_NO_SUPREMUM) {
		ut_ad(!(type_mode & LOCK_REC_NOT_GAP));

		/* There should never be LOCK_REC_NOT_GAP on a supremum
		record, but let us play safe */

		type_mode &= ~(LOCK_GAP | LOCK_REC_NOT_GAP);
	}

	lock_t*		lock;
	lock_t*		first_lock;
	hash_table_t*	hash = lock_hash_get(type_mode);

	/* Look for a waiting lock request on the same record or on a gap */

	for (first_lock = lock = lock_rec_get_first_on_page(hash, block);
	     lock != NULL;
	     lock = lock_rec_get_next_on_page(lock)) {

		if (lock_get_wait(lock)
		    && lock_rec_get_nth_bit(lock, heap_no)) {

			break;
		}
	}

	if (lock == NULL && !(type_mode & LOCK_WAIT)) {

		/* Look for a similar record lock on the same page:
		if one is found and there are no waiting lock requests,
		we can just set the bit */

		lock = lock_rec_find_similar_on_page(
			type_mode, heap_no, first_lock, trx);

		if (lock != NULL) {

			lock_rec_set_nth_bit(lock, heap_no);

			return;
		}
	}

	RecLock		rec_lock(index, block, heap_no, type_mode);

	rec_lock.create(trx, caller_owns_trx_mutex, true);
}

/*********************************************************************//**
This is a fast routine for locking a record in the most common cases:
there are no explicit locks on the page, or there is just one lock, owned
by this transaction, and of the right type_mode. This is a low-level function
which does NOT look at implicit locks! Checks lock compatibility within
explicit locks. This function sets a normal next-key lock, or in the case of
a page supremum record, a gap type lock.
@return whether the locking succeeded */
UNIV_INLINE
lock_rec_req_status
lock_rec_lock_fast(
/*===============*/
	bool			impl,	/*!< in: if TRUE, no lock is set
					if no wait is necessary: we
					assume that the caller will
					set an implicit lock */
	ulint			mode,	/*!< in: lock mode: LOCK_X or
					LOCK_S possibly ORed to either
					LOCK_GAP or LOCK_REC_NOT_GAP */
	const buf_block_t*	block,	/*!< in: buffer block containing
					the record */
	ulint			heap_no,/*!< in: heap number of record */
	dict_index_t*		index,	/*!< in: index of record */
	que_thr_t*		thr)	/*!< in: query thread */
{
	ut_ad(lock_mutex_own());
	ut_ad(!srv_read_only_mode);
	ut_ad((LOCK_MODE_MASK & mode) != LOCK_S
	      || lock_table_has(thr_get_trx(thr), index->table, LOCK_IS));
	ut_ad((LOCK_MODE_MASK & mode) != LOCK_X
	      || lock_table_has(thr_get_trx(thr), index->table, LOCK_IX)
	      || srv_read_only_mode);
	ut_ad((LOCK_MODE_MASK & mode) == LOCK_S
	      || (LOCK_MODE_MASK & mode) == LOCK_X);
	ut_ad(mode - (LOCK_MODE_MASK & mode) == LOCK_GAP
	      || mode - (LOCK_MODE_MASK & mode) == 0
	      || mode - (LOCK_MODE_MASK & mode) == LOCK_REC_NOT_GAP);
	ut_ad(dict_index_is_clust(index) || !dict_index_is_online_ddl(index));

	DBUG_EXECUTE_IF("innodb_report_deadlock", return(LOCK_REC_FAIL););

	lock_t*	lock = lock_rec_get_first_on_page(lock_sys->rec_hash, block);

	trx_t*	trx = thr_get_trx(thr);

	lock_rec_req_status	status = LOCK_REC_SUCCESS;

	if (lock == NULL) {

		if (!impl) {
			RecLock	rec_lock(index, block, heap_no, mode);

			/* Note that we don't own the trx mutex. */
			rec_lock.create(trx, false, true);
		}

		status = LOCK_REC_SUCCESS_CREATED;
	} else {
		trx_mutex_enter(trx);

		if (lock_rec_get_next_on_page(lock)
		     || lock->trx != trx
		     || lock->type_mode != (mode | LOCK_REC)
		     || lock_rec_get_n_bits(lock) <= heap_no) {

			status = LOCK_REC_FAIL;
		} else if (!impl) {
			/* If the nth bit of the record lock is already set
			then we do not set a new lock bit, otherwise we do
			set */
			if (!lock_rec_get_nth_bit(lock, heap_no)) {
				lock_rec_set_nth_bit(lock, heap_no);
				status = LOCK_REC_SUCCESS_CREATED;
			}
		}

		trx_mutex_exit(trx);
	}

	return(status);
}

/*********************************************************************//**
This is the general, and slower, routine for locking a record. This is a
low-level function which does NOT look at implicit locks! Checks lock
compatibility within explicit locks. This function sets a normal next-key
lock, or in the case of a page supremum record, a gap type lock.
@return DB_SUCCESS, DB_SUCCESS_LOCKED_REC, DB_LOCK_WAIT, DB_DEADLOCK,
or DB_QUE_THR_SUSPENDED */
static
dberr_t
lock_rec_lock_slow(
/*===============*/
	ibool			impl,	/*!< in: if TRUE, no lock is set
					if no wait is necessary: we
					assume that the caller will
					set an implicit lock */
	ulint			mode,	/*!< in: lock mode: LOCK_X or
					LOCK_S possibly ORed to either
					LOCK_GAP or LOCK_REC_NOT_GAP */
	const buf_block_t*	block,	/*!< in: buffer block containing
					the record */
	ulint			heap_no,/*!< in: heap number of record */
	dict_index_t*		index,	/*!< in: index of record */
	que_thr_t*		thr)	/*!< in: query thread */
{
	ut_ad(lock_mutex_own());
	ut_ad(!srv_read_only_mode);
	ut_ad((LOCK_MODE_MASK & mode) != LOCK_S
	      || lock_table_has(thr_get_trx(thr), index->table, LOCK_IS));
	ut_ad((LOCK_MODE_MASK & mode) != LOCK_X
	      || lock_table_has(thr_get_trx(thr), index->table, LOCK_IX));
	ut_ad((LOCK_MODE_MASK & mode) == LOCK_S
	      || (LOCK_MODE_MASK & mode) == LOCK_X);
	ut_ad(mode - (LOCK_MODE_MASK & mode) == LOCK_GAP
	      || mode - (LOCK_MODE_MASK & mode) == 0
	      || mode - (LOCK_MODE_MASK & mode) == LOCK_REC_NOT_GAP);
	ut_ad(dict_index_is_clust(index) || !dict_index_is_online_ddl(index));

	DBUG_EXECUTE_IF("innodb_report_deadlock", return(DB_DEADLOCK););

	dberr_t	err;
	trx_t*	trx = thr_get_trx(thr);

	trx_mutex_enter(trx);

	if (lock_rec_has_expl(mode, block, heap_no, trx)) {

		/* The trx already has a strong enough lock on rec: do
		nothing */

		err = DB_SUCCESS;

	} else {
		lock_t* wait_for = lock_rec_other_has_conflicting(
			mode, block, heap_no, trx);

		if (wait_for != NULL) {

			/* If another transaction has a non-gap conflicting
			request in the queue, as this transaction does not
			have a lock strong enough already granted on the
			record, we may have to wait. */

			RecLock	rec_lock(thr, index, block, heap_no, mode);

			err = rec_lock.add_to_waitq(wait_for);

		} else if (!impl) {

			/* Set the requested lock on the record, note that
			we already own the transaction mutex. */

			lock_rec_add_to_queue(
				LOCK_REC | mode, block, heap_no, index, trx,
				true);

			err = DB_SUCCESS_LOCKED_REC;
		} else {
			err = DB_SUCCESS;
		}
	}

	trx_mutex_exit(trx);

	return(err);
}

/*********************************************************************//**
Tries to lock the specified record in the mode requested. If not immediately
possible, enqueues a waiting lock request. This is a low-level function
which does NOT look at implicit locks! Checks lock compatibility within
explicit locks. This function sets a normal next-key lock, or in the case
of a page supremum record, a gap type lock.
@return DB_SUCCESS, DB_SUCCESS_LOCKED_REC, DB_LOCK_WAIT, DB_DEADLOCK,
or DB_QUE_THR_SUSPENDED */
static
dberr_t
lock_rec_lock(
/*==========*/
	bool			impl,	/*!< in: if true, no lock is set
					if no wait is necessary: we
					assume that the caller will
					set an implicit lock */
	ulint			mode,	/*!< in: lock mode: LOCK_X or
					LOCK_S possibly ORed to either
					LOCK_GAP or LOCK_REC_NOT_GAP */
	const buf_block_t*	block,	/*!< in: buffer block containing
					the record */
	ulint			heap_no,/*!< in: heap number of record */
	dict_index_t*		index,	/*!< in: index of record */
	que_thr_t*		thr)	/*!< in: query thread */
{
	ut_ad(lock_mutex_own());
	ut_ad(!srv_read_only_mode);
	ut_ad((LOCK_MODE_MASK & mode) != LOCK_S
	      || lock_table_has(thr_get_trx(thr), index->table, LOCK_IS));
	ut_ad((LOCK_MODE_MASK & mode) != LOCK_X
	      || lock_table_has(thr_get_trx(thr), index->table, LOCK_IX));
	ut_ad((LOCK_MODE_MASK & mode) == LOCK_S
	      || (LOCK_MODE_MASK & mode) == LOCK_X);
	ut_ad(mode - (LOCK_MODE_MASK & mode) == LOCK_GAP
	      || mode - (LOCK_MODE_MASK & mode) == LOCK_REC_NOT_GAP
	      || mode - (LOCK_MODE_MASK & mode) == 0);
	ut_ad(dict_index_is_clust(index) || !dict_index_is_online_ddl(index));

	/* We try a simplified and faster subroutine for the most
	common cases */
	switch (lock_rec_lock_fast(impl, mode, block, heap_no, index, thr)) {
	case LOCK_REC_SUCCESS:
		return(DB_SUCCESS);
	case LOCK_REC_SUCCESS_CREATED:
		return(DB_SUCCESS_LOCKED_REC);
	case LOCK_REC_FAIL:
		return(lock_rec_lock_slow(impl, mode, block,
					  heap_no, index, thr));
	}

	ut_error;
	return(DB_ERROR);
}

/*********************************************************************//**
Checks if a waiting record lock request still has to wait in a queue.
@return lock that is causing the wait */
static
const lock_t*
lock_rec_has_to_wait_in_queue(
/*==========================*/
	const lock_t*	wait_lock)	/*!< in: waiting record lock */
{
	const lock_t*	lock;
	ulint		space;
	ulint		page_no;
	ulint		heap_no;
	ulint		bit_mask;
	ulint		bit_offset;
	hash_table_t*	hash;

	ut_ad(lock_mutex_own());
	ut_ad(lock_get_wait(wait_lock));
	ut_ad(lock_get_type_low(wait_lock) == LOCK_REC);

	space = wait_lock->un_member.rec_lock.space;
	page_no = wait_lock->un_member.rec_lock.page_no;
	heap_no = lock_rec_find_set_bit(wait_lock);

	bit_offset = heap_no / 8;
	bit_mask = static_cast<ulint>(1) << (heap_no % 8);

	hash = lock_hash_get(wait_lock->type_mode);

	for (lock = lock_rec_get_first_on_page_addr(hash, space, page_no);
	     lock != wait_lock;
	     lock = lock_rec_get_next_on_page_const(lock)) {

		const byte*	p = (const byte*) &lock[1];

		if (heap_no < lock_rec_get_n_bits(lock)
		    && (p[bit_offset] & bit_mask)
		    && lock_has_to_wait(wait_lock, lock)) {
#ifdef WITH_WSREP
			if (wsrep_thd_is_BF(wait_lock->trx->mysql_thd, FALSE) &&
			    wsrep_thd_is_BF(lock->trx->mysql_thd, TRUE)) {
				if (wsrep_debug) {
					ib::info() << "WSREP: waiting BF trx: " << ib::hex(wait_lock->trx->id)
						   << " query: " << wsrep_thd_query(wait_lock->trx->mysql_thd);
					lock_rec_print(stderr, wait_lock);
					ib::info() << "WSREP: do not wait another BF trx: " << ib::hex(lock->trx->id)
						   << " query: " << wsrep_thd_query(lock->trx->mysql_thd);
					lock_rec_print(stderr, lock);
				}
				/* don't wait for another BF lock */
				continue;
			}
#endif /* WITH_WSREP */

			return(lock);
		}
	}

	return(NULL);
}

/*************************************************************//**
Grants a lock to a waiting lock request and releases the waiting transaction.
The caller must hold lock_sys->mutex but not lock->trx->mutex. */
static
void
lock_grant(
/*=======*/
	lock_t*	lock,	/*!< in/out: waiting lock request */
	bool	owns_trx_mutex)    /*!< in: whether lock->trx->mutex is owned */
{
	ut_ad(lock_mutex_own());
	ut_ad(trx_mutex_own(lock->trx) == owns_trx_mutex);

	lock_reset_lock_and_trx_wait(lock);

	if (!owns_trx_mutex) {
		trx_mutex_enter(lock->trx);
	}

	if (lock_get_mode(lock) == LOCK_AUTO_INC) {
		dict_table_t*	table = lock->un_member.tab_lock.table;

		if (table->autoinc_trx == lock->trx) {
			ib::error() << "Transaction already had an"
				<< " AUTO-INC lock!";
		} else {
			table->autoinc_trx = lock->trx;

			ib_vector_push(lock->trx->autoinc_locks, &lock);
		}
	}

	DBUG_PRINT("ib_lock", ("wait for trx " TRX_ID_FMT " ends",
			       trx_get_id_for_print(lock->trx)));

	/* If we are resolving a deadlock by choosing another transaction
	as a victim, then our original transaction may not be in the
	TRX_QUE_LOCK_WAIT state, and there is no need to end the lock wait
	for it */

	if (lock->trx->lock.que_state == TRX_QUE_LOCK_WAIT) {
		que_thr_t*	thr;

		thr = que_thr_end_lock_wait(lock->trx);

		if (thr != NULL) {
			lock_wait_release_thread_if_suspended(thr);
		}
	}

	if (!owns_trx_mutex) {
		trx_mutex_exit(lock->trx);
	}
}

/**
Jump the queue for the record over all low priority transactions and
add the lock. If all current granted locks are compatible, grant the
lock. Otherwise, mark all granted transaction for asynchronous
rollback and add to hit list.
@param[in, out]	lock		Lock being requested
@param[in]	conflict_lock	First conflicting lock from the head
@return true if the lock is granted */
bool
RecLock::jump_queue(
	lock_t*		lock,
	const lock_t*	conflict_lock)
{
	ut_ad(m_trx == lock->trx);
	ut_ad(trx_mutex_own(m_trx));
	ut_ad(conflict_lock->trx != m_trx);
	ut_ad(trx_is_high_priority(m_trx));
	ut_ad(m_rec_id.m_heap_no != ULINT32_UNDEFINED);

	bool	high_priority = false;

	/* Find out the position to add the lock. If there are other high
	priority transactions in waiting state then we should add it after
	the last high priority transaction. Otherwise, we can add it after
	the last granted lock jumping over the wait queue. */
	bool grant_lock = lock_add_priority(lock, conflict_lock,
					    &high_priority);

	if (grant_lock) {

		ut_ad(conflict_lock->trx->lock.que_state == TRX_QUE_LOCK_WAIT);
		ut_ad(conflict_lock->trx->lock.wait_lock == conflict_lock);

		DBUG_LOG("trx",
			 "Granting High Priority Transaction "
			<< ib::hex(lock->trx->id) << " a lock jumping over"
			<< " waiting Transaction " << ib::hex(conflict_lock->trx->id));

		lock_reset_lock_and_trx_wait(lock);
		return(true);
	}

	/* If another high priority transaction is found waiting
	victim transactions are already marked for rollback. */
	if (high_priority) {

		return(false);
	}

	/* The lock is placed after the last granted lock in the queue. Check and add
	low priority transactinos to hit list for ASYNC rollback. */
	make_trx_hit_list(lock, conflict_lock);

	return(false);
}

/** Find position in lock queue and add the high priority transaction
lock. Intention and GAP only locks can be granted even if there are
waiting locks in front of the queue. To add the High priority
transaction in a safe position we keep the following rule.

1. If the lock can be granted, add it before the first waiting lock
in the queue so that all currently waiting locks need to do conflict
check before getting granted.

2. If the lock has to wait, add it after the last granted lock or the
last waiting high priority transaction in the queue whichever is later.
This ensures that the transaction is granted only after doing conflict
check with all granted transactions.
@param[in]	lock		Lock being requested
@param[in]	conflict_lock	First conflicting lock from the head
@param[out]	high_priority	high priority transaction ahead in queue
@return true if the lock can be granted */
bool
RecLock::lock_add_priority(
	lock_t*		lock,
	const lock_t*	conflict_lock,
	bool*		high_priority)
{
	ut_ad(high_priority);

	*high_priority = false;

	/* If the first conflicting lock is waiting for the current row,
	then all other granted locks are compatible and the lock can be
	directly granted if no other high priority transactions are
	waiting. We need to recheck with all granted transaction as there
	could be granted GAP or Intention locks down the queue. */
	bool	grant_lock = (conflict_lock->is_waiting());
	lock_t*	lock_head = NULL;
	lock_t*	grant_position = NULL;
	lock_t*	add_position = NULL;

	/* Different lock (such as predicate lock) are on different hash */
	hash_table_t*	lock_hash = lock_hash_get(m_mode);

	HASH_SEARCH(hash, lock_hash, m_rec_id.fold(), lock_t*,
		    lock_head, ut_ad(lock_head->is_record_lock()), true);

	ut_ad(lock_head);

	for (lock_t* next = lock_head; next != NULL; next = next->hash) {

		/* check only for locks on the current row */
		if (!is_on_row(next)) {
			continue;
		}

		if (next->is_waiting()) {
			/* grant lock position is the granted lock just before
			the first wait lock in the queue. */
			if (grant_position == NULL) {
				grant_position = add_position;
			}

			if (trx_is_high_priority(next->trx)) {

				*high_priority = true;
				grant_lock = false;
				add_position = next;
			}
		} else {

			add_position = next;
			/* Cannot grant lock if there is any conflicting
			granted lock. */
			if (grant_lock && lock_has_to_wait(lock, next)) {
				grant_lock = false;
			}
		}
	}

	/* If the lock is to be granted it is safe to add before the first
	waiting lock in the queue. */
	if (grant_lock) {

		ut_ad(!lock_has_to_wait(lock, grant_position));
		add_position = grant_position;
	}

	ut_ad(add_position != NULL);

	/* Add the lock to lock hash table. */
	lock->hash = add_position->hash;
	add_position->hash = lock;
	++lock->index->table->n_rec_locks;

	return(grant_lock);
}

/** Iterate over the granted locks and prepare the hit list for ASYNC Rollback.
If the transaction is waiting for some other lock then wake up with deadlock error.
Currently we don't mark following transactions for ASYNC Rollback.
1. Read only transactions
2. Background transactions
3. Other High priority transactions
@param[in]	lock		Lock being requested
@param[in]	conflict_lock	First conflicting lock from the head */
void
RecLock::make_trx_hit_list(
	lock_t*		lock,
	const lock_t*	conflict_lock)
{
	const lock_t*	next;

	for (next = conflict_lock; next != NULL; next = next->hash) {

		/* All locks ahead in the queue are checked. */
		if (next == lock) {

			ut_ad(next->is_waiting());
			break;
		}

		trx_t*	trx = next->trx;
		/* Check only for conflicting, granted locks on the current row.
		Currently, we don't rollback read only transactions, transactions
		owned by background threads. */
		if (trx == lock->trx
		    || !is_on_row(next)
		    || next->is_waiting()
		    || trx->read_only
		    || trx->mysql_thd == NULL
		    || !lock_has_to_wait(lock, next)) {

			continue;
		}

		trx_mutex_enter(trx);

		/* Skip high priority transactions, if already marked for abort
		by some other transaction or if ASYNC rollback is disabled. A
		transaction must complete kill/abort of a victim transaction once
		marked and added to hit list. */
		if (trx_is_high_priority(trx)
		    || (trx->in_innodb & TRX_FORCE_ROLLBACK_DISABLE) != 0
		    || trx->abort) {

			trx_mutex_exit(trx);
			continue;
		}

		/* If the transaction is waiting on some other resource then
		wake it up with DEAD_LOCK error so that it can rollback. */
		if (trx->lock.que_state == TRX_QUE_LOCK_WAIT) {

			/* Assert that it is not waiting for current record. */
			ut_ad(trx->lock.wait_lock != next);

			DBUG_LOG("trx", "High Priority Transaction "
				<< ib::hex(lock->trx->id)
				 << " waking up blocking transaction "
				<< ib::hex(trx->id));

			trx->lock.was_chosen_as_deadlock_victim = true;
			lock_cancel_waiting_and_release(trx->lock.wait_lock);
			trx_mutex_exit(trx);
			continue;
		}

		/* Mark for ASYNC Rollback and add to hit list. */
		mark_trx_for_rollback(trx);
		trx_mutex_exit(trx);
	}

	ut_ad(next == lock);
}

/*************************************************************//**
Cancels a waiting record lock request and releases the waiting transaction
that requested it. NOTE: does NOT check if waiting lock requests behind this
one can now be granted! */
static
void
lock_rec_cancel(
/*============*/
	lock_t*	lock)	/*!< in: waiting record lock request */
{
	que_thr_t*	thr;

	ut_ad(lock_mutex_own());
	ut_ad(lock_get_type_low(lock) == LOCK_REC);

	/* Reset the bit (there can be only one set bit) in the lock bitmap */
	lock_rec_reset_nth_bit(lock, lock_rec_find_set_bit(lock));

	/* Reset the wait flag and the back pointer to lock in trx */

	lock_reset_lock_and_trx_wait(lock);

	/* The following function releases the trx from lock wait */

	trx_mutex_enter(lock->trx);

	thr = que_thr_end_lock_wait(lock->trx);

	if (thr != NULL) {
		lock_wait_release_thread_if_suspended(thr);
	}

	trx_mutex_exit(lock->trx);
}

static
void
lock_grant_and_move_on_page(
	hash_table_t*	lock_hash,
	ulint			space,
	ulint			page_no)
{
	lock_t*		lock;
	lock_t*		previous;
	ulint		rec_fold = lock_rec_fold(space, page_no);

	previous = (lock_t *) hash_get_nth_cell(lock_hash,
							hash_calc_hash(rec_fold, lock_hash))->node;
	if (previous == NULL) {
		return;
	}
	if (previous->un_member.rec_lock.space == space &&
		previous->un_member.rec_lock.page_no == page_no) {
		lock = previous;
	}
	else {
		while (previous->hash &&
				(previous->hash->un_member.rec_lock.space != space ||
				previous->hash->un_member.rec_lock.page_no != page_no)) {
					previous = previous->hash;
		}
		lock = previous->hash;
	}

	ut_ad(previous->hash == lock || previous == lock);
	/* Grant locks if there are no conflicting locks ahead.
	 Move granted locks to the head of the list. */
	for (;lock != NULL;) {
		/* If the lock is a wait lock on this page, and it does not need to wait. */
		if ((lock->un_member.rec_lock.space == space)
			&& (lock->un_member.rec_lock.page_no == page_no)
			&& lock_get_wait(lock)
			&& !lock_rec_has_to_wait_in_queue(lock)) {

			bool exit_trx_mutex = false;

			if (lock->trx->abort_type != TRX_SERVER_ABORT) {
				ut_ad(trx_mutex_own(lock->trx));
				trx_mutex_exit(lock->trx);
				exit_trx_mutex = true;
			}

			lock_grant(lock, false);

			if (exit_trx_mutex) {
				ut_ad(!trx_mutex_own(lock->trx));
				trx_mutex_enter(lock->trx);
			}

			if (previous != NULL) {
				/* Move the lock to the head of the list. */
				HASH_GET_NEXT(hash, previous) = HASH_GET_NEXT(hash, lock);
				lock_rec_insert_to_head(lock, rec_fold);
			} else {
				/* Already at the head of the list. */
				previous = lock;
			}
			/* Move on to the next lock. */
			lock = static_cast<lock_t *>(HASH_GET_NEXT(hash, previous));
		} else {
			previous = lock;
			lock = static_cast<lock_t *>(HASH_GET_NEXT(hash, lock));
		}
	}
}

/*************************************************************//**
Removes a record lock request, waiting or granted, from the queue and
grants locks to other transactions in the queue if they now are entitled
to a lock. NOTE: all record locks contained in in_lock are removed. */
static
void
lock_rec_dequeue_from_page(
/*=======================*/
	lock_t*		in_lock)	/*!< in: record lock object: all
					record locks which are contained in
					this lock object are removed;
					transactions waiting behind will
					get their lock requests granted,
					if they are now qualified to it */
{
	ulint		space;
	ulint		page_no;
	lock_t*		lock;
	trx_lock_t*	trx_lock;
	hash_table_t*	lock_hash;

	ut_ad(lock_mutex_own());
	ut_ad(lock_get_type_low(in_lock) == LOCK_REC);
	/* We may or may not be holding in_lock->trx->mutex here. */

	trx_lock = &in_lock->trx->lock;

	space = in_lock->un_member.rec_lock.space;
	page_no = in_lock->un_member.rec_lock.page_no;

	ut_ad(in_lock->index->table->n_rec_locks > 0);
	in_lock->index->table->n_rec_locks--;

	lock_hash = lock_hash_get(in_lock->type_mode);

	HASH_DELETE(lock_t, hash, lock_hash,
		    lock_rec_fold(space, page_no), in_lock);

	UT_LIST_REMOVE(trx_lock->trx_locks, in_lock);

	MONITOR_INC(MONITOR_RECLOCK_REMOVED);
	MONITOR_DEC(MONITOR_NUM_RECLOCK);

	if (innodb_lock_schedule_algorithm
		== INNODB_LOCK_SCHEDULE_ALGORITHM_FCFS ||
		thd_is_replication_slave_thread(in_lock->trx->mysql_thd)) {

		/* Check if waiting locks in the queue can now be granted:
		grant locks if there are no conflicting locks ahead. Stop at
		the first X lock that is waiting or has been granted. */

		for (lock = lock_rec_get_first_on_page_addr(lock_hash, space,
							    page_no);
			 lock != NULL;
			 lock = lock_rec_get_next_on_page(lock)) {

			if (lock_get_wait(lock)
				&& !lock_rec_has_to_wait_in_queue(lock)) {

				/* Grant the lock */
				ut_ad(lock->trx != in_lock->trx);

				bool exit_trx_mutex = false;

				if (lock->trx->abort_type != TRX_SERVER_ABORT) {
					ut_ad(trx_mutex_own(lock->trx));
					trx_mutex_exit(lock->trx);
					exit_trx_mutex = true;
				}

				lock_grant(lock, false);

				if (exit_trx_mutex) {
					ut_ad(!trx_mutex_own(lock->trx));
					trx_mutex_enter(lock->trx);
				}
			}
		}
	} else {
		lock_grant_and_move_on_page(lock_hash, space, page_no);
	}
}

/*************************************************************//**
Removes a record lock request, waiting or granted, from the queue. */
void
lock_rec_discard(
/*=============*/
	lock_t*		in_lock)	/*!< in: record lock object: all
					record locks which are contained
					in this lock object are removed */
{
	ulint		space;
	ulint		page_no;
	trx_lock_t*	trx_lock;

	ut_ad(lock_mutex_own());
	ut_ad(lock_get_type_low(in_lock) == LOCK_REC);

	trx_lock = &in_lock->trx->lock;

	space = in_lock->un_member.rec_lock.space;
	page_no = in_lock->un_member.rec_lock.page_no;

	ut_ad(in_lock->index->table->n_rec_locks > 0);
	in_lock->index->table->n_rec_locks--;

	HASH_DELETE(lock_t, hash, lock_hash_get(in_lock->type_mode),
			    lock_rec_fold(space, page_no), in_lock);

	UT_LIST_REMOVE(trx_lock->trx_locks, in_lock);

	MONITOR_INC(MONITOR_RECLOCK_REMOVED);
	MONITOR_DEC(MONITOR_NUM_RECLOCK);
}

/*************************************************************//**
Removes record lock objects set on an index page which is discarded. This
function does not move locks, or check for waiting locks, therefore the
lock bitmaps must already be reset when this function is called. */
static
void
lock_rec_free_all_from_discard_page_low(
/*====================================*/
	ulint		space,
	ulint		page_no,
	hash_table_t*	lock_hash)
{
	lock_t*	lock;
	lock_t*	next_lock;

	lock = lock_rec_get_first_on_page_addr(lock_hash, space, page_no);

	while (lock != NULL) {
		ut_ad(lock_rec_find_set_bit(lock) == ULINT_UNDEFINED);
		ut_ad(!lock_get_wait(lock));

		next_lock = lock_rec_get_next_on_page(lock);

		lock_rec_discard(lock);

		lock = next_lock;
	}
}

/*************************************************************//**
Removes record lock objects set on an index page which is discarded. This
function does not move locks, or check for waiting locks, therefore the
lock bitmaps must already be reset when this function is called. */
void
lock_rec_free_all_from_discard_page(
/*================================*/
	const buf_block_t*	block)	/*!< in: page to be discarded */
{
	ulint	space;
	ulint	page_no;

	ut_ad(lock_mutex_own());

	space = block->page.id.space();
	page_no = block->page.id.page_no();

	lock_rec_free_all_from_discard_page_low(
		space, page_no, lock_sys->rec_hash);
	lock_rec_free_all_from_discard_page_low(
		space, page_no, lock_sys->prdt_hash);
	lock_rec_free_all_from_discard_page_low(
		space, page_no, lock_sys->prdt_page_hash);
}

/*============= RECORD LOCK MOVING AND INHERITING ===================*/

/*************************************************************//**
Resets the lock bits for a single record. Releases transactions waiting for
lock requests here. */
static
void
lock_rec_reset_and_release_wait_low(
/*================================*/
	hash_table_t*		hash,	/*!< in: hash table */
	const buf_block_t*	block,	/*!< in: buffer block containing
					the record */
	ulint			heap_no)/*!< in: heap number of record */
{
	lock_t*	lock;

	ut_ad(lock_mutex_own());

	for (lock = lock_rec_get_first(hash, block, heap_no);
	     lock != NULL;
	     lock = lock_rec_get_next(heap_no, lock)) {

		if (lock_get_wait(lock)) {
			lock_rec_cancel(lock);
		} else {
			lock_rec_reset_nth_bit(lock, heap_no);
		}
	}
}

/*************************************************************//**
Resets the lock bits for a single record. Releases transactions waiting for
lock requests here. */
static
void
lock_rec_reset_and_release_wait(
/*============================*/
	const buf_block_t*	block,	/*!< in: buffer block containing
					the record */
	ulint			heap_no)/*!< in: heap number of record */
{
	lock_rec_reset_and_release_wait_low(
		lock_sys->rec_hash, block, heap_no);

	lock_rec_reset_and_release_wait_low(
		lock_sys->prdt_hash, block, PAGE_HEAP_NO_INFIMUM);
	lock_rec_reset_and_release_wait_low(
		lock_sys->prdt_page_hash, block, PAGE_HEAP_NO_INFIMUM);
}

/*************************************************************//**
Makes a record to inherit the locks (except LOCK_INSERT_INTENTION type)
of another record as gap type locks, but does not reset the lock bits of
the other record. Also waiting lock requests on rec are inherited as
GRANTED gap locks. */
static
void
lock_rec_inherit_to_gap(
/*====================*/
	const buf_block_t*	heir_block,	/*!< in: block containing the
						record which inherits */
	const buf_block_t*	block,		/*!< in: block containing the
						record from which inherited;
						does NOT reset the locks on
						this record */
	ulint			heir_heap_no,	/*!< in: heap_no of the
						inheriting record */
	ulint			heap_no)	/*!< in: heap_no of the
						donating record */
{
	lock_t*	lock;

	ut_ad(lock_mutex_own());

	/* If srv_locks_unsafe_for_binlog is TRUE or session is using
	READ COMMITTED isolation level, we do not want locks set
	by an UPDATE or a DELETE to be inherited as gap type locks. But we
	DO want S-locks/X-locks(taken for replace) set by a consistency
	constraint to be inherited also then. */

	for (lock = lock_rec_get_first(lock_sys->rec_hash, block, heap_no);
	     lock != NULL;
	     lock = lock_rec_get_next(heap_no, lock)) {

		if (!lock_rec_get_insert_intention(lock)
		    && !((srv_locks_unsafe_for_binlog
			  || lock->trx->isolation_level
			  <= TRX_ISO_READ_COMMITTED)
			 && lock_get_mode(lock) ==
			 (lock->trx->duplicates ? LOCK_S : LOCK_X))) {
			lock_rec_add_to_queue(
				LOCK_REC | LOCK_GAP | lock_get_mode(lock),
				heir_block, heir_heap_no, lock->index,
				lock->trx, FALSE);
		}
	}
}

/*************************************************************//**
Makes a record to inherit the gap locks (except LOCK_INSERT_INTENTION type)
of another record as gap type locks, but does not reset the lock bits of the
other record. Also waiting lock requests are inherited as GRANTED gap locks. */
static
void
lock_rec_inherit_to_gap_if_gap_lock(
/*================================*/
	const buf_block_t*	block,		/*!< in: buffer block */
	ulint			heir_heap_no,	/*!< in: heap_no of
						record which inherits */
	ulint			heap_no)	/*!< in: heap_no of record
						from which inherited;
						does NOT reset the locks
						on this record */
{
	lock_t*	lock;

	lock_mutex_enter();

	for (lock = lock_rec_get_first(lock_sys->rec_hash, block, heap_no);
	     lock != NULL;
	     lock = lock_rec_get_next(heap_no, lock)) {

		if (!lock_rec_get_insert_intention(lock)
		    && (heap_no == PAGE_HEAP_NO_SUPREMUM
			|| !lock_rec_get_rec_not_gap(lock))) {

			lock_rec_add_to_queue(
				LOCK_REC | LOCK_GAP | lock_get_mode(lock),
				block, heir_heap_no, lock->index,
				lock->trx, FALSE);
		}
	}

	lock_mutex_exit();
}

/*************************************************************//**
Moves the locks of a record to another record and resets the lock bits of
the donating record. */
static
void
lock_rec_move_low(
/*==============*/
	hash_table_t*		lock_hash,	/*!< in: hash table to use */
	const buf_block_t*	receiver,	/*!< in: buffer block containing
						the receiving record */
	const buf_block_t*	donator,	/*!< in: buffer block containing
						the donating record */
	ulint			receiver_heap_no,/*!< in: heap_no of the record
						which gets the locks; there
						must be no lock requests
						on it! */
	ulint			donator_heap_no)/*!< in: heap_no of the record
						which gives the locks */
{
	lock_t*	lock;

	ut_ad(lock_mutex_own());

	/* If the lock is predicate lock, it resides on INFIMUM record */
	ut_ad(lock_rec_get_first(
		lock_hash, receiver, receiver_heap_no) == NULL
	      || lock_hash == lock_sys->prdt_hash
	      || lock_hash == lock_sys->prdt_page_hash);

	for (lock = lock_rec_get_first(lock_hash,
				       donator, donator_heap_no);
	     lock != NULL;
	     lock = lock_rec_get_next(donator_heap_no, lock)) {

		const ulint	type_mode = lock->type_mode;

		lock_rec_reset_nth_bit(lock, donator_heap_no);

		if (type_mode & LOCK_WAIT) {
			lock_reset_lock_and_trx_wait(lock);
		}

		/* Note that we FIRST reset the bit, and then set the lock:
		the function works also if donator == receiver */

		lock_rec_add_to_queue(
			type_mode, receiver, receiver_heap_no,
			lock->index, lock->trx, FALSE);
	}

	ut_ad(lock_rec_get_first(lock_sys->rec_hash,
				 donator, donator_heap_no) == NULL);
}

/** Move all the granted locks to the front of the given lock list.
All the waiting locks will be at the end of the list.
@param[in,out]	lock_list	the given lock list.  */
static
void
lock_move_granted_locks_to_front(
	UT_LIST_BASE_NODE_T(lock_t)&	lock_list)
{
	lock_t*	lock;

	bool seen_waiting_lock = false;

	for (lock = UT_LIST_GET_FIRST(lock_list); lock;
	     lock = UT_LIST_GET_NEXT(trx_locks, lock)) {

		if (!seen_waiting_lock) {
			if (lock->is_waiting()) {
				seen_waiting_lock = true;
			}
			continue;
		}

		ut_ad(seen_waiting_lock);

		if (!lock->is_waiting()) {
			lock_t* prev = UT_LIST_GET_PREV(trx_locks, lock);
			ut_a(prev);
			UT_LIST_MOVE_TO_FRONT(lock_list, lock);
			lock = prev;
		}
	}
}

/*************************************************************//**
Moves the locks of a record to another record and resets the lock bits of
the donating record. */
UNIV_INLINE
void
lock_rec_move(
/*==========*/
	const buf_block_t*	receiver,       /*!< in: buffer block containing
						the receiving record */
	const buf_block_t*	donator,        /*!< in: buffer block containing
						the donating record */
	ulint			receiver_heap_no,/*!< in: heap_no of the record
						which gets the locks; there
						must be no lock requests
						on it! */
	ulint			donator_heap_no)/*!< in: heap_no of the record
                                                which gives the locks */
{
	lock_rec_move_low(lock_sys->rec_hash, receiver, donator,
			  receiver_heap_no, donator_heap_no);
}

/*************************************************************//**
Updates the lock table when we have reorganized a page. NOTE: we copy
also the locks set on the infimum of the page; the infimum may carry
locks if an update of a record is occurring on the page, and its locks
were temporarily stored on the infimum. */
void
lock_move_reorganize_page(
/*======================*/
	const buf_block_t*	block,	/*!< in: old index page, now
					reorganized */
	const buf_block_t*	oblock)	/*!< in: copy of the old, not
					reorganized page */
{
	lock_t*		lock;
	UT_LIST_BASE_NODE_T(lock_t)	old_locks;
	mem_heap_t*	heap		= NULL;
	ulint		comp;

	lock_mutex_enter();

	/* FIXME: This needs to deal with predicate lock too */
	lock = lock_rec_get_first_on_page(lock_sys->rec_hash, block);

	if (lock == NULL) {
		lock_mutex_exit();

		return;
	}

	heap = mem_heap_create(256);

	/* Copy first all the locks on the page to heap and reset the
	bitmaps in the original locks; chain the copies of the locks
	using the trx_locks field in them. */

	UT_LIST_INIT(old_locks, &lock_t::trx_locks);

	do {
		/* Make a copy of the lock */
		lock_t*	old_lock = lock_rec_copy(lock, heap);

		UT_LIST_ADD_LAST(old_locks, old_lock);

		/* Reset bitmap of lock */
		lock_rec_bitmap_reset(lock);

		if (lock_get_wait(lock)) {

			lock_reset_lock_and_trx_wait(lock);
		}

		lock = lock_rec_get_next_on_page(lock);
	} while (lock != NULL);

	comp = page_is_comp(block->frame);
	ut_ad(comp == page_is_comp(oblock->frame));

	lock_move_granted_locks_to_front(old_locks);

	DBUG_EXECUTE_IF("do_lock_reverse_page_reorganize",
			UT_LIST_REVERSE(old_locks););

	for (lock = UT_LIST_GET_FIRST(old_locks); lock;
	     lock = UT_LIST_GET_NEXT(trx_locks, lock)) {

		/* NOTE: we copy also the locks set on the infimum and
		supremum of the page; the infimum may carry locks if an
		update of a record is occurring on the page, and its locks
		were temporarily stored on the infimum */
		const rec_t*	rec1 = page_get_infimum_rec(
			buf_block_get_frame(block));
		const rec_t*	rec2 = page_get_infimum_rec(
			buf_block_get_frame(oblock));

		/* Set locks according to old locks */
		for (;;) {
			ulint	old_heap_no;
			ulint	new_heap_no;

			if (comp) {
				old_heap_no = rec_get_heap_no_new(rec2);
				new_heap_no = rec_get_heap_no_new(rec1);

				rec1 = page_rec_get_next_low(rec1, TRUE);
				rec2 = page_rec_get_next_low(rec2, TRUE);
			} else {
				old_heap_no = rec_get_heap_no_old(rec2);
				new_heap_no = rec_get_heap_no_old(rec1);
				ut_ad(!memcmp(rec1, rec2,
					      rec_get_data_size_old(rec2)));

				rec1 = page_rec_get_next_low(rec1, FALSE);
				rec2 = page_rec_get_next_low(rec2, FALSE);
			}

			/* Clear the bit in old_lock. */
			if (old_heap_no < lock->un_member.rec_lock.n_bits
			    && lock_rec_reset_nth_bit(lock, old_heap_no)) {
				/* NOTE that the old lock bitmap could be too
				small for the new heap number! */

				lock_rec_add_to_queue(
					lock->type_mode, block, new_heap_no,
					lock->index, lock->trx, FALSE);
			}

			if (new_heap_no == PAGE_HEAP_NO_SUPREMUM) {
				ut_ad(old_heap_no == PAGE_HEAP_NO_SUPREMUM);
				break;
			}
		}

		ut_ad(lock_rec_find_set_bit(lock) == ULINT_UNDEFINED);
	}

	lock_mutex_exit();

	mem_heap_free(heap);

#ifdef UNIV_DEBUG_LOCK_VALIDATE
	ut_ad(lock_rec_validate_page(block));
#endif
}

/*************************************************************//**
Moves the explicit locks on user records to another page if a record
list end is moved to another page. */
void
lock_move_rec_list_end(
/*===================*/
	const buf_block_t*	new_block,	/*!< in: index page to move to */
	const buf_block_t*	block,		/*!< in: index page */
	const rec_t*		rec)		/*!< in: record on page: this
						is the first record moved */
{
	lock_t*		lock;
	const ulint	comp	= page_rec_is_comp(rec);

	ut_ad(buf_block_get_frame(block) == page_align(rec));
	ut_ad(comp == page_is_comp(buf_block_get_frame(new_block)));

	lock_mutex_enter();

	/* Note: when we move locks from record to record, waiting locks
	and possible granted gap type locks behind them are enqueued in
	the original order, because new elements are inserted to a hash
	table to the end of the hash chain, and lock_rec_add_to_queue
	does not reuse locks if there are waiters in the queue. */

	for (lock = lock_rec_get_first_on_page(lock_sys->rec_hash, block); lock;
	     lock = lock_rec_get_next_on_page(lock)) {
		const rec_t*	rec1	= rec;
		const rec_t*	rec2;
		const ulint	type_mode = lock->type_mode;

		if (comp) {
			if (page_offset(rec1) == PAGE_NEW_INFIMUM) {
				rec1 = page_rec_get_next_low(rec1, TRUE);
			}

			rec2 = page_rec_get_next_low(
				buf_block_get_frame(new_block)
				+ PAGE_NEW_INFIMUM, TRUE);
		} else {
			if (page_offset(rec1) == PAGE_OLD_INFIMUM) {
				rec1 = page_rec_get_next_low(rec1, FALSE);
			}

			rec2 = page_rec_get_next_low(
				buf_block_get_frame(new_block)
				+ PAGE_OLD_INFIMUM, FALSE);
		}

		/* Copy lock requests on user records to new page and
		reset the lock bits on the old */

		for (;;) {
			ulint	rec1_heap_no;
			ulint	rec2_heap_no;

			if (comp) {
				rec1_heap_no = rec_get_heap_no_new(rec1);

				if (rec1_heap_no == PAGE_HEAP_NO_SUPREMUM) {
					break;
				}

				rec2_heap_no = rec_get_heap_no_new(rec2);
				rec1 = page_rec_get_next_low(rec1, TRUE);
				rec2 = page_rec_get_next_low(rec2, TRUE);
			} else {
				rec1_heap_no = rec_get_heap_no_old(rec1);

				if (rec1_heap_no == PAGE_HEAP_NO_SUPREMUM) {
					break;
				}

				rec2_heap_no = rec_get_heap_no_old(rec2);

				ut_ad(!memcmp(rec1, rec2,
					      rec_get_data_size_old(rec2)));

				rec1 = page_rec_get_next_low(rec1, FALSE);
				rec2 = page_rec_get_next_low(rec2, FALSE);
			}

			if (rec1_heap_no < lock->un_member.rec_lock.n_bits
			    && lock_rec_reset_nth_bit(lock, rec1_heap_no)) {
				if (type_mode & LOCK_WAIT) {
					lock_reset_lock_and_trx_wait(lock);
				}

				lock_rec_add_to_queue(
					type_mode, new_block, rec2_heap_no,
					lock->index, lock->trx, FALSE);
			}
		}
	}

	lock_mutex_exit();

#ifdef UNIV_DEBUG_LOCK_VALIDATE
	ut_ad(lock_rec_validate_page(block));
	ut_ad(lock_rec_validate_page(new_block));
#endif
}

/*************************************************************//**
Moves the explicit locks on user records to another page if a record
list start is moved to another page. */
void
lock_move_rec_list_start(
/*=====================*/
	const buf_block_t*	new_block,	/*!< in: index page to
						move to */
	const buf_block_t*	block,		/*!< in: index page */
	const rec_t*		rec,		/*!< in: record on page:
						this is the first
						record NOT copied */
	const rec_t*		old_end)	/*!< in: old
						previous-to-last
						record on new_page
						before the records
						were copied */
{
	lock_t*		lock;
	const ulint	comp	= page_rec_is_comp(rec);

	ut_ad(block->frame == page_align(rec));
	ut_ad(new_block->frame == page_align(old_end));
	ut_ad(comp == page_rec_is_comp(old_end));

	lock_mutex_enter();

	for (lock = lock_rec_get_first_on_page(lock_sys->rec_hash, block); lock;
	     lock = lock_rec_get_next_on_page(lock)) {
		const rec_t*	rec1;
		const rec_t*	rec2;
		const ulint	type_mode = lock->type_mode;

		if (comp) {
			rec1 = page_rec_get_next_low(
				buf_block_get_frame(block)
				+ PAGE_NEW_INFIMUM, TRUE);
			rec2 = page_rec_get_next_low(old_end, TRUE);
		} else {
			rec1 = page_rec_get_next_low(
				buf_block_get_frame(block)
				+ PAGE_OLD_INFIMUM, FALSE);
			rec2 = page_rec_get_next_low(old_end, FALSE);
		}

		/* Copy lock requests on user records to new page and
		reset the lock bits on the old */

		while (rec1 != rec) {
			ulint	rec1_heap_no;
			ulint	rec2_heap_no;

			if (comp) {
				rec1_heap_no = rec_get_heap_no_new(rec1);
				rec2_heap_no = rec_get_heap_no_new(rec2);

				rec1 = page_rec_get_next_low(rec1, TRUE);
				rec2 = page_rec_get_next_low(rec2, TRUE);
			} else {
				rec1_heap_no = rec_get_heap_no_old(rec1);
				rec2_heap_no = rec_get_heap_no_old(rec2);

				ut_ad(!memcmp(rec1, rec2,
					      rec_get_data_size_old(rec2)));

				rec1 = page_rec_get_next_low(rec1, FALSE);
				rec2 = page_rec_get_next_low(rec2, FALSE);
			}

			if (rec1_heap_no < lock->un_member.rec_lock.n_bits
			    && lock_rec_reset_nth_bit(lock, rec1_heap_no)) {
				if (type_mode & LOCK_WAIT) {
					lock_reset_lock_and_trx_wait(lock);
				}

				lock_rec_add_to_queue(
					type_mode, new_block, rec2_heap_no,
					lock->index, lock->trx, FALSE);
			}
		}

#ifdef UNIV_DEBUG
		if (page_rec_is_supremum(rec)) {
			ulint	i;

			for (i = PAGE_HEAP_NO_USER_LOW;
			     i < lock_rec_get_n_bits(lock); i++) {
				if (lock_rec_get_nth_bit(lock, i)) {
					ib::fatal()
						<< "lock_move_rec_list_start():"
						<< i << " not moved in "
						<<  (void*) lock;
				}
			}
		}
#endif /* UNIV_DEBUG */
	}

	lock_mutex_exit();

#ifdef UNIV_DEBUG_LOCK_VALIDATE
	ut_ad(lock_rec_validate_page(block));
#endif
}

/*************************************************************//**
Moves the explicit locks on user records to another page if a record
list start is moved to another page. */
void
lock_rtr_move_rec_list(
/*===================*/
	const buf_block_t*	new_block,	/*!< in: index page to
						move to */
	const buf_block_t*	block,		/*!< in: index page */
	rtr_rec_move_t*		rec_move,       /*!< in: recording records
						moved */
	ulint			num_move)       /*!< in: num of rec to move */
{
	lock_t*		lock;
	ulint		comp;

	if (!num_move) {
		return;
	}

	comp = page_rec_is_comp(rec_move[0].old_rec);

	ut_ad(block->frame == page_align(rec_move[0].old_rec));
	ut_ad(new_block->frame == page_align(rec_move[0].new_rec));
	ut_ad(comp == page_rec_is_comp(rec_move[0].new_rec));

	lock_mutex_enter();

	for (lock = lock_rec_get_first_on_page(lock_sys->rec_hash, block); lock;
	     lock = lock_rec_get_next_on_page(lock)) {
		ulint		moved = 0;
		const rec_t*	rec1;
		const rec_t*	rec2;
		const ulint	type_mode = lock->type_mode;

		/* Copy lock requests on user records to new page and
		reset the lock bits on the old */

		while (moved < num_move) {
			ulint	rec1_heap_no;
			ulint	rec2_heap_no;

			rec1 = rec_move[moved].old_rec;
			rec2 = rec_move[moved].new_rec;

			if (comp) {
				rec1_heap_no = rec_get_heap_no_new(rec1);
				rec2_heap_no = rec_get_heap_no_new(rec2);

			} else {
				rec1_heap_no = rec_get_heap_no_old(rec1);
				rec2_heap_no = rec_get_heap_no_old(rec2);

				ut_ad(!memcmp(rec1, rec2,
					      rec_get_data_size_old(rec2)));
			}

			if (rec1_heap_no < lock->un_member.rec_lock.n_bits
			    && lock_rec_reset_nth_bit(lock, rec1_heap_no)) {
				if (type_mode & LOCK_WAIT) {
					lock_reset_lock_and_trx_wait(lock);
				}

				lock_rec_add_to_queue(
					type_mode, new_block, rec2_heap_no,
					lock->index, lock->trx, FALSE);

				rec_move[moved].moved = true;
			}

			moved++;
		}
	}

	lock_mutex_exit();

#ifdef UNIV_DEBUG_LOCK_VALIDATE
	ut_ad(lock_rec_validate_page(block));
#endif
}
/*************************************************************//**
Updates the lock table when a page is split to the right. */
void
lock_update_split_right(
/*====================*/
	const buf_block_t*	right_block,	/*!< in: right page */
	const buf_block_t*	left_block)	/*!< in: left page */
{
	ulint	heap_no = lock_get_min_heap_no(right_block);

	lock_mutex_enter();

	/* Move the locks on the supremum of the left page to the supremum
	of the right page */

	lock_rec_move(right_block, left_block,
		      PAGE_HEAP_NO_SUPREMUM, PAGE_HEAP_NO_SUPREMUM);

	/* Inherit the locks to the supremum of left page from the successor
	of the infimum on right page */

	lock_rec_inherit_to_gap(left_block, right_block,
				PAGE_HEAP_NO_SUPREMUM, heap_no);

	lock_mutex_exit();
}

/*************************************************************//**
Updates the lock table when a page is merged to the right. */
void
lock_update_merge_right(
/*====================*/
	const buf_block_t*	right_block,	/*!< in: right page to
						which merged */
	const rec_t*		orig_succ,	/*!< in: original
						successor of infimum
						on the right page
						before merge */
	const buf_block_t*	left_block)	/*!< in: merged index
						page which will be
						discarded */
{
	lock_mutex_enter();

	/* Inherit the locks from the supremum of the left page to the
	original successor of infimum on the right page, to which the left
	page was merged */

	lock_rec_inherit_to_gap(right_block, left_block,
				page_rec_get_heap_no(orig_succ),
				PAGE_HEAP_NO_SUPREMUM);

	/* Reset the locks on the supremum of the left page, releasing
	waiting transactions */

	lock_rec_reset_and_release_wait_low(
		lock_sys->rec_hash, left_block, PAGE_HEAP_NO_SUPREMUM);

#ifdef UNIV_DEBUG
	/* there should exist no page lock on the left page,
	otherwise, it will be blocked from merge */
	ulint	space = left_block->page.id.space();
	ulint	page_no = left_block->page.id.page_no();
	ut_ad(lock_rec_get_first_on_page_addr(
			lock_sys->prdt_page_hash, space, page_no) == NULL);
#endif /* UNIV_DEBUG */

	lock_rec_free_all_from_discard_page(left_block);

	lock_mutex_exit();

}

/*************************************************************//**
Updates the lock table when the root page is copied to another in
btr_root_raise_and_insert. Note that we leave lock structs on the
root page, even though they do not make sense on other than leaf
pages: the reason is that in a pessimistic update the infimum record
of the root page will act as a dummy carrier of the locks of the record
to be updated. */
void
lock_update_root_raise(
/*===================*/
	const buf_block_t*	block,	/*!< in: index page to which copied */
	const buf_block_t*	root)	/*!< in: root page */
{
	lock_mutex_enter();

	/* Move the locks on the supremum of the root to the supremum
	of block */

	lock_rec_move(block, root,
		      PAGE_HEAP_NO_SUPREMUM, PAGE_HEAP_NO_SUPREMUM);
	lock_mutex_exit();
}

/*************************************************************//**
Updates the lock table when a page is copied to another and the original page
is removed from the chain of leaf pages, except if page is the root! */
void
lock_update_copy_and_discard(
/*=========================*/
	const buf_block_t*	new_block,	/*!< in: index page to
						which copied */
	const buf_block_t*	block)		/*!< in: index page;
						NOT the root! */
{
	lock_mutex_enter();

	/* Move the locks on the supremum of the old page to the supremum
	of new_page */

	lock_rec_move(new_block, block,
		      PAGE_HEAP_NO_SUPREMUM, PAGE_HEAP_NO_SUPREMUM);
	lock_rec_free_all_from_discard_page(block);

	lock_mutex_exit();
}

/*************************************************************//**
Updates the lock table when a page is split to the left. */
void
lock_update_split_left(
/*===================*/
	const buf_block_t*	right_block,	/*!< in: right page */
	const buf_block_t*	left_block)	/*!< in: left page */
{
	ulint	heap_no = lock_get_min_heap_no(right_block);

	lock_mutex_enter();

	/* Inherit the locks to the supremum of the left page from the
	successor of the infimum on the right page */

	lock_rec_inherit_to_gap(left_block, right_block,
				PAGE_HEAP_NO_SUPREMUM, heap_no);

	lock_mutex_exit();
}

/*************************************************************//**
Updates the lock table when a page is merged to the left. */
void
lock_update_merge_left(
/*===================*/
	const buf_block_t*	left_block,	/*!< in: left page to
						which merged */
	const rec_t*		orig_pred,	/*!< in: original predecessor
						of supremum on the left page
						before merge */
	const buf_block_t*	right_block)	/*!< in: merged index page
						which will be discarded */
{
	const rec_t*	left_next_rec;

	ut_ad(left_block->frame == page_align(orig_pred));

	lock_mutex_enter();

	left_next_rec = page_rec_get_next_const(orig_pred);

	if (!page_rec_is_supremum(left_next_rec)) {

		/* Inherit the locks on the supremum of the left page to the
		first record which was moved from the right page */

		lock_rec_inherit_to_gap(left_block, left_block,
					page_rec_get_heap_no(left_next_rec),
					PAGE_HEAP_NO_SUPREMUM);

		/* Reset the locks on the supremum of the left page,
		releasing waiting transactions */

		lock_rec_reset_and_release_wait_low(
			lock_sys->rec_hash, left_block, PAGE_HEAP_NO_SUPREMUM);
	}

	/* Move the locks from the supremum of right page to the supremum
	of the left page */

	lock_rec_move(left_block, right_block,
		      PAGE_HEAP_NO_SUPREMUM, PAGE_HEAP_NO_SUPREMUM);

#ifdef UNIV_DEBUG
	/* there should exist no page lock on the right page,
	otherwise, it will be blocked from merge */
	ulint	space = right_block->page.id.space();
	ulint	page_no = right_block->page.id.page_no();
	lock_t*	lock_test = lock_rec_get_first_on_page_addr(
		lock_sys->prdt_page_hash, space, page_no);
	ut_ad(!lock_test);
#endif /* UNIV_DEBUG */

	lock_rec_free_all_from_discard_page(right_block);

	lock_mutex_exit();
}

/*************************************************************//**
Resets the original locks on heir and replaces them with gap type locks
inherited from rec. */
void
lock_rec_reset_and_inherit_gap_locks(
/*=================================*/
	const buf_block_t*	heir_block,	/*!< in: block containing the
						record which inherits */
	const buf_block_t*	block,		/*!< in: block containing the
						record from which inherited;
						does NOT reset the locks on
						this record */
	ulint			heir_heap_no,	/*!< in: heap_no of the
						inheriting record */
	ulint			heap_no)	/*!< in: heap_no of the
						donating record */
{
	lock_mutex_enter();

	lock_rec_reset_and_release_wait(heir_block, heir_heap_no);

	lock_rec_inherit_to_gap(heir_block, block, heir_heap_no, heap_no);

	lock_mutex_exit();
}

/*************************************************************//**
Updates the lock table when a page is discarded. */
void
lock_update_discard(
/*================*/
	const buf_block_t*	heir_block,	/*!< in: index page
						which will inherit the locks */
	ulint			heir_heap_no,	/*!< in: heap_no of the record
						which will inherit the locks */
	const buf_block_t*	block)		/*!< in: index page
						which will be discarded */
{
	const rec_t*	rec;
	ulint		heap_no;
	const page_t*	page = block->frame;

	lock_mutex_enter();

	if (!lock_rec_get_first_on_page(lock_sys->rec_hash, block)
	    && (!lock_rec_get_first_on_page(lock_sys->prdt_hash, block))) {
		/* No locks exist on page, nothing to do */

		lock_mutex_exit();

		return;
	}

	/* Inherit all the locks on the page to the record and reset all
	the locks on the page */

	if (page_is_comp(page)) {
		rec = page + PAGE_NEW_INFIMUM;

		do {
			heap_no = rec_get_heap_no_new(rec);

			lock_rec_inherit_to_gap(heir_block, block,
						heir_heap_no, heap_no);

			lock_rec_reset_and_release_wait(block, heap_no);

			rec = page + rec_get_next_offs(rec, TRUE);
		} while (heap_no != PAGE_HEAP_NO_SUPREMUM);
	} else {
		rec = page + PAGE_OLD_INFIMUM;

		do {
			heap_no = rec_get_heap_no_old(rec);

			lock_rec_inherit_to_gap(heir_block, block,
						heir_heap_no, heap_no);

			lock_rec_reset_and_release_wait(block, heap_no);

			rec = page + rec_get_next_offs(rec, FALSE);
		} while (heap_no != PAGE_HEAP_NO_SUPREMUM);
	}

	lock_rec_free_all_from_discard_page(block);

	lock_mutex_exit();
}

/*************************************************************//**
Updates the lock table when a new user record is inserted. */
void
lock_update_insert(
/*===============*/
	const buf_block_t*	block,	/*!< in: buffer block containing rec */
	const rec_t*		rec)	/*!< in: the inserted record */
{
	ulint	receiver_heap_no;
	ulint	donator_heap_no;

	ut_ad(block->frame == page_align(rec));

	/* Inherit the gap-locking locks for rec, in gap mode, from the next
	record */

	if (page_rec_is_comp(rec)) {
		receiver_heap_no = rec_get_heap_no_new(rec);
		donator_heap_no = rec_get_heap_no_new(
			page_rec_get_next_low(rec, TRUE));
	} else {
		receiver_heap_no = rec_get_heap_no_old(rec);
		donator_heap_no = rec_get_heap_no_old(
			page_rec_get_next_low(rec, FALSE));
	}

	lock_rec_inherit_to_gap_if_gap_lock(
		block, receiver_heap_no, donator_heap_no);
}

/*************************************************************//**
Updates the lock table when a record is removed. */
void
lock_update_delete(
/*===============*/
	const buf_block_t*	block,	/*!< in: buffer block containing rec */
	const rec_t*		rec)	/*!< in: the record to be removed */
{
	const page_t*	page = block->frame;
	ulint		heap_no;
	ulint		next_heap_no;

	ut_ad(page == page_align(rec));

	if (page_is_comp(page)) {
		heap_no = rec_get_heap_no_new(rec);
		next_heap_no = rec_get_heap_no_new(page
						   + rec_get_next_offs(rec,
								       TRUE));
	} else {
		heap_no = rec_get_heap_no_old(rec);
		next_heap_no = rec_get_heap_no_old(page
						   + rec_get_next_offs(rec,
								       FALSE));
	}

	lock_mutex_enter();

	/* Let the next record inherit the locks from rec, in gap mode */

	lock_rec_inherit_to_gap(block, block, next_heap_no, heap_no);

	/* Reset the lock bits on rec and release waiting transactions */

	lock_rec_reset_and_release_wait(block, heap_no);

	lock_mutex_exit();
}

/*********************************************************************//**
Stores on the page infimum record the explicit locks of another record.
This function is used to store the lock state of a record when it is
updated and the size of the record changes in the update. The record
is moved in such an update, perhaps to another page. The infimum record
acts as a dummy carrier record, taking care of lock releases while the
actual record is being moved. */
void
lock_rec_store_on_page_infimum(
/*===========================*/
	const buf_block_t*	block,	/*!< in: buffer block containing rec */
	const rec_t*		rec)	/*!< in: record whose lock state
					is stored on the infimum
					record of the same page; lock
					bits are reset on the
					record */
{
	ulint	heap_no = page_rec_get_heap_no(rec);

	ut_ad(block->frame == page_align(rec));

	lock_mutex_enter();

	lock_rec_move(block, block, PAGE_HEAP_NO_INFIMUM, heap_no);

	lock_mutex_exit();
}

/*********************************************************************//**
Restores the state of explicit lock requests on a single record, where the
state was stored on the infimum of the page. */
void
lock_rec_restore_from_page_infimum(
/*===============================*/
	const buf_block_t*	block,	/*!< in: buffer block containing rec */
	const rec_t*		rec,	/*!< in: record whose lock state
					is restored */
	const buf_block_t*	donator)/*!< in: page (rec is not
					necessarily on this page)
					whose infimum stored the lock
					state; lock bits are reset on
					the infimum */
{
	ulint	heap_no = page_rec_get_heap_no(rec);

	lock_mutex_enter();

	lock_rec_move(block, donator, heap_no, PAGE_HEAP_NO_INFIMUM);

	lock_mutex_exit();
}

/*========================= TABLE LOCKS ==============================*/

/** Functor for accessing the embedded node within a table lock. */
struct TableLockGetNode {
	ut_list_node<lock_t>& operator() (lock_t& elem)
	{
		return(elem.un_member.tab_lock.locks);
	}
};

/*********************************************************************//**
Creates a table lock object and adds it as the last in the lock queue
of the table. Does NOT check for deadlocks or lock compatibility.
@return own: new lock object */
UNIV_INLINE
lock_t*
lock_table_create(
/*==============*/
	lock_t*		c_lock,	/*!< in: conflicting lock or NULL */
	dict_table_t*	table,	/*!< in/out: database table
				in dictionary cache */
	ulint		type_mode,/*!< in: lock mode possibly ORed with
				LOCK_WAIT */
	trx_t*		trx)	/*!< in: trx */
{
	lock_t*		lock;

	ut_ad(table && trx);
	ut_ad(lock_mutex_own());
	ut_ad(trx_mutex_own(trx));

	check_trx_state(trx);

	if ((type_mode & LOCK_MODE_MASK) == LOCK_AUTO_INC) {
		++table->n_waiting_or_granted_auto_inc_locks;
	}

	/* For AUTOINC locking we reuse the lock instance only if
	there is no wait involved else we allocate the waiting lock
	from the transaction lock heap. */
	if (type_mode == LOCK_AUTO_INC) {

		lock = table->autoinc_lock;

		table->autoinc_trx = trx;

		ib_vector_push(trx->autoinc_locks, &lock);

	} else if (trx->lock.table_cached < trx->lock.table_pool.size()) {
		lock = trx->lock.table_pool[trx->lock.table_cached++];
	} else {

		lock = static_cast<lock_t*>(
			mem_heap_alloc(trx->lock.lock_heap, sizeof(*lock)));

	}

	lock->type_mode = ib_uint32_t(type_mode | LOCK_TABLE);
	lock->trx = trx;

	lock->un_member.tab_lock.table = table;

	ut_ad(table->n_ref_count > 0 || !table->can_be_evicted);

	UT_LIST_ADD_LAST(trx->lock.trx_locks, lock);

#ifdef WITH_WSREP
	if (c_lock && wsrep_thd_is_BF(trx->mysql_thd, FALSE)) {
		ut_list_insert(table->locks, c_lock, lock, TableLockGetNode());
		if (wsrep_debug) {
			ib::info() << "table lock BF conflict for " <<
				ib::hex(c_lock->trx->id);
			ib::info() << " SQL: "
				   << wsrep_thd_query(c_lock->trx->mysql_thd);
		}
	} else {
		ut_list_append(table->locks, lock, TableLockGetNode());
	}
	if (c_lock) {
		ut_ad(!trx_mutex_own(c_lock->trx));
		trx_mutex_enter(c_lock->trx);
	}

	if (c_lock && c_lock->trx->lock.que_state == TRX_QUE_LOCK_WAIT) {
		c_lock->trx->lock.was_chosen_as_deadlock_victim = TRUE;

		if (wsrep_debug) {
			wsrep_print_wait_locks(c_lock);
		}

		/* have to release trx mutex for the duration of
		   victim lock release. This will eventually call
		   lock_grant, which wants to grant trx mutex again
		*/
		/* caller has trx_mutex, have to release for lock cancel */
		trx_mutex_exit(trx);
		lock_cancel_waiting_and_release(c_lock->trx->lock.wait_lock);
		trx_mutex_enter(trx);

		/* trx might not wait for c_lock, but some other lock
		does not matter if wait_lock was released above
		*/
		if (c_lock->trx->lock.wait_lock == c_lock) {
			lock_reset_lock_and_trx_wait(lock);
		}

		if (wsrep_debug) {
			ib::info() << "WSREP: c_lock canceled " << ib::hex(c_lock->trx->id);
			ib::info() << " SQL: "
					   << wsrep_thd_query(c_lock->trx->mysql_thd);
		}
	}

	if (c_lock) {
		trx_mutex_exit(c_lock->trx);
	}
#else
	ut_list_append(table->locks, lock, TableLockGetNode());
#endif /* WITH_WSREP */

	if (type_mode & LOCK_WAIT) {

		lock_set_lock_and_trx_wait(lock, trx);
	}

	lock->trx->lock.table_locks.push_back(lock);

	MONITOR_INC(MONITOR_TABLELOCK_CREATED);
	MONITOR_INC(MONITOR_NUM_TABLELOCK);

	return(lock);
}
UNIV_INLINE
lock_t*
lock_table_create(
/*==============*/
	dict_table_t*	table,	/*!< in/out: database table
				in dictionary cache */
	ulint		type_mode,/*!< in: lock mode possibly ORed with
				LOCK_WAIT */
	trx_t*		trx)	/*!< in: trx */
{
	return (lock_table_create(NULL, table, type_mode, trx));
}

/*************************************************************//**
Pops autoinc lock requests from the transaction's autoinc_locks. We
handle the case where there are gaps in the array and they need to
be popped off the stack. */
UNIV_INLINE
void
lock_table_pop_autoinc_locks(
/*=========================*/
	trx_t*	trx)	/*!< in/out: transaction that owns the AUTOINC locks */
{
	ut_ad(lock_mutex_own());
	ut_ad(!ib_vector_is_empty(trx->autoinc_locks));

	/* Skip any gaps, gaps are NULL lock entries in the
	trx->autoinc_locks vector. */

	do {
		ib_vector_pop(trx->autoinc_locks);

		if (ib_vector_is_empty(trx->autoinc_locks)) {
			return;
		}

	} while (*(lock_t**) ib_vector_get_last(trx->autoinc_locks) == NULL);
}

/*************************************************************//**
Removes an autoinc lock request from the transaction's autoinc_locks. */
UNIV_INLINE
void
lock_table_remove_autoinc_lock(
/*===========================*/
	lock_t*	lock,	/*!< in: table lock */
	trx_t*	trx)	/*!< in/out: transaction that owns the lock */
{
	lock_t*	autoinc_lock;
	lint	i = ib_vector_size(trx->autoinc_locks) - 1;

	ut_ad(lock_mutex_own());
	ut_ad(lock_get_mode(lock) == LOCK_AUTO_INC);
	ut_ad(lock_get_type_low(lock) & LOCK_TABLE);
	ut_ad(!ib_vector_is_empty(trx->autoinc_locks));

	/* With stored functions and procedures the user may drop
	a table within the same "statement". This special case has
	to be handled by deleting only those AUTOINC locks that were
	held by the table being dropped. */

	autoinc_lock = *static_cast<lock_t**>(
		ib_vector_get(trx->autoinc_locks, i));

	/* This is the default fast case. */

	if (autoinc_lock == lock) {
		lock_table_pop_autoinc_locks(trx);
	} else {
		/* The last element should never be NULL */
		ut_a(autoinc_lock != NULL);

		/* Handle freeing the locks from within the stack. */

		while (--i >= 0) {
			autoinc_lock = *static_cast<lock_t**>(
				ib_vector_get(trx->autoinc_locks, i));

			if (autoinc_lock == lock) {
				void*	null_var = NULL;
				ib_vector_set(trx->autoinc_locks, i, &null_var);
				return;
			}
		}

		/* Must find the autoinc lock. */
		ut_error;
	}
}

/*************************************************************//**
Removes a table lock request from the queue and the trx list of locks;
this is a low-level function which does NOT check if waiting requests
can now be granted. */
UNIV_INLINE
void
lock_table_remove_low(
/*==================*/
	lock_t*	lock)	/*!< in/out: table lock */
{
	trx_t*		trx;
	dict_table_t*	table;

	ut_ad(lock_mutex_own());

	trx = lock->trx;
	table = lock->un_member.tab_lock.table;

	/* Remove the table from the transaction's AUTOINC vector, if
	the lock that is being released is an AUTOINC lock. */
	if (lock_get_mode(lock) == LOCK_AUTO_INC) {

		/* The table's AUTOINC lock can get transferred to
		another transaction before we get here. */
		if (table->autoinc_trx == trx) {
			table->autoinc_trx = NULL;
		}

		/* The locks must be freed in the reverse order from
		the one in which they were acquired. This is to avoid
		traversing the AUTOINC lock vector unnecessarily.

		We only store locks that were granted in the
		trx->autoinc_locks vector (see lock_table_create()
		and lock_grant()). Therefore it can be empty and we
		need to check for that. */

		if (!lock_get_wait(lock)
		    && !ib_vector_is_empty(trx->autoinc_locks)) {

			lock_table_remove_autoinc_lock(lock, trx);
		}

		ut_a(table->n_waiting_or_granted_auto_inc_locks > 0);
		table->n_waiting_or_granted_auto_inc_locks--;
	}

	UT_LIST_REMOVE(trx->lock.trx_locks, lock);
	ut_list_remove(table->locks, lock, TableLockGetNode());

	MONITOR_INC(MONITOR_TABLELOCK_REMOVED);
	MONITOR_DEC(MONITOR_NUM_TABLELOCK);
}

/*********************************************************************//**
Enqueues a waiting request for a table lock which cannot be granted
immediately. Checks for deadlocks.
@return DB_LOCK_WAIT, DB_DEADLOCK, or DB_QUE_THR_SUSPENDED, or
DB_SUCCESS; DB_SUCCESS means that there was a deadlock, but another
transaction was chosen as a victim, and we got the lock immediately:
no need to wait then */
static
dberr_t
lock_table_enqueue_waiting(
/*=======================*/
	lock_t*		c_lock,	/*!< in: conflicting lock or NULL */
	ulint		mode,	/*!< in: lock mode this transaction is
				requesting */
	dict_table_t*	table,	/*!< in/out: table */
	que_thr_t*	thr)	/*!< in: query thread */
{
	trx_t*		trx;
	lock_t*		lock;

	ut_ad(lock_mutex_own());
	ut_ad(!srv_read_only_mode);

	trx = thr_get_trx(thr);
	ut_ad(trx_mutex_own(trx));

	/* Test if there already is some other reason to suspend thread:
	we do not enqueue a lock request if the query thread should be
	stopped anyway */

	if (que_thr_stop(thr)) {
		ut_error;

		return(DB_QUE_THR_SUSPENDED);
	}

	switch (trx_get_dict_operation(trx)) {
	case TRX_DICT_OP_NONE:
		break;
	case TRX_DICT_OP_TABLE:
	case TRX_DICT_OP_INDEX:
		ib::error() << "A table lock wait happens in a dictionary"
			" operation. Table " << table->name
			<< ". " << BUG_REPORT_MSG;
		ut_ad(0);
	}

#ifdef WITH_WSREP
	if (trx->lock.was_chosen_as_deadlock_victim) {
		return(DB_DEADLOCK);
	}
#endif /* WITH_WSREP */

	/* Enqueue the lock request that will wait to be granted */
	lock = lock_table_create(c_lock, table, mode | LOCK_WAIT, trx);

	const trx_t*	victim_trx =
			DeadlockChecker::check_and_resolve(lock, trx);

	if (victim_trx != 0) {
		ut_ad(victim_trx == trx);

		/* The order here is important, we don't want to
		lose the state of the lock before calling remove. */
		lock_table_remove_low(lock);
		lock_reset_lock_and_trx_wait(lock);

		return(DB_DEADLOCK);

	} else if (trx->lock.wait_lock == NULL) {
		/* Deadlock resolution chose another transaction as a victim,
		and we accidentally got our lock granted! */

		return(DB_SUCCESS);
	}

	trx->lock.que_state = TRX_QUE_LOCK_WAIT;

	trx->lock.wait_started = ut_time();
	trx->lock.was_chosen_as_deadlock_victim = false;

	ut_a(que_thr_stop(thr));

	MONITOR_INC(MONITOR_TABLELOCK_WAIT);

	return(DB_LOCK_WAIT);
}

/*********************************************************************//**
Checks if other transactions have an incompatible mode lock request in
the lock queue.
@return lock or NULL */
UNIV_INLINE
lock_t*
lock_table_other_has_incompatible(
/*==============================*/
	const trx_t*		trx,	/*!< in: transaction, or NULL if all
					transactions should be included */
	ulint			wait,	/*!< in: LOCK_WAIT if also
					waiting locks are taken into
					account, or 0 if not */
	const dict_table_t*	table,	/*!< in: table */
	lock_mode		mode)	/*!< in: lock mode */
{
	lock_t*	lock;

	ut_ad(lock_mutex_own());

	for (lock = UT_LIST_GET_LAST(table->locks);
	     lock != NULL;
	     lock = UT_LIST_GET_PREV(un_member.tab_lock.locks, lock)) {

		if (lock->trx != trx
		    && !lock_mode_compatible(lock_get_mode(lock), mode)
		    && (wait || !lock_get_wait(lock))) {

#ifdef WITH_WSREP
			if (wsrep_on(lock->trx->mysql_thd)) {
				if (wsrep_debug) {
					ib::info() << "WSREP: table lock abort for table:"
						   << table->name.m_name;
					ib::info() << " SQL: "
					   << wsrep_thd_query(lock->trx->mysql_thd);
				}
				trx_mutex_enter(lock->trx);
				wsrep_kill_victim((trx_t *)trx, (lock_t *)lock);
				trx_mutex_exit(lock->trx);
			}
#endif /* WITH_WSREP */

			return(lock);
		}
	}

	return(NULL);
}

/*********************************************************************//**
Locks the specified database table in the mode given. If the lock cannot
be granted immediately, the query thread is put to wait.
@return DB_SUCCESS, DB_LOCK_WAIT, DB_DEADLOCK, or DB_QUE_THR_SUSPENDED */
dberr_t
lock_table(
/*=======*/
	ulint		flags,	/*!< in: if BTR_NO_LOCKING_FLAG bit is set,
				does nothing */
	dict_table_t*	table,	/*!< in/out: database table
				in dictionary cache */
	lock_mode	mode,	/*!< in: lock mode */
	que_thr_t*	thr)	/*!< in: query thread */
{
	trx_t*		trx;
	dberr_t		err;
	lock_t*		wait_for;

	ut_ad(table && thr);

	/* Given limited visibility of temp-table we can avoid
	locking overhead */
	if ((flags & BTR_NO_LOCKING_FLAG)
	    || srv_read_only_mode
	    || dict_table_is_temporary(table)) {

		return(DB_SUCCESS);
	}

	ut_a(flags == 0);

	trx = thr_get_trx(thr);

	/* Look for equal or stronger locks the same trx already
	has on the table. No need to acquire the lock mutex here
	because only this transacton can add/access table locks
	to/from trx_t::table_locks. */

	if (lock_table_has(trx, table, mode)) {

		return(DB_SUCCESS);
	}

	/* Read only transactions can write to temp tables, we don't want
	to promote them to RW transactions. Their updates cannot be visible
	to other transactions. Therefore we can keep them out
	of the read views. */

	if ((mode == LOCK_IX || mode == LOCK_X)
	    && !trx->read_only
	    && trx->rsegs.m_redo.rseg == 0) {

		trx_set_rw_mode(trx);
	}

	lock_mutex_enter();

	DBUG_EXECUTE_IF("fatal-semaphore-timeout",
		{ os_thread_sleep(3600000000LL); });

	/* We have to check if the new lock is compatible with any locks
	other transactions have in the table lock queue. */

	wait_for = lock_table_other_has_incompatible(
		trx, LOCK_WAIT, table, mode);

	trx_mutex_enter(trx);

	/* Another trx has a request on the table in an incompatible
	mode: this trx may have to wait */

	if (wait_for != NULL) {
		err = lock_table_enqueue_waiting(wait_for, mode | flags, table, thr);
	} else {
		lock_table_create(wait_for, table, mode | flags, trx);

		ut_a(!flags || mode == LOCK_S || mode == LOCK_X);

		err = DB_SUCCESS;
	}

	lock_mutex_exit();

	trx_mutex_exit(trx);

	return(err);
}

/*********************************************************************//**
Creates a table IX lock object for a resurrected transaction. */
void
lock_table_ix_resurrect(
/*====================*/
	dict_table_t*	table,	/*!< in/out: table */
	trx_t*		trx)	/*!< in/out: transaction */
{
	ut_ad(trx->is_recovered);

	if (lock_table_has(trx, table, LOCK_IX)) {
		return;
	}

	lock_mutex_enter();

	/* We have to check if the new lock is compatible with any locks
	other transactions have in the table lock queue. */

	ut_ad(!lock_table_other_has_incompatible(
		      trx, LOCK_WAIT, table, LOCK_IX));

	trx_mutex_enter(trx);
	lock_table_create(table, LOCK_IX, trx);
	lock_mutex_exit();
	trx_mutex_exit(trx);
}

/*********************************************************************//**
Checks if a waiting table lock request still has to wait in a queue.
@return TRUE if still has to wait */
static
bool
lock_table_has_to_wait_in_queue(
/*============================*/
	const lock_t*	wait_lock)	/*!< in: waiting table lock */
{
	const dict_table_t*	table;
	const lock_t*		lock;

	ut_ad(lock_mutex_own());
	ut_ad(lock_get_wait(wait_lock));

	table = wait_lock->un_member.tab_lock.table;

	for (lock = UT_LIST_GET_FIRST(table->locks);
	     lock != wait_lock;
	     lock = UT_LIST_GET_NEXT(un_member.tab_lock.locks, lock)) {

		if (lock_has_to_wait(wait_lock, lock)) {

			return(true);
		}
	}

	return(false);
}

/*************************************************************//**
Removes a table lock request, waiting or granted, from the queue and grants
locks to other transactions in the queue, if they now are entitled to a
lock. */
static
void
lock_table_dequeue(
/*===============*/
	lock_t*	in_lock)/*!< in/out: table lock object; transactions waiting
			behind will get their lock requests granted, if
			they are now qualified to it */
{
	ut_ad(lock_mutex_own());
	ut_a(lock_get_type_low(in_lock) == LOCK_TABLE);

	lock_t*	lock = UT_LIST_GET_NEXT(un_member.tab_lock.locks, in_lock);

	lock_table_remove_low(in_lock);

	/* Check if waiting locks in the queue can now be granted: grant
	locks if there are no conflicting locks ahead. */

	for (/* No op */;
	     lock != NULL;
	     lock = UT_LIST_GET_NEXT(un_member.tab_lock.locks, lock)) {

		if (lock_get_wait(lock)
		    && !lock_table_has_to_wait_in_queue(lock)) {

			/* Grant the lock */
			ut_ad(in_lock->trx != lock->trx);
			lock_grant(lock, false);
		}
	}
}

/** Sets a lock on a table based on the given mode.
@param[in]	table	table to lock
@param[in,out]	trx	transaction
@param[in]	mode	LOCK_X or LOCK_S
@return error code or DB_SUCCESS. */
dberr_t
lock_table_for_trx(
	dict_table_t*	table,
	trx_t*		trx,
	enum lock_mode	mode)
{
	mem_heap_t*	heap;
	que_thr_t*	thr;
	dberr_t		err;
	sel_node_t*	node;
	heap = mem_heap_create(512);

	node = sel_node_create(heap);
	thr = pars_complete_graph_for_exec(node, trx, heap, NULL);
	thr->graph->state = QUE_FORK_ACTIVE;

	/* We use the select query graph as the dummy graph needed
	in the lock module call */

	thr = static_cast<que_thr_t*>(
		que_fork_get_first_thr(
			static_cast<que_fork_t*>(que_node_get_parent(thr))));

	que_thr_move_to_run_state_for_mysql(thr, trx);

run_again:
	thr->run_node = thr;
	thr->prev_node = thr->common.parent;

	err = lock_table(0, table, mode, thr);

	trx->error_state = err;

	if (UNIV_LIKELY(err == DB_SUCCESS)) {
		que_thr_stop_for_mysql_no_error(thr, trx);
	} else {
		que_thr_stop_for_mysql(thr);

		if (err != DB_QUE_THR_SUSPENDED) {
			bool	was_lock_wait;

			was_lock_wait = row_mysql_handle_errors(
				&err, trx, thr, NULL);

			if (was_lock_wait) {
				goto run_again;
			}
		} else {
			que_thr_t*	run_thr;
			que_node_t*	parent;

			parent = que_node_get_parent(thr);

			run_thr = que_fork_start_command(
				static_cast<que_fork_t*>(parent));

			ut_a(run_thr == thr);

			/* There was a lock wait but the thread was not
			in a ready to run or running state. */
			trx->error_state = DB_LOCK_WAIT;

			goto run_again;

		}
	}

	que_graph_free(thr->graph);
	trx->op_info = "";

	return(err);
}

/*=========================== LOCK RELEASE ==============================*/
static
void
lock_grant_and_move_on_rec(
	hash_table_t*	lock_hash,
	lock_t*			first_lock,
	ulint			heap_no)
{
	lock_t*		lock;
	lock_t*		previous;
	ulint		space;
	ulint		page_no;
	ulint		rec_fold;

	space = first_lock->un_member.rec_lock.space;
	page_no = first_lock->un_member.rec_lock.page_no;
	rec_fold = lock_rec_fold(space, page_no);

	previous = (lock_t *) hash_get_nth_cell(lock_hash,
							hash_calc_hash(rec_fold, lock_hash))->node;
	if (previous == NULL) {
		return;
	}
	if (previous == first_lock) {
		lock = previous;
	} else {
		while (previous->hash &&
				previous->hash != first_lock) {
			previous = previous->hash;
	    }
		lock = previous->hash;
	}
	/* Grant locks if there are no conflicting locks ahead.
	 Move granted locks to the head of the list. */
	for (;lock != NULL;) {

		/* If the lock is a wait lock on this page, and it does not need to wait. */
		if (lock->un_member.rec_lock.space == space
			&& lock->un_member.rec_lock.page_no == page_no
			&& lock_rec_get_nth_bit(lock, heap_no)
			&& lock_get_wait(lock)
			&& !lock_rec_has_to_wait_in_queue(lock)) {

			lock_grant(lock, false);

			if (previous != NULL) {
				/* Move the lock to the head of the list. */
				HASH_GET_NEXT(hash, previous) = HASH_GET_NEXT(hash, lock);
				lock_rec_insert_to_head(lock, rec_fold);
			} else {
				/* Already at the head of the list. */
				previous = lock;
			}
			/* Move on to the next lock. */
			lock = static_cast<lock_t *>(HASH_GET_NEXT(hash, previous));
		} else {
			previous = lock;
			lock = static_cast<lock_t *>(HASH_GET_NEXT(hash, lock));
		}
	}
}

/*************************************************************//**
Removes a granted record lock of a transaction from the queue and grants
locks to other transactions waiting in the queue if they now are entitled
to a lock. */
void
lock_rec_unlock(
/*============*/
	trx_t*			trx,	/*!< in/out: transaction that has
					set a record lock */
	const buf_block_t*	block,	/*!< in: buffer block containing rec */
	const rec_t*		rec,	/*!< in: record */
	lock_mode		lock_mode)/*!< in: LOCK_S or LOCK_X */
{
	lock_t*		first_lock;
	lock_t*		lock;
	ulint		heap_no;

	ut_ad(trx);
	ut_ad(rec);
	ut_ad(block->frame == page_align(rec));
	ut_ad(!trx->lock.wait_lock);
	ut_ad(trx_state_eq(trx, TRX_STATE_ACTIVE));

	heap_no = page_rec_get_heap_no(rec);

	lock_mutex_enter();
	trx_mutex_enter(trx);

	first_lock = lock_rec_get_first(lock_sys->rec_hash, block, heap_no);

	/* Find the last lock with the same lock_mode and transaction
	on the record. */

	for (lock = first_lock; lock != NULL;
	     lock = lock_rec_get_next(heap_no, lock)) {
		if (lock->trx == trx && lock_get_mode(lock) == lock_mode) {
			goto released;
		}
	}

	lock_mutex_exit();
	trx_mutex_exit(trx);

	{
		ib::error	err;
		err << "Unlock row could not find a " << lock_mode
			<< " mode lock on the record. Current statement: ";
		size_t		stmt_len;
		if (const char* stmt = innobase_get_stmt_unsafe(
			    trx->mysql_thd, &stmt_len)) {
			err.write(stmt, stmt_len);
		}
	}

	return;

released:
	ut_a(!lock_get_wait(lock));
	lock_rec_reset_nth_bit(lock, heap_no);

	if (innodb_lock_schedule_algorithm
		== INNODB_LOCK_SCHEDULE_ALGORITHM_FCFS ||
		thd_is_replication_slave_thread(lock->trx->mysql_thd)) {

		/* Check if we can now grant waiting lock requests */

		for (lock = first_lock; lock != NULL;
			 lock = lock_rec_get_next(heap_no, lock)) {
			if (lock_get_wait(lock)
				&& !lock_rec_has_to_wait_in_queue(lock)) {

				/* Grant the lock */
				ut_ad(trx != lock->trx);
				lock_grant(lock, false);
			}
		}
	} else {
		lock_grant_and_move_on_rec(lock_sys->rec_hash, first_lock, heap_no);
	}

	lock_mutex_exit();
	trx_mutex_exit(trx);
}

#ifdef UNIV_DEBUG
/*********************************************************************//**
Check if a transaction that has X or IX locks has set the dict_op
code correctly. */
static
void
lock_check_dict_lock(
/*==================*/
	const lock_t*	lock)	/*!< in: lock to check */
{
	if (lock_get_type_low(lock) == LOCK_REC) {

		/* Check if the transcation locked a record
		in a system table in X mode. It should have set
		the dict_op code correctly if it did. */
		if (lock->index->table->id < DICT_HDR_FIRST_ID
		    && lock_get_mode(lock) == LOCK_X) {

			ut_ad(lock_get_mode(lock) != LOCK_IX);
			ut_ad(lock->trx->dict_operation != TRX_DICT_OP_NONE);
		}
	} else {
		ut_ad(lock_get_type_low(lock) & LOCK_TABLE);

		const dict_table_t*	table;

		table = lock->un_member.tab_lock.table;

		/* Check if the transcation locked a system table
		in IX mode. It should have set the dict_op code
		correctly if it did. */
		if (table->id < DICT_HDR_FIRST_ID
		    && (lock_get_mode(lock) == LOCK_X
			|| lock_get_mode(lock) == LOCK_IX)) {

			ut_ad(lock->trx->dict_operation != TRX_DICT_OP_NONE);
		}
	}
}
#endif /* UNIV_DEBUG */

/*********************************************************************//**
Releases transaction locks, and releases possible other transactions waiting
because of these locks. */
static
void
lock_release(
/*=========*/
	trx_t*	trx)	/*!< in/out: transaction */
{
	lock_t*		lock;
	ulint		count = 0;
	trx_id_t	max_trx_id = trx_sys_get_max_trx_id();

	ut_ad(lock_mutex_own());
	ut_ad(!trx_mutex_own(trx));

	for (lock = UT_LIST_GET_LAST(trx->lock.trx_locks);
	     lock != NULL;
	     lock = UT_LIST_GET_LAST(trx->lock.trx_locks)) {

		ut_d(lock_check_dict_lock(lock));

		if (lock_get_type_low(lock) == LOCK_REC) {

			lock_rec_dequeue_from_page(lock);
		} else {
			dict_table_t*	table;

			table = lock->un_member.tab_lock.table;

			if (lock_get_mode(lock) != LOCK_IS
			    && trx->undo_no != 0) {

				/* The trx may have modified the table. We
				block the use of the MySQL query cache for
				all currently active transactions. */

				table->query_cache_inv_id = max_trx_id;
			}

			lock_table_dequeue(lock);
		}

		if (count == LOCK_RELEASE_INTERVAL) {
			/* Release the mutex for a while, so that we
			do not monopolize it */

			lock_mutex_exit();

			lock_mutex_enter();

			count = 0;
		}

		++count;
	}
}

/* True if a lock mode is S or X */
#define IS_LOCK_S_OR_X(lock) \
	(lock_get_mode(lock) == LOCK_S \
	 || lock_get_mode(lock) == LOCK_X)

/*********************************************************************//**
Removes table locks of the transaction on a table to be dropped. */
static
void
lock_trx_table_locks_remove(
/*========================*/
	const lock_t*	lock_to_remove)		/*!< in: lock to remove */
{
	trx_t*		trx = lock_to_remove->trx;

	ut_ad(lock_mutex_own());

	/* It is safe to read this because we are holding the lock mutex */
	if (!trx->lock.cancel) {
		trx_mutex_enter(trx);
	} else {
		ut_ad(trx_mutex_own(trx));
	}

	typedef lock_pool_t::reverse_iterator iterator;

	iterator	end = trx->lock.table_locks.rend();

	for (iterator it = trx->lock.table_locks.rbegin(); it != end; ++it) {

		const lock_t*	lock = *it;

		if (lock == NULL) {
			continue;
		}

		ut_a(trx == lock->trx);
		ut_a(lock_get_type_low(lock) & LOCK_TABLE);
		ut_a(lock->un_member.tab_lock.table != NULL);

		if (lock == lock_to_remove) {

			*it = NULL;

			if (!trx->lock.cancel) {
				trx_mutex_exit(trx);
			}

			return;
		}
	}

	if (!trx->lock.cancel) {
		trx_mutex_exit(trx);
	}

	/* Lock must exist in the vector. */
	ut_error;
}

/*********************************************************************//**
Removes locks of a transaction on a table to be dropped.
If remove_also_table_sx_locks is TRUE then table-level S and X locks are
also removed in addition to other table-level and record-level locks.
No lock that is going to be removed is allowed to be a wait lock. */
static
void
lock_remove_all_on_table_for_trx(
/*=============================*/
	dict_table_t*	table,			/*!< in: table to be dropped */
	trx_t*		trx,			/*!< in: a transaction */
	ibool		remove_also_table_sx_locks)/*!< in: also removes
						table S and X locks */
{
	lock_t*		lock;
	lock_t*		prev_lock;

	ut_ad(lock_mutex_own());

	for (lock = UT_LIST_GET_LAST(trx->lock.trx_locks);
	     lock != NULL;
	     lock = prev_lock) {

		prev_lock = UT_LIST_GET_PREV(trx_locks, lock);

		if (lock_get_type_low(lock) == LOCK_REC
		    && lock->index->table == table) {
			ut_a(!lock_get_wait(lock));

			lock_rec_discard(lock);
		} else if (lock_get_type_low(lock) & LOCK_TABLE
			   && lock->un_member.tab_lock.table == table
			   && (remove_also_table_sx_locks
			       || !IS_LOCK_S_OR_X(lock))) {

			ut_a(!lock_get_wait(lock));

			lock_trx_table_locks_remove(lock);
			lock_table_remove_low(lock);
		}
	}
}

/*******************************************************************//**
Remove any explicit record locks held by recovering transactions on
the table.
@return number of recovered transactions examined */
static
ulint
lock_remove_recovered_trx_record_locks(
/*===================================*/
	dict_table_t*	table)	/*!< in: check if there are any locks
				held on records in this table or on the
				table itself */
{
	ut_a(table != NULL);
	ut_ad(lock_mutex_own());

	ulint		n_recovered_trx = 0;

	mutex_enter(&trx_sys->mutex);

	for (trx_t* trx = UT_LIST_GET_FIRST(trx_sys->rw_trx_list);
	     trx != NULL;
	     trx = UT_LIST_GET_NEXT(trx_list, trx)) {

		assert_trx_in_rw_list(trx);

		if (!trx->is_recovered) {
			continue;
		}

		/* Because we are holding the lock_sys->mutex,
		implicit locks cannot be converted to explicit ones
		while we are scanning the explicit locks. */

		lock_t*	next_lock;

		for (lock_t* lock = UT_LIST_GET_FIRST(trx->lock.trx_locks);
		     lock != NULL;
		     lock = next_lock) {

			ut_a(lock->trx == trx);

			/* Recovered transactions can't wait on a lock. */

			ut_a(!lock_get_wait(lock));

			next_lock = UT_LIST_GET_NEXT(trx_locks, lock);

			switch (lock_get_type_low(lock)) {
			default:
				ut_error;
			case LOCK_TABLE:
				if (lock->un_member.tab_lock.table == table) {
					lock_trx_table_locks_remove(lock);
					lock_table_remove_low(lock);
				}
				break;
			case LOCK_REC:
				if (lock->index->table == table) {
					lock_rec_discard(lock);
				}
			}
		}

		++n_recovered_trx;
	}

	mutex_exit(&trx_sys->mutex);

	return(n_recovered_trx);
}

/*********************************************************************//**
Removes locks on a table to be dropped or truncated.
If remove_also_table_sx_locks is TRUE then table-level S and X locks are
also removed in addition to other table-level and record-level locks.
No lock, that is going to be removed, is allowed to be a wait lock. */
void
lock_remove_all_on_table(
/*=====================*/
	dict_table_t*	table,			/*!< in: table to be dropped
						or truncated */
	ibool		remove_also_table_sx_locks)/*!< in: also removes
						table S and X locks */
{
	lock_t*		lock;

	lock_mutex_enter();

	for (lock = UT_LIST_GET_FIRST(table->locks);
	     lock != NULL;
	     /* No op */) {

		lock_t*	prev_lock;

		prev_lock = UT_LIST_GET_PREV(un_member.tab_lock.locks, lock);

		/* If we should remove all locks (remove_also_table_sx_locks
		is TRUE), or if the lock is not table-level S or X lock,
		then check we are not going to remove a wait lock. */
		if (remove_also_table_sx_locks
		    || !(lock_get_type(lock) == LOCK_TABLE
			 && IS_LOCK_S_OR_X(lock))) {

			ut_a(!lock_get_wait(lock));
		}

		lock_remove_all_on_table_for_trx(
			table, lock->trx, remove_also_table_sx_locks);

		if (prev_lock == NULL) {
			if (lock == UT_LIST_GET_FIRST(table->locks)) {
				/* lock was not removed, pick its successor */
				lock = UT_LIST_GET_NEXT(
					un_member.tab_lock.locks, lock);
			} else {
				/* lock was removed, pick the first one */
				lock = UT_LIST_GET_FIRST(table->locks);
			}
		} else if (UT_LIST_GET_NEXT(un_member.tab_lock.locks,
					    prev_lock) != lock) {
			/* If lock was removed by
			lock_remove_all_on_table_for_trx() then pick the
			successor of prev_lock ... */
			lock = UT_LIST_GET_NEXT(
				un_member.tab_lock.locks, prev_lock);
		} else {
			/* ... otherwise pick the successor of lock. */
			lock = UT_LIST_GET_NEXT(
				un_member.tab_lock.locks, lock);
		}
	}

	/* Note: Recovered transactions don't have table level IX or IS locks
	but can have implicit record locks that have been converted to explicit
	record locks. Such record locks cannot be freed by traversing the
	transaction lock list in dict_table_t (as above). */

	if (!lock_sys->rollback_complete
	    && lock_remove_recovered_trx_record_locks(table) == 0) {

		lock_sys->rollback_complete = TRUE;
	}

	lock_mutex_exit();
}

/*===================== VALIDATION AND DEBUGGING ====================*/

/** Print info of a table lock.
@param[in,out]	file	output stream
@param[in]	lock	table lock */
static
void
lock_table_print(FILE* file, const lock_t* lock)
{
	ut_ad(lock_mutex_own());
	ut_a(lock_get_type_low(lock) == LOCK_TABLE);

	fputs("TABLE LOCK table ", file);
	ut_print_name(file, lock->trx,
		      lock->un_member.tab_lock.table->name.m_name);
	fprintf(file, " trx id " TRX_ID_FMT, trx_get_id_for_print(lock->trx));

	if (lock_get_mode(lock) == LOCK_S) {
		fputs(" lock mode S", file);
	} else if (lock_get_mode(lock) == LOCK_X) {
		ut_ad(lock->trx->id != 0);
		fputs(" lock mode X", file);
	} else if (lock_get_mode(lock) == LOCK_IS) {
		fputs(" lock mode IS", file);
	} else if (lock_get_mode(lock) == LOCK_IX) {
		ut_ad(lock->trx->id != 0);
		fputs(" lock mode IX", file);
	} else if (lock_get_mode(lock) == LOCK_AUTO_INC) {
		fputs(" lock mode AUTO-INC", file);
	} else {
		fprintf(file, " unknown lock mode %lu",
			(ulong) lock_get_mode(lock));
	}

	if (lock_get_wait(lock)) {
		fputs(" waiting", file);
	}

	putc('\n', file);
}

/** Print info of a record lock.
@param[in,out]	file	output stream
@param[in]	lock	record lock */
static
void
lock_rec_print(FILE* file, const lock_t* lock)
{
	ulint			space;
	ulint			page_no;
	mtr_t			mtr;
	mem_heap_t*		heap		= NULL;
	ulint			offsets_[REC_OFFS_NORMAL_SIZE];
	ulint*			offsets		= offsets_;
	rec_offs_init(offsets_);

	ut_ad(lock_mutex_own());
	ut_a(lock_get_type_low(lock) == LOCK_REC);

	space = lock->un_member.rec_lock.space;
	page_no = lock->un_member.rec_lock.page_no;

	fprintf(file, "RECORD LOCKS space id %lu page no %lu n bits %lu "
		"index %s of table ",
		(ulong) space, (ulong) page_no,
		(ulong) lock_rec_get_n_bits(lock),
		lock->index->name());
	ut_print_name(file, lock->trx, lock->index->table_name);
	fprintf(file, " trx id " TRX_ID_FMT, trx_get_id_for_print(lock->trx));

	if (lock_get_mode(lock) == LOCK_S) {
		fputs(" lock mode S", file);
	} else if (lock_get_mode(lock) == LOCK_X) {
		fputs(" lock_mode X", file);
	} else {
		ut_error;
	}

	if (lock_rec_get_gap(lock)) {
		fputs(" locks gap before rec", file);
	}

	if (lock_rec_get_rec_not_gap(lock)) {
		fputs(" locks rec but not gap", file);
	}

	if (lock_rec_get_insert_intention(lock)) {
		fputs(" insert intention", file);
	}

	if (lock_get_wait(lock)) {
		fputs(" waiting", file);
	}

	mtr_start(&mtr);

	putc('\n', file);

	const buf_block_t*	block;

	block = buf_page_try_get(page_id_t(space, page_no), &mtr);

	for (ulint i = 0; i < lock_rec_get_n_bits(lock); ++i) {

		if (!lock_rec_get_nth_bit(lock, i)) {
			continue;
		}

		fprintf(file, "Record lock, heap no %lu", (ulong) i);

		if (block) {
			ut_ad(page_is_leaf(block->frame));
			const rec_t*	rec;

			rec = page_find_rec_with_heap_no(
				buf_block_get_frame(block), i);

			offsets = rec_get_offsets(
				rec, lock->index, offsets, true,
				ULINT_UNDEFINED, &heap);

			putc(' ', file);
			rec_print_new(file, rec, offsets);
		}

		putc('\n', file);
	}

	mtr_commit(&mtr);

	if (heap) {
		mem_heap_free(heap);
	}
}

#ifdef UNIV_DEBUG
/* Print the number of lock structs from lock_print_info_summary() only
in non-production builds for performance reasons, see
http://bugs.mysql.com/36942 */
#define PRINT_NUM_OF_LOCK_STRUCTS
#endif /* UNIV_DEBUG */

#ifdef PRINT_NUM_OF_LOCK_STRUCTS
/*********************************************************************//**
Calculates the number of record lock structs in the record lock hash table.
@return number of record locks */
static
ulint
lock_get_n_rec_locks(void)
/*======================*/
{
	ulint	n_locks	= 0;
	ulint	i;

	ut_ad(lock_mutex_own());

	for (i = 0; i < hash_get_n_cells(lock_sys->rec_hash); i++) {
		const lock_t*	lock;

		for (lock = static_cast<const lock_t*>(
				HASH_GET_FIRST(lock_sys->rec_hash, i));
		     lock != 0;
		     lock = static_cast<const lock_t*>(
				HASH_GET_NEXT(hash, lock))) {

			n_locks++;
		}
	}

	return(n_locks);
}
#endif /* PRINT_NUM_OF_LOCK_STRUCTS */

/*********************************************************************//**
Prints info of locks for all transactions.
@return FALSE if not able to obtain lock mutex
and exits without printing info */
ibool
lock_print_info_summary(
/*====================*/
	FILE*	file,	/*!< in: file where to print */
	ibool	nowait)	/*!< in: whether to wait for the lock mutex */
{
	/* if nowait is FALSE, wait on the lock mutex,
	otherwise return immediately if fail to obtain the
	mutex. */
	if (!nowait) {
		lock_mutex_enter();
	} else if (lock_mutex_enter_nowait()) {
		fputs("FAIL TO OBTAIN LOCK MUTEX,"
		      " SKIP LOCK INFO PRINTING\n", file);
		return(FALSE);
	}

	if (lock_deadlock_found) {
		fputs("------------------------\n"
		      "LATEST DETECTED DEADLOCK\n"
		      "------------------------\n", file);

		if (!srv_read_only_mode) {
			ut_copy_file(file, lock_latest_err_file);
		}
	}

	fputs("------------\n"
	      "TRANSACTIONS\n"
	      "------------\n", file);

	fprintf(file, "Trx id counter " TRX_ID_FMT "\n",
		trx_sys_get_max_trx_id());

	fprintf(file,
		"Purge done for trx's n:o < " TRX_ID_FMT
		" undo n:o < " TRX_ID_FMT " state: ",
		purge_sys->iter.trx_no,
		purge_sys->iter.undo_no);

	/* Note: We are reading the state without the latch. One because it
	will violate the latching order and two because we are merely querying
	the state of the variable for display. */

	switch (purge_sys->state){
	case PURGE_STATE_INIT:
		/* Should never be in this state while the system is running. */
		ut_error;

	case PURGE_STATE_EXIT:
		fprintf(file, "exited");
		break;

	case PURGE_STATE_DISABLED:
		fprintf(file, "disabled");
		break;

	case PURGE_STATE_RUN:
		fprintf(file, "running");
		/* Check if it is waiting for more data to arrive. */
		if (!purge_sys->running) {
			fprintf(file, " but idle");
		}
		break;

	case PURGE_STATE_STOP:
		fprintf(file, "stopped");
		break;
	}

	fprintf(file, "\n");

	fprintf(file,
		"History list length %lu\n",
		(ulong) trx_sys->rseg_history_len);

#ifdef PRINT_NUM_OF_LOCK_STRUCTS
	fprintf(file,
		"Total number of lock structs in row lock hash table %lu\n",
		(ulong) lock_get_n_rec_locks());
#endif /* PRINT_NUM_OF_LOCK_STRUCTS */
	return(TRUE);
}

/** Functor to print not-started transaction from the mysql_trx_list. */

struct	PrintNotStarted {

	PrintNotStarted(FILE* file) : m_file(file) { }

	void	operator()(const trx_t* trx)
	{
		ut_ad(trx->in_mysql_trx_list);
		ut_ad(mutex_own(&trx_sys->mutex));

		/* See state transitions and locking rules in trx0trx.h */

		if (trx_state_eq(trx, TRX_STATE_NOT_STARTED)) {

			fputs("---", m_file);
			trx_print_latched(m_file, trx, 600);
		}
	}

	FILE*		m_file;
};

/** Iterate over a transaction's locks. Keeping track of the
iterator using an ordinal value. */

class TrxLockIterator {
public:
	TrxLockIterator() { rewind(); }

	/** Get the m_index(th) lock of a transaction.
	@return current lock or 0 */
	const lock_t* current(const trx_t* trx) const
	{
		lock_t*	lock;
		ulint	i = 0;

		for (lock = UT_LIST_GET_FIRST(trx->lock.trx_locks);
		     lock != NULL && i < m_index;
		     lock = UT_LIST_GET_NEXT(trx_locks, lock), ++i) {

			/* No op */
		}

		return(lock);
	}

	/** Set the ordinal value to 0 */
	void rewind()
	{
		m_index = 0;
	}

	/** Increment the ordinal value.
	@retun the current index value */
	ulint next()
	{
		return(++m_index);
	}

private:
	/** Current iterator position */
	ulint		m_index;
};

/** This iterates over both the RW and RO trx_sys lists. We need to keep
track where the iterator was up to and we do that using an ordinal value. */

class TrxListIterator {
public:
	TrxListIterator() : m_index()
	{
		/* We iterate over the RW trx list first. */

		m_trx_list = &trx_sys->rw_trx_list;
	}

	/** Get the current transaction whose ordinality is m_index.
	@return current transaction or 0 */

	const trx_t* current()
	{
		return(reposition());
	}

	/** Advance the transaction current ordinal value and reset the
	transaction lock ordinal value */

	void next()
	{
		++m_index;
		m_lock_iter.rewind();
	}

	TrxLockIterator& lock_iter()
	{
		return(m_lock_iter);
	}

private:
	/** Reposition the "cursor" on the current transaction. If it
	is the first time then the "cursor" will be positioned on the
	first transaction.

	@return transaction instance or 0 */
	const trx_t* reposition() const
	{
		ulint	i;
		trx_t*	trx;

		/* Make the transaction at the ordinal value of m_index
		the current transaction. ie. reposition/restore */

		for (i = 0, trx = UT_LIST_GET_FIRST(*m_trx_list);
		     trx != NULL && (i < m_index);
		     trx = UT_LIST_GET_NEXT(trx_list, trx), ++i) {

			check_trx_state(trx);
		}

		return(trx);
	}

	/** Ordinal value of the transaction in the current transaction list */
	ulint			m_index;

	/** Current transaction list */
	trx_ut_list_t*		m_trx_list;

	/** For iterating over a transaction's locks */
	TrxLockIterator		m_lock_iter;
};

/** Prints transaction lock wait and MVCC state.
@param[in,out]	file	file where to print
@param[in]	trx	transaction */
void
lock_trx_print_wait_and_mvcc_state(
	FILE*		file,
	const trx_t*	trx)
{
	fprintf(file, "---");

	trx_print_latched(file, trx, 600);

	const ReadView*	read_view = trx_get_read_view(trx);

	if (read_view != NULL) {
		read_view->print_limits(file);
	}

	if (trx->lock.que_state == TRX_QUE_LOCK_WAIT) {

		fprintf(file,
			"------- TRX HAS BEEN WAITING %lu SEC"
			" FOR THIS LOCK TO BE GRANTED:\n",
			(ulong) difftime(ut_time(), trx->lock.wait_started));

		if (lock_get_type_low(trx->lock.wait_lock) == LOCK_REC) {
			lock_rec_print(file, trx->lock.wait_lock);
		} else {
			lock_table_print(file, trx->lock.wait_lock);
		}

		fprintf(file, "------------------\n");
	}
}

/*********************************************************************//**
Prints info of locks for a transaction. This function will release the
lock mutex and the trx_sys_t::mutex if the page was read from disk.
@return true if page was read from the tablespace */
static
bool
lock_rec_fetch_page(
/*================*/
	const lock_t*	lock)	/*!< in: record lock */
{
	ut_ad(lock_get_type_low(lock) == LOCK_REC);

	ulint			space_id = lock->un_member.rec_lock.space;
	fil_space_t*		space;
	bool			found;
	const page_size_t&	page_size = fil_space_get_page_size(space_id,
								    &found);
	ulint			page_no = lock->un_member.rec_lock.page_no;

	/* Check if the .ibd file exists. */
	if (found) {
		mtr_t	mtr;

		lock_mutex_exit();

		mutex_exit(&trx_sys->mutex);

		DEBUG_SYNC_C("innodb_monitor_before_lock_page_read");

		/* Check if the space is exists or not. only
		when the space is valid, try to get the page. */
		space = fil_space_acquire(space_id);
		if (space) {
			dberr_t err = DB_SUCCESS;
			mtr_start(&mtr);
			buf_page_get_gen(
				page_id_t(space_id, page_no), page_size,
				RW_NO_LATCH, NULL,
				BUF_GET_POSSIBLY_FREED,
				__FILE__, __LINE__, &mtr, &err);
			mtr_commit(&mtr);
			fil_space_release(space);
		}

		lock_mutex_enter();

		mutex_enter(&trx_sys->mutex);

		return(true);
	}

	return(false);
}

/*********************************************************************//**
Prints info of locks for a transaction.
@return true if all printed, false if latches were released. */
static
bool
lock_trx_print_locks(
/*=================*/
	FILE*		file,		/*!< in/out: File to write */
	const trx_t*	trx,		/*!< in: current transaction */
	TrxLockIterator&iter,		/*!< in: transaction lock iterator */
	bool		load_block)	/*!< in: if true then read block
					from disk */
{
	const lock_t* lock;

	/* Iterate over the transaction's locks. */
	while ((lock = iter.current(trx)) != 0) {

		if (lock_get_type_low(lock) == LOCK_REC) {

			if (load_block) {

				/* Note: lock_rec_fetch_page() will
				release both the lock mutex and the
				trx_sys_t::mutex if it does a read
				from disk. */

				if (lock_rec_fetch_page(lock)) {
					/* We need to resync the
					current transaction. */
					return(false);
				}

				/* It is a single table tablespace
				and the .ibd file is missing
				(TRUNCATE TABLE probably stole the
				locks): just print the lock without
				attempting to load the page in the
				buffer pool. */

				fprintf(file,
					"RECORD LOCKS on non-existing"
					" space %u\n",
					lock->un_member.rec_lock.space);
			}

			/* Print all the record locks on the page from
			the record lock bitmap */

			lock_rec_print(file, lock);

			load_block = true;

		} else {
			ut_ad(lock_get_type_low(lock) & LOCK_TABLE);

			lock_table_print(file, lock);
		}

		if (iter.next() >= 10) {

			fprintf(file,
				"10 LOCKS PRINTED FOR THIS TRX:"
				" SUPPRESSING FURTHER PRINTS\n");

			break;
		}
	}

	return(true);
}

/*********************************************************************//**
Prints info of locks for each transaction. This function assumes that the
caller holds the lock mutex and more importantly it will release the lock
mutex on behalf of the caller. (This should be fixed in the future). */
void
lock_print_info_all_transactions(
/*=============================*/
	FILE*		file)	/*!< in/out: file where to print */
{
	ut_ad(lock_mutex_own());

	fprintf(file, "LIST OF TRANSACTIONS FOR EACH SESSION:\n");

	mutex_enter(&trx_sys->mutex);

	/* First print info on non-active transactions */

	/* NOTE: information of auto-commit non-locking read-only
	transactions will be omitted here. The information will be
	available from INFORMATION_SCHEMA.INNODB_TRX. */

	PrintNotStarted	print_not_started(file);
	ut_list_map(trx_sys->mysql_trx_list, print_not_started);

	const trx_t*	trx;
	TrxListIterator	trx_iter;
	const trx_t*	prev_trx = 0;

	/* Control whether a block should be fetched from the buffer pool. */
	bool		load_block = true;
	bool		monitor = srv_print_innodb_lock_monitor;

	while ((trx = trx_iter.current()) != 0) {

		check_trx_state(trx);

		if (trx != prev_trx) {
			lock_trx_print_wait_and_mvcc_state(file, trx);
			prev_trx = trx;

			/* The transaction that read in the page is no
			longer the one that read the page in. We need to
			force a page read. */
			load_block = true;
		}

		/* If we need to print the locked record contents then we
		need to fetch the containing block from the buffer pool. */
		if (monitor) {

			/* Print the locks owned by the current transaction. */
			TrxLockIterator& lock_iter = trx_iter.lock_iter();

			if (!lock_trx_print_locks(
					file, trx, lock_iter, load_block)) {

				/* Resync trx_iter, the trx_sys->mutex and
				the lock mutex were released. A page was
				successfully read in.  We need to print its
				contents on the next call to
				lock_trx_print_locks(). On the next call to
				lock_trx_print_locks() we should simply print
				the contents of the page just read in.*/
				load_block = false;

				continue;
			}
		}

		load_block = true;

		/* All record lock details were printed without fetching
		a page from disk, or we didn't need to print the detail. */
		trx_iter.next();
	}

	lock_mutex_exit();
	mutex_exit(&trx_sys->mutex);

	ut_ad(lock_validate());
}

#ifdef UNIV_DEBUG
/*********************************************************************//**
Find the the lock in the trx_t::trx_lock_t::table_locks vector.
@return true if found */
static
bool
lock_trx_table_locks_find(
/*======================*/
	trx_t*		trx,		/*!< in: trx to validate */
	const lock_t*	find_lock)	/*!< in: lock to find */
{
	bool		found = false;

	trx_mutex_enter(trx);

	typedef lock_pool_t::const_reverse_iterator iterator;

	iterator	end = trx->lock.table_locks.rend();

	for (iterator it = trx->lock.table_locks.rbegin(); it != end; ++it) {

		const lock_t*	lock = *it;

		if (lock == NULL) {

			continue;

		} else if (lock == find_lock) {

			/* Can't be duplicates. */
			ut_a(!found);
			found = true;
		}

		ut_a(trx == lock->trx);
		ut_a(lock_get_type_low(lock) & LOCK_TABLE);
		ut_a(lock->un_member.tab_lock.table != NULL);
	}

	trx_mutex_exit(trx);

	return(found);
}

/*********************************************************************//**
Validates the lock queue on a table.
@return TRUE if ok */
static
ibool
lock_table_queue_validate(
/*======================*/
	const dict_table_t*	table)	/*!< in: table */
{
	const lock_t*	lock;

	ut_ad(lock_mutex_own());
	ut_ad(trx_sys_mutex_own());

	for (lock = UT_LIST_GET_FIRST(table->locks);
	     lock != NULL;
	     lock = UT_LIST_GET_NEXT(un_member.tab_lock.locks, lock)) {

		/* lock->trx->state cannot change from or to NOT_STARTED
		while we are holding the trx_sys->mutex. It may change
		from ACTIVE to PREPARED, but it may not change to
		COMMITTED, because we are holding the lock_sys->mutex. */
		ut_ad(trx_assert_started(lock->trx));

		if (!lock_get_wait(lock)) {

			ut_a(!lock_table_other_has_incompatible(
				     lock->trx, 0, table,
				     lock_get_mode(lock)));
		} else {

			ut_a(lock_table_has_to_wait_in_queue(lock));
		}

		ut_a(lock_trx_table_locks_find(lock->trx, lock));
	}

	return(TRUE);
}

/*********************************************************************//**
Validates the lock queue on a single record.
@return TRUE if ok */
static
ibool
lock_rec_queue_validate(
/*====================*/
	ibool			locked_lock_trx_sys,
					/*!< in: if the caller holds
					both the lock mutex and
					trx_sys_t->lock. */
	const buf_block_t*	block,	/*!< in: buffer block containing rec */
	const rec_t*		rec,	/*!< in: record to look at */
	const dict_index_t*	index,	/*!< in: index, or NULL if not known */
	const ulint*		offsets)/*!< in: rec_get_offsets(rec, index) */
{
	const trx_t*	impl_trx;
	const lock_t*	lock;
	ulint		heap_no;

	ut_a(rec);
	ut_a(block->frame == page_align(rec));
	ut_ad(rec_offs_validate(rec, index, offsets));
	ut_ad(!page_rec_is_comp(rec) == !rec_offs_comp(offsets));
	ut_ad(lock_mutex_own() == locked_lock_trx_sys);
	ut_ad(!index || dict_index_is_clust(index)
	      || !dict_index_is_online_ddl(index));

	heap_no = page_rec_get_heap_no(rec);

	if (!locked_lock_trx_sys) {
		lock_mutex_enter();
		mutex_enter(&trx_sys->mutex);
	}

	if (!page_rec_is_user_rec(rec)) {

		for (lock = lock_rec_get_first(lock_sys->rec_hash,
					       block, heap_no);
		     lock != NULL;
		     lock = lock_rec_get_next_const(heap_no, lock)) {

			ut_ad(!trx_is_ac_nl_ro(lock->trx));

			if (lock_get_wait(lock)) {
				ut_a(lock_rec_has_to_wait_in_queue(lock));
			}

			if (index != NULL) {
				ut_a(lock->index == index);
			}
		}

		goto func_exit;
	}

	if (index == NULL) {

		/* Nothing we can do */

	} else if (dict_index_is_clust(index)) {
		trx_id_t	trx_id;

		/* Unlike the non-debug code, this invariant can only succeed
		if the check and assertion are covered by the lock mutex. */

		trx_id = lock_clust_rec_some_has_impl(rec, index, offsets);
		impl_trx = trx_rw_is_active_low(trx_id, NULL);

		ut_ad(lock_mutex_own());
		/* impl_trx cannot be committed until lock_mutex_exit()
		because lock_trx_release_locks() acquires lock_sys->mutex */

		if (impl_trx != NULL) {
			const lock_t*	other_lock
				= lock_rec_other_has_expl_req(
					LOCK_S, block, true, heap_no,
					impl_trx);

			/* The impl_trx is holding an implicit lock on the
			given record 'rec'. So there cannot be another
			explicit granted lock.  Also, there can be another
			explicit waiting lock only if the impl_trx has an
			explicit granted lock. */

			if (other_lock != NULL) {
#ifdef WITH_WSREP
				if (wsrep_on(other_lock->trx->mysql_thd) && !lock_get_wait(other_lock) ) {

					ib::info() << "WSREP impl BF lock conflict for my impl lock:\n BF:" <<
						((wsrep_thd_is_BF(impl_trx->mysql_thd, FALSE)) ? "BF" : "normal") << " exec: " <<
						wsrep_thd_exec_mode(impl_trx->mysql_thd) << " conflict: " <<
						wsrep_thd_conflict_state(impl_trx->mysql_thd, false) << " seqno: " <<
						wsrep_thd_trx_seqno(impl_trx->mysql_thd) << " SQL: " <<
						wsrep_thd_query(impl_trx->mysql_thd);

					trx_t* otrx = other_lock->trx;

					ib::info() << "WSREP other lock:\n BF:" <<
						((wsrep_thd_is_BF(otrx->mysql_thd, FALSE)) ? "BF" : "normal")  << " exec: " <<
						wsrep_thd_exec_mode(otrx->mysql_thd) << " conflict: " <<
						wsrep_thd_conflict_state(otrx->mysql_thd, false) << " seqno: " <<
						wsrep_thd_trx_seqno(otrx->mysql_thd) << " SQL: " <<
						wsrep_thd_query(otrx->mysql_thd);
				}

				if (wsrep_on(other_lock->trx->mysql_thd) && !lock_rec_has_expl(
					LOCK_X | LOCK_REC_NOT_GAP,
					block, heap_no, impl_trx)) {
					ib::info() << "WSREP impl BF lock conflict";
				}
#else /* !WITH_WSREP */
				ut_a(lock_get_wait(other_lock));
				ut_a(lock_rec_has_expl(
					LOCK_X | LOCK_REC_NOT_GAP,
					block, heap_no, impl_trx));
#endif /* WITH_WSREP */
			}
		}
	}

	for (lock = lock_rec_get_first(lock_sys->rec_hash, block, heap_no);
	     lock != NULL;
	     lock = lock_rec_get_next_const(heap_no, lock)) {

		ut_ad(!trx_is_ac_nl_ro(lock->trx));

		if (index) {
			ut_a(lock->index == index);
		}

		if (!lock_rec_get_gap(lock) && !lock_get_wait(lock)) {

			lock_mode	mode;

			if (lock_get_mode(lock) == LOCK_S) {
				mode = LOCK_X;
			} else {
				mode = LOCK_S;
			}

			const lock_t*	other_lock
				= lock_rec_other_has_expl_req(
					mode, block, false, heap_no,
					lock->trx);
#ifdef WITH_WSREP
			ut_a(!other_lock
			     || wsrep_thd_is_BF(lock->trx->mysql_thd, FALSE)
			     || wsrep_thd_is_BF(other_lock->trx->mysql_thd, FALSE));

#else
			ut_a(!other_lock);
#endif /* WITH_WSREP */
		} else if (lock_get_wait(lock) && !lock_rec_get_gap(lock)) {

			ut_a(lock_rec_has_to_wait_in_queue(lock));
		}
	}

	ut_ad(innodb_lock_schedule_algorithm == INNODB_LOCK_SCHEDULE_ALGORITHM_FCFS ||
		  lock_queue_validate(lock));

func_exit:
	if (!locked_lock_trx_sys) {
		lock_mutex_exit();
		mutex_exit(&trx_sys->mutex);
	}

	return(TRUE);
}

/*********************************************************************//**
Validates the record lock queues on a page.
@return TRUE if ok */
static
ibool
lock_rec_validate_page(
/*===================*/
	const buf_block_t*	block)	/*!< in: buffer block */
{
	const lock_t*	lock;
	const rec_t*	rec;
	ulint		nth_lock	= 0;
	ulint		nth_bit		= 0;
	ulint		i;
	mem_heap_t*	heap		= NULL;
	ulint		offsets_[REC_OFFS_NORMAL_SIZE];
	ulint*		offsets		= offsets_;
	rec_offs_init(offsets_);

	ut_ad(!lock_mutex_own());

	lock_mutex_enter();
	mutex_enter(&trx_sys->mutex);
loop:
	lock = lock_rec_get_first_on_page_addr(
		lock_sys->rec_hash,
		block->page.id.space(), block->page.id.page_no());

	if (!lock) {
		goto function_exit;
	}

	ut_ad(!block->page.file_page_was_freed);

	for (i = 0; i < nth_lock; i++) {

		lock = lock_rec_get_next_on_page_const(lock);

		if (!lock) {
			goto function_exit;
		}
	}

	ut_ad(!trx_is_ac_nl_ro(lock->trx));

	/* Only validate the record queues when this thread is not
	holding a space->latch. */
	if (!sync_check_find(SYNC_FSP))
	for (i = nth_bit; i < lock_rec_get_n_bits(lock); i++) {

		if (i == 1 || lock_rec_get_nth_bit(lock, i)) {

			rec = page_find_rec_with_heap_no(block->frame, i);
			ut_a(rec);
			ut_ad(page_rec_is_leaf(rec));
			offsets = rec_get_offsets(rec, lock->index, offsets,
						  true, ULINT_UNDEFINED,
						  &heap);

			/* If this thread is holding the file space
			latch (fil_space_t::latch), the following
			check WILL break the latching order and may
			cause a deadlock of threads. */

			lock_rec_queue_validate(
				TRUE, block, rec, lock->index, offsets);

			nth_bit = i + 1;

			goto loop;
		}
	}

	nth_bit = 0;
	nth_lock++;

	goto loop;

function_exit:
	lock_mutex_exit();
	mutex_exit(&trx_sys->mutex);

	if (heap != NULL) {
		mem_heap_free(heap);
	}
	return(TRUE);
}

/*********************************************************************//**
Validates the table locks.
@return TRUE if ok */
static
ibool
lock_validate_table_locks(
/*======================*/
	const trx_ut_list_t*	trx_list)	/*!< in: trx list */
{
	const trx_t*	trx;

	ut_ad(lock_mutex_own());
	ut_ad(trx_sys_mutex_own());

	ut_ad(trx_list == &trx_sys->rw_trx_list);

	for (trx = UT_LIST_GET_FIRST(*trx_list);
	     trx != NULL;
	     trx = UT_LIST_GET_NEXT(trx_list, trx)) {

		const lock_t*	lock;

		check_trx_state(trx);

		for (lock = UT_LIST_GET_FIRST(trx->lock.trx_locks);
		     lock != NULL;
		     lock = UT_LIST_GET_NEXT(trx_locks, lock)) {

			if (lock_get_type_low(lock) & LOCK_TABLE) {

				lock_table_queue_validate(
					lock->un_member.tab_lock.table);
			}
		}
	}

	return(TRUE);
}

/*********************************************************************//**
Validate record locks up to a limit.
@return lock at limit or NULL if no more locks in the hash bucket */
static MY_ATTRIBUTE((warn_unused_result))
const lock_t*
lock_rec_validate(
/*==============*/
	ulint		start,		/*!< in: lock_sys->rec_hash
					bucket */
	ib_uint64_t*	limit)		/*!< in/out: upper limit of
					(space, page_no) */
{
	ut_ad(lock_mutex_own());
	ut_ad(trx_sys_mutex_own());

	for (const lock_t* lock = static_cast<const lock_t*>(
			HASH_GET_FIRST(lock_sys->rec_hash, start));
	     lock != NULL;
	     lock = static_cast<const lock_t*>(HASH_GET_NEXT(hash, lock))) {

		ib_uint64_t	current;

		ut_ad(!trx_is_ac_nl_ro(lock->trx));
		ut_ad(lock_get_type(lock) == LOCK_REC);

		current = ut_ull_create(
			lock->un_member.rec_lock.space,
			lock->un_member.rec_lock.page_no);

		if (current > *limit) {
			*limit = current + 1;
			return(lock);
		}
	}

	return(0);
}

/*********************************************************************//**
Validate a record lock's block */
static
void
lock_rec_block_validate(
/*====================*/
	ulint		space_id,
	ulint		page_no)
{
	/* The lock and the block that it is referring to may be freed at
	this point. We pass BUF_GET_POSSIBLY_FREED to skip a debug check.
	If the lock exists in lock_rec_validate_page() we assert
	!block->page.file_page_was_freed. */

	buf_block_t*	block;
	mtr_t		mtr;

	/* Make sure that the tablespace is not deleted while we are
	trying to access the page. */
	if (fil_space_t* space = fil_space_acquire_silent(space_id)) {
		dberr_t err = DB_SUCCESS;
		mtr_start(&mtr);

		block = buf_page_get_gen(
			page_id_t(space_id, page_no),
			page_size_t(space->flags),
			RW_X_LATCH, NULL,
			BUF_GET_POSSIBLY_FREED,
			__FILE__, __LINE__, &mtr, &err);

		if (err != DB_SUCCESS) {
			ib::error() << "Lock rec block validate failed for tablespace "
				   << space->name
				   << " space_id " << space_id
				   << " page_no " << page_no << " err " << err;
		}

		if (block) {
			buf_block_dbg_add_level(block, SYNC_NO_ORDER_CHECK);

			ut_ad(lock_rec_validate_page(block));
		}

		mtr_commit(&mtr);

		fil_space_release(space);
	}
}

/*********************************************************************//**
Validates the lock system.
@return TRUE if ok */
static
bool
lock_validate()
/*===========*/
{
	typedef	std::pair<ulint, ulint>		page_addr_t;
	typedef std::set<
		page_addr_t,
		std::less<page_addr_t>,
		ut_allocator<page_addr_t> >	page_addr_set;

	page_addr_set	pages;

	lock_mutex_enter();
	mutex_enter(&trx_sys->mutex);

	ut_a(lock_validate_table_locks(&trx_sys->rw_trx_list));

	/* Iterate over all the record locks and validate the locks. We
	don't want to hog the lock_sys_t::mutex and the trx_sys_t::mutex.
	Release both mutexes during the validation check. */

	for (ulint i = 0; i < hash_get_n_cells(lock_sys->rec_hash); i++) {
		ib_uint64_t	limit = 0;

		while (const lock_t* lock = lock_rec_validate(i, &limit)) {
			if (lock_rec_find_set_bit(lock) == ULINT_UNDEFINED) {
				/* The lock bitmap is empty; ignore it. */
				continue;
			}
			const lock_rec_t& l = lock->un_member.rec_lock;
			pages.insert(std::make_pair(l.space, l.page_no));
		}
	}

	mutex_exit(&trx_sys->mutex);
	lock_mutex_exit();

	for (page_addr_set::const_iterator it = pages.begin();
	     it != pages.end();
	     ++it) {
		lock_rec_block_validate((*it).first, (*it).second);
	}

	return(true);
}
#endif /* UNIV_DEBUG */
/*============ RECORD LOCK CHECKS FOR ROW OPERATIONS ====================*/

/*********************************************************************//**
Checks if locks of other transactions prevent an immediate insert of
a record. If they do, first tests if the query thread should anyway
be suspended for some reason; if not, then puts the transaction and
the query thread to the lock wait state and inserts a waiting request
for a gap x-lock to the lock queue.
@return DB_SUCCESS, DB_LOCK_WAIT, DB_DEADLOCK, or DB_QUE_THR_SUSPENDED */
dberr_t
lock_rec_insert_check_and_lock(
/*===========================*/
	ulint		flags,	/*!< in: if BTR_NO_LOCKING_FLAG bit is
				set, does nothing */
	const rec_t*	rec,	/*!< in: record after which to insert */
	buf_block_t*	block,	/*!< in/out: buffer block of rec */
	dict_index_t*	index,	/*!< in: index */
	que_thr_t*	thr,	/*!< in: query thread */
	mtr_t*		mtr,	/*!< in/out: mini-transaction */
	ibool*		inherit)/*!< out: set to TRUE if the new
				inserted record maybe should inherit
				LOCK_GAP type locks from the successor
				record */
{
	ut_ad(block->frame == page_align(rec));
	ut_ad(!dict_index_is_online_ddl(index)
	      || dict_index_is_clust(index)
	      || (flags & BTR_CREATE_FLAG));
	ut_ad(mtr->is_named_space(index->space));

	if (flags & BTR_NO_LOCKING_FLAG) {

		return(DB_SUCCESS);
	}

	ut_ad(!dict_table_is_temporary(index->table));

	dberr_t		err;
	lock_t*		lock;
	ibool		inherit_in = *inherit;
	trx_t*		trx = thr_get_trx(thr);
	const rec_t*	next_rec = page_rec_get_next_const(rec);
	ulint		heap_no = page_rec_get_heap_no(next_rec);

	lock_mutex_enter();
	/* Because this code is invoked for a running transaction by
	the thread that is serving the transaction, it is not necessary
	to hold trx->mutex here. */

	/* When inserting a record into an index, the table must be at
	least IX-locked. When we are building an index, we would pass
	BTR_NO_LOCKING_FLAG and skip the locking altogether. */
	ut_ad(lock_table_has(trx, index->table, LOCK_IX));

	lock = lock_rec_get_first(lock_sys->rec_hash, block, heap_no);

	if (lock == NULL) {
		/* We optimize CPU time usage in the simplest case */

		lock_mutex_exit();

		if (inherit_in && !dict_index_is_clust(index)) {
			/* Update the page max trx id field */
			page_update_max_trx_id(block,
					       buf_block_get_page_zip(block),
					       trx->id, mtr);
		}

		*inherit = FALSE;

		return(DB_SUCCESS);
	}

	/* Spatial index does not use GAP lock protection. It uses
	"predicate lock" to protect the "range" */
	if (dict_index_is_spatial(index)) {
		return(DB_SUCCESS);
	}

	*inherit = TRUE;

	/* If another transaction has an explicit lock request which locks
	the gap, waiting or granted, on the successor, the insert has to wait.

	An exception is the case where the lock by the another transaction
	is a gap type lock which it placed to wait for its turn to insert. We
	do not consider that kind of a lock conflicting with our insert. This
	eliminates an unnecessary deadlock which resulted when 2 transactions
	had to wait for their insert. Both had waiting gap type lock requests
	on the successor, which produced an unnecessary deadlock. */

	const ulint	type_mode = LOCK_X | LOCK_GAP | LOCK_INSERT_INTENTION;

	lock_t*	wait_for = lock_rec_other_has_conflicting(
				type_mode, block, heap_no, trx);

	if (wait_for != NULL) {

		RecLock	rec_lock(thr, index, block, heap_no, type_mode);

		trx_mutex_enter(trx);

		err = rec_lock.add_to_waitq(wait_for);

		trx_mutex_exit(trx);

	} else {
		err = DB_SUCCESS;
	}

	lock_mutex_exit();

	switch (err) {
	case DB_SUCCESS_LOCKED_REC:
		err = DB_SUCCESS;
		/* fall through */
	case DB_SUCCESS:
		if (!inherit_in || dict_index_is_clust(index)) {
			break;
		}

		/* Update the page max trx id field */
		page_update_max_trx_id(
			block, buf_block_get_page_zip(block), trx->id, mtr);
	default:
		/* We only care about the two return values. */
		break;
	}

#ifdef UNIV_DEBUG
	{
		mem_heap_t*	heap		= NULL;
		ulint		offsets_[REC_OFFS_NORMAL_SIZE];
		const ulint*	offsets;
		rec_offs_init(offsets_);

		offsets = rec_get_offsets(next_rec, index, offsets_, true,
					  ULINT_UNDEFINED, &heap);

		ut_ad(lock_rec_queue_validate(
				FALSE, block, next_rec, index, offsets));

		if (heap != NULL) {
			mem_heap_free(heap);
		}
	}
#endif /* UNIV_DEBUG */

	return(err);
}

/*********************************************************************//**
Creates an explicit record lock for a running transaction that currently only
has an implicit lock on the record. The transaction instance must have a
reference count > 0 so that it can't be committed and freed before this
function has completed. */
static
void
lock_rec_convert_impl_to_expl_for_trx(
/*==================================*/
	const buf_block_t*	block,	/*!< in: buffer block of rec */
	const rec_t*		rec,	/*!< in: user record on page */
	dict_index_t*		index,	/*!< in: index of record */
	const ulint*		offsets,/*!< in: rec_get_offsets(rec, index) */
	trx_t*			trx,	/*!< in/out: active transaction */
	ulint			heap_no)/*!< in: rec heap number to lock */
{
	ut_ad(trx_is_referenced(trx));

	DEBUG_SYNC_C("before_lock_rec_convert_impl_to_expl_for_trx");

	lock_mutex_enter();

	ut_ad(!trx_state_eq(trx, TRX_STATE_NOT_STARTED));

	if (!trx_state_eq(trx, TRX_STATE_COMMITTED_IN_MEMORY)
	    && !lock_rec_has_expl(LOCK_X | LOCK_REC_NOT_GAP,
				  block, heap_no, trx)) {

		ulint	type_mode;

		type_mode = (LOCK_REC | LOCK_X | LOCK_REC_NOT_GAP);

		lock_rec_add_to_queue(
			type_mode, block, heap_no, index, trx, FALSE);
	}

	lock_mutex_exit();

	trx_release_reference(trx);

	DEBUG_SYNC_C("after_lock_rec_convert_impl_to_expl_for_trx");
}

/*********************************************************************//**
If a transaction has an implicit x-lock on a record, but no explicit x-lock
set on the record, sets one for it. */
static
void
lock_rec_convert_impl_to_expl(
/*==========================*/
	const buf_block_t*	block,	/*!< in: buffer block of rec */
	const rec_t*		rec,	/*!< in: user record on page */
	dict_index_t*		index,	/*!< in: index of record */
	const ulint*		offsets)/*!< in: rec_get_offsets(rec, index) */
{
	trx_t*		trx;

	ut_ad(!lock_mutex_own());
	ut_ad(page_rec_is_user_rec(rec));
	ut_ad(rec_offs_validate(rec, index, offsets));
	ut_ad(!page_rec_is_comp(rec) == !rec_offs_comp(offsets));

	if (dict_index_is_clust(index)) {
		trx_id_t	trx_id;

		trx_id = lock_clust_rec_some_has_impl(rec, index, offsets);

		trx = trx_rw_is_active(trx_id, NULL, true);
	} else {
		ut_ad(!dict_index_is_online_ddl(index));

		trx = lock_sec_rec_some_has_impl(rec, index, offsets);

		ut_ad(!trx || !lock_rec_other_trx_holds_expl(
				LOCK_S | LOCK_REC_NOT_GAP, trx, rec, block));
	}

	if (trx != 0) {
		ulint	heap_no = page_rec_get_heap_no(rec);

		ut_ad(trx_is_referenced(trx));

		/* If the transaction is still active and has no
		explicit x-lock set on the record, set one for it.
		trx cannot be committed until the ref count is zero. */

		lock_rec_convert_impl_to_expl_for_trx(
			block, rec, index, offsets, trx, heap_no);
	}
}

/*********************************************************************//**
Checks if locks of other transactions prevent an immediate modify (update,
delete mark, or delete unmark) of a clustered index record. If they do,
first tests if the query thread should anyway be suspended for some
reason; if not, then puts the transaction and the query thread to the
lock wait state and inserts a waiting request for a record x-lock to the
lock queue.
@return DB_SUCCESS, DB_LOCK_WAIT, DB_DEADLOCK, or DB_QUE_THR_SUSPENDED */
dberr_t
lock_clust_rec_modify_check_and_lock(
/*=================================*/
	ulint			flags,	/*!< in: if BTR_NO_LOCKING_FLAG
					bit is set, does nothing */
	const buf_block_t*	block,	/*!< in: buffer block of rec */
	const rec_t*		rec,	/*!< in: record which should be
					modified */
	dict_index_t*		index,	/*!< in: clustered index */
	const ulint*		offsets,/*!< in: rec_get_offsets(rec, index) */
	que_thr_t*		thr)	/*!< in: query thread */
{
	dberr_t	err;
	ulint	heap_no;

	ut_ad(rec_offs_validate(rec, index, offsets));
	ut_ad(dict_index_is_clust(index));
	ut_ad(block->frame == page_align(rec));

	if (flags & BTR_NO_LOCKING_FLAG) {

		return(DB_SUCCESS);
	}
	ut_ad(!dict_table_is_temporary(index->table));

	heap_no = rec_offs_comp(offsets)
		? rec_get_heap_no_new(rec)
		: rec_get_heap_no_old(rec);

	/* If a transaction has no explicit x-lock set on the record, set one
	for it */

	lock_rec_convert_impl_to_expl(block, rec, index, offsets);

	lock_mutex_enter();

	ut_ad(lock_table_has(thr_get_trx(thr), index->table, LOCK_IX));

	err = lock_rec_lock(TRUE, LOCK_X | LOCK_REC_NOT_GAP,
			    block, heap_no, index, thr);

	MONITOR_INC(MONITOR_NUM_RECLOCK_REQ);

	lock_mutex_exit();

	ut_ad(lock_rec_queue_validate(FALSE, block, rec, index, offsets));

	if (err == DB_SUCCESS_LOCKED_REC) {
		err = DB_SUCCESS;
	}

	return(err);
}

/*********************************************************************//**
Checks if locks of other transactions prevent an immediate modify (delete
mark or delete unmark) of a secondary index record.
@return DB_SUCCESS, DB_LOCK_WAIT, DB_DEADLOCK, or DB_QUE_THR_SUSPENDED */
dberr_t
lock_sec_rec_modify_check_and_lock(
/*===============================*/
	ulint		flags,	/*!< in: if BTR_NO_LOCKING_FLAG
				bit is set, does nothing */
	buf_block_t*	block,	/*!< in/out: buffer block of rec */
	const rec_t*	rec,	/*!< in: record which should be
				modified; NOTE: as this is a secondary
				index, we always have to modify the
				clustered index record first: see the
				comment below */
	dict_index_t*	index,	/*!< in: secondary index */
	que_thr_t*	thr,	/*!< in: query thread
				(can be NULL if BTR_NO_LOCKING_FLAG) */
	mtr_t*		mtr)	/*!< in/out: mini-transaction */
{
	dberr_t	err;
	ulint	heap_no;

	ut_ad(!dict_index_is_clust(index));
	ut_ad(!dict_index_is_online_ddl(index) || (flags & BTR_CREATE_FLAG));
	ut_ad(block->frame == page_align(rec));
	ut_ad(mtr->is_named_space(index->space));

	if (flags & BTR_NO_LOCKING_FLAG) {

		return(DB_SUCCESS);
	}
	ut_ad(!dict_table_is_temporary(index->table));

	heap_no = page_rec_get_heap_no(rec);

	/* Another transaction cannot have an implicit lock on the record,
	because when we come here, we already have modified the clustered
	index record, and this would not have been possible if another active
	transaction had modified this secondary index record. */

	lock_mutex_enter();

	ut_ad(lock_table_has(thr_get_trx(thr), index->table, LOCK_IX));

	err = lock_rec_lock(TRUE, LOCK_X | LOCK_REC_NOT_GAP,
			    block, heap_no, index, thr);

	MONITOR_INC(MONITOR_NUM_RECLOCK_REQ);

	lock_mutex_exit();

#ifdef UNIV_DEBUG
	{
		mem_heap_t*	heap		= NULL;
		ulint		offsets_[REC_OFFS_NORMAL_SIZE];
		const ulint*	offsets;
		rec_offs_init(offsets_);

		offsets = rec_get_offsets(rec, index, offsets_, true,
					  ULINT_UNDEFINED, &heap);

		ut_ad(lock_rec_queue_validate(
			FALSE, block, rec, index, offsets));

		if (heap != NULL) {
			mem_heap_free(heap);
		}
	}
#endif /* UNIV_DEBUG */

	if (err == DB_SUCCESS || err == DB_SUCCESS_LOCKED_REC) {
		/* Update the page max trx id field */
		/* It might not be necessary to do this if
		err == DB_SUCCESS (no new lock created),
		but it should not cost too much performance. */
		page_update_max_trx_id(block,
				       buf_block_get_page_zip(block),
				       thr_get_trx(thr)->id, mtr);
		err = DB_SUCCESS;
	}

	return(err);
}

/*********************************************************************//**
Like lock_clust_rec_read_check_and_lock(), but reads a
secondary index record.
@return DB_SUCCESS, DB_SUCCESS_LOCKED_REC, DB_LOCK_WAIT, DB_DEADLOCK,
or DB_QUE_THR_SUSPENDED */
dberr_t
lock_sec_rec_read_check_and_lock(
/*=============================*/
	ulint			flags,	/*!< in: if BTR_NO_LOCKING_FLAG
					bit is set, does nothing */
	const buf_block_t*	block,	/*!< in: buffer block of rec */
	const rec_t*		rec,	/*!< in: user record or page
					supremum record which should
					be read or passed over by a
					read cursor */
	dict_index_t*		index,	/*!< in: secondary index */
	const ulint*		offsets,/*!< in: rec_get_offsets(rec, index) */
	lock_mode		mode,	/*!< in: mode of the lock which
					the read cursor should set on
					records: LOCK_S or LOCK_X; the
					latter is possible in
					SELECT FOR UPDATE */
	ulint			gap_mode,/*!< in: LOCK_ORDINARY, LOCK_GAP, or
					LOCK_REC_NOT_GAP */
	que_thr_t*		thr)	/*!< in: query thread */
{
	dberr_t	err;
	ulint	heap_no;

	ut_ad(!dict_index_is_clust(index));
	ut_ad(!dict_index_is_online_ddl(index));
	ut_ad(block->frame == page_align(rec));
	ut_ad(page_rec_is_user_rec(rec) || page_rec_is_supremum(rec));
	ut_ad(rec_offs_validate(rec, index, offsets));
	ut_ad(mode == LOCK_X || mode == LOCK_S);

	if ((flags & BTR_NO_LOCKING_FLAG)
	    || srv_read_only_mode
	    || dict_table_is_temporary(index->table)) {

		return(DB_SUCCESS);
	}

	heap_no = page_rec_get_heap_no(rec);

	/* Some transaction may have an implicit x-lock on the record only
	if the max trx id for the page >= min trx id for the trx list or a
	database recovery is running. */

	if ((page_get_max_trx_id(block->frame) >= trx_rw_min_trx_id()
	     || recv_recovery_is_on())
	    && !page_rec_is_supremum(rec)) {

		lock_rec_convert_impl_to_expl(block, rec, index, offsets);
	}

	lock_mutex_enter();

	ut_ad(mode != LOCK_X
	      || lock_table_has(thr_get_trx(thr), index->table, LOCK_IX));
	ut_ad(mode != LOCK_S
	      || lock_table_has(thr_get_trx(thr), index->table, LOCK_IS));

	err = lock_rec_lock(FALSE, mode | gap_mode,
			    block, heap_no, index, thr);

	MONITOR_INC(MONITOR_NUM_RECLOCK_REQ);

	lock_mutex_exit();

	ut_ad(lock_rec_queue_validate(FALSE, block, rec, index, offsets));

	return(err);
}

/*********************************************************************//**
Checks if locks of other transactions prevent an immediate read, or passing
over by a read cursor, of a clustered index record. If they do, first tests
if the query thread should anyway be suspended for some reason; if not, then
puts the transaction and the query thread to the lock wait state and inserts a
waiting request for a record lock to the lock queue. Sets the requested mode
lock on the record.
@return DB_SUCCESS, DB_SUCCESS_LOCKED_REC, DB_LOCK_WAIT, DB_DEADLOCK,
or DB_QUE_THR_SUSPENDED */
dberr_t
lock_clust_rec_read_check_and_lock(
/*===============================*/
	ulint			flags,	/*!< in: if BTR_NO_LOCKING_FLAG
					bit is set, does nothing */
	const buf_block_t*	block,	/*!< in: buffer block of rec */
	const rec_t*		rec,	/*!< in: user record or page
					supremum record which should
					be read or passed over by a
					read cursor */
	dict_index_t*		index,	/*!< in: clustered index */
	const ulint*		offsets,/*!< in: rec_get_offsets(rec, index) */
	lock_mode		mode,	/*!< in: mode of the lock which
					the read cursor should set on
					records: LOCK_S or LOCK_X; the
					latter is possible in
					SELECT FOR UPDATE */
	ulint			gap_mode,/*!< in: LOCK_ORDINARY, LOCK_GAP, or
					LOCK_REC_NOT_GAP */
	que_thr_t*		thr)	/*!< in: query thread */
{
	dberr_t	err;
	ulint	heap_no;

	ut_ad(dict_index_is_clust(index));
	ut_ad(block->frame == page_align(rec));
	ut_ad(page_rec_is_user_rec(rec) || page_rec_is_supremum(rec));
	ut_ad(gap_mode == LOCK_ORDINARY || gap_mode == LOCK_GAP
	      || gap_mode == LOCK_REC_NOT_GAP);
	ut_ad(rec_offs_validate(rec, index, offsets));

	if ((flags & BTR_NO_LOCKING_FLAG)
	    || srv_read_only_mode
	    || dict_table_is_temporary(index->table)) {

		return(DB_SUCCESS);
	}

	heap_no = page_rec_get_heap_no(rec);

	if (heap_no != PAGE_HEAP_NO_SUPREMUM) {

		lock_rec_convert_impl_to_expl(block, rec, index, offsets);
	}

	lock_mutex_enter();

	ut_ad(mode != LOCK_X
	      || lock_table_has(thr_get_trx(thr), index->table, LOCK_IX));
	ut_ad(mode != LOCK_S
	      || lock_table_has(thr_get_trx(thr), index->table, LOCK_IS));

	err = lock_rec_lock(FALSE, mode | gap_mode, block, heap_no, index, thr);

	MONITOR_INC(MONITOR_NUM_RECLOCK_REQ);

	lock_mutex_exit();

	ut_ad(lock_rec_queue_validate(FALSE, block, rec, index, offsets));

	DEBUG_SYNC_C("after_lock_clust_rec_read_check_and_lock");

	return(err);
}
/*********************************************************************//**
Checks if locks of other transactions prevent an immediate read, or passing
over by a read cursor, of a clustered index record. If they do, first tests
if the query thread should anyway be suspended for some reason; if not, then
puts the transaction and the query thread to the lock wait state and inserts a
waiting request for a record lock to the lock queue. Sets the requested mode
lock on the record. This is an alternative version of
lock_clust_rec_read_check_and_lock() that does not require the parameter
"offsets".
@return DB_SUCCESS, DB_LOCK_WAIT, DB_DEADLOCK, or DB_QUE_THR_SUSPENDED */
dberr_t
lock_clust_rec_read_check_and_lock_alt(
/*===================================*/
	ulint			flags,	/*!< in: if BTR_NO_LOCKING_FLAG
					bit is set, does nothing */
	const buf_block_t*	block,	/*!< in: buffer block of rec */
	const rec_t*		rec,	/*!< in: user record or page
					supremum record which should
					be read or passed over by a
					read cursor */
	dict_index_t*		index,	/*!< in: clustered index */
	lock_mode		mode,	/*!< in: mode of the lock which
					the read cursor should set on
					records: LOCK_S or LOCK_X; the
					latter is possible in
					SELECT FOR UPDATE */
	ulint			gap_mode,/*!< in: LOCK_ORDINARY, LOCK_GAP, or
					LOCK_REC_NOT_GAP */
	que_thr_t*		thr)	/*!< in: query thread */
{
	mem_heap_t*	tmp_heap	= NULL;
	ulint		offsets_[REC_OFFS_NORMAL_SIZE];
	ulint*		offsets		= offsets_;
	dberr_t		err;
	rec_offs_init(offsets_);

	ut_ad(page_rec_is_leaf(rec));
	offsets = rec_get_offsets(rec, index, offsets, true,
				  ULINT_UNDEFINED, &tmp_heap);
	err = lock_clust_rec_read_check_and_lock(flags, block, rec, index,
						 offsets, mode, gap_mode, thr);
	if (tmp_heap) {
		mem_heap_free(tmp_heap);
	}

	if (err == DB_SUCCESS_LOCKED_REC) {
		err = DB_SUCCESS;
	}

	return(err);
}

/*******************************************************************//**
Release the last lock from the transaction's autoinc locks. */
UNIV_INLINE
void
lock_release_autoinc_last_lock(
/*===========================*/
	ib_vector_t*	autoinc_locks)	/*!< in/out: vector of AUTOINC locks */
{
	ulint		last;
	lock_t*		lock;

	ut_ad(lock_mutex_own());
	ut_a(!ib_vector_is_empty(autoinc_locks));

	/* The lock to be release must be the last lock acquired. */
	last = ib_vector_size(autoinc_locks) - 1;
	lock = *static_cast<lock_t**>(ib_vector_get(autoinc_locks, last));

	/* Should have only AUTOINC locks in the vector. */
	ut_a(lock_get_mode(lock) == LOCK_AUTO_INC);
	ut_a(lock_get_type(lock) == LOCK_TABLE);

	ut_a(lock->un_member.tab_lock.table != NULL);

	/* This will remove the lock from the trx autoinc_locks too. */
	lock_table_dequeue(lock);

	/* Remove from the table vector too. */
	lock_trx_table_locks_remove(lock);
}

/*******************************************************************//**
Check if a transaction holds any autoinc locks.
@return TRUE if the transaction holds any AUTOINC locks. */
static
ibool
lock_trx_holds_autoinc_locks(
/*=========================*/
	const trx_t*	trx)		/*!< in: transaction */
{
	ut_a(trx->autoinc_locks != NULL);

	return(!ib_vector_is_empty(trx->autoinc_locks));
}

/*******************************************************************//**
Release all the transaction's autoinc locks. */
static
void
lock_release_autoinc_locks(
/*=======================*/
	trx_t*		trx)		/*!< in/out: transaction */
{
	ut_ad(lock_mutex_own());
	/* If this is invoked for a running transaction by the thread
	that is serving the transaction, then it is not necessary to
	hold trx->mutex here. */

	ut_a(trx->autoinc_locks != NULL);

	/* We release the locks in the reverse order. This is to
	avoid searching the vector for the element to delete at
	the lower level. See (lock_table_remove_low()) for details. */
	while (!ib_vector_is_empty(trx->autoinc_locks)) {

		/* lock_table_remove_low() will also remove the lock from
		the transaction's autoinc_locks vector. */
		lock_release_autoinc_last_lock(trx->autoinc_locks);
	}

	/* Should release all locks. */
	ut_a(ib_vector_is_empty(trx->autoinc_locks));
}

/*******************************************************************//**
Gets the type of a lock. Non-inline version for using outside of the
lock module.
@return LOCK_TABLE or LOCK_REC */
ulint
lock_get_type(
/*==========*/
	const lock_t*	lock)	/*!< in: lock */
{
	return(lock_get_type_low(lock));
}

/*******************************************************************//**
Gets the id of the transaction owning a lock.
@return transaction id */
trx_id_t
lock_get_trx_id(
/*============*/
	const lock_t*	lock)	/*!< in: lock */
{
	return(trx_get_id_for_print(lock->trx));
}

/*******************************************************************//**
Gets the mode of a lock in a human readable string.
The string should not be free()'d or modified.
@return lock mode */
const char*
lock_get_mode_str(
/*==============*/
	const lock_t*	lock)	/*!< in: lock */
{
	ibool	is_gap_lock;

	is_gap_lock = lock_get_type_low(lock) == LOCK_REC
		&& lock_rec_get_gap(lock);

	switch (lock_get_mode(lock)) {
	case LOCK_S:
		if (is_gap_lock) {
			return("S,GAP");
		} else {
			return("S");
		}
	case LOCK_X:
		if (is_gap_lock) {
			return("X,GAP");
		} else {
			return("X");
		}
	case LOCK_IS:
		if (is_gap_lock) {
			return("IS,GAP");
		} else {
			return("IS");
		}
	case LOCK_IX:
		if (is_gap_lock) {
			return("IX,GAP");
		} else {
			return("IX");
		}
	case LOCK_AUTO_INC:
		return("AUTO_INC");
	default:
		return("UNKNOWN");
	}
}

/*******************************************************************//**
Gets the type of a lock in a human readable string.
The string should not be free()'d or modified.
@return lock type */
const char*
lock_get_type_str(
/*==============*/
	const lock_t*	lock)	/*!< in: lock */
{
	switch (lock_get_type_low(lock)) {
	case LOCK_REC:
		return("RECORD");
	case LOCK_TABLE:
		return("TABLE");
	default:
		return("UNKNOWN");
	}
}

/*******************************************************************//**
Gets the table on which the lock is.
@return table */
UNIV_INLINE
dict_table_t*
lock_get_table(
/*===========*/
	const lock_t*	lock)	/*!< in: lock */
{
	switch (lock_get_type_low(lock)) {
	case LOCK_REC:
		ut_ad(dict_index_is_clust(lock->index)
		      || !dict_index_is_online_ddl(lock->index));
		return(lock->index->table);
	case LOCK_TABLE:
		return(lock->un_member.tab_lock.table);
	default:
		ut_error;
		return(NULL);
	}
}

/*******************************************************************//**
Gets the id of the table on which the lock is.
@return id of the table */
table_id_t
lock_get_table_id(
/*==============*/
	const lock_t*	lock)	/*!< in: lock */
{
	dict_table_t*	table;

	table = lock_get_table(lock);

	return(table->id);
}

/** Determine which table a lock is associated with.
@param[in]	lock	the lock
@return name of the table */
const table_name_t&
lock_get_table_name(
	const lock_t*	lock)
{
	return(lock_get_table(lock)->name);
}

/*******************************************************************//**
For a record lock, gets the index on which the lock is.
@return index */
const dict_index_t*
lock_rec_get_index(
/*===============*/
	const lock_t*	lock)	/*!< in: lock */
{
	ut_a(lock_get_type_low(lock) == LOCK_REC);
	ut_ad(dict_index_is_clust(lock->index)
	      || !dict_index_is_online_ddl(lock->index));

	return(lock->index);
}

/*******************************************************************//**
For a record lock, gets the name of the index on which the lock is.
The string should not be free()'d or modified.
@return name of the index */
const char*
lock_rec_get_index_name(
/*====================*/
	const lock_t*	lock)	/*!< in: lock */
{
	ut_a(lock_get_type_low(lock) == LOCK_REC);
	ut_ad(dict_index_is_clust(lock->index)
	      || !dict_index_is_online_ddl(lock->index));

	return(lock->index->name);
}

/*******************************************************************//**
For a record lock, gets the tablespace number on which the lock is.
@return tablespace number */
ulint
lock_rec_get_space_id(
/*==================*/
	const lock_t*	lock)	/*!< in: lock */
{
	ut_a(lock_get_type_low(lock) == LOCK_REC);

	return(lock->un_member.rec_lock.space);
}

/*******************************************************************//**
For a record lock, gets the page number on which the lock is.
@return page number */
ulint
lock_rec_get_page_no(
/*=================*/
	const lock_t*	lock)	/*!< in: lock */
{
	ut_a(lock_get_type_low(lock) == LOCK_REC);

	return(lock->un_member.rec_lock.page_no);
}

/*********************************************************************//**
Cancels a waiting lock request and releases possible other transactions
waiting behind it. */
void
lock_cancel_waiting_and_release(
/*============================*/
	lock_t*	lock)	/*!< in/out: waiting lock request */
{
	que_thr_t*	thr;

	ut_ad(lock_mutex_own());
	ut_ad(trx_mutex_own(lock->trx));

	lock->trx->lock.cancel = true;

	if (lock_get_type_low(lock) == LOCK_REC) {

		lock_rec_dequeue_from_page(lock);
	} else {
		ut_ad(lock_get_type_low(lock) & LOCK_TABLE);

		if (lock->trx->autoinc_locks != NULL) {
			/* Release the transaction's AUTOINC locks. */
			lock_release_autoinc_locks(lock->trx);
		}

		lock_table_dequeue(lock);
	}

	/* Reset the wait flag and the back pointer to lock in trx. */

	lock_reset_lock_and_trx_wait(lock);

	/* The following function releases the trx from lock wait. */

	thr = que_thr_end_lock_wait(lock->trx);

	if (thr != NULL) {
		lock_wait_release_thread_if_suspended(thr);
	}

	lock->trx->lock.cancel = false;
}

/*********************************************************************//**
Unlocks AUTO_INC type locks that were possibly reserved by a trx. This
function should be called at the the end of an SQL statement, by the
connection thread that owns the transaction (trx->mysql_thd). */
void
lock_unlock_table_autoinc(
/*======================*/
	trx_t*	trx)	/*!< in/out: transaction */
{
	ut_ad(!lock_mutex_own());
	ut_ad(!trx_mutex_own(trx));
	ut_ad(!trx->lock.wait_lock);

	/* This can be invoked on NOT_STARTED, ACTIVE, PREPARED,
	but not COMMITTED transactions. */

	ut_ad(trx_state_eq(trx, TRX_STATE_NOT_STARTED)
	      || trx_state_eq(trx, TRX_STATE_FORCED_ROLLBACK)
	      || !trx_state_eq(trx, TRX_STATE_COMMITTED_IN_MEMORY));

	/* This function is invoked for a running transaction by the
	thread that is serving the transaction. Therefore it is not
	necessary to hold trx->mutex here. */

	if (lock_trx_holds_autoinc_locks(trx)) {
		lock_mutex_enter();

		lock_release_autoinc_locks(trx);

		lock_mutex_exit();
	}
}

/*********************************************************************//**
Releases a transaction's locks, and releases possible other transactions
waiting because of these locks. Change the state of the transaction to
TRX_STATE_COMMITTED_IN_MEMORY. */
void
lock_trx_release_locks(
/*===================*/
	trx_t*	trx)	/*!< in/out: transaction */
{
	check_trx_state(trx);

	if (trx_state_eq(trx, TRX_STATE_PREPARED)) {

		mutex_enter(&trx_sys->mutex);

		ut_a(trx_sys->n_prepared_trx > 0);
		--trx_sys->n_prepared_trx;

		if (trx->is_recovered) {
			ut_a(trx_sys->n_prepared_recovered_trx > 0);
			trx_sys->n_prepared_recovered_trx--;
		}

		mutex_exit(&trx_sys->mutex);
	} else {
		ut_ad(trx_state_eq(trx, TRX_STATE_ACTIVE));
	}

	bool	release_lock;

	release_lock = (UT_LIST_GET_LEN(trx->lock.trx_locks) > 0);

	/* Don't take lock_sys mutex if trx didn't acquire any lock. */
	if (release_lock) {

		/* The transition of trx->state to TRX_STATE_COMMITTED_IN_MEMORY
		is protected by both the lock_sys->mutex and the trx->mutex. */
		lock_mutex_enter();
	}

	trx_mutex_enter(trx);

	/* The following assignment makes the transaction committed in memory
	and makes its changes to data visible to other transactions.
	NOTE that there is a small discrepancy from the strict formal
	visibility rules here: a human user of the database can see
	modifications made by another transaction T even before the necessary
	log segment has been flushed to the disk. If the database happens to
	crash before the flush, the user has seen modifications from T which
	will never be a committed transaction. However, any transaction T2
	which sees the modifications of the committing transaction T, and
	which also itself makes modifications to the database, will get an lsn
	larger than the committing transaction T. In the case where the log
	flush fails, and T never gets committed, also T2 will never get
	committed. */

	/*--------------------------------------*/
	trx->state = TRX_STATE_COMMITTED_IN_MEMORY;
	/*--------------------------------------*/

	if (trx_is_referenced(trx)) {

		ut_a(release_lock);

		lock_mutex_exit();

		while (trx_is_referenced(trx)) {

			trx_mutex_exit(trx);

			DEBUG_SYNC_C("waiting_trx_is_not_referenced");

			/** Doing an implicit to explicit conversion
			should not be expensive. */
			ut_delay(ut_rnd_interval(0, srv_spin_wait_delay));

			trx_mutex_enter(trx);
		}

		trx_mutex_exit(trx);

		lock_mutex_enter();

		trx_mutex_enter(trx);
	}

	ut_ad(!trx_is_referenced(trx));

	/* If the background thread trx_rollback_or_clean_recovered()
	is still active then there is a chance that the rollback
	thread may see this trx as COMMITTED_IN_MEMORY and goes ahead
	to clean it up calling trx_cleanup_at_db_startup(). This can
	happen in the case we are committing a trx here that is left
	in PREPARED state during the crash. Note that commit of the
	rollback of a PREPARED trx happens in the recovery thread
	while the rollback of other transactions happen in the
	background thread. To avoid this race we unconditionally unset
	the is_recovered flag. */

	trx->is_recovered = false;

	trx_mutex_exit(trx);

	if (release_lock) {

		lock_release(trx);

		lock_mutex_exit();
	}

	trx->lock.n_rec_locks = 0;

	/* We don't remove the locks one by one from the vector for
	efficiency reasons. We simply reset it because we would have
	released all the locks anyway. */

	trx->lock.table_locks.clear();

	ut_a(UT_LIST_GET_LEN(trx->lock.trx_locks) == 0);
	ut_a(ib_vector_is_empty(trx->autoinc_locks));
	ut_a(trx->lock.table_locks.empty());

	mem_heap_empty(trx->lock.lock_heap);
}

/*********************************************************************//**
Check whether the transaction has already been rolled back because it
was selected as a deadlock victim, or if it has to wait then cancel
the wait lock.
@return DB_DEADLOCK, DB_LOCK_WAIT or DB_SUCCESS */
dberr_t
lock_trx_handle_wait(
/*=================*/
	trx_t*	trx,	/*!< in/out: trx lock state */
	bool	lock_mutex_taken,
	bool	trx_mutex_taken)
{
	dberr_t	err=DB_SUCCESS;
	bool take_lock_mutex = false;
	bool take_trx_mutex = false;

	if (!lock_mutex_taken) {
		ut_ad(!lock_mutex_own());
		lock_mutex_enter();
		take_lock_mutex = true;
	}

	if (!trx_mutex_taken) {
		ut_ad(!trx_mutex_own(trx));
		trx_mutex_enter(trx);
		take_trx_mutex = true;
	}

	if (trx->lock.was_chosen_as_deadlock_victim) {
		err = DB_DEADLOCK;
	} else if (trx->lock.wait_lock != NULL) {
		bool take_wait_trx_mutex = false;
		trx_t* wait_trx = trx->lock.wait_lock->trx;

		/* We take trx mutex for waiting trx if we have not yet
		already taken it or we know that waiting trx and parameter
		trx are not same and we are not already holding trx mutex. */
		if ((wait_trx && wait_trx == trx && !take_trx_mutex && !trx_mutex_taken) ||
		    (wait_trx && wait_trx != trx && wait_trx->abort_type == TRX_SERVER_ABORT)) {
			ut_ad(!trx_mutex_own(wait_trx));
			trx_mutex_enter(wait_trx);
			take_wait_trx_mutex = true;
		}

		ut_ad(trx_mutex_own(wait_trx));

		lock_cancel_waiting_and_release(trx->lock.wait_lock);

		if (wait_trx && take_wait_trx_mutex) {
			ut_ad(trx_mutex_own(wait_trx));
			trx_mutex_exit(wait_trx);
		}

		err = DB_LOCK_WAIT;
	} else {
		/* The lock was probably granted before we got here. */
		err = DB_SUCCESS;
	}

	if (take_lock_mutex) {
		ut_ad(lock_mutex_own());
		lock_mutex_exit();
	}

	if (take_trx_mutex) {
		ut_ad(trx_mutex_own(trx));
		trx_mutex_exit(trx);
	}

	ut_ad(err == DB_SUCCESS || err == DB_LOCK_WAIT
	      || err == DB_DEADLOCK);

	return(err);
}

/*********************************************************************//**
Get the number of locks on a table.
@return number of locks */
ulint
lock_table_get_n_locks(
/*===================*/
	const dict_table_t*	table)	/*!< in: table */
{
	ulint		n_table_locks;

	lock_mutex_enter();

	n_table_locks = UT_LIST_GET_LEN(table->locks);

	lock_mutex_exit();

	return(n_table_locks);
}

#ifdef UNIV_DEBUG
/*******************************************************************//**
Do an exhaustive check for any locks (table or rec) against the table.
@return lock if found */
static
const lock_t*
lock_table_locks_lookup(
/*====================*/
	const dict_table_t*	table,		/*!< in: check if there are
						any locks held on records in
						this table or on the table
						itself */
	const trx_ut_list_t*	trx_list)	/*!< in: trx list to check */
{
	trx_t*			trx;

	ut_a(table != NULL);
	ut_ad(lock_mutex_own());
	ut_ad(trx_sys_mutex_own());

	for (trx = UT_LIST_GET_FIRST(*trx_list);
	     trx != NULL;
	     trx = UT_LIST_GET_NEXT(trx_list, trx)) {

		const lock_t*	lock;

		check_trx_state(trx);

		for (lock = UT_LIST_GET_FIRST(trx->lock.trx_locks);
		     lock != NULL;
		     lock = UT_LIST_GET_NEXT(trx_locks, lock)) {

			ut_a(lock->trx == trx);

			if (lock_get_type_low(lock) == LOCK_REC) {
				ut_ad(!dict_index_is_online_ddl(lock->index)
				      || dict_index_is_clust(lock->index));
				if (lock->index->table == table) {
					return(lock);
				}
			} else if (lock->un_member.tab_lock.table == table) {
				return(lock);
			}
		}
	}

	return(NULL);
}
#endif /* UNIV_DEBUG */

/*******************************************************************//**
Check if there are any locks (table or rec) against table.
@return true if table has either table or record locks. */
bool
lock_table_has_locks(
/*=================*/
	const dict_table_t*	table)	/*!< in: check if there are any locks
					held on records in this table or on the
					table itself */
{
	ibool			has_locks;

	lock_mutex_enter();

	has_locks = UT_LIST_GET_LEN(table->locks) > 0 || table->n_rec_locks > 0;

#ifdef UNIV_DEBUG
	if (!has_locks) {
		mutex_enter(&trx_sys->mutex);

		ut_ad(!lock_table_locks_lookup(table, &trx_sys->rw_trx_list));

		mutex_exit(&trx_sys->mutex);
	}
#endif /* UNIV_DEBUG */

	lock_mutex_exit();

	return(has_locks);
}

/*******************************************************************//**
Initialise the table lock list. */
void
lock_table_lock_list_init(
/*======================*/
	table_lock_list_t*	lock_list)	/*!< List to initialise */
{
	UT_LIST_INIT(*lock_list, &lock_table_t::locks);
}

/*******************************************************************//**
Initialise the trx lock list. */
void
lock_trx_lock_list_init(
/*====================*/
	trx_lock_list_t*	lock_list)	/*!< List to initialise */
{
	UT_LIST_INIT(*lock_list, &lock_t::trx_locks);
}

/*******************************************************************//**
Set the lock system timeout event. */
void
lock_set_timeout_event()
/*====================*/
{
	os_event_set(lock_sys->timeout_event);
}

#ifdef UNIV_DEBUG
/*******************************************************************//**
Check if the transaction holds any locks on the sys tables
or its records.
@return the strongest lock found on any sys table or 0 for none */
const lock_t*
lock_trx_has_sys_table_locks(
/*=========================*/
	const trx_t*	trx)	/*!< in: transaction to check */
{
	const lock_t*	strongest_lock = 0;
	lock_mode	strongest = LOCK_NONE;

	lock_mutex_enter();

	typedef lock_pool_t::const_reverse_iterator iterator;

	iterator	end = trx->lock.table_locks.rend();
	iterator	it = trx->lock.table_locks.rbegin();

	/* Find a valid mode. Note: ib_vector_size() can be 0. */

	for (/* No op */; it != end; ++it) {
		const lock_t*	lock = *it;

		if (lock != NULL
		    && dict_is_sys_table(lock->un_member.tab_lock.table->id)) {

			strongest = lock_get_mode(lock);
			ut_ad(strongest != LOCK_NONE);
			strongest_lock = lock;
			break;
		}
	}

	if (strongest == LOCK_NONE) {
		lock_mutex_exit();
		return(NULL);
	}

	for (/* No op */; it != end; ++it) {
		const lock_t*	lock = *it;

		if (lock == NULL) {
			continue;
		}

		ut_ad(trx == lock->trx);
		ut_ad(lock_get_type_low(lock) & LOCK_TABLE);
		ut_ad(lock->un_member.tab_lock.table != NULL);

		lock_mode	mode = lock_get_mode(lock);

		if (dict_is_sys_table(lock->un_member.tab_lock.table->id)
		    && lock_mode_stronger_or_eq(mode, strongest)) {

			strongest = mode;
			strongest_lock = lock;
		}
	}

	lock_mutex_exit();

	return(strongest_lock);
}

/*******************************************************************//**
Check if the transaction holds an exclusive lock on a record.
@return whether the locks are held */
bool
lock_trx_has_rec_x_lock(
/*====================*/
	const trx_t*		trx,	/*!< in: transaction to check */
	const dict_table_t*	table,	/*!< in: table to check */
	const buf_block_t*	block,	/*!< in: buffer block of the record */
	ulint			heap_no)/*!< in: record heap number */
{
	ut_ad(heap_no > PAGE_HEAP_NO_SUPREMUM);

	lock_mutex_enter();
	ut_a(lock_table_has(trx, table, LOCK_IX)
	     || dict_table_is_temporary(table));
	ut_a(lock_rec_has_expl(LOCK_X | LOCK_REC_NOT_GAP,
			       block, heap_no, trx)
	     || dict_table_is_temporary(table));
	lock_mutex_exit();
	return(true);
}
#endif /* UNIV_DEBUG */

/** rewind(3) the file used for storing the latest detected deadlock and
print a heading message to stderr if printing of all deadlocks to stderr
is enabled. */
void
DeadlockChecker::start_print()
{
	ut_ad(lock_mutex_own());

	rewind(lock_latest_err_file);
	ut_print_timestamp(lock_latest_err_file);

	if (srv_print_all_deadlocks) {
		ib::info() << "Transactions deadlock detected, dumping"
			<< " detailed information.";
	}
}

/** Print a message to the deadlock file and possibly to stderr.
@param msg message to print */
void
DeadlockChecker::print(const char* msg)
{
	fputs(msg, lock_latest_err_file);

	if (srv_print_all_deadlocks) {
		ib::info() << msg;
	}
}

/** Print transaction data to the deadlock file and possibly to stderr.
@param trx transaction
@param max_query_len max query length to print */
void
DeadlockChecker::print(const trx_t* trx, ulint max_query_len)
{
	ut_ad(lock_mutex_own());

	ulint	n_rec_locks = lock_number_of_rows_locked(&trx->lock);
	ulint	n_trx_locks = UT_LIST_GET_LEN(trx->lock.trx_locks);
	ulint	heap_size = mem_heap_get_size(trx->lock.lock_heap);

	mutex_enter(&trx_sys->mutex);

	trx_print_low(lock_latest_err_file, trx, max_query_len,
		      n_rec_locks, n_trx_locks, heap_size);

	if (srv_print_all_deadlocks) {
		trx_print_low(stderr, trx, max_query_len,
			      n_rec_locks, n_trx_locks, heap_size);
	}

	mutex_exit(&trx_sys->mutex);
}

/** Print lock data to the deadlock file and possibly to stderr.
@param lock record or table type lock */
void
DeadlockChecker::print(const lock_t* lock)
{
	ut_ad(lock_mutex_own());

	if (lock_get_type_low(lock) == LOCK_REC) {
		lock_rec_print(lock_latest_err_file, lock);

		if (srv_print_all_deadlocks) {
			lock_rec_print(stderr, lock);
		}
	} else {
		lock_table_print(lock_latest_err_file, lock);

		if (srv_print_all_deadlocks) {
			lock_table_print(stderr, lock);
		}
	}
}

/** Get the next lock in the queue that is owned by a transaction whose
sub-tree has not already been searched.
Note: "next" here means PREV for table locks.

@param lock Lock in queue
@param heap_no heap_no if lock is a record lock else ULINT_UNDEFINED

@return next lock or NULL if at end of queue */
const lock_t*
DeadlockChecker::get_next_lock(const lock_t* lock, ulint heap_no) const
{
	ut_ad(lock_mutex_own());

	do {
		if (lock_get_type_low(lock) == LOCK_REC) {
			ut_ad(heap_no != ULINT_UNDEFINED);
			lock = lock_rec_get_next_const(heap_no, lock);
		} else {
			ut_ad(heap_no == ULINT_UNDEFINED);
			ut_ad(lock_get_type_low(lock) == LOCK_TABLE);

			lock = UT_LIST_GET_NEXT(
				un_member.tab_lock.locks, lock);
		}

	} while (lock != NULL && is_visited(lock));

	ut_ad(lock == NULL
	      || lock_get_type_low(lock) == lock_get_type_low(m_wait_lock));

	return(lock);
}

/** Get the first lock to search. The search starts from the current
wait_lock. What we are really interested in is an edge from the
current wait_lock's owning transaction to another transaction that has
a lock ahead in the queue. We skip locks where the owning transaction's
sub-tree has already been searched.

Note: The record locks are traversed from the oldest lock to the
latest. For table locks we go from latest to oldest.

For record locks, we first position the "iterator" on the first lock on
the page and then reposition on the actual heap_no. This is required
due to the way the record lock has is implemented.

@param[out] heap_no if rec lock, else ULINT_UNDEFINED.
@return first lock or NULL */
const lock_t*
DeadlockChecker::get_first_lock(ulint* heap_no) const
{
	ut_ad(lock_mutex_own());

	const lock_t*	lock = m_wait_lock;

	if (lock_get_type_low(lock) == LOCK_REC) {
		hash_table_t*	lock_hash;

		lock_hash = lock->type_mode & LOCK_PREDICATE
			? lock_sys->prdt_hash
			: lock_sys->rec_hash;

		/* We are only interested in records that match the heap_no. */
		*heap_no = lock_rec_find_set_bit(lock);

		ut_ad(*heap_no <= 0xffff);
		ut_ad(*heap_no != ULINT_UNDEFINED);

		/* Find the locks on the page. */
		lock = lock_rec_get_first_on_page_addr(
			lock_hash,
			lock->un_member.rec_lock.space,
			lock->un_member.rec_lock.page_no);

		/* Position on the first lock on the physical record.*/
		if (!lock_rec_get_nth_bit(lock, *heap_no)) {
			lock = lock_rec_get_next_const(*heap_no, lock);
		}

		ut_a(!lock_get_wait(lock));
	} else {
		/* Table locks don't care about the heap_no. */
		*heap_no = ULINT_UNDEFINED;
		ut_ad(lock_get_type_low(lock) == LOCK_TABLE);
		dict_table_t*	table = lock->un_member.tab_lock.table;
		lock = UT_LIST_GET_FIRST(table->locks);
	}

	/* Must find at least two locks, otherwise there cannot be a
	waiting lock, secondly the first lock cannot be the wait_lock. */
	ut_a(lock != NULL);
	ut_a(lock != m_wait_lock ||
	     (innodb_lock_schedule_algorithm
	      	== INNODB_LOCK_SCHEDULE_ALGORITHM_VATS
	      && !thd_is_replication_slave_thread(lock->trx->mysql_thd)));

	/* Check that the lock type doesn't change. */
	ut_ad(lock_get_type_low(lock) == lock_get_type_low(m_wait_lock));

	return(lock);
}

/** Notify that a deadlock has been detected and print the conflicting
transaction info.
@param lock lock causing deadlock */
void
DeadlockChecker::notify(const lock_t* lock) const
{
	ut_ad(lock_mutex_own());

	start_print();

	print("\n*** (1) TRANSACTION:\n");

	print(m_wait_lock->trx, 3000);

	print("*** (1) WAITING FOR THIS LOCK TO BE GRANTED:\n");

	print(m_wait_lock);

	print("*** (2) TRANSACTION:\n");

	print(lock->trx, 3000);

	print("*** (2) HOLDS THE LOCK(S):\n");

	print(lock);

	/* It is possible that the joining transaction was granted its
	lock when we rolled back some other waiting transaction. */

	if (m_start->lock.wait_lock != 0) {
		print("*** (2) WAITING FOR THIS LOCK TO BE GRANTED:\n");

		print(m_start->lock.wait_lock);
	}

	DBUG_PRINT("ib_lock", ("deadlock detected"));
}

/** Select the victim transaction that should be rolledback.
@return victim transaction */
const trx_t*
DeadlockChecker::select_victim() const
{
	ut_ad(lock_mutex_own());
	ut_ad(m_start->lock.wait_lock != 0);
	ut_ad(m_wait_lock->trx != m_start);

	if (thd_trx_priority(m_start->mysql_thd) > 0
	    || thd_trx_priority(m_wait_lock->trx->mysql_thd) > 0) {

		const trx_t*	victim;

		victim = trx_arbitrate(m_start, m_wait_lock->trx);

		if (victim != NULL) {

			return(victim);
		}
	}

	if (trx_weight_ge(m_wait_lock->trx, m_start)) {

		/* The joining transaction is 'smaller',
		choose it as the victim and roll it back. */

#ifdef WITH_WSREP
		if (wsrep_thd_is_BF(m_start->mysql_thd, TRUE)) {
			return(m_wait_lock->trx);
		} else {
#endif /* WITH_WSREP */
			return(m_start);
#ifdef WITH_WSREP
		}
#endif
	}

#ifdef WITH_WSREP
	if (wsrep_thd_is_BF(m_wait_lock->trx->mysql_thd, TRUE)) {
		return(m_start);
	} else {
<<<<<<< HEAD
#endif /* WITH_WSREP */
		return(m_wait_lock->trx);
#ifdef WITH_WSREP
=======
		ut_ad(trx_state_eq(trx, TRX_STATE_ACTIVE)
		      || (trx_state_eq(trx, TRX_STATE_COMMITTED_IN_MEMORY)
			  && trx->is_recovered
			  && !UT_LIST_GET_LEN(trx->lock.trx_locks)));
>>>>>>> 2202afd5
	}
#endif
}

/** Looks iteratively for a deadlock. Note: the joining transaction may
have been granted its lock by the deadlock checks.
@return 0 if no deadlock else the victim transaction instance.*/
const trx_t*
DeadlockChecker::search()
{
	ut_ad(lock_mutex_own());
	ut_ad(!trx_mutex_own(m_start));

	ut_ad(m_start != NULL);
	ut_ad(m_wait_lock != NULL);
	check_trx_state(m_wait_lock->trx);
	ut_ad(m_mark_start <= s_lock_mark_counter);

	/* Look at the locks ahead of wait_lock in the lock queue. */
	ulint		heap_no;
	const lock_t*	lock = get_first_lock(&heap_no);

	for (;;) {

		/* We should never visit the same sub-tree more than once. */
		ut_ad(lock == NULL || !is_visited(lock));

		while (m_n_elems > 0 && lock == NULL) {

			/* Restore previous search state. */

			pop(lock, heap_no);

			lock = get_next_lock(lock, heap_no);
		}

		if (lock == NULL) {
			break;
		} else if (lock == m_wait_lock) {

			/* We can mark this subtree as searched */
			ut_ad(lock->trx->lock.deadlock_mark <= m_mark_start);

			lock->trx->lock.deadlock_mark = ++s_lock_mark_counter;

			/* We are not prepared for an overflow. This 64-bit
			counter should never wrap around. At 10^9 increments
			per second, it would take 10^3 years of uptime. */

			ut_ad(s_lock_mark_counter > 0);

			/* Backtrack */
			lock = NULL;

		} else if (!lock_has_to_wait(m_wait_lock, lock)) {

			/* No conflict, next lock */
			lock = get_next_lock(lock, heap_no);

		} else if (lock->trx == m_start) {

			/* Found a cycle. */

			notify(lock);

			return(select_victim());

		} else if (is_too_deep()) {

			/* Search too deep to continue. */
			m_too_deep = true;
			return(m_start);

		} else {
			/* We do not need to report autoinc locks to the upper
			layer. These locks are released before commit, so they
			can not cause deadlocks with binlog-fixed commit
			order. */
			if (m_report_waiters &&
			    (lock_get_type_low(lock) != LOCK_TABLE ||
			     lock_get_mode(lock) != LOCK_AUTO_INC)) {
				thd_rpl_deadlock_check(m_start->mysql_thd,
						       lock->trx->mysql_thd);
			}

			if (lock->trx->lock.que_state == TRX_QUE_LOCK_WAIT) {

				/* Another trx ahead has requested a lock in an
				incompatible mode, and is itself waiting for a lock. */

				++m_cost;

				if (!push(lock, heap_no)) {
					m_too_deep = true;
					return(m_start);
				}


				m_wait_lock = lock->trx->lock.wait_lock;

				lock = get_first_lock(&heap_no);

				if (is_visited(lock)) {
					lock = get_next_lock(lock, heap_no);
				}

			} else {
				lock = get_next_lock(lock, heap_no);
			}
		}
	}

	ut_a(lock == NULL && m_n_elems == 0);

	/* No deadlock found. */
	return(0);
}

/** Print info about transaction that was rolled back.
@param trx transaction rolled back
@param lock lock trx wants */
void
DeadlockChecker::rollback_print(const trx_t*	trx, const lock_t* lock)
{
	ut_ad(lock_mutex_own());

	/* If the lock search exceeds the max step
	or the max depth, the current trx will be
	the victim. Print its information. */
	start_print();

	print("TOO DEEP OR LONG SEARCH IN THE LOCK TABLE"
	      " WAITS-FOR GRAPH, WE WILL ROLL BACK"
	      " FOLLOWING TRANSACTION \n\n"
	      "*** TRANSACTION:\n");

	print(trx, 3000);

	print("*** WAITING FOR THIS LOCK TO BE GRANTED:\n");

	print(lock);
}

/** Rollback transaction selected as the victim. */
void
DeadlockChecker::trx_rollback()
{
	ut_ad(lock_mutex_own());

	trx_t*	trx = m_wait_lock->trx;

	print("*** WE ROLL BACK TRANSACTION (1)\n");

	trx_mutex_enter(trx);

	trx->lock.was_chosen_as_deadlock_victim = true;

	lock_cancel_waiting_and_release(trx->lock.wait_lock);

	trx_mutex_exit(trx);
}

/** Checks if a joining lock request results in a deadlock. If a deadlock is
found this function will resolve the deadlock by choosing a victim transaction
and rolling it back. It will attempt to resolve all deadlocks. The returned
transaction id will be the joining transaction instance or NULL if some other
transaction was chosen as a victim and rolled back or no deadlock found.

@param[in]	lock lock the transaction is requesting
@param[in,out]	trx transaction requesting the lock

@return transaction instanace chosen as victim or 0 */
const trx_t*
DeadlockChecker::check_and_resolve(const lock_t* lock, trx_t* trx)
{
	ut_ad(lock_mutex_own());
	ut_ad(trx_mutex_own(trx));
	check_trx_state(trx);
	ut_ad(!srv_read_only_mode);

	/* If transaction is marked for ASYNC rollback then we should
	not allow it to wait for another lock causing possible deadlock.
	We return current transaction as deadlock victim here. */
	if (trx->in_innodb & TRX_FORCE_ROLLBACK_ASYNC) {
		return(trx);
	} else if (!innobase_deadlock_detect) {
		return(NULL);
	}

	/*  Release the mutex to obey the latching order.
	This is safe, because DeadlockChecker::check_and_resolve()
	is invoked when a lock wait is enqueued for the currently
	running transaction. Because m_trx is a running transaction
	(it is not currently suspended because of a lock wait),
	its state can only be changed by this thread, which is
	currently associated with the transaction. */

	trx_mutex_exit(trx);

	const trx_t*	victim_trx;
	THD*		start_mysql_thd;
	bool report_waits = false;

	start_mysql_thd = trx->mysql_thd;

	if (start_mysql_thd && thd_need_wait_reports(start_mysql_thd))
		report_waits = true;

	/* Try and resolve as many deadlocks as possible. */
	do {
		DeadlockChecker	checker(trx, lock, s_lock_mark_counter, report_waits);

		victim_trx = checker.search();

		/* Search too deep, we rollback the joining transaction only
		if it is possible to rollback. Otherwise we rollback the
		transaction that is holding the lock that the joining
		transaction wants. */
		if (checker.is_too_deep()) {

			ut_ad(trx == checker.m_start);
			ut_ad(trx == victim_trx);

			rollback_print(victim_trx, lock);

			MONITOR_INC(MONITOR_DEADLOCK);

			break;

		} else if (victim_trx != NULL && victim_trx != trx) {

			ut_ad(victim_trx == checker.m_wait_lock->trx);

			checker.trx_rollback();

			lock_deadlock_found = true;

			MONITOR_INC(MONITOR_DEADLOCK);
		}

	} while (victim_trx != NULL && victim_trx != trx);

	/* If the joining transaction was selected as the victim. */
	if (victim_trx != NULL) {

		print("*** WE ROLL BACK TRANSACTION (2)\n");

		lock_deadlock_found = true;
	}

	trx_mutex_enter(trx);

	return(victim_trx);
}

/**
Allocate cached locks for the transaction.
@param trx		allocate cached record locks for this transaction */
void
lock_trx_alloc_locks(trx_t* trx)
{
	ulint	sz = REC_LOCK_SIZE * REC_LOCK_CACHE;
	byte*	ptr = reinterpret_cast<byte*>(ut_malloc_nokey(sz));

	/* We allocate one big chunk and then distribute it among
	the rest of the elements. The allocated chunk pointer is always
	at index 0. */

	for (ulint i = 0; i < REC_LOCK_CACHE; ++i, ptr += REC_LOCK_SIZE) {
		trx->lock.rec_pool.push_back(
			reinterpret_cast<ib_lock_t*>(ptr));
	}

	sz = TABLE_LOCK_SIZE * TABLE_LOCK_CACHE;
	ptr = reinterpret_cast<byte*>(ut_malloc_nokey(sz));

	for (ulint i = 0; i < TABLE_LOCK_CACHE; ++i, ptr += TABLE_LOCK_SIZE) {
		trx->lock.table_pool.push_back(
			reinterpret_cast<ib_lock_t*>(ptr));
	}

}
/*************************************************************//**
Updates the lock table when a page is split and merged to
two pages. */
UNIV_INTERN
void
lock_update_split_and_merge(
	const buf_block_t* left_block,	/*!< in: left page to which merged */
	const rec_t* orig_pred,		/*!< in: original predecessor of
					supremum on the left page before merge*/
	const buf_block_t* right_block)	/*!< in: right page from which merged */
{
	const rec_t* left_next_rec;

	ut_a(left_block && right_block);
	ut_a(orig_pred);

	lock_mutex_enter();

	left_next_rec = page_rec_get_next_const(orig_pred);

	/* Inherit the locks on the supremum of the left page to the
	first record which was moved from the right page */
	lock_rec_inherit_to_gap(
		left_block, left_block,
		page_rec_get_heap_no(left_next_rec),
		PAGE_HEAP_NO_SUPREMUM);

	/* Reset the locks on the supremum of the left page,
	releasing waiting transactions */
	lock_rec_reset_and_release_wait(left_block,
					PAGE_HEAP_NO_SUPREMUM);

	/* Inherit the locks to the supremum of the left page from the
	successor of the infimum on the right page */
	lock_rec_inherit_to_gap(left_block, right_block,
				PAGE_HEAP_NO_SUPREMUM,
				lock_get_min_heap_no(right_block));

	lock_mutex_exit();
}<|MERGE_RESOLUTION|>--- conflicted
+++ resolved
@@ -7484,7 +7484,10 @@
 
 		mutex_exit(&trx_sys->mutex);
 	} else {
-		ut_ad(trx_state_eq(trx, TRX_STATE_ACTIVE));
+		ut_ad(trx_state_eq(trx, TRX_STATE_ACTIVE)
+		      || (trx_state_eq(trx, TRX_STATE_COMMITTED_IN_MEMORY)
+			  && trx->is_recovered
+			  && !UT_LIST_GET_LEN(trx->lock.trx_locks)));
 	}
 
 	bool	release_lock;
@@ -8136,16 +8139,9 @@
 	if (wsrep_thd_is_BF(m_wait_lock->trx->mysql_thd, TRUE)) {
 		return(m_start);
 	} else {
-<<<<<<< HEAD
 #endif /* WITH_WSREP */
 		return(m_wait_lock->trx);
 #ifdef WITH_WSREP
-=======
-		ut_ad(trx_state_eq(trx, TRX_STATE_ACTIVE)
-		      || (trx_state_eq(trx, TRX_STATE_COMMITTED_IN_MEMORY)
-			  && trx->is_recovered
-			  && !UT_LIST_GET_LEN(trx->lock.trx_locks)));
->>>>>>> 2202afd5
 	}
 #endif
 }
