/* Copyright (C) 2000-2005 MySQL AB & Innobase Oy

   This program is free software; you can redistribute it and/or modify
   it under the terms of the GNU General Public License as published by
   the Free Software Foundation; version 2 of the License.

   This program is distributed in the hope that it will be useful,
   but WITHOUT ANY WARRANTY; without even the implied warranty of
   MERCHANTABILITY or FITNESS FOR A PARTICULAR PURPOSE.	 See the
   GNU General Public License for more details.

   You should have received a copy of the GNU General Public License
   along with this program; if not, write to the Free Software
   Foundation, Inc., 59 Temple Place, Suite 330, Boston, MA  02111-1307	 USA */

/* This file defines the InnoDB handler: the interface between MySQL and InnoDB
NOTE: You can only use noninlined InnoDB functions in this file, because we
have disabled the InnoDB inlining in this file. */

/* TODO list for the InnoDB handler in 5.0:
  - Remove the flag trx->active_trans and look at trx->conc_state
  - fix savepoint functions to use savepoint storage area
  - Find out what kind of problems the OS X case-insensitivity causes to
    table and database names; should we 'normalize' the names like we do
    in Windows?
*/

#ifdef USE_PRAGMA_IMPLEMENTATION
#pragma implementation				// gcc: Class implementation
#endif

#include <mysql_priv.h>
#include <mysqld_error.h>

#include <m_ctype.h>
#include <hash.h>
#include <myisampack.h>
#include <mysys_err.h>
#include <my_sys.h>
#include "ha_innodb.h"
#include <mysql/plugin.h>

#ifndef MYSQL_SERVER
/* This is needed because of Bug #3596.  Let us hope that pthread_mutex_t
is defined the same in both builds: the MySQL server and the InnoDB plugin. */
extern pthread_mutex_t LOCK_thread_count;
#endif /* MYSQL_SERVER */

/** to protect innobase_open_files */
static pthread_mutex_t innobase_share_mutex;
/** to force correct commit order in binlog */
static pthread_mutex_t prepare_commit_mutex;
static ulong commit_threads = 0;
static pthread_mutex_t commit_threads_m;
static pthread_cond_t commit_cond;
static pthread_mutex_t commit_cond_m;
static bool innodb_inited = 0;

/*
  This needs to exist until the query cache callback is removed
  or learns to pass hton.
*/
static handlerton *innodb_hton_ptr;

#define INSIDE_HA_INNOBASE_CC

/* Include necessary InnoDB headers */
extern "C" {
#include "../storage/innobase/include/univ.i"
#include "../storage/innobase/include/os0file.h"
#include "../storage/innobase/include/os0thread.h"
#include "../storage/innobase/include/srv0start.h"
#include "../storage/innobase/include/srv0srv.h"
#include "../storage/innobase/include/trx0roll.h"
#include "../storage/innobase/include/trx0trx.h"
#include "../storage/innobase/include/trx0sys.h"
#include "../storage/innobase/include/mtr0mtr.h"
#include "../storage/innobase/include/row0ins.h"
#include "../storage/innobase/include/row0mysql.h"
#include "../storage/innobase/include/row0sel.h"
#include "../storage/innobase/include/row0upd.h"
#include "../storage/innobase/include/log0log.h"
#include "../storage/innobase/include/lock0lock.h"
#include "../storage/innobase/include/dict0crea.h"
#include "../storage/innobase/include/btr0cur.h"
#include "../storage/innobase/include/btr0btr.h"
#include "../storage/innobase/include/fsp0fsp.h"
#include "../storage/innobase/include/sync0sync.h"
#include "../storage/innobase/include/fil0fil.h"
#include "../storage/innobase/include/trx0xa.h"
#include "../storage/innobase/include/thr0loc.h"
#include "../storage/innobase/include/ha_prototypes.h"
}

static const long AUTOINC_OLD_STYLE_LOCKING = 0;
static const long AUTOINC_NEW_STYLE_LOCKING = 1;
static const long AUTOINC_NO_LOCKING = 2;

static long innobase_mirrored_log_groups, innobase_log_files_in_group,
	innobase_log_buffer_size, innobase_buffer_pool_awe_mem_mb,
	innobase_additional_mem_pool_size, innobase_file_io_threads,
	innobase_lock_wait_timeout, innobase_force_recovery,
	innobase_open_files, innobase_autoinc_lock_mode;

static long long innobase_buffer_pool_size, innobase_log_file_size;

/* The default values for the following char* start-up parameters
are determined in innobase_init below: */

static char*	innobase_data_home_dir			= NULL;
static char*	innobase_data_file_path			= NULL;
static char*	innobase_log_group_home_dir		= NULL;
/* The following has a misleading name: starting from 4.0.5, this also
affects Windows: */
static char*	innobase_unix_file_flush_method		= NULL;

/* Below we have boolean-valued start-up parameters, and their default
values */

static ulong	innobase_fast_shutdown			= 1;
#ifdef UNIV_LOG_ARCHIVE
static my_bool	innobase_log_archive			= FALSE;
static char*	innobase_log_arch_dir			= NULL;
#endif /* UNIV_LOG_ARCHIVE */
static my_bool	innobase_use_doublewrite		= TRUE;
static my_bool	innobase_use_checksums			= TRUE;
static my_bool	innobase_file_per_table			= FALSE;
static my_bool	innobase_locks_unsafe_for_binlog	= FALSE;
static my_bool	innobase_rollback_on_timeout		= FALSE;
static my_bool	innobase_create_status_file		= FALSE;
static my_bool innobase_stats_on_metadata		= TRUE;
static my_bool	innobase_adaptive_hash_index	= TRUE;

static char*	internal_innobase_data_file_path	= NULL;

<<<<<<< HEAD
/* Max number of IO requests merged to perform large IO in background
   IO threads.
*/
long innobase_max_merged_io = 64;

/* Number of background IO threads for read and write. */
long innobase_read_io_threads, innobase_write_io_threads;
=======
/* Default number of IO per second supported by server. Tunes background
   IO rate. */
static long innobase_io_capacity = 100;

/* Write dirty pages when pct dirty is less than max pct dirty */
static my_bool innobase_extra_dirty_writes = TRUE;
>>>>>>> 8f87d908

/* The following counter is used to convey information to InnoDB
about server activity: in selects it is not sensible to call
srv_active_wake_master_thread after each fetch or search, we only do
it every INNOBASE_WAKE_INTERVAL'th step. */

#define INNOBASE_WAKE_INTERVAL	32
static ulong	innobase_active_counter	= 0;

static HASH	innobase_open_tables;

#ifdef __NETWARE__	/* some special cleanup for NetWare */
bool nw_panic = FALSE;
#endif

static uchar* innobase_get_key(INNOBASE_SHARE *share, size_t *length,
	my_bool not_used __attribute__((unused)));
static INNOBASE_SHARE *get_share(const char *table_name);
static void free_share(INNOBASE_SHARE *share);
static int innobase_close_connection(handlerton *hton, THD* thd);
static int innobase_commit(handlerton *hton, THD* thd, bool all);
static int innobase_rollback(handlerton *hton, THD* thd, bool all);
static int innobase_rollback_to_savepoint(handlerton *hton, THD* thd, 
           void *savepoint);
static int innobase_savepoint(handlerton *hton, THD* thd, void *savepoint);
static int innobase_release_savepoint(handlerton *hton, THD* thd, 
           void *savepoint);
static handler *innobase_create_handler(handlerton *hton,
                                        TABLE_SHARE *table,
                                        MEM_ROOT *mem_root);

static const char innobase_hton_name[]= "InnoDB";


static MYSQL_THDVAR_BOOL(support_xa, PLUGIN_VAR_OPCMDARG,
  "Enable InnoDB support for the XA two-phase commit",
  /* check_func */ NULL, /* update_func */ NULL,
  /* default */ TRUE);

static MYSQL_THDVAR_BOOL(table_locks, PLUGIN_VAR_OPCMDARG,
  "Enable InnoDB locking in LOCK TABLES",
  /* check_func */ NULL, /* update_func */ NULL,
  /* default */ TRUE);

static handler *innobase_create_handler(handlerton *hton,
                                        TABLE_SHARE *table, 
                                        MEM_ROOT *mem_root)
{
  return new (mem_root) ha_innobase(hton, table);
}

/***********************************************************************
This function is used to prepare X/Open XA distributed transaction   */
static
int
innobase_xa_prepare(
/*================*/
			/* out: 0 or error number */
	handlerton* hton,
	THD*	thd,	/* in: handle to the MySQL thread of the user
			whose XA transaction should be prepared */
	bool	all);	/* in: TRUE - commit transaction
			FALSE - the current SQL statement ended */
/***********************************************************************
This function is used to recover X/Open XA distributed transactions   */
static
int
innobase_xa_recover(
/*================*/
				/* out: number of prepared transactions
				stored in xid_list */
	handlerton* hton,
	XID*	xid_list,	/* in/out: prepared transactions */
	uint	len);		/* in: number of slots in xid_list */
/***********************************************************************
This function is used to commit one X/Open XA distributed transaction
which is in the prepared state */
static
int
innobase_commit_by_xid(
/*===================*/
			/* out: 0 or error number */
	handlerton* hton,
	XID*	xid);	/* in: X/Open XA transaction identification */
/***********************************************************************
This function is used to rollback one X/Open XA distributed transaction
which is in the prepared state */
static
int
innobase_rollback_by_xid(
/*=====================*/
			/* out: 0 or error number */
	handlerton* hton,
	XID	*xid);	/* in: X/Open XA transaction identification */
/***********************************************************************
Create a consistent view for a cursor based on current transaction
which is created if the corresponding MySQL thread still lacks one.
This consistent view is then used inside of MySQL when accessing records
using a cursor. */
static
void*
innobase_create_cursor_view(
/*========================*/
				/* out: pointer to cursor view or NULL */
	handlerton*	hton,	/* in: innobase hton */
	THD*		thd);	/* in: user thread handle */
/***********************************************************************
Set the given consistent cursor view to a transaction which is created
if the corresponding MySQL thread still lacks one. If the given
consistent cursor view is NULL global read view of a transaction is
restored to a transaction read view. */
static
void
innobase_set_cursor_view(
/*=====================*/
	handlerton* hton,
	THD*	thd,	/* in: user thread handle */
	void*	curview);/* in: Consistent cursor view to be set */
/***********************************************************************
Close the given consistent cursor view of a transaction and restore
global read view to a transaction read view. Transaction is created if the
corresponding MySQL thread still lacks one. */
static
void
innobase_close_cursor_view(
/*=======================*/
	handlerton* hton,
	THD*	thd,	/* in: user thread handle */
	void*	curview);/* in: Consistent read view to be closed */
/*********************************************************************
Removes all tables in the named database inside InnoDB. */
static
void
innobase_drop_database(
/*===================*/
			/* out: error number */
	handlerton* hton, /* in: handlerton of Innodb */
	char*	path);	/* in: database path; inside InnoDB the name
			of the last directory in the path is used as
			the database name: for example, in 'mysql/data/test'
			the database name is 'test' */
/***********************************************************************
Closes an InnoDB database. */
static
int
innobase_end(handlerton *hton, ha_panic_function type);

/*********************************************************************
Creates an InnoDB transaction struct for the thd if it does not yet have one.
Starts a new InnoDB transaction if a transaction is not yet started. And
assigns a new snapshot for a consistent read if the transaction does not yet
have one. */
static
int
innobase_start_trx_and_assign_read_view(
/*====================================*/
			/* out: 0 */
	handlerton* hton, /* in: Innodb handlerton */ 
	THD*	thd);	/* in: MySQL thread handle of the user for whom
			the transaction should be committed */
/********************************************************************
Flushes InnoDB logs to disk and makes a checkpoint. Really, a commit flushes
the logs, and the name of this function should be innobase_checkpoint. */
static
bool
innobase_flush_logs(
/*================*/
				/* out: TRUE if error */
	handlerton*	hton);	/* in: InnoDB handlerton */

/****************************************************************************
Implements the SHOW INNODB STATUS command. Sends the output of the InnoDB
Monitor to the client. */
static
bool
innodb_show_status(
/*===============*/
	handlerton*	hton,	/* in: the innodb handlerton */
	THD*	thd,	/* in: the MySQL query thread of the caller */
	stat_print_fn *stat_print);
static
bool innobase_show_status(handlerton *hton, THD* thd, 
                          stat_print_fn* stat_print,
                          enum ha_stat_type stat_type);

/*********************************************************************
Commits a transaction in an InnoDB database. */
static
void
innobase_commit_low(
/*================*/
	trx_t*	trx);	/* in: transaction handle */

static SHOW_VAR innodb_status_variables[]= {
  {"buffer_pool_pages_data",
  (char*) &export_vars.innodb_buffer_pool_pages_data,	  SHOW_LONG},
  {"buffer_pool_pages_dirty",
  (char*) &export_vars.innodb_buffer_pool_pages_dirty,	  SHOW_LONG},
  {"buffer_pool_pages_flushed",
  (char*) &export_vars.innodb_buffer_pool_pages_flushed,  SHOW_LONG},
  {"buffer_pool_pages_free",
  (char*) &export_vars.innodb_buffer_pool_pages_free,	  SHOW_LONG},
#ifdef UNIV_DEBUG
  {"buffer_pool_pages_latched",
  (char*) &export_vars.innodb_buffer_pool_pages_latched,  SHOW_LONG},
#endif /* UNIV_DEBUG */
  {"buffer_pool_pages_misc",
  (char*) &export_vars.innodb_buffer_pool_pages_misc,	  SHOW_LONG},
  {"buffer_pool_pages_total",
  (char*) &export_vars.innodb_buffer_pool_pages_total,	  SHOW_LONG},
  {"buffer_pool_read_ahead_rnd",
  (char*) &export_vars.innodb_buffer_pool_read_ahead_rnd, SHOW_LONG},
  {"buffer_pool_read_ahead_seq",
  (char*) &export_vars.innodb_buffer_pool_read_ahead_seq, SHOW_LONG},
  {"buffer_pool_read_requests",
  (char*) &export_vars.innodb_buffer_pool_read_requests,  SHOW_LONG},
  {"buffer_pool_reads",
  (char*) &export_vars.innodb_buffer_pool_reads,	  SHOW_LONG},
  {"buffer_pool_wait_free",
  (char*) &export_vars.innodb_buffer_pool_wait_free,	  SHOW_LONG},
  {"buffer_pool_write_requests",
  (char*) &export_vars.innodb_buffer_pool_write_requests, SHOW_LONG},
  {"data_fsyncs",
  (char*) &export_vars.innodb_data_fsyncs,		  SHOW_LONG},
  {"data_pending_fsyncs",
  (char*) &export_vars.innodb_data_pending_fsyncs,	  SHOW_LONG},
  {"data_pending_reads",
  (char*) &export_vars.innodb_data_pending_reads,	  SHOW_LONG},
  {"data_pending_writes",
  (char*) &export_vars.innodb_data_pending_writes,	  SHOW_LONG},
  {"data_read",
  (char*) &export_vars.innodb_data_read,		  SHOW_LONG},
  {"data_reads",
  (char*) &export_vars.innodb_data_reads,		  SHOW_LONG},
  {"data_writes",
  (char*) &export_vars.innodb_data_writes,		  SHOW_LONG},
  {"data_written",
  (char*) &export_vars.innodb_data_written,		  SHOW_LONG},
  {"dblwr_pages_written",
  (char*) &export_vars.innodb_dblwr_pages_written,	  SHOW_LONG},
  {"dblwr_writes",
  (char*) &export_vars.innodb_dblwr_writes,		  SHOW_LONG},
  {"have_atomic_builtins",
  (char*) &export_vars.innodb_have_atomic_builtins,	  SHOW_BOOL},
  {"heap_enabled",
  (char*) &export_vars.innodb_heap_enabled,		  SHOW_BOOL},
  {"log_waits",
  (char*) &export_vars.innodb_log_waits,		  SHOW_LONG},
  {"log_write_requests",
  (char*) &export_vars.innodb_log_write_requests,	  SHOW_LONG},
  {"log_writes",
  (char*) &export_vars.innodb_log_writes,		  SHOW_LONG},
  {"os_log_fsyncs",
  (char*) &export_vars.innodb_os_log_fsyncs,		  SHOW_LONG},
  {"os_log_pending_fsyncs",
  (char*) &export_vars.innodb_os_log_pending_fsyncs,	  SHOW_LONG},
  {"os_log_pending_writes",
  (char*) &export_vars.innodb_os_log_pending_writes,	  SHOW_LONG},
  {"os_log_written",
  (char*) &export_vars.innodb_os_log_written,		  SHOW_LONG},
  {"page_size",
  (char*) &export_vars.innodb_page_size,		  SHOW_LONG},
  {"pages_created",
  (char*) &export_vars.innodb_pages_created,		  SHOW_LONG},
  {"pages_read",
  (char*) &export_vars.innodb_pages_read,		  SHOW_LONG},
  {"pages_written",
  (char*) &export_vars.innodb_pages_written,		  SHOW_LONG},
  {"row_lock_current_waits",
  (char*) &export_vars.innodb_row_lock_current_waits,	  SHOW_LONG},
  {"row_lock_time",
  (char*) &export_vars.innodb_row_lock_time,		  SHOW_LONGLONG},
  {"row_lock_time_avg",
  (char*) &export_vars.innodb_row_lock_time_avg,	  SHOW_LONG},
  {"row_lock_time_max",
  (char*) &export_vars.innodb_row_lock_time_max,	  SHOW_LONG},
  {"row_lock_waits",
  (char*) &export_vars.innodb_row_lock_waits,		  SHOW_LONG},
  {"rows_deleted",
  (char*) &export_vars.innodb_rows_deleted,		  SHOW_LONG},
  {"rows_inserted",
  (char*) &export_vars.innodb_rows_inserted,		  SHOW_LONG},
  {"rows_read",
  (char*) &export_vars.innodb_rows_read,		  SHOW_LONG},
  {"rows_updated",
  (char*) &export_vars.innodb_rows_updated,		  SHOW_LONG},
  {NullS, NullS, SHOW_LONG}
};

/* General functions */

/**********************************************************************
Returns true if the thread is the replication thread on the slave
server. Used in srv_conc_enter_innodb() to determine if the thread
should be allowed to enter InnoDB - the replication thread is treated
differently than other threads. Also used in
srv_conc_force_exit_innodb(). */
extern "C"
ibool
thd_is_replication_slave_thread(
/*============================*/
			/* out: true if thd is the replication thread */
	void*	thd)	/* in: thread handle (THD*) */
{
	return((ibool) thd_slave_thread((THD*) thd));
}

/**********************************************************************
Save some CPU by testing the value of srv_thread_concurrency in inline
functions. */
inline
void
innodb_srv_conc_enter_innodb(
/*=========================*/
	trx_t*	trx)	/* in: transaction handle */
{
	if (UNIV_LIKELY(!srv_thread_concurrency)) {

		return;
	}

	srv_conc_enter_innodb(trx);
}

/**********************************************************************
Save some CPU by testing the value of srv_thread_concurrency in inline
functions. */
inline
void
innodb_srv_conc_exit_innodb(
/*========================*/
	trx_t*	trx)	/* in: transaction handle */
{
	if (UNIV_LIKELY(!srv_thread_concurrency)) {

		return;
	}

	srv_conc_exit_innodb(trx);
}

/**********************************************************************
Releases possible search latch and InnoDB thread FIFO ticket. These should
be released at each SQL statement end, and also when mysqld passes the
control to the client. It does no harm to release these also in the middle
of an SQL statement. */
inline
void
innobase_release_stat_resources(
/*============================*/
	trx_t*	trx)	/* in: transaction object */
{
	if (trx->has_search_latch) {
		trx_search_latch_release_if_reserved(trx);
	}

	if (trx->declared_to_be_inside_innodb) {
		/* Release our possible ticket in the FIFO */

		srv_conc_force_exit_innodb(trx);
	}
}

/**********************************************************************
Returns true if the transaction this thread is processing has edited
non-transactional tables. Used by the deadlock detector when deciding
which transaction to rollback in case of a deadlock - we try to avoid
rolling back transactions that have edited non-transactional tables. */
extern "C"
ibool
thd_has_edited_nontrans_tables(
/*===========================*/
			/* out: true if non-transactional tables have
			been edited */
	void*	thd)	/* in: thread handle (THD*) */
{
	return((ibool) thd_non_transactional_update((THD*) thd));
}

/************************************************************************
Obtain the InnoDB transaction of a MySQL thread. */
inline
trx_t*&
thd_to_trx(
/*=======*/
			/* out: reference to transaction pointer */
	THD*	thd)	/* in: MySQL thread */
{
	return(*(trx_t**) thd_ha_data(thd, innodb_hton_ptr));
}

/************************************************************************
Call this function when mysqld passes control to the client. That is to
avoid deadlocks on the adaptive hash S-latch possibly held by thd. For more
documentation, see handler.cc. */
static
int
innobase_release_temporary_latches(
/*===============================*/
				/* out: 0 */
	handlerton*	hton,	/* in: handlerton */
	THD*		thd)	/* in: MySQL thread */
{
	trx_t*	trx;

	DBUG_ASSERT(hton == innodb_hton_ptr);

	if (!innodb_inited) {

		return 0;
	}

	trx = thd_to_trx(thd);

	if (trx) {
		innobase_release_stat_resources(trx);
	}
	return 0;
}

/************************************************************************
Increments innobase_active_counter and every INNOBASE_WAKE_INTERVALth
time calls srv_active_wake_master_thread. This function should be used
when a single database operation may introduce a small need for
server utility activity, like checkpointing. */
inline
void
innobase_active_small(void)
/*=======================*/
{
	innobase_active_counter++;

	if ((innobase_active_counter % INNOBASE_WAKE_INTERVAL) == 0) {
		srv_active_wake_master_thread();
	}
}

/************************************************************************
Converts an InnoDB error code to a MySQL error code and also tells to MySQL
about a possible transaction rollback inside InnoDB caused by a lock wait
timeout or a deadlock. */
static
int
convert_error_code_to_mysql(
/*========================*/
			/* out: MySQL error code */
	int	error,	/* in: InnoDB error code */
	THD*	thd)	/* in: user thread handle or NULL */
{
	if (error == DB_SUCCESS) {

		return(0);

	} else if (error == (int) DB_DUPLICATE_KEY) {

		return(HA_ERR_FOUND_DUPP_KEY);

	} else if (error == (int) DB_FOREIGN_DUPLICATE_KEY) {

		return(HA_ERR_FOREIGN_DUPLICATE_KEY);

	} else if (error == (int) DB_RECORD_NOT_FOUND) {

		return(HA_ERR_NO_ACTIVE_RECORD);

	} else if (error == (int) DB_ERROR) {

		return(-1); /* unspecified error */

	} else if (error == (int) DB_DEADLOCK) {
		/* Since we rolled back the whole transaction, we must
		tell it also to MySQL so that MySQL knows to empty the
		cached binlog for this transaction */

		if (thd) {
			thd_mark_transaction_to_rollback(thd, TRUE);
		}

		return(HA_ERR_LOCK_DEADLOCK);
	} else if (error == (int) DB_LOCK_WAIT_TIMEOUT) {

		/* Starting from 5.0.13, we let MySQL just roll back the
		latest SQL statement in a lock wait timeout. Previously, we
		rolled back the whole transaction. */

		if (thd) {
			thd_mark_transaction_to_rollback(
				thd, (bool)row_rollback_on_timeout);
		}

		return(HA_ERR_LOCK_WAIT_TIMEOUT);

	} else if (error == (int) DB_NO_REFERENCED_ROW) {

		return(HA_ERR_NO_REFERENCED_ROW);

	} else if (error == (int) DB_ROW_IS_REFERENCED) {

		return(HA_ERR_ROW_IS_REFERENCED);

	} else if (error == (int) DB_CANNOT_ADD_CONSTRAINT) {

		return(HA_ERR_CANNOT_ADD_FOREIGN);

	} else if (error == (int) DB_CANNOT_DROP_CONSTRAINT) {

		return(HA_ERR_ROW_IS_REFERENCED); /* TODO: This is a bit
						misleading, a new MySQL error
						code should be introduced */
	} else if (error == (int) DB_COL_APPEARS_TWICE_IN_INDEX) {

		return(HA_ERR_CRASHED);

	} else if (error == (int) DB_OUT_OF_FILE_SPACE) {

		return(HA_ERR_RECORD_FILE_FULL);

	} else if (error == (int) DB_TABLE_IS_BEING_USED) {

		return(HA_ERR_WRONG_COMMAND);

	} else if (error == (int) DB_TABLE_NOT_FOUND) {

		return(HA_ERR_NO_SUCH_TABLE);

	} else if (error == (int) DB_TOO_BIG_RECORD) {

		return(HA_ERR_TO_BIG_ROW);

	} else if (error == (int) DB_CORRUPTION) {

		return(HA_ERR_CRASHED);
	} else if (error == (int) DB_NO_SAVEPOINT) {

		return(HA_ERR_NO_SAVEPOINT);
	} else if (error == (int) DB_LOCK_TABLE_FULL) {
 		/* Since we rolled back the whole transaction, we must
 		tell it also to MySQL so that MySQL knows to empty the
 		cached binlog for this transaction */

		if (thd) {
			thd_mark_transaction_to_rollback(thd, TRUE);
		}

    		return(HA_ERR_LOCK_TABLE_FULL);
	} else if (error == DB_TOO_MANY_CONCURRENT_TRXS) {

		/* Once MySQL add the appropriate code to errmsg.txt then
		we can get rid of this #ifdef. NOTE: The code checked by
		the #ifdef is the suggested name for the error condition
		and the actual error code name could very well be different.
		This will require some monitoring, ie. the status
		of this request on our part.*/
#ifdef ER_TOO_MANY_CONCURRENT_TRXS
		return(ER_TOO_MANY_CONCURRENT_TRXS);
#else
		return(HA_ERR_RECORD_FILE_FULL);
#endif

	} else if (error == DB_UNSUPPORTED) {

		return(HA_ERR_UNSUPPORTED);
    	} else {
    		return(-1);			// Unknown error
    	}
}

/*****************************************************************
If you want to print a thd that is not associated with the current thread,
you must call this function before reserving the InnoDB kernel_mutex, to
protect MySQL from setting thd->query NULL. If you print a thd of the current
thread, we know that MySQL cannot modify thd->query, and it is not necessary
to call this. Call innobase_mysql_end_print_arbitrary_thd() after you release
the kernel_mutex.
NOTE that /mysql/innobase/lock/lock0lock.c must contain the prototype for this
function! */
extern "C"
void
innobase_mysql_prepare_print_arbitrary_thd(void)
/*============================================*/
{
	VOID(pthread_mutex_lock(&LOCK_thread_count));
}

/*****************************************************************
Releases the mutex reserved by innobase_mysql_prepare_print_arbitrary_thd().
NOTE that /mysql/innobase/lock/lock0lock.c must contain the prototype for this
function! */
extern "C"
void
innobase_mysql_end_print_arbitrary_thd(void)
/*========================================*/
{
	VOID(pthread_mutex_unlock(&LOCK_thread_count));
}

/*****************************************************************
Prints info of a THD object (== user session thread) to the given file.
NOTE that /mysql/innobase/trx/trx0trx.c must contain the prototype for
this function! */
extern "C"
void
innobase_mysql_print_thd(
/*=====================*/
	FILE*	f,		/* in: output stream */
	void*	input_thd,	/* in: pointer to a MySQL THD object */
	uint	max_query_len)	/* in: max query length to print, or 0 to
				   use the default max length */
{
	THD*	thd;
	char	buffer[1024];

	thd = (THD*) input_thd;
	fputs(thd_security_context(thd, buffer, sizeof(buffer), 
				   max_query_len), f);
	putc('\n', f);
}

/**********************************************************************
Get the variable length bounds of the given character set.

NOTE that the exact prototype of this function has to be in
/innobase/include/data0type.ic! */
extern "C"
void
innobase_get_cset_width(
/*====================*/
	ulint	cset,		/* in: MySQL charset-collation code */
	ulint*	mbminlen,	/* out: minimum length of a char (in bytes) */
	ulint*	mbmaxlen)	/* out: maximum length of a char (in bytes) */
{
	CHARSET_INFO*	cs;
	ut_ad(cset < 256);
	ut_ad(mbminlen);
	ut_ad(mbmaxlen);

	cs = all_charsets[cset];
	if (cs) {
		*mbminlen = cs->mbminlen;
		*mbmaxlen = cs->mbmaxlen;
	} else {
		ut_a(cset == 0);
		*mbminlen = *mbmaxlen = 0;
	}
}

/**********************************************************************
Converts an identifier to a table name.

NOTE that the exact prototype of this function has to be in
/innobase/dict/dict0dict.c! */
extern "C"
void
innobase_convert_from_table_id(
/*===========================*/
	char*		to,	/* out: converted identifier */
	const char*	from,	/* in: identifier to convert */
	ulint		len)	/* in: length of 'to', in bytes */
{
	uint	errors;

	strconvert(thd_charset(current_thd), from,
		   &my_charset_filename, to, (uint) len, &errors);
}

/**********************************************************************
Converts an identifier to UTF-8.

NOTE that the exact prototype of this function has to be in
/innobase/dict/dict0dict.c! */
extern "C"
void
innobase_convert_from_id(
/*=====================*/
	char*		to,	/* out: converted identifier */
	const char*	from,	/* in: identifier to convert */
	ulint		len)	/* in: length of 'to', in bytes */
{
	uint	errors;

	strconvert(thd_charset(current_thd), from,
		   system_charset_info, to, (uint) len, &errors);
}

/**********************************************************************
Compares NUL-terminated UTF-8 strings case insensitively.

NOTE that the exact prototype of this function has to be in
/innobase/dict/dict0dict.c! */
extern "C"
int
innobase_strcasecmp(
/*================*/
				/* out: 0 if a=b, <0 if a<b, >1 if a>b */
	const char*	a,	/* in: first string to compare */
	const char*	b)	/* in: second string to compare */
{
	return(my_strcasecmp(system_charset_info, a, b));
}

/**********************************************************************
Makes all characters in a NUL-terminated UTF-8 string lower case.

NOTE that the exact prototype of this function has to be in
/innobase/dict/dict0dict.c! */
extern "C"
void
innobase_casedn_str(
/*================*/
	char*	a)	/* in/out: string to put in lower case */
{
	my_casedn_str(system_charset_info, a);
}

/**************************************************************************
Determines the connection character set.

NOTE that the exact prototype of this function has to be in
/innobase/dict/dict0dict.c! */
extern "C"
struct charset_info_st*
innobase_get_charset(
/*=================*/
				/* out: connection character set */
	void*	mysql_thd)	/* in: MySQL thread handle */
{
	return(thd_charset((THD*) mysql_thd));
}

/*************************************************************************
Creates a temporary file. */
extern "C"
int
innobase_mysql_tmpfile(void)
/*========================*/
			/* out: temporary file descriptor, or < 0 on error */
{
	int	fd2 = -1;
	File	fd = mysql_tmpfile("ib");
	if (fd >= 0) {
		/* Copy the file descriptor, so that the additional resources
		allocated by create_temp_file() can be freed by invoking
		my_close().

		Because the file descriptor returned by this function
		will be passed to fdopen(), it will be closed by invoking
		fclose(), which in turn will invoke close() instead of
		my_close(). */
		fd2 = dup(fd);
		if (fd2 < 0) {
			DBUG_PRINT("error",("Got error %d on dup",fd2));
			my_errno=errno;
			my_error(EE_OUT_OF_FILERESOURCES,
				 MYF(ME_BELL+ME_WAITTANG),
				 "ib*", my_errno);
		}
		my_close(fd, MYF(MY_WME));
	}
	return(fd2);
}

/*************************************************************************
Wrapper around MySQL's copy_and_convert function, see it for
documentation. */
extern "C"
ulint
innobase_convert_string(
/*====================*/
	void*		to,
	ulint		to_length,
	CHARSET_INFO*	to_cs,
	const void*	from,
	ulint		from_length,
	CHARSET_INFO*	from_cs,
	uint*		errors)
{
  return(copy_and_convert((char*)to, (uint32) to_length, to_cs,
                          (const char*)from, (uint32) from_length, from_cs,
                          errors));
}

/*************************************************************************
Gets the InnoDB transaction handle for a MySQL handler object, creates
an InnoDB transaction struct if the corresponding MySQL thread struct still
lacks one. */
static
trx_t*
check_trx_exists(
/*=============*/
			/* out: InnoDB transaction handle */
	THD*	thd)	/* in: user thread handle */
{
	trx_t*&	trx = thd_to_trx(thd);

	ut_ad(thd == current_thd);

	if (trx == NULL) {
		DBUG_ASSERT(thd != NULL);
		trx = trx_allocate_for_mysql();

		trx->mysql_thd = thd;
		trx->mysql_query_str = thd_query(thd);

		/* Update the info whether we should skip XA steps that eat
		CPU time */
		trx->support_xa = THDVAR(thd, support_xa);
	} else {
		if (trx->magic_n != TRX_MAGIC_N) {
			mem_analyze_corruption(trx);

			ut_error;
		}
	}

	if (thd_test_options(thd, OPTION_NO_FOREIGN_KEY_CHECKS)) {
		trx->check_foreigns = FALSE;
	} else {
		trx->check_foreigns = TRUE;
	}

	if (thd_test_options(thd, OPTION_RELAXED_UNIQUE_CHECKS)) {
		trx->check_unique_secondary = FALSE;
	} else {
		trx->check_unique_secondary = TRUE;
	}

	return(trx);
}


/*************************************************************************
Construct ha_innobase handler. */

ha_innobase::ha_innobase(handlerton *hton, TABLE_SHARE *table_arg)
  :handler(hton, table_arg),
  int_table_flags(HA_REC_NOT_IN_SEQ |
		  HA_NULL_IN_KEY |
		  HA_CAN_INDEX_BLOBS |
		  HA_CAN_SQL_HANDLER |
		  HA_PRIMARY_KEY_REQUIRED_FOR_POSITION |
		  HA_PRIMARY_KEY_IN_READ_INDEX |
		  HA_BINLOG_ROW_CAPABLE |
		  HA_CAN_GEOMETRY | HA_PARTIAL_COLUMN_READ |
		  HA_TABLE_SCAN_ON_INDEX),
  start_of_scan(0),
  num_write_row(0)
{}

/*************************************************************************
Updates the user_thd field in a handle and also allocates a new InnoDB
transaction handle if needed, and updates the transaction fields in the
prebuilt struct. */
inline
int
ha_innobase::update_thd(
/*====================*/
			/* out: 0 or error code */
	THD*	thd)	/* in: thd to use the handle */
{
	trx_t*		trx;

	trx = check_trx_exists(thd);

	if (prebuilt->trx != trx) {

		row_update_prebuilt_trx(prebuilt, trx);
	}

	user_thd = thd;

	return(0);
}

/*************************************************************************
Registers that InnoDB takes part in an SQL statement, so that MySQL knows to
roll back the statement if the statement results in an error. This MUST be
called for every SQL statement that may be rolled back by MySQL. Calling this
several times to register the same statement is allowed, too. */
inline
void
innobase_register_stmt(
/*===================*/
        handlerton*	hton,	/* in: Innobase hton */
	THD*	thd)	/* in: MySQL thd (connection) object */
{
	/* Register the statement */
	trans_register_ha(thd, FALSE, hton);
}

/*************************************************************************
Registers an InnoDB transaction in MySQL, so that the MySQL XA code knows
to call the InnoDB prepare and commit, or rollback for the transaction. This
MUST be called for every transaction for which the user may call commit or
rollback. Calling this several times to register the same transaction is
allowed, too.
This function also registers the current SQL statement. */
inline
void
innobase_register_trx_and_stmt(
/*===========================*/
        handlerton *hton, /* in: Innobase handlerton */
	THD*	thd)	/* in: MySQL thd (connection) object */
{
	/* NOTE that actually innobase_register_stmt() registers also
	the transaction in the AUTOCOMMIT=1 mode. */

	innobase_register_stmt(hton, thd);

	if (thd_test_options(thd, OPTION_NOT_AUTOCOMMIT | OPTION_BEGIN)) {

		/* No autocommit mode, register for a transaction */
		trans_register_ha(thd, TRUE, hton);
	}
}

/*   BACKGROUND INFO: HOW THE MYSQL QUERY CACHE WORKS WITH INNODB
     ------------------------------------------------------------

1) The use of the query cache for TBL is disabled when there is an
uncommitted change to TBL.

2) When a change to TBL commits, InnoDB stores the current value of
its global trx id counter, let us denote it by INV_TRX_ID, to the table object
in the InnoDB data dictionary, and does only allow such transactions whose
id <= INV_TRX_ID to use the query cache.

3) When InnoDB does an INSERT/DELETE/UPDATE to a table TBL, or an implicit
modification because an ON DELETE CASCADE, we invalidate the MySQL query cache
of TBL immediately.

How this is implemented inside InnoDB:

1) Since every modification always sets an IX type table lock on the InnoDB
table, it is easy to check if there can be uncommitted modifications for a
table: just check if there are locks in the lock list of the table.

2) When a transaction inside InnoDB commits, it reads the global trx id
counter and stores the value INV_TRX_ID to the tables on which it had a lock.

3) If there is an implicit table change from ON DELETE CASCADE or SET NULL,
InnoDB calls an invalidate method for the MySQL query cache for that table.

How this is implemented inside sql_cache.cc:

1) The query cache for an InnoDB table TBL is invalidated immediately at an
INSERT/UPDATE/DELETE, just like in the case of MyISAM. No need to delay
invalidation to the transaction commit.

2) To store or retrieve a value from the query cache of an InnoDB table TBL,
any query must first ask InnoDB's permission. We must pass the thd as a
parameter because InnoDB will look at the trx id, if any, associated with
that thd.

3) Use of the query cache for InnoDB tables is now allowed also when
AUTOCOMMIT==0 or we are inside BEGIN ... COMMIT. Thus transactions no longer
put restrictions on the use of the query cache.
*/

/**********************************************************************
The MySQL query cache uses this to check from InnoDB if the query cache at
the moment is allowed to operate on an InnoDB table. The SQL query must
be a non-locking SELECT.

The query cache is allowed to operate on certain query only if this function
returns TRUE for all tables in the query.

If thd is not in the autocommit state, this function also starts a new
transaction for thd if there is no active trx yet, and assigns a consistent
read view to it if there is no read view yet.

Why a deadlock of threads is not possible: the query cache calls this function
at the start of a SELECT processing. Then the calling thread cannot be
holding any InnoDB semaphores. The calling thread is holding the
query cache mutex, and this function will reserver the InnoDB kernel mutex.
Thus, the 'rank' in sync0sync.h of the MySQL query cache mutex is above
the InnoDB kernel mutex. */
static
my_bool
innobase_query_caching_of_table_permitted(
/*======================================*/
				/* out: TRUE if permitted, FALSE if not;
				note that the value FALSE does not mean
				we should invalidate the query cache:
				invalidation is called explicitly */
	THD*	thd,		/* in: thd of the user who is trying to
				store a result to the query cache or
				retrieve it */
	char*	full_name,	/* in: concatenation of database name,
				the null character '\0', and the table
				name */
	uint	full_name_len,	/* in: length of the full name, i.e.
				len(dbname) + len(tablename) + 1 */
	ulonglong *unused)	/* unused for this engine */
{
	ibool	is_autocommit;
	trx_t*	trx;
	char	norm_name[1000];

	ut_a(full_name_len < 999);

	trx = check_trx_exists(thd);

	if (trx->isolation_level == TRX_ISO_SERIALIZABLE) {
		/* In the SERIALIZABLE mode we add LOCK IN SHARE MODE to every
		plain SELECT if AUTOCOMMIT is not on. */

		return((my_bool)FALSE);
	}

	if (trx->has_search_latch) {
		sql_print_error("The calling thread is holding the adaptive "
				"search, latch though calling "
				"innobase_query_caching_of_table_permitted.");

		mutex_enter_noninline(&kernel_mutex);
		trx_print(stderr, trx, 1024);
		mutex_exit_noninline(&kernel_mutex);
	}

	innobase_release_stat_resources(trx);

	if (!thd_test_options(thd, OPTION_NOT_AUTOCOMMIT | OPTION_BEGIN)) {

		is_autocommit = TRUE;
	} else {
		is_autocommit = FALSE;

	}

	if (is_autocommit && trx->n_mysql_tables_in_use == 0) {
		/* We are going to retrieve the query result from the query
		cache. This cannot be a store operation to the query cache
		because then MySQL would have locks on tables already.

		TODO: if the user has used LOCK TABLES to lock the table,
		then we open a transaction in the call of row_.. below.
		That trx can stay open until UNLOCK TABLES. The same problem
		exists even if we do not use the query cache. MySQL should be
		modified so that it ALWAYS calls some cleanup function when
		the processing of a query ends!

		We can imagine we instantaneously serialize this consistent
		read trx to the current trx id counter. If trx2 would have
		changed the tables of a query result stored in the cache, and
		trx2 would have already committed, making the result obsolete,
		then trx2 would have already invalidated the cache. Thus we
		can trust the result in the cache is ok for this query. */

		return((my_bool)TRUE);
	}

	/* Normalize the table name to InnoDB format */

	memcpy(norm_name, full_name, full_name_len);

	norm_name[strlen(norm_name)] = '/'; /* InnoDB uses '/' as the
					    separator between db and table */
	norm_name[full_name_len] = '\0';
#ifdef __WIN__
	innobase_casedn_str(norm_name);
#endif
	/* The call of row_search_.. will start a new transaction if it is
	not yet started */

	if (trx->active_trans == 0) {

		innobase_register_trx_and_stmt(innodb_hton_ptr, thd);
		trx->active_trans = 1;
	}

	if (row_search_check_if_query_cache_permitted(trx, norm_name)) {

		/* printf("Query cache for %s permitted\n", norm_name); */

		return((my_bool)TRUE);
	}

	/* printf("Query cache for %s NOT permitted\n", norm_name); */

	return((my_bool)FALSE);
}

/*********************************************************************
Invalidates the MySQL query cache for the table.
NOTE that the exact prototype of this function has to be in
/innobase/row/row0ins.c! */
extern "C"
void
innobase_invalidate_query_cache(
/*============================*/
	trx_t*	trx,		/* in: transaction which modifies the table */
	char*	full_name,	/* in: concatenation of database name, null
				char '\0', table name, null char'\0';
				NOTE that in Windows this is always
				in LOWER CASE! */
	ulint	full_name_len)	/* in: full name length where also the null
				chars count */
{
	/* Note that the sync0sync.h rank of the query cache mutex is just
	above the InnoDB kernel mutex. The caller of this function must not
	have latches of a lower rank. */

	/* Argument TRUE below means we are using transactions */
#ifdef HAVE_QUERY_CACHE
	mysql_query_cache_invalidate4((THD*) trx->mysql_thd,
				      (const char*) full_name,
				      (uint32) full_name_len,
				      TRUE);
#endif
}

/*********************************************************************
Display an SQL identifier. */
extern "C"
void
innobase_print_identifier(
/*======================*/
	FILE*		f,	/* in: output stream */
	trx_t*		trx,	/* in: transaction */
	ibool		table_id,/* in: TRUE=print a table name,
				FALSE=print other identifier */
	const char*	name,	/* in: name to print */
	ulint		namelen)/* in: length of name */
{
	const char*	s	= name;
	char*		qname	= NULL;
	int		q;

	if (table_id) {
		/* Decode the table name.  The filename_to_tablename()
		function expects a NUL-terminated string.  The input and
		output strings buffers must not be shared.  The function
		only produces more output when the name contains other
		characters than [0-9A-Z_a-z]. */
          char*	temp_name = (char*) my_malloc((uint) namelen + 1, MYF(MY_WME));
          uint	qnamelen = (uint) (namelen
                                   + (1 + sizeof srv_mysql50_table_name_prefix));

		if (temp_name) {
                  qname = (char*) my_malloc(qnamelen, MYF(MY_WME));
			if (qname) {
				memcpy(temp_name, name, namelen);
				temp_name[namelen] = 0;
				s = qname;
				namelen = filename_to_tablename(temp_name,
						qname, qnamelen);
			}
			my_free(temp_name, MYF(0));
		}
	}

	if (!trx || !trx->mysql_thd) {

		q = '"';
	} else {
		q = get_quote_char_for_identifier((THD*) trx->mysql_thd,
						s, (int) namelen);
	}

	if (q == EOF) {
		fwrite(s, 1, namelen, f);
	} else {
		const char*	e = s + namelen;
		putc(q, f);
		while (s < e) {
			int	c = *s++;
			if (c == q) {
				putc(c, f);
			}
			putc(c, f);
		}
		putc(q, f);
	}

	my_free(qname, MYF(MY_ALLOW_ZERO_PTR));
}

/**************************************************************************
Determines if the currently running transaction has been interrupted. */
extern "C"
ibool
trx_is_interrupted(
/*===============*/
			/* out: TRUE if interrupted */
	trx_t*	trx)	/* in: transaction */
{
	return(trx && trx->mysql_thd && thd_killed((THD*) trx->mysql_thd));
}

/******************************************************************
Resets some fields of a prebuilt struct. The template is used in fast
retrieval of just those column values MySQL needs in its processing. */
static
void
reset_template(
/*===========*/
	row_prebuilt_t*	prebuilt)	/* in/out: prebuilt struct */
{
	prebuilt->keep_other_fields_on_keyread = 0;
	prebuilt->read_just_key = 0;
}

/*********************************************************************
Call this when you have opened a new table handle in HANDLER, before you
call index_read_idx() etc. Actually, we can let the cursor stay open even
over a transaction commit! Then you should call this before every operation,
fetch next etc. This function inits the necessary things even after a
transaction commit. */

void
ha_innobase::init_table_handle_for_HANDLER(void)
/*============================================*/
{
	/* If current thd does not yet have a trx struct, create one.
	If the current handle does not yet have a prebuilt struct, create
	one. Update the trx pointers in the prebuilt struct. Normally
	this operation is done in external_lock. */

	update_thd(ha_thd());

	/* Initialize the prebuilt struct much like it would be inited in
	external_lock */

	innobase_release_stat_resources(prebuilt->trx);

	/* If the transaction is not started yet, start it */

	trx_start_if_not_started_noninline(prebuilt->trx);

	/* Assign a read view if the transaction does not have it yet */

	trx_assign_read_view(prebuilt->trx);

	/* Set the MySQL flag to mark that there is an active transaction */

	if (prebuilt->trx->active_trans == 0) {

		innobase_register_trx_and_stmt(ht, user_thd);

		prebuilt->trx->active_trans = 1;
	}

	/* We did the necessary inits in this function, no need to repeat them
	in row_search_for_mysql */

	prebuilt->sql_stat_start = FALSE;

	/* We let HANDLER always to do the reads as consistent reads, even
	if the trx isolation level would have been specified as SERIALIZABLE */

	prebuilt->select_lock_type = LOCK_NONE;
	prebuilt->stored_select_lock_type = LOCK_NONE;

	/* Always fetch all columns in the index record */

	prebuilt->hint_need_to_fetch_extra_cols = ROW_RETRIEVE_ALL_COLS;

	/* We want always to fetch all columns in the whole row? Or do
	we???? */

	prebuilt->used_in_HANDLER = TRUE;
	reset_template(prebuilt);
}

/*************************************************************************
Opens an InnoDB database. */
static
int
innobase_init(
/*==========*/
			/* out: 0 on success, error code on failure */
	void	*p)	/* in: InnoDB handlerton */
{
	static char	current_dir[3];		/* Set if using current lib */
	int		err;
	bool		ret;
	char		*default_path;

	DBUG_ENTER("innobase_init");
        handlerton *innobase_hton= (handlerton *)p;
        innodb_hton_ptr = innobase_hton;

        innobase_hton->state = SHOW_OPTION_YES;
        innobase_hton->db_type= DB_TYPE_INNODB;
        innobase_hton->savepoint_offset=sizeof(trx_named_savept_t);
        innobase_hton->close_connection=innobase_close_connection;
        innobase_hton->savepoint_set=innobase_savepoint;
        innobase_hton->savepoint_rollback=innobase_rollback_to_savepoint;
        innobase_hton->savepoint_release=innobase_release_savepoint;
        innobase_hton->commit=innobase_commit;
        innobase_hton->rollback=innobase_rollback;
        innobase_hton->prepare=innobase_xa_prepare;
        innobase_hton->recover=innobase_xa_recover;
        innobase_hton->commit_by_xid=innobase_commit_by_xid;
        innobase_hton->rollback_by_xid=innobase_rollback_by_xid;
        innobase_hton->create_cursor_read_view=innobase_create_cursor_view;
        innobase_hton->set_cursor_read_view=innobase_set_cursor_view;
        innobase_hton->close_cursor_read_view=innobase_close_cursor_view;
        innobase_hton->create=innobase_create_handler;
        innobase_hton->drop_database=innobase_drop_database;
        innobase_hton->panic=innobase_end;
        innobase_hton->start_consistent_snapshot=innobase_start_trx_and_assign_read_view;
        innobase_hton->flush_logs=innobase_flush_logs;
        innobase_hton->show_status=innobase_show_status;
        innobase_hton->flags=HTON_NO_FLAGS;
        innobase_hton->release_temporary_latches=innobase_release_temporary_latches;

	ut_a(DATA_MYSQL_TRUE_VARCHAR == (ulint)MYSQL_TYPE_VARCHAR);

#ifdef UNIV_DEBUG
	static const char	test_filename[] = "-@";
	char			test_tablename[sizeof test_filename
				+ sizeof srv_mysql50_table_name_prefix];
	if ((sizeof test_tablename) - 1
			!= filename_to_tablename(test_filename, test_tablename,
			sizeof test_tablename)
			|| strncmp(test_tablename,
			srv_mysql50_table_name_prefix,
			sizeof srv_mysql50_table_name_prefix)
			|| strcmp(test_tablename
			+ sizeof srv_mysql50_table_name_prefix,
			test_filename)) {
		sql_print_error("tablename encoding has been changed");
		goto error;
	}
#endif /* UNIV_DEBUG */

	/* Check that values don't overflow on 32-bit systems. */
	if (sizeof(ulint) == 4) {
		if (innobase_buffer_pool_size > UINT_MAX32) {
			sql_print_error(
				"innobase_buffer_pool_size can't be over 4GB"
				" on 32-bit systems");

			goto error;
		}

		if (innobase_log_file_size > UINT_MAX32) {
			sql_print_error(
				"innobase_log_file_size can't be over 4GB"
				" on 32-bit systems");

			goto error;
		}
	}

	os_innodb_umask = (ulint)my_umask;

	/* First calculate the default path for innodb_data_home_dir etc.,
	in case the user has not given any value.

	Note that when using the embedded server, the datadirectory is not
	necessarily the current directory of this program. */

	if (mysqld_embedded) {
		default_path = mysql_real_data_home;
		fil_path_to_mysql_datadir = mysql_real_data_home;
	} else {
		/* It's better to use current lib, to keep paths short */
		current_dir[0] = FN_CURLIB;
		current_dir[1] = FN_LIBCHAR;
		current_dir[2] = 0;
		default_path = current_dir;
	}

	ut_a(default_path);

	if (specialflag & SPECIAL_NO_PRIOR) {
		srv_set_thread_priorities = FALSE;
	} else {
		srv_set_thread_priorities = TRUE;
		srv_query_thread_priority = QUERY_PRIOR;
	}

	/* Set InnoDB initialization parameters according to the values
	read from MySQL .cnf file */

	/*--------------- Data files -------------------------*/

	/* The default dir for data files is the datadir of MySQL */

	srv_data_home = (innobase_data_home_dir ? innobase_data_home_dir :
			 default_path);

	/* Set default InnoDB data file size to 10 MB and let it be
	auto-extending. Thus users can use InnoDB in >= 4.0 without having
	to specify any startup options. */

	if (!innobase_data_file_path) {
		innobase_data_file_path = (char*) "ibdata1:10M:autoextend";
	}

	/* Since InnoDB edits the argument in the next call, we make another
	copy of it: */

	internal_innobase_data_file_path = my_strdup(innobase_data_file_path,
						   MYF(MY_FAE));

	ret = (bool) srv_parse_data_file_paths_and_sizes(
				internal_innobase_data_file_path,
				&srv_data_file_names,
				&srv_data_file_sizes,
				&srv_data_file_is_raw_partition,
				&srv_n_data_files,
				&srv_auto_extend_last_data_file,
				&srv_last_file_size_max);
	if (ret == FALSE) {
		sql_print_error(
			"InnoDB: syntax error in innodb_data_file_path");
		my_free(internal_innobase_data_file_path,
						MYF(MY_ALLOW_ZERO_PTR));
		goto error;
	}

	/* -------------- Log files ---------------------------*/

	/* The default dir for log files is the datadir of MySQL */

	if (!innobase_log_group_home_dir) {
		innobase_log_group_home_dir = default_path;
	}

#ifdef UNIV_LOG_ARCHIVE
	/* Since innodb_log_arch_dir has no relevance under MySQL,
	starting from 4.0.6 we always set it the same as
	innodb_log_group_home_dir: */

	innobase_log_arch_dir = innobase_log_group_home_dir;

	srv_arch_dir = innobase_log_arch_dir;
#endif /* UNIG_LOG_ARCHIVE */

	ret = (bool)
		srv_parse_log_group_home_dirs(innobase_log_group_home_dir,
						&srv_log_group_home_dirs);

	if (ret == FALSE || innobase_mirrored_log_groups != 1) {
	  sql_print_error("syntax error in innodb_log_group_home_dir, or a "
			  "wrong number of mirrored log groups");

		my_free(internal_innobase_data_file_path,
						MYF(MY_ALLOW_ZERO_PTR));
		goto error;
	}

	/* --------------------------------------------------*/

	srv_file_flush_method_str = innobase_unix_file_flush_method;

	srv_n_log_groups = (ulint) innobase_mirrored_log_groups;
	srv_n_log_files = (ulint) innobase_log_files_in_group;
	srv_log_file_size = (ulint) innobase_log_file_size;

#ifdef UNIV_LOG_ARCHIVE
	srv_log_archive_on = (ulint) innobase_log_archive;
#endif /* UNIV_LOG_ARCHIVE */
	srv_log_buffer_size = (ulint) innobase_log_buffer_size;

	srv_io_capacity = (ulint) innobase_io_capacity;
	srv_extra_dirty_writes = (ulint) innobase_extra_dirty_writes;

	/* We set srv_pool_size here in units of 1 kB. InnoDB internally
	changes the value so that it becomes the number of database pages. */

	if (innobase_buffer_pool_awe_mem_mb == 0) {
		srv_pool_size = (ulint)(innobase_buffer_pool_size / 1024);
	} else {
		srv_use_awe = TRUE;
		srv_pool_size = (ulint)
				(1024 * innobase_buffer_pool_awe_mem_mb);
		srv_awe_window_size = (ulint) innobase_buffer_pool_size;

		/* Note that what the user specified as
		innodb_buffer_pool_size is actually the AWE memory window
		size in this case, and the real buffer pool size is
		determined by .._awe_mem_mb. */
	}

	srv_mem_pool_size = (ulint) innobase_additional_mem_pool_size;

	srv_n_file_io_threads = (ulint) innobase_file_io_threads;
        srv_n_read_io_threads = (ulint) innobase_read_io_threads;
        srv_n_write_io_threads = (ulint) innobase_write_io_threads;
        srv_max_merged_io = (ulint) innobase_max_merged_io;

	srv_lock_wait_timeout = (ulint) innobase_lock_wait_timeout;
	srv_force_recovery = (ulint) innobase_force_recovery;

	srv_use_doublewrite_buf = (ibool) innobase_use_doublewrite;
	srv_use_checksums = (ibool) innobase_use_checksums;

#ifdef HAVE_LARGE_PAGES
        if ((os_use_large_pages = (ibool) my_use_large_pages))
		os_large_page_size = (ulint) opt_large_page_size;
#endif

	row_rollback_on_timeout = (ibool) innobase_rollback_on_timeout;

	srv_file_per_table = (ibool) innobase_file_per_table;
	srv_locks_unsafe_for_binlog = (ibool) innobase_locks_unsafe_for_binlog;

	srv_max_n_open_files = (ulint) innobase_open_files;
	srv_innodb_status = (ibool) innobase_create_status_file;

	srv_stats_on_metadata = (ibool) innobase_stats_on_metadata;

	srv_use_adaptive_hash_indexes =
		(ibool) innobase_adaptive_hash_index;

	srv_print_verbose_log = mysqld_embedded ? 0 : 1;

	/* Store the default charset-collation number of this MySQL
	installation */

	data_mysql_default_charset_coll = (ulint)default_charset_info->number;

	ut_a(DATA_MYSQL_LATIN1_SWEDISH_CHARSET_COLL ==
					my_charset_latin1.number);
	ut_a(DATA_MYSQL_BINARY_CHARSET_COLL == my_charset_bin.number);

	/* Store the latin1_swedish_ci character ordering table to InnoDB. For
	non-latin1_swedish_ci charsets we use the MySQL comparison functions,
	and consequently we do not need to know the ordering internally in
	InnoDB. */

	ut_a(0 == strcmp((char*)my_charset_latin1.name,
						(char*)"latin1_swedish_ci"));
	memcpy(srv_latin1_ordering, my_charset_latin1.sort_order, 256);

	/* Since we in this module access directly the fields of a trx
	struct, and due to different headers and flags it might happen that
	mutex_t has a different size in this module and in InnoDB
	modules, we check at run time that the size is the same in
	these compilation modules. */

	srv_sizeof_trx_t_in_ha_innodb_cc = sizeof(trx_t);

	err = innobase_start_or_create_for_mysql();

	if (err != DB_SUCCESS) {
		my_free(internal_innobase_data_file_path,
						MYF(MY_ALLOW_ZERO_PTR));
		goto error;
	}

	(void) hash_init(&innobase_open_tables,system_charset_info, 32, 0, 0,
					(hash_get_key) innobase_get_key, 0, 0);
	pthread_mutex_init(&innobase_share_mutex, MY_MUTEX_INIT_FAST);
	pthread_mutex_init(&prepare_commit_mutex, MY_MUTEX_INIT_FAST);
	pthread_mutex_init(&commit_threads_m, MY_MUTEX_INIT_FAST);
	pthread_mutex_init(&commit_cond_m, MY_MUTEX_INIT_FAST);
	pthread_cond_init(&commit_cond, NULL);
	innodb_inited= 1;

	DBUG_RETURN(FALSE);
error:
	DBUG_RETURN(TRUE);
}

/***********************************************************************
Closes an InnoDB database. */
static
int
innobase_end(handlerton *hton, ha_panic_function type)
/*==============*/
				/* out: TRUE if error */
{
	int	err= 0;

	DBUG_ENTER("innobase_end");

#ifdef __NETWARE__	/* some special cleanup for NetWare */
	if (nw_panic) {
		set_panic_flag_for_netware();
	}
#endif
	if (innodb_inited) {

		srv_fast_shutdown = (ulint) innobase_fast_shutdown;
		innodb_inited = 0;
		if (innobase_shutdown_for_mysql() != DB_SUCCESS) {
			err = 1;
		}
		hash_free(&innobase_open_tables);
		my_free(internal_innobase_data_file_path,
						MYF(MY_ALLOW_ZERO_PTR));
		pthread_mutex_destroy(&innobase_share_mutex);
		pthread_mutex_destroy(&prepare_commit_mutex);
		pthread_mutex_destroy(&commit_threads_m);
		pthread_mutex_destroy(&commit_cond_m);
		pthread_cond_destroy(&commit_cond);
	}

	DBUG_RETURN(err);
}

/********************************************************************
Flushes InnoDB logs to disk and makes a checkpoint. Really, a commit flushes
the logs, and the name of this function should be innobase_checkpoint. */
static
bool
innobase_flush_logs(handlerton *hton)
/*=====================*/
				/* out: TRUE if error */
{
	bool	result = 0;

	DBUG_ENTER("innobase_flush_logs");

	log_buffer_flush_to_disk();

	DBUG_RETURN(result);
}

/*********************************************************************
Commits a transaction in an InnoDB database. */
static
void
innobase_commit_low(
/*================*/
	trx_t*	trx)	/* in: transaction handle */
{
	if (trx->conc_state == TRX_NOT_STARTED) {

		return;
	}

	trx_commit_for_mysql(trx);
}

/*********************************************************************
Creates an InnoDB transaction struct for the thd if it does not yet have one.
Starts a new InnoDB transaction if a transaction is not yet started. And
assigns a new snapshot for a consistent read if the transaction does not yet
have one. */
static
int
innobase_start_trx_and_assign_read_view(
/*====================================*/
			/* out: 0 */
        handlerton *hton, /* in: Innodb handlerton */ 
	THD*	thd)	/* in: MySQL thread handle of the user for whom
			the transaction should be committed */
{
	trx_t*	trx;

	DBUG_ENTER("innobase_start_trx_and_assign_read_view");

	/* Create a new trx struct for thd, if it does not yet have one */

	trx = check_trx_exists(thd);

	/* This is just to play safe: release a possible FIFO ticket and
	search latch. Since we will reserve the kernel mutex, we have to
	release the search system latch first to obey the latching order. */

	innobase_release_stat_resources(trx);

	/* If the transaction is not started yet, start it */

	trx_start_if_not_started_noninline(trx);

	/* Assign a read view if the transaction does not have it yet */

	trx_assign_read_view(trx);

	/* Set the MySQL flag to mark that there is an active transaction */

	if (trx->active_trans == 0) {
		innobase_register_trx_and_stmt(hton, current_thd);
		trx->active_trans = 1;
	}

	DBUG_RETURN(0);
}

/*********************************************************************
Commits a transaction in an InnoDB database or marks an SQL statement
ended. */
static
int
innobase_commit(
/*============*/
			/* out: 0 */
        handlerton *hton, /* in: Innodb handlerton */ 
	THD* 	thd,	/* in: MySQL thread handle of the user for whom
			the transaction should be committed */
	bool	all)	/* in:	TRUE - commit transaction
				FALSE - the current SQL statement ended */
{
	trx_t*		trx;

	DBUG_ENTER("innobase_commit");
	DBUG_PRINT("trans", ("ending transaction"));

	trx = check_trx_exists(thd);

	/* Update the info whether we should skip XA steps that eat CPU time */
	trx->support_xa = THDVAR(thd, support_xa);

	/* Since we will reserve the kernel mutex, we have to release
	the search system latch first to obey the latching order. */

	if (trx->has_search_latch) {
		trx_search_latch_release_if_reserved(trx);
	}

	/* The flag trx->active_trans is set to 1 in

	1. ::external_lock(),
	2. ::start_stmt(),
	3. innobase_query_caching_of_table_permitted(),
	4. innobase_savepoint(),
	5. ::init_table_handle_for_HANDLER(),
	6. innobase_start_trx_and_assign_read_view(),
	7. ::transactional_table_lock()

	and it is only set to 0 in a commit or a rollback. If it is 0 we know
	there cannot be resources to be freed and we could return immediately.
	For the time being, we play safe and do the cleanup though there should
	be nothing to clean up. */

	if (trx->active_trans == 0
		&& trx->conc_state != TRX_NOT_STARTED) {

		sql_print_error("trx->active_trans == 0, but"
			" trx->conc_state != TRX_NOT_STARTED");
	}
	if (all
		|| (!thd_test_options(thd, OPTION_NOT_AUTOCOMMIT | OPTION_BEGIN))) {

		/* We were instructed to commit the whole transaction, or
		this is an SQL statement end and autocommit is on */

		/* We need current binlog position for ibbackup to work.
		Note, the position is current because of
		prepare_commit_mutex */
retry:
		if (srv_commit_concurrency > 0) {
			pthread_mutex_lock(&commit_cond_m);
			commit_threads++;

			if (commit_threads > srv_commit_concurrency) {
				commit_threads--;
				pthread_cond_wait(&commit_cond,
					&commit_cond_m);
				pthread_mutex_unlock(&commit_cond_m);
				goto retry;
			}
			else {
				pthread_mutex_unlock(&commit_cond_m);
			}
		}

		trx->mysql_log_file_name = mysql_bin_log_file_name();
		trx->mysql_log_offset = (ib_longlong) mysql_bin_log_file_pos();

		innobase_commit_low(trx);

		if (srv_commit_concurrency > 0) {
			pthread_mutex_lock(&commit_cond_m);
			commit_threads--;
			pthread_cond_signal(&commit_cond);
			pthread_mutex_unlock(&commit_cond_m);
		}

		if (trx->active_trans == 2) {

			pthread_mutex_unlock(&prepare_commit_mutex);
		}

		trx->active_trans = 0;

	} else {
		/* We just mark the SQL statement ended and do not do a
		transaction commit */

		/* If we had reserved the auto-inc lock for some
		table in this SQL statement we release it now */

		row_unlock_table_autoinc_for_mysql(trx);

		/* Store the current undo_no of the transaction so that we
		know where to roll back if we have to roll back the next
		SQL statement */

		trx_mark_sql_stat_end(trx);
	}

	trx->n_autoinc_rows = 0; /* Reset the number AUTO-INC rows required */

	if (trx->declared_to_be_inside_innodb) {
		/* Release our possible ticket in the FIFO */

		srv_conc_force_exit_innodb(trx);
	}

	/* Tell the InnoDB server that there might be work for utility
	threads: */
	srv_active_wake_master_thread();

	DBUG_RETURN(0);
}

/*********************************************************************
Rolls back a transaction or the latest SQL statement. */
static
int
innobase_rollback(
/*==============*/
			/* out: 0 or error number */
        handlerton *hton, /* in: Innodb handlerton */ 
	THD*	thd,	/* in: handle to the MySQL thread of the user
			whose transaction should be rolled back */
	bool	all)	/* in:	TRUE - commit transaction
				FALSE - the current SQL statement ended */
{
	int	error = 0;
	trx_t*	trx;

	DBUG_ENTER("innobase_rollback");
	DBUG_PRINT("trans", ("aborting transaction"));

	trx = check_trx_exists(thd);

	/* Update the info whether we should skip XA steps that eat CPU time */
	trx->support_xa = THDVAR(thd, support_xa);

	/* Release a possible FIFO ticket and search latch. Since we will
	reserve the kernel mutex, we have to release the search system latch
	first to obey the latching order. */

	innobase_release_stat_resources(trx);

	/* If we had reserved the auto-inc lock for some table (if
	we come here to roll back the latest SQL statement) we
	release it now before a possibly lengthy rollback */

	row_unlock_table_autoinc_for_mysql(trx);

	if (all
		|| !thd_test_options(thd, OPTION_NOT_AUTOCOMMIT | OPTION_BEGIN)) {

		error = trx_rollback_for_mysql(trx);
		trx->active_trans = 0;
	} else {
		error = trx_rollback_last_sql_stat_for_mysql(trx);
	}

	DBUG_RETURN(convert_error_code_to_mysql(error, NULL));
}

/*********************************************************************
Rolls back a transaction */
static
int
innobase_rollback_trx(
/*==================*/
			/* out: 0 or error number */
	trx_t*	trx)	/*  in: transaction */
{
	int	error = 0;

	DBUG_ENTER("innobase_rollback_trx");
	DBUG_PRINT("trans", ("aborting transaction"));

	/* Release a possible FIFO ticket and search latch. Since we will
	reserve the kernel mutex, we have to release the search system latch
	first to obey the latching order. */

	innobase_release_stat_resources(trx);

	/* If we had reserved the auto-inc lock for some table (if
	we come here to roll back the latest SQL statement) we
	release it now before a possibly lengthy rollback */

	row_unlock_table_autoinc_for_mysql(trx);

	error = trx_rollback_for_mysql(trx);

	DBUG_RETURN(convert_error_code_to_mysql(error, NULL));
}

/*********************************************************************
Rolls back a transaction to a savepoint. */
static
int
innobase_rollback_to_savepoint(
/*===========================*/
				/* out: 0 if success, HA_ERR_NO_SAVEPOINT if
				no savepoint with the given name */
        handlerton *hton,       /* in: Innodb handlerton */ 
	THD*	thd,		/* in: handle to the MySQL thread of the user
				whose transaction should be rolled back */
	void*	savepoint)	/* in: savepoint data */
{
	ib_longlong	mysql_binlog_cache_pos;
	int		error = 0;
	trx_t*		trx;
	char		name[64];

	DBUG_ENTER("innobase_rollback_to_savepoint");

	trx = check_trx_exists(thd);

	/* Release a possible FIFO ticket and search latch. Since we will
	reserve the kernel mutex, we have to release the search system latch
	first to obey the latching order. */

	innobase_release_stat_resources(trx);

	/* TODO: use provided savepoint data area to store savepoint data */

	longlong2str((ulint)savepoint, name, 36);

	error = (int) trx_rollback_to_savepoint_for_mysql(trx, name,
						&mysql_binlog_cache_pos);
	DBUG_RETURN(convert_error_code_to_mysql(error, NULL));
}

/*********************************************************************
Release transaction savepoint name. */
static
int
innobase_release_savepoint(
/*=======================*/
				/* out: 0 if success, HA_ERR_NO_SAVEPOINT if
				no savepoint with the given name */
        handlerton*	hton,	/* in: handlerton for Innodb */
	THD*	thd,		/* in: handle to the MySQL thread of the user
				whose transaction should be rolled back */
	void*	savepoint)	/* in: savepoint data */
{
	int		error = 0;
	trx_t*		trx;
	char		name[64];

	DBUG_ENTER("innobase_release_savepoint");

	trx = check_trx_exists(thd);

	/* TODO: use provided savepoint data area to store savepoint data */

	longlong2str((ulint)savepoint, name, 36);

	error = (int) trx_release_savepoint_for_mysql(trx, name);

	DBUG_RETURN(convert_error_code_to_mysql(error, NULL));
}

/*********************************************************************
Sets a transaction savepoint. */
static
int
innobase_savepoint(
/*===============*/
				/* out: always 0, that is, always succeeds */
	handlerton*	hton,   /* in: handle to the Innodb handlerton */
	THD*	thd,		/* in: handle to the MySQL thread */
	void*	savepoint)	/* in: savepoint data */
{
	int	error = 0;
	trx_t*	trx;

	DBUG_ENTER("innobase_savepoint");

	/*
	  In the autocommit mode there is no sense to set a savepoint
	  (unless we are in sub-statement), so SQL layer ensures that
	  this method is never called in such situation.
	*/
#ifdef MYSQL_SERVER /* plugins cannot access thd->in_sub_stmt */
	DBUG_ASSERT(thd_test_options(thd, OPTION_NOT_AUTOCOMMIT | OPTION_BEGIN) ||
		thd->in_sub_stmt);
#endif /* MYSQL_SERVER */

	trx = check_trx_exists(thd);

	/* Release a possible FIFO ticket and search latch. Since we will
	reserve the kernel mutex, we have to release the search system latch
	first to obey the latching order. */

	innobase_release_stat_resources(trx);

	/* cannot happen outside of transaction */
	DBUG_ASSERT(trx->active_trans);

	/* TODO: use provided savepoint data area to store savepoint data */
	char name[64];
	longlong2str((ulint)savepoint,name,36);

	error = (int) trx_savepoint_for_mysql(trx, name, (ib_longlong)0);

	DBUG_RETURN(convert_error_code_to_mysql(error, NULL));
}

/*********************************************************************
Frees a possible InnoDB trx object associated with the current THD. */
static
int
innobase_close_connection(
/*======================*/
			/* out: 0 or error number */
        handlerton*	hton,	/* in:  innobase handlerton */
	THD*	thd)	/* in: handle to the MySQL thread of the user
			whose resources should be free'd */
{
	trx_t*	trx;

	DBUG_ENTER("innobase_close_connection");
	DBUG_ASSERT(hton == innodb_hton_ptr);
	trx = thd_to_trx(thd);

	ut_a(trx);

	if (trx->active_trans == 0
		&& trx->conc_state != TRX_NOT_STARTED) {

		sql_print_error("trx->active_trans == 0, but"
			" trx->conc_state != TRX_NOT_STARTED");
	}


	if (trx->conc_state != TRX_NOT_STARTED &&
		global_system_variables.log_warnings) {
		sql_print_warning(
			"MySQL is closing a connection that has an active "
			"InnoDB transaction.  %lu row modifications will "
			"roll back.",
			(ulong) trx->undo_no.low);
	}

	innobase_rollback_trx(trx);

	thr_local_free(trx->mysql_thread_id);
	trx_free_for_mysql(trx);

	DBUG_RETURN(0);
}


/*****************************************************************************
** InnoDB database tables
*****************************************************************************/

/********************************************************************
Get the record format from the data dictionary. */
enum row_type
ha_innobase::get_row_type() const
/*=============================*/
			/* out: ROW_TYPE_REDUNDANT or ROW_TYPE_COMPACT */
{
	if (prebuilt && prebuilt->table) {
		if (dict_table_is_comp_noninline(prebuilt->table)) {
			return(ROW_TYPE_COMPACT);
		} else {
			return(ROW_TYPE_REDUNDANT);
		}
	}
	ut_ad(0);
	return(ROW_TYPE_NOT_USED);
}



/********************************************************************
Get the table flags to use for the statement. */
handler::Table_flags
ha_innobase::table_flags() const
{
       /* Need to use tx_isolation here since table flags is (also)
          called before prebuilt is inited. */
        ulong const tx_isolation = thd_tx_isolation(current_thd);
        if (tx_isolation <= ISO_READ_COMMITTED)
                return int_table_flags;
        return int_table_flags | HA_BINLOG_STMT_CAPABLE;
}

/********************************************************************
Gives the file extension of an InnoDB single-table tablespace. */
static const char* ha_innobase_exts[] = {
  ".ibd",
  NullS
};

const char**
ha_innobase::bas_ext() const
/*========================*/
				/* out: file extension string */
{
  return ha_innobase_exts;
}


/*********************************************************************
Normalizes a table name string. A normalized name consists of the
database name catenated to '/' and table name. An example:
test/mytable. On Windows normalization puts both the database name and the
table name always to lower case. */
static
void
normalize_table_name(
/*=================*/
	char*		norm_name,	/* out: normalized name as a
					null-terminated string */
	const char*	name)		/* in: table name string */
{
	char*	name_ptr;
	char*	db_ptr;
	char*	ptr;

	/* Scan name from the end */

	ptr = strend(name)-1;

	while (ptr >= name && *ptr != '\\' && *ptr != '/') {
		ptr--;
	}

	name_ptr = ptr + 1;

	DBUG_ASSERT(ptr > name);

	ptr--;

	while (ptr >= name && *ptr != '\\' && *ptr != '/') {
		ptr--;
	}

	db_ptr = ptr + 1;

	memcpy(norm_name, db_ptr, strlen(name) + 1 - (db_ptr - name));

	norm_name[name_ptr - db_ptr - 1] = '/';

#ifdef __WIN__
	innobase_casedn_str(norm_name);
#endif
}

/*********************************************************************
Creates and opens a handle to a table which already exists in an InnoDB
database. */

int
ha_innobase::open(
/*==============*/
					/* out: 1 if error, 0 if success */
	const char*	name,		/* in: table name */
	int		mode,		/* in: not used */
	uint		test_if_locked)	/* in: not used */
{
	dict_table_t*	ib_table;
	char		norm_name[1000];
	THD*		thd;
	ulint		retries = 0;
	char*		is_part = NULL;

	DBUG_ENTER("ha_innobase::open");

	UT_NOT_USED(mode);
	UT_NOT_USED(test_if_locked);

	thd = ha_thd();
	normalize_table_name(norm_name, name);

	user_thd = NULL;

	if (!(share=get_share(name))) {

		DBUG_RETURN(1);
	}

	/* Create buffers for packing the fields of a record. Why
	table->reclength did not work here? Obviously, because char
	fields when packed actually became 1 byte longer, when we also
	stored the string length as the first byte. */

	upd_and_key_val_buff_len =
				table->s->reclength + table->s->max_key_length
							+ MAX_REF_PARTS * 3;
	if (!(uchar*) my_multi_malloc(MYF(MY_WME),
			&upd_buff, upd_and_key_val_buff_len,
			&key_val_buff, upd_and_key_val_buff_len,
			NullS)) {
		free_share(share);

		DBUG_RETURN(1);
	}

	/* We look for pattern #P# to see if the table is partitioned
	MySQL table. The retry logic for partitioned tables is a
	workaround for http://bugs.mysql.com/bug.php?id=33349. Look
	at support issue https://support.mysql.com/view.php?id=21080
	for more details. */
	is_part = strstr(norm_name, "#P#");
retry:
	/* Get pointer to a table object in InnoDB dictionary cache */
	ib_table = dict_table_get(norm_name, TRUE);
	
	if (NULL == ib_table) {
		if (is_part && retries < 10) {
			++retries;
			os_thread_sleep(100000);
			goto retry;
		}

		if (is_part) {
			sql_print_error("Failed to open table %s after "
					"%lu attemtps.\n", norm_name,
					retries);
		}

		sql_print_error("Cannot find or open table %s from\n"
				"the internal data dictionary of InnoDB "
				"though the .frm file for the\n"
				"table exists. Maybe you have deleted and "
				"recreated InnoDB data\n"
				"files but have forgotten to delete the "
				"corresponding .frm files\n"
				"of InnoDB tables, or you have moved .frm "
				"files to another database?\n"
				"or, the table contains indexes that this "
				"version of the engine\n"
				"doesn't support.\n"
				"See http://dev.mysql.com/doc/refman/5.1/en/innodb-troubleshooting.html\n"
				"how you can resolve the problem.\n",
				norm_name);
		free_share(share);
		my_free(upd_buff, MYF(0));
		my_errno = ENOENT;

		DBUG_RETURN(HA_ERR_NO_SUCH_TABLE);
	}

	if (ib_table->ibd_file_missing && !thd_tablespace_op(thd)) {
		sql_print_error("MySQL is trying to open a table handle but "
				"the .ibd file for\ntable %s does not exist.\n"
				"Have you deleted the .ibd file from the "
				"database directory under\nthe MySQL datadir, "
				"or have you used DISCARD TABLESPACE?\n"
				"See http://dev.mysql.com/doc/refman/5.1/en/innodb-troubleshooting.html\n"
				"how you can resolve the problem.\n",
				norm_name);
		free_share(share);
		my_free(upd_buff, MYF(0));
		my_errno = ENOENT;

		dict_table_decrement_handle_count(ib_table);
		DBUG_RETURN(HA_ERR_NO_SUCH_TABLE);
	}

	prebuilt = row_create_prebuilt(ib_table);

	prebuilt->mysql_row_len = table->s->reclength;

	/* Looks like MySQL-3.23 sometimes has primary key number != 0 */

	primary_key = table->s->primary_key;
	key_used_on_scan = primary_key;

	/* Allocate a buffer for a 'row reference'. A row reference is
	a string of bytes of length ref_length which uniquely specifies
	a row in our table. Note that MySQL may also compare two row
	references for equality by doing a simple memcmp on the strings
	of length ref_length! */

	if (!row_table_got_default_clust_index(ib_table)) {
		if (primary_key >= MAX_KEY) {
		  sql_print_error("Table %s has a primary key in InnoDB data "
				  "dictionary, but not in MySQL!", name);
		}

		prebuilt->clust_index_was_generated = FALSE;

		/* MySQL allocates the buffer for ref. key_info->key_length
		includes space for all key columns + one byte for each column
		that may be NULL. ref_length must be as exact as possible to
		save space, because all row reference buffers are allocated
		based on ref_length. */

		ref_length = table->key_info[primary_key].key_length;
	} else {
		if (primary_key != MAX_KEY) {
		  sql_print_error("Table %s has no primary key in InnoDB data "
				  "dictionary, but has one in MySQL! If you "
				  "created the table with a MySQL version < "
				  "3.23.54 and did not define a primary key, "
				  "but defined a unique key with all non-NULL "
				  "columns, then MySQL internally treats that "
				  "key as the primary key. You can fix this "
				  "error by dump + DROP + CREATE + reimport "
				  "of the table.", name);
		}

		prebuilt->clust_index_was_generated = TRUE;

		ref_length = DATA_ROW_ID_LEN;

		/* If we automatically created the clustered index, then
		MySQL does not know about it, and MySQL must NOT be aware
		of the index used on scan, to make it avoid checking if we
		update the column of the index. That is why we assert below
		that key_used_on_scan is the undefined value MAX_KEY.
		The column is the row id in the automatical generation case,
		and it will never be updated anyway. */

		if (key_used_on_scan != MAX_KEY) {
			sql_print_warning(
				"Table %s key_used_on_scan is %lu even "
				"though there is no primary key inside "
				"InnoDB.", name, (ulong) key_used_on_scan);
		}
	}

	stats.block_size = 16 * 1024;	/* Index block size in InnoDB: used by MySQL
				in query optimization */

	/* Init table lock structure */
	thr_lock_data_init(&share->lock,&lock,(void*) 0);

	info(HA_STATUS_NO_LOCK | HA_STATUS_VARIABLE | HA_STATUS_CONST);

	DBUG_RETURN(0);
}

uint
ha_innobase::max_supported_key_part_length() const
{
	return(DICT_MAX_INDEX_COL_LEN - 1);
}

/**********************************************************************
Closes a handle to an InnoDB table. */

int
ha_innobase::close(void)
/*====================*/
				/* out: 0 */
{
	THD*	thd;

	DBUG_ENTER("ha_innobase::close");

	thd = current_thd;  // avoid calling current_thd twice, it may be slow
	if (thd != NULL) {
		innobase_release_temporary_latches(ht, thd);
	}

	row_prebuilt_free(prebuilt);

	my_free(upd_buff, MYF(0));
	free_share(share);

	/* Tell InnoDB server that there might be work for
	utility threads: */

	srv_active_wake_master_thread();

	DBUG_RETURN(0);
}

/* The following accessor functions should really be inside MySQL code! */

/******************************************************************
Gets field offset for a field in a table. */
inline
uint
get_field_offset(
/*=============*/
			/* out: offset */
	TABLE*	table,	/* in: MySQL table object */
	Field*	field)	/* in: MySQL field object */
{
	return((uint) (field->ptr - table->record[0]));
}

/******************************************************************
Checks if a field in a record is SQL NULL. Uses the record format
information in table to track the null bit in record. */
static inline
uint
field_in_record_is_null(
/*====================*/
			/* out: 1 if NULL, 0 otherwise */
	TABLE*	table,	/* in: MySQL table object */
	Field*	field,	/* in: MySQL field object */
	char*	record)	/* in: a row in MySQL format */
{
	int	null_offset;

	if (!field->null_ptr) {

		return(0);
	}

	null_offset = (uint) ((char*) field->null_ptr
					- (char*) table->record[0]);

	if (record[null_offset] & field->null_bit) {

		return(1);
	}

	return(0);
}

/******************************************************************
Sets a field in a record to SQL NULL. Uses the record format
information in table to track the null bit in record. */
inline
void
set_field_in_record_to_null(
/*========================*/
	TABLE*	table,	/* in: MySQL table object */
	Field*	field,	/* in: MySQL field object */
	char*	record)	/* in: a row in MySQL format */
{
	int	null_offset;

	null_offset = (uint) ((char*) field->null_ptr
					- (char*) table->record[0]);

	record[null_offset] = record[null_offset] | field->null_bit;
}

extern "C" {
/*****************************************************************
InnoDB uses this function to compare two data fields for which the data type
is such that we must use MySQL code to compare them. NOTE that the prototype
of this function is in rem0cmp.c in InnoDB source code! If you change this
function, remember to update the prototype there! */

int
innobase_mysql_cmp(
/*===============*/
					/* out: 1, 0, -1, if a is greater,
					equal, less than b, respectively */
	int		mysql_type,	/* in: MySQL type */
	uint		charset_number,	/* in: number of the charset */
	unsigned char*	a,		/* in: data field */
	unsigned int	a_length,	/* in: data field length,
					not UNIV_SQL_NULL */
	unsigned char*	b,		/* in: data field */
	unsigned int	b_length)	/* in: data field length,
					not UNIV_SQL_NULL */
{
	CHARSET_INFO*		charset;
	enum_field_types	mysql_tp;
	int			ret;

	DBUG_ASSERT(a_length != UNIV_SQL_NULL);
	DBUG_ASSERT(b_length != UNIV_SQL_NULL);

	mysql_tp = (enum_field_types) mysql_type;

	switch (mysql_tp) {

	case MYSQL_TYPE_BIT:
	case MYSQL_TYPE_STRING:
	case MYSQL_TYPE_VAR_STRING:
	case MYSQL_TYPE_TINY_BLOB:
	case MYSQL_TYPE_MEDIUM_BLOB:
	case MYSQL_TYPE_BLOB:
	case MYSQL_TYPE_LONG_BLOB:
	case MYSQL_TYPE_VARCHAR:
		/* Use the charset number to pick the right charset struct for
		the comparison. Since the MySQL function get_charset may be
		slow before Bar removes the mutex operation there, we first
		look at 2 common charsets directly. */

		if (charset_number == default_charset_info->number) {
			charset = default_charset_info;
		} else if (charset_number == my_charset_latin1.number) {
			charset = &my_charset_latin1;
		} else {
			charset = get_charset(charset_number, MYF(MY_WME));

			if (charset == NULL) {
			  sql_print_error("InnoDB needs charset %lu for doing "
					  "a comparison, but MySQL cannot "
					  "find that charset.",
					  (ulong) charset_number);
				ut_a(0);
			}
		}

		/* Starting from 4.1.3, we use strnncollsp() in comparisons of
		non-latin1_swedish_ci strings. NOTE that the collation order
		changes then: 'b\0\0...' is ordered BEFORE 'b  ...'. Users
		having indexes on such data need to rebuild their tables! */

		ret = charset->coll->strnncollsp(charset,
				  a, a_length,
						 b, b_length, 0);
		if (ret < 0) {
			return(-1);
		} else if (ret > 0) {
			return(1);
		} else {
			return(0);
		}
	default:
		assert(0);
	}

	return(0);
}
}

/******************************************************************
Converts a MySQL type to an InnoDB type. Note that this function returns
the 'mtype' of InnoDB. InnoDB differentiates between MySQL's old <= 4.1
VARCHAR and the new true VARCHAR in >= 5.0.3 by the 'prtype'. */
inline
ulint
get_innobase_type_from_mysql_type(
/*==============================*/
				/* out: DATA_BINARY, DATA_VARCHAR, ... */
	ulint*	unsigned_flag,	/* out: DATA_UNSIGNED if an 'unsigned type';
				at least ENUM and SET, and unsigned integer
				types are 'unsigned types' */
	Field*	field)		/* in: MySQL field */
{
	/* The following asserts try to check that the MySQL type code fits in
	8 bits: this is used in ibuf and also when DATA_NOT_NULL is ORed to
	the type */

	DBUG_ASSERT((ulint)MYSQL_TYPE_STRING < 256);
	DBUG_ASSERT((ulint)MYSQL_TYPE_VAR_STRING < 256);
	DBUG_ASSERT((ulint)MYSQL_TYPE_DOUBLE < 256);
	DBUG_ASSERT((ulint)MYSQL_TYPE_FLOAT < 256);
	DBUG_ASSERT((ulint)MYSQL_TYPE_DECIMAL < 256);

	if (field->flags & UNSIGNED_FLAG) {

		*unsigned_flag = DATA_UNSIGNED;
	} else {
		*unsigned_flag = 0;
	}

	if (field->real_type() == MYSQL_TYPE_ENUM
		|| field->real_type() == MYSQL_TYPE_SET) {

		/* MySQL has field->type() a string type for these, but the
		data is actually internally stored as an unsigned integer
		code! */

		*unsigned_flag = DATA_UNSIGNED; /* MySQL has its own unsigned
						flag set to zero, even though
						internally this is an unsigned
						integer type */
		return(DATA_INT);
	}

	switch (field->type()) {
		/* NOTE that we only allow string types in DATA_MYSQL and
		DATA_VARMYSQL */
	case MYSQL_TYPE_VAR_STRING: /* old <= 4.1 VARCHAR */
	case MYSQL_TYPE_VARCHAR:    /* new >= 5.0.3 true VARCHAR */
		if (field->binary()) {
			return(DATA_BINARY);
		} else if (strcmp(
				   field->charset()->name,
				   "latin1_swedish_ci") == 0) {
			return(DATA_VARCHAR);
		} else {
			return(DATA_VARMYSQL);
		}
	case MYSQL_TYPE_BIT:
	case MYSQL_TYPE_STRING: if (field->binary()) {

			return(DATA_FIXBINARY);
		} else if (strcmp(
				   field->charset()->name,
				   "latin1_swedish_ci") == 0) {
			return(DATA_CHAR);
		} else {
			return(DATA_MYSQL);
		}
	case MYSQL_TYPE_NEWDECIMAL:
		return(DATA_FIXBINARY);
	case MYSQL_TYPE_LONG:
	case MYSQL_TYPE_LONGLONG:
	case MYSQL_TYPE_TINY:
	case MYSQL_TYPE_SHORT:
	case MYSQL_TYPE_INT24:
	case MYSQL_TYPE_DATE:
	case MYSQL_TYPE_DATETIME:
	case MYSQL_TYPE_YEAR:
	case MYSQL_TYPE_NEWDATE:
	case MYSQL_TYPE_TIME:
	case MYSQL_TYPE_TIMESTAMP:
		return(DATA_INT);
	case MYSQL_TYPE_FLOAT:
		return(DATA_FLOAT);
	case MYSQL_TYPE_DOUBLE:
		return(DATA_DOUBLE);
	case MYSQL_TYPE_DECIMAL:
		return(DATA_DECIMAL);
	case MYSQL_TYPE_GEOMETRY:
	case MYSQL_TYPE_TINY_BLOB:
	case MYSQL_TYPE_MEDIUM_BLOB:
	case MYSQL_TYPE_BLOB:
	case MYSQL_TYPE_LONG_BLOB:
		return(DATA_BLOB);
	default:
		assert(0);
	}

	return(0);
}

/***********************************************************************
Writes an unsigned integer value < 64k to 2 bytes, in the little-endian
storage format. */
inline
void
innobase_write_to_2_little_endian(
/*==============================*/
	byte*	buf,	/* in: where to store */
	ulint	val)	/* in: value to write, must be < 64k */
{
	ut_a(val < 256 * 256);

	buf[0] = (byte)(val & 0xFF);
	buf[1] = (byte)(val / 256);
}

/***********************************************************************
Reads an unsigned integer value < 64k from 2 bytes, in the little-endian
storage format. */
inline
uint
innobase_read_from_2_little_endian(
/*===============================*/
				/* out: value */
	const uchar*	buf)	/* in: from where to read */
{
	return (uint) ((ulint)(buf[0]) + 256 * ((ulint)(buf[1])));
}

/***********************************************************************
Stores a key value for a row to a buffer. */

uint
ha_innobase::store_key_val_for_row(
/*===============================*/
				/* out: key value length as stored in buff */
	uint		keynr,	/* in: key number */
	char*		buff,	/* in/out: buffer for the key value (in MySQL
				format) */
	uint		buff_len,/* in: buffer length */
	const uchar*	record)/* in: row in MySQL format */
{
	KEY*		key_info	= table->key_info + keynr;
	KEY_PART_INFO*	key_part	= key_info->key_part;
	KEY_PART_INFO*	end		= key_part + key_info->key_parts;
	char*		buff_start	= buff;
	enum_field_types mysql_type;
	Field*		field;
	ibool		is_null;

	DBUG_ENTER("store_key_val_for_row");

	/* The format for storing a key field in MySQL is the following:

	1. If the column can be NULL, then in the first byte we put 1 if the
	field value is NULL, 0 otherwise.

	2. If the column is of a BLOB type (it must be a column prefix field
	in this case), then we put the length of the data in the field to the
	next 2 bytes, in the little-endian format. If the field is SQL NULL,
	then these 2 bytes are set to 0. Note that the length of data in the
	field is <= column prefix length.

	3. In a column prefix field, prefix_len next bytes are reserved for
	data. In a normal field the max field length next bytes are reserved
	for data. For a VARCHAR(n) the max field length is n. If the stored
	value is the SQL NULL then these data bytes are set to 0.

	4. We always use a 2 byte length for a true >= 5.0.3 VARCHAR. Note that
	in the MySQL row format, the length is stored in 1 or 2 bytes,
	depending on the maximum allowed length. But in the MySQL key value
	format, the length always takes 2 bytes.

	We have to zero-fill the buffer so that MySQL is able to use a
	simple memcmp to compare two key values to determine if they are
	equal. MySQL does this to compare contents of two 'ref' values. */

	bzero(buff, buff_len);

	for (; key_part != end; key_part++) {
		is_null = FALSE;

		if (key_part->null_bit) {
			if (record[key_part->null_offset]
						& key_part->null_bit) {
				*buff = 1;
				is_null = TRUE;
			} else {
				*buff = 0;
			}
			buff++;
		}

		field = key_part->field;
		mysql_type = field->type();

		if (mysql_type == MYSQL_TYPE_VARCHAR) {
						/* >= 5.0.3 true VARCHAR */
			ulint	lenlen;
			ulint	len;
			byte*	data;
			ulint	key_len;
			ulint	true_len;
			CHARSET_INFO*	cs;
			int	error=0;

			key_len = key_part->length;

			if (is_null) {
				buff += key_len + 2;

				continue;
			}
			cs = field->charset();

			lenlen = (ulint)
				(((Field_varstring*)field)->length_bytes);

			data = row_mysql_read_true_varchar(&len,
				(byte*) (record
				+ (ulint)get_field_offset(table, field)),
				lenlen);

			true_len = len;

			/* For multi byte character sets we need to calculate
			the true length of the key */

			if (len > 0 && cs->mbmaxlen > 1) {
				true_len = (ulint) cs->cset->well_formed_len(cs,
						(const char *) data,
						(const char *) data + len,
                                                (uint) (key_len /
                                                        cs->mbmaxlen),
						&error);
			}

			/* In a column prefix index, we may need to truncate
			the stored value: */

			if (true_len > key_len) {
				true_len = key_len;
			}

			/* The length in a key value is always stored in 2
			bytes */

			row_mysql_store_true_var_len((byte*)buff, true_len, 2);
			buff += 2;

			memcpy(buff, data, true_len);

			/* Note that we always reserve the maximum possible
			length of the true VARCHAR in the key value, though
			only len first bytes after the 2 length bytes contain
			actual data. The rest of the space was reset to zero
			in the bzero() call above. */

			buff += key_len;

		} else if (mysql_type == MYSQL_TYPE_TINY_BLOB
			|| mysql_type == MYSQL_TYPE_MEDIUM_BLOB
			|| mysql_type == MYSQL_TYPE_BLOB
			|| mysql_type == MYSQL_TYPE_LONG_BLOB) {

			CHARSET_INFO*	cs;
			ulint		key_len;
			ulint		true_len;
			int		error=0;
			ulint		blob_len;
			byte*		blob_data;

			ut_a(key_part->key_part_flag & HA_PART_KEY_SEG);

			key_len = key_part->length;

			if (is_null) {
				buff += key_len + 2;

				continue;
			}

			cs = field->charset();

			blob_data = row_mysql_read_blob_ref(&blob_len,
				(byte*) (record
				+ (ulint)get_field_offset(table, field)),
					(ulint) field->pack_length());

			true_len = blob_len;

			ut_a(get_field_offset(table, field)
				== key_part->offset);

			/* For multi byte character sets we need to calculate
			the true length of the key */

			if (blob_len > 0 && cs->mbmaxlen > 1) {
				true_len = (ulint) cs->cset->well_formed_len(cs,
						(const char *) blob_data,
						(const char *) blob_data
							+ blob_len,
                                                (uint) (key_len /
                                                        cs->mbmaxlen),
						&error);
			}

			/* All indexes on BLOB and TEXT are column prefix
			indexes, and we may need to truncate the data to be
			stored in the key value: */

			if (true_len > key_len) {
				true_len = key_len;
			}

			/* MySQL reserves 2 bytes for the length and the
			storage of the number is little-endian */

			innobase_write_to_2_little_endian(
					(byte*)buff, true_len);
			buff += 2;

			memcpy(buff, blob_data, true_len);

			/* Note that we always reserve the maximum possible
			length of the BLOB prefix in the key value. */

			buff += key_len;
		} else {
			/* Here we handle all other data types except the
			true VARCHAR, BLOB and TEXT. Note that the column
			value we store may be also in a column prefix
			index. */

			CHARSET_INFO*		cs;
			ulint			true_len;
			ulint			key_len;
			const uchar*		src_start;
			int			error=0;
			enum_field_types	real_type;

			key_len = key_part->length;

			if (is_null) {
				 buff += key_len;

				 continue;
			}

			src_start = record + key_part->offset;
			real_type = field->real_type();
			true_len = key_len;

			/* Character set for the field is defined only
			to fields whose type is string and real field
			type is not enum or set. For these fields check
			if character set is multi byte. */

			if (real_type != MYSQL_TYPE_ENUM
				&& real_type != MYSQL_TYPE_SET
				&& ( mysql_type == MYSQL_TYPE_VAR_STRING
					|| mysql_type == MYSQL_TYPE_STRING)) {

				cs = field->charset();

				/* For multi byte character sets we need to
				calculate the true length of the key */

				if (key_len > 0 && cs->mbmaxlen > 1) {

					true_len = (ulint)
						cs->cset->well_formed_len(cs,
							(const char *)src_start,
							(const char *)src_start
								+ key_len,
                                                        (uint) (key_len /
                                                                cs->mbmaxlen),
							&error);
				}
			}

			memcpy(buff, src_start, true_len);
			buff += true_len;

			/* Pad the unused space with spaces. Note that no
			padding is ever needed for UCS-2 because in MySQL,
			all UCS2 characters are 2 bytes, as MySQL does not
			support surrogate pairs, which are needed to represent
			characters in the range U+10000 to U+10FFFF. */

			if (true_len < key_len) {
				ulint pad_len = key_len - true_len;
				memset(buff, ' ', pad_len);
				buff += pad_len;
			}
		}
	}

	ut_a(buff <= buff_start + buff_len);

	DBUG_RETURN((uint)(buff - buff_start));
}

/******************************************************************
Builds a 'template' to the prebuilt struct. The template is used in fast
retrieval of just those column values MySQL needs in its processing. */
static
void
build_template(
/*===========*/
	row_prebuilt_t*	prebuilt,	/* in/out: prebuilt struct */
	THD*		thd,		/* in: current user thread, used
					only if templ_type is
					ROW_MYSQL_REC_FIELDS */
	TABLE*		table,		/* in: MySQL table */
	uint		templ_type)	/* in: ROW_MYSQL_WHOLE_ROW or
					ROW_MYSQL_REC_FIELDS */
{
	dict_index_t*	index;
	dict_index_t*	clust_index;
	mysql_row_templ_t* templ;
	Field*		field;
	ulint		n_fields;
	ulint		n_requested_fields	= 0;
	ibool		fetch_all_in_key	= FALSE;
	ibool		fetch_primary_key_cols	= FALSE;
	ulint		i;
	/* byte offset of the end of last requested column */
	ulint		mysql_prefix_len	= 0;

	if (prebuilt->select_lock_type == LOCK_X) {
		/* We always retrieve the whole clustered index record if we
		use exclusive row level locks, for example, if the read is
		done in an UPDATE statement. */

		templ_type = ROW_MYSQL_WHOLE_ROW;
	}

	if (templ_type == ROW_MYSQL_REC_FIELDS) {
		if (prebuilt->hint_need_to_fetch_extra_cols
			== ROW_RETRIEVE_ALL_COLS) {

			/* We know we must at least fetch all columns in the
			key, or all columns in the table */

			if (prebuilt->read_just_key) {
				/* MySQL has instructed us that it is enough
				to fetch the columns in the key; looks like
				MySQL can set this flag also when there is
				only a prefix of the column in the key: in
				that case we retrieve the whole column from
				the clustered index */

				fetch_all_in_key = TRUE;
			} else {
				templ_type = ROW_MYSQL_WHOLE_ROW;
			}
		} else if (prebuilt->hint_need_to_fetch_extra_cols
			== ROW_RETRIEVE_PRIMARY_KEY) {
			/* We must at least fetch all primary key cols. Note
			   that if the clustered index was internally generated
			   by InnoDB on the row id (no primary key was
			   defined), then row_search_for_mysql() will always
			   retrieve the row id to a special buffer in the
			   prebuilt struct. */

			fetch_primary_key_cols = TRUE;
		}
	}

	clust_index = dict_table_get_first_index_noninline(prebuilt->table);

	if (templ_type == ROW_MYSQL_REC_FIELDS) {
		index = prebuilt->index;
	} else {
		index = clust_index;
	}

	if (index == clust_index) {
		prebuilt->need_to_access_clustered = TRUE;
	} else {
		prebuilt->need_to_access_clustered = FALSE;
		/* Below we check column by column if we need to access
		the clustered index */
	}

	n_fields = (ulint)table->s->fields; /* number of columns */

	if (!prebuilt->mysql_template) {
		prebuilt->mysql_template = (mysql_row_templ_t*)
						mem_alloc_noninline(
					n_fields * sizeof(mysql_row_templ_t));
	}

	prebuilt->template_type = templ_type;
	prebuilt->null_bitmap_len = table->s->null_bytes;

	prebuilt->templ_contains_blob = FALSE;

	/* Note that in InnoDB, i is the column number. MySQL calls columns
	'fields'. */
	for (i = 0; i < n_fields; i++) {
		templ = prebuilt->mysql_template + n_requested_fields;
		field = table->field[i];

		if (UNIV_LIKELY(templ_type == ROW_MYSQL_REC_FIELDS)) {
			/* Decide which columns we should fetch
			and which we can skip. */
			register const ibool	index_contains_field =
				dict_index_contains_col_or_prefix(index, i);

			if (!index_contains_field && prebuilt->read_just_key) {
				/* If this is a 'key read', we do not need
				columns that are not in the key */

				goto skip_field;
			}

			if (index_contains_field && fetch_all_in_key) {
				/* This field is needed in the query */

				goto include_field;
			}

                        if (bitmap_is_set(table->read_set, i) ||
                            bitmap_is_set(table->write_set, i)) {
				/* This field is needed in the query */

				goto include_field;
			}

			if (fetch_primary_key_cols
				&& dict_table_col_in_clustered_key(
					index->table, i)) {
				/* This field is needed in the query */

				goto include_field;
			}

			/* This field is not needed in the query, skip it */

			goto skip_field;
		}
include_field:
		n_requested_fields++;

		templ->col_no = i;

		if (index == clust_index) {
			templ->rec_field_no = dict_col_get_clust_pos_noninline(
				&index->table->cols[i], index);
		} else {
			templ->rec_field_no = dict_index_get_nth_col_pos(
								index, i);
		}

		if (templ->rec_field_no == ULINT_UNDEFINED) {
			prebuilt->need_to_access_clustered = TRUE;
		}

		if (field->null_ptr) {
			templ->mysql_null_byte_offset =
				(ulint) ((char*) field->null_ptr
					- (char*) table->record[0]);

			templ->mysql_null_bit_mask = (ulint) field->null_bit;
		} else {
			templ->mysql_null_bit_mask = 0;
		}

		templ->mysql_col_offset = (ulint)
					get_field_offset(table, field);

		templ->mysql_col_len = (ulint) field->pack_length();
		if (mysql_prefix_len < templ->mysql_col_offset
				+ templ->mysql_col_len) {
			mysql_prefix_len = templ->mysql_col_offset
				+ templ->mysql_col_len;
		}
		templ->type = index->table->cols[i].mtype;
		templ->mysql_type = (ulint)field->type();

		if (templ->mysql_type == DATA_MYSQL_TRUE_VARCHAR) {
			templ->mysql_length_bytes = (ulint)
				(((Field_varstring*)field)->length_bytes);
		}

		templ->charset = dtype_get_charset_coll_noninline(
				index->table->cols[i].prtype);
		templ->mbminlen = index->table->cols[i].mbminlen;
		templ->mbmaxlen = index->table->cols[i].mbmaxlen;
		templ->is_unsigned = index->table->cols[i].prtype
							& DATA_UNSIGNED;
		if (templ->type == DATA_BLOB) {
			prebuilt->templ_contains_blob = TRUE;
		}
skip_field:
		;
	}

	prebuilt->n_template = n_requested_fields;
	prebuilt->mysql_prefix_len = mysql_prefix_len;

	if (index != clust_index && prebuilt->need_to_access_clustered) {
		/* Change rec_field_no's to correspond to the clustered index
		record */
		for (i = 0; i < n_requested_fields; i++) {
			templ = prebuilt->mysql_template + i;

			templ->rec_field_no = dict_col_get_clust_pos_noninline(
				&index->table->cols[templ->col_no],
				clust_index);
		}
	}
}

/************************************************************************
This special handling is really to overcome the limitations of MySQL's
binlogging. We need to eliminate the non-determinism that will arise in
INSERT ... SELECT type of statements, since MySQL binlog only stores the
min value of the autoinc interval. Once that is fixed we can get rid of
the special lock handling.*/

ulong
ha_innobase::innobase_autoinc_lock(void)
/*====================================*/
					/* out: DB_SUCCESS if all OK else
					error code */
{
	ulint		error = DB_SUCCESS;

	switch (innobase_autoinc_lock_mode) {
	case AUTOINC_NO_LOCKING:
		/* Acquire only the AUTOINC mutex. */
		dict_table_autoinc_lock(prebuilt->table);
		break;

	case AUTOINC_NEW_STYLE_LOCKING:
		/* For simple (single/multi) row INSERTs, we fallback to the
		old style only if another transaction has already acquired
		the AUTOINC lock on behalf of a LOAD FILE or INSERT ... SELECT
		etc. type of statement. */
		if (thd_sql_command(user_thd) == SQLCOM_INSERT
		    || thd_sql_command(user_thd) == SQLCOM_REPLACE) {
			dict_table_t*	table = prebuilt->table;

			/* Acquire the AUTOINC mutex. */
			dict_table_autoinc_lock(table);

			/* We need to check that another transaction isn't
			already holding the AUTOINC lock on the table. */
			if (table->n_waiting_or_granted_auto_inc_locks) {
				/* Release the mutex to avoid deadlocks. */
				dict_table_autoinc_unlock(table);
			} else {
				break;
			}
		}
		/* Fall through to old style locking. */

	case AUTOINC_OLD_STYLE_LOCKING:
		error = row_lock_table_autoinc_for_mysql(prebuilt);

		if (error == DB_SUCCESS) {

			/* Acquire the AUTOINC mutex. */
			dict_table_autoinc_lock(prebuilt->table);
		}
		break;

	default:
		ut_error;
	}

	return(ulong(error));
}

/************************************************************************
Reset the autoinc value in the table.*/

ulong
ha_innobase::innobase_reset_autoinc(
/*================================*/
					/* out: DB_SUCCESS if all went well
					else error code */
	ulonglong	autoinc)	/* in: value to store */
{
	ulint		error;

	error = innobase_autoinc_lock();

	if (error == DB_SUCCESS) {

		dict_table_autoinc_initialize(prebuilt->table, autoinc);

		dict_table_autoinc_unlock(prebuilt->table);
	}

	return(ulong(error));
}

/************************************************************************
Store the autoinc value in the table. The autoinc value is only set if
it's greater than the existing autoinc value in the table.*/

ulong
ha_innobase::innobase_set_max_autoinc(
/*==================================*/
					/* out: DB_SUCCES if all went well
					else error code */
	ulonglong	auto_inc)	/* in: value to store */
{
	ulint		error;

	error = innobase_autoinc_lock();

	if (error == DB_SUCCESS) {

		dict_table_autoinc_update(prebuilt->table, auto_inc);

		dict_table_autoinc_unlock(prebuilt->table);
	}

	return(ulong(error));
}

/************************************************************************
Stores a row in an InnoDB database, to the table specified in this
handle. */

int
ha_innobase::write_row(
/*===================*/
			/* out: error code */
	uchar*	record)	/* in: a row in MySQL format */
{
	int		error = 0;
	ibool		auto_inc_used= FALSE;
	ulint		sql_command;
	trx_t*		trx = thd_to_trx(user_thd);

	DBUG_ENTER("ha_innobase::write_row");

	if (prebuilt->trx != trx) {
	  sql_print_error("The transaction object for the table handle is at "
			  "%p, but for the current thread it is at %p",
			  prebuilt->trx, trx);

		fputs("InnoDB: Dump of 200 bytes around prebuilt: ", stderr);
		ut_print_buf(stderr, ((const byte*)prebuilt) - 100, 200);
		fputs("\n"
			"InnoDB: Dump of 200 bytes around ha_data: ",
			stderr);
		ut_print_buf(stderr, ((const byte*) trx) - 100, 200);
		putc('\n', stderr);
		ut_error;
	}

	ha_statistic_increment(&SSV::ha_write_count);

	if (table->timestamp_field_type & TIMESTAMP_AUTO_SET_ON_INSERT)
		table->timestamp_field->set_time();

	sql_command = thd_sql_command(user_thd);

	if ((sql_command == SQLCOM_ALTER_TABLE
	     || sql_command == SQLCOM_OPTIMIZE
	     || sql_command == SQLCOM_CREATE_INDEX
	     || sql_command == SQLCOM_DROP_INDEX)
	    && num_write_row >= 10000) {
		/* ALTER TABLE is COMMITted at every 10000 copied rows.
		The IX table lock for the original table has to be re-issued.
		As this method will be called on a temporary table where the
		contents of the original table is being copied to, it is
		a bit tricky to determine the source table.  The cursor
		position in the source table need not be adjusted after the
		intermediate COMMIT, since writes by other transactions are
		being blocked by a MySQL table lock TL_WRITE_ALLOW_READ. */

		dict_table_t*	src_table;
		ulint		mode;

		num_write_row = 0;

		/* Commit the transaction.  This will release the table
		locks, so they have to be acquired again. */

		/* Altering an InnoDB table */
		/* Get the source table. */
		src_table = lock_get_src_table(
				prebuilt->trx, prebuilt->table, &mode);
		if (!src_table) {
no_commit:
			/* Unknown situation: do not commit */
			/*
			ut_print_timestamp(stderr);
			fprintf(stderr,
				"  InnoDB: ALTER TABLE is holding lock"
				" on %lu tables!\n",
				prebuilt->trx->mysql_n_tables_locked);
			*/
			;
		} else if (src_table == prebuilt->table) {
			/* Source table is not in InnoDB format:
			no need to re-acquire locks on it. */

			/* Altering to InnoDB format */
			innobase_commit(ht, user_thd, 1);
			/* Note that this transaction is still active. */
			prebuilt->trx->active_trans = 1;
			/* We will need an IX lock on the destination table. */
			prebuilt->sql_stat_start = TRUE;
		} else {
			/* Ensure that there are no other table locks than
			LOCK_IX and LOCK_AUTO_INC on the destination table. */

			if (!lock_is_table_exclusive(prebuilt->table,
							prebuilt->trx)) {
				goto no_commit;
			}

			/* Commit the transaction.  This will release the table
			locks, so they have to be acquired again. */
			innobase_commit(ht, user_thd, 1);
			/* Note that this transaction is still active. */
			prebuilt->trx->active_trans = 1;
			/* Re-acquire the table lock on the source table. */
			row_lock_table_for_mysql(prebuilt, src_table, mode);
			/* We will need an IX lock on the destination table. */
			prebuilt->sql_stat_start = TRUE;
		}
	}

	num_write_row++;

	/* This is the case where the table has an auto-increment column */
	if (table->next_number_field && record == table->record[0]) {

		if ((error = update_auto_increment())) {

			goto func_exit;
		}

		auto_inc_used = TRUE;
	}

	if (prebuilt->mysql_template == NULL
	    || prebuilt->template_type != ROW_MYSQL_WHOLE_ROW) {

		/* Build the template used in converting quickly between
		the two database formats */

		build_template(prebuilt, NULL, table, ROW_MYSQL_WHOLE_ROW);
	}

	innodb_srv_conc_enter_innodb(prebuilt->trx);

	error = row_insert_for_mysql((byte*) record, prebuilt);

	/* Handle duplicate key errors */
	if (auto_inc_used) {
		ulint		err;
		ulonglong	auto_inc;

		/* Note the number of rows processed for this statement, used
		by get_auto_increment() to determine the number of AUTO-INC
		values to reserve. This is only useful for a mult-value INSERT
		and is a statement level counter.*/
		if (trx->n_autoinc_rows > 0) {
			--trx->n_autoinc_rows;
		}

		/* Get the value that MySQL attempted to store in the table.*/
		auto_inc = table->next_number_field->val_int();

		switch (error) {
		case DB_DUPLICATE_KEY:

			/* A REPLACE command and LOAD DATA INFILE REPLACE
			handle a duplicate key error themselves, but we
			must update the autoinc counter if we are performing
			those statements. */

			switch (sql_command) {
			case SQLCOM_LOAD:
				if ((trx->duplicates
				    & (TRX_DUP_IGNORE | TRX_DUP_REPLACE))) {

					goto set_max_autoinc;
				}
				break;

			case SQLCOM_REPLACE:
			case SQLCOM_INSERT_SELECT:
			case SQLCOM_REPLACE_SELECT:
				goto set_max_autoinc;
				break;

			default:
				break;
			}

			break;

		case DB_SUCCESS:
			/* If the actual value inserted is greater than
			the upper limit of the interval, then we try and
			update the table upper limit. Note: last_value
			will be 0 if get_auto_increment() was not called.*/

			if (auto_inc > prebuilt->last_value) {
set_max_autoinc:
				ut_a(prebuilt->table->autoinc_increment > 0);

				ulonglong	have;
				ulonglong	need;

				/* Check for overflow conditions. */
				need = prebuilt->table->autoinc_increment;
				have = ~0x0ULL - auto_inc;

				if (have < need) {
					need = have;
				}

				auto_inc += need;

				err = innobase_set_max_autoinc(auto_inc);

				if (err != DB_SUCCESS) {
					error = (int) err;
				}
			}
			break;
		}
	}

	innodb_srv_conc_exit_innodb(prebuilt->trx);

	error = convert_error_code_to_mysql(error, user_thd);

func_exit:
	innobase_active_small();

	DBUG_RETURN(error);
}

/**************************************************************************
Checks which fields have changed in a row and stores information
of them to an update vector. */
static
int
calc_row_difference(
/*================*/
					/* out: error number or 0 */
	upd_t*		uvect,		/* in/out: update vector */
	uchar*		old_row,	/* in: old row in MySQL format */
	uchar*		new_row,	/* in: new row in MySQL format */
	struct st_table* table,		/* in: table in MySQL data
					dictionary */
	uchar*		upd_buff,	/* in: buffer to use */
	ulint		buff_len,	/* in: buffer length */
	row_prebuilt_t*	prebuilt,	/* in: InnoDB prebuilt struct */
	THD*		thd)		/* in: user thread */
{
	uchar*		original_upd_buff = upd_buff;
	Field*		field;
	enum_field_types field_mysql_type;
	uint		n_fields;
	ulint		o_len;
	ulint		n_len;
	ulint		col_pack_len;
	byte*		new_mysql_row_col;
	byte*		o_ptr;
	byte*		n_ptr;
	byte*		buf;
	upd_field_t*	ufield;
	ulint		col_type;
	ulint		n_changed = 0;
	dfield_t	dfield;
	dict_index_t*	clust_index;
	uint		i;

	n_fields = table->s->fields;
	clust_index = dict_table_get_first_index_noninline(prebuilt->table);

	/* We use upd_buff to convert changed fields */
	buf = (byte*) upd_buff;

	for (i = 0; i < n_fields; i++) {
		field = table->field[i];

		o_ptr = (byte*) old_row + get_field_offset(table, field);
		n_ptr = (byte*) new_row + get_field_offset(table, field);

		/* Use new_mysql_row_col and col_pack_len save the values */

		new_mysql_row_col = n_ptr;
		col_pack_len = field->pack_length();

		o_len = col_pack_len;
		n_len = col_pack_len;

		/* We use o_ptr and n_ptr to dig up the actual data for
		comparison. */

		field_mysql_type = field->type();

		col_type = prebuilt->table->cols[i].mtype;

		switch (col_type) {

		case DATA_BLOB:
			o_ptr = row_mysql_read_blob_ref(&o_len, o_ptr, o_len);
			n_ptr = row_mysql_read_blob_ref(&n_len, n_ptr, n_len);

			break;

		case DATA_VARCHAR:
		case DATA_BINARY:
		case DATA_VARMYSQL:
			if (field_mysql_type == MYSQL_TYPE_VARCHAR) {
				/* This is a >= 5.0.3 type true VARCHAR where
				the real payload data length is stored in
				1 or 2 bytes */

				o_ptr = row_mysql_read_true_varchar(
					&o_len, o_ptr,
					(ulint)
					(((Field_varstring*)field)->length_bytes));

				n_ptr = row_mysql_read_true_varchar(
					&n_len, n_ptr,
					(ulint)
					(((Field_varstring*)field)->length_bytes));
			}

			break;
		default:
			;
		}

		if (field->null_ptr) {
			if (field_in_record_is_null(table, field,
							(char*) old_row)) {
				o_len = UNIV_SQL_NULL;
			}

			if (field_in_record_is_null(table, field,
							(char*) new_row)) {
				n_len = UNIV_SQL_NULL;
			}
		}

		if (o_len != n_len || (o_len != UNIV_SQL_NULL &&
					0 != memcmp(o_ptr, n_ptr, o_len))) {
			/* The field has changed */

			ufield = uvect->fields + n_changed;

			/* Let us use a dummy dfield to make the conversion
			from the MySQL column format to the InnoDB format */

			dict_col_copy_type_noninline(prebuilt->table->cols + i,
						     &dfield.type);

			if (n_len != UNIV_SQL_NULL) {
				buf = row_mysql_store_col_in_innobase_format(
					&dfield,
					(byte*)buf,
					TRUE,
					new_mysql_row_col,
					col_pack_len,
					dict_table_is_comp_noninline(
							prebuilt->table));
				ufield->new_val.data = dfield.data;
				ufield->new_val.len = dfield.len;
			} else {
				ufield->new_val.data = NULL;
				ufield->new_val.len = UNIV_SQL_NULL;
			}

			ufield->exp = NULL;
			ufield->field_no = dict_col_get_clust_pos_noninline(
				&prebuilt->table->cols[i], clust_index);
			n_changed++;
		}
	}

	uvect->n_fields = n_changed;
	uvect->info_bits = 0;

	ut_a(buf <= (byte*)original_upd_buff + buff_len);

	return(0);
}

/**************************************************************************
Updates a row given as a parameter to a new value. Note that we are given
whole rows, not just the fields which are updated: this incurs some
overhead for CPU when we check which fields are actually updated.
TODO: currently InnoDB does not prevent the 'Halloween problem':
in a searched update a single row can get updated several times
if its index columns are updated! */

int
ha_innobase::update_row(
/*====================*/
					/* out: error number or 0 */
	const uchar*	old_row,	/* in: old row in MySQL format */
	uchar*		new_row)	/* in: new row in MySQL format */
{
	upd_t*		uvect;
	int		error = 0;
	trx_t*		trx = thd_to_trx(user_thd);

	DBUG_ENTER("ha_innobase::update_row");

	ut_a(prebuilt->trx == trx);

	if (table->timestamp_field_type & TIMESTAMP_AUTO_SET_ON_UPDATE)
		table->timestamp_field->set_time();

	if (prebuilt->upd_node) {
		uvect = prebuilt->upd_node->update;
	} else {
		uvect = row_get_prebuilt_update_vector(prebuilt);
	}

	/* Build an update vector from the modified fields in the rows
	(uses upd_buff of the handle) */

	calc_row_difference(uvect, (uchar*) old_row, new_row, table,
			upd_buff, (ulint)upd_and_key_val_buff_len,
			prebuilt, user_thd);

	/* This is not a delete */
	prebuilt->upd_node->is_delete = FALSE;

	assert(prebuilt->template_type == ROW_MYSQL_WHOLE_ROW);

	innodb_srv_conc_enter_innodb(trx);

	error = row_update_for_mysql((byte*) old_row, prebuilt);

	/* We need to do some special AUTOINC handling for the following case:

	INSERT INTO t (c1,c2) VALUES(x,y) ON DUPLICATE KEY UPDATE ...

	We need to use the AUTOINC counter that was actually used by
	MySQL in the UPDATE statement, which can be different from the
	value used in the INSERT statement.*/

	if (error == DB_SUCCESS
	    && table->next_number_field
	    && new_row == table->record[0]
	    && thd_sql_command(user_thd) == SQLCOM_INSERT
	    && (trx->duplicates & (TRX_DUP_IGNORE | TRX_DUP_REPLACE))
		== TRX_DUP_IGNORE)  {

		longlong	auto_inc;

		auto_inc = table->next_number_field->val_int();

		if (auto_inc != 0) {
			auto_inc += prebuilt->table->autoinc_increment;

			error = innobase_set_max_autoinc(auto_inc);
		}
	}

	innodb_srv_conc_exit_innodb(trx);

	error = convert_error_code_to_mysql(error, user_thd);

	if (error == 0 /* success */
	    && uvect->n_fields == 0 /* no columns were updated */) {

		/* This is the same as success, but instructs
		MySQL that the row is not really updated and it
		should not increase the count of updated rows.
		This is fix for http://bugs.mysql.com/29157 */
		error = HA_ERR_RECORD_IS_THE_SAME;
	}

	/* Tell InnoDB server that there might be work for
	utility threads: */

	innobase_active_small();

	DBUG_RETURN(error);
}

/**************************************************************************
Deletes a row given as the parameter. */

int
ha_innobase::delete_row(
/*====================*/
				/* out: error number or 0 */
	const uchar*	record)	/* in: a row in MySQL format */
{
	int		error = 0;
	trx_t*		trx = thd_to_trx(user_thd);

	DBUG_ENTER("ha_innobase::delete_row");

	ut_a(prebuilt->trx == trx);

	/* Only if the table has an AUTOINC column */
	if (table->found_next_number_field && record == table->record[0]) {
		ulonglong	dummy = 0;

		/* First check whether the AUTOINC sub-system has been
		initialized using the AUTOINC mutex. If not then we
		do it the "proper" way, by acquiring the heavier locks. */
		dict_table_autoinc_lock(prebuilt->table);

		if (!prebuilt->table->autoinc_inited) {
			dict_table_autoinc_unlock(prebuilt->table);

			error = innobase_get_auto_increment(&dummy);

			if (error == DB_SUCCESS) {
				dict_table_autoinc_unlock(prebuilt->table);
			} else {
				goto error_exit;
			}
		} else  {
			dict_table_autoinc_unlock(prebuilt->table);
		}
	}

	if (!prebuilt->upd_node) {
		row_get_prebuilt_update_vector(prebuilt);
	}

	/* This is a delete */

	prebuilt->upd_node->is_delete = TRUE;

	innodb_srv_conc_enter_innodb(trx);

	error = row_update_for_mysql((byte*) record, prebuilt);

	innodb_srv_conc_exit_innodb(trx);

error_exit:
	error = convert_error_code_to_mysql(error, user_thd);

	/* Tell the InnoDB server that there might be work for
	utility threads: */

	innobase_active_small();

	DBUG_RETURN(error);
}

/**************************************************************************
Removes a new lock set on a row, if it was not read optimistically. This can
be called after a row has been read in the processing of an UPDATE or a DELETE
query, if the option innodb_locks_unsafe_for_binlog is set. */

void
ha_innobase::unlock_row(void)
/*=========================*/
{
	DBUG_ENTER("ha_innobase::unlock_row");

	/* Consistent read does not take any locks, thus there is
	nothing to unlock. */

	if (prebuilt->select_lock_type == LOCK_NONE) {
		DBUG_VOID_RETURN;
	}

	switch (prebuilt->row_read_type) {
	case ROW_READ_WITH_LOCKS:
		if (!srv_locks_unsafe_for_binlog
		|| prebuilt->trx->isolation_level == TRX_ISO_READ_COMMITTED) {
			break;
		}
		/* fall through */
	case ROW_READ_TRY_SEMI_CONSISTENT:
		row_unlock_for_mysql(prebuilt, FALSE);
		break;
	case ROW_READ_DID_SEMI_CONSISTENT:
		prebuilt->row_read_type = ROW_READ_TRY_SEMI_CONSISTENT;
		break;
	}

	DBUG_VOID_RETURN;
}

/* See handler.h and row0mysql.h for docs on this function. */
bool
ha_innobase::was_semi_consistent_read(void)
/*=======================================*/
{
	return(prebuilt->row_read_type == ROW_READ_DID_SEMI_CONSISTENT);
}

/* See handler.h and row0mysql.h for docs on this function. */
void
ha_innobase::try_semi_consistent_read(bool yes)
/*===========================================*/
{
	ut_a(prebuilt->trx == thd_to_trx(ha_thd()));

	/* Row read type is set to semi consistent read if this was
	requested by the MySQL and either innodb_locks_unsafe_for_binlog
	option is used or this session is using READ COMMITTED isolation
	level. */

	if (yes
	    && (srv_locks_unsafe_for_binlog
		|| prebuilt->trx->isolation_level == TRX_ISO_READ_COMMITTED)) {
		prebuilt->row_read_type = ROW_READ_TRY_SEMI_CONSISTENT;
	} else {
		prebuilt->row_read_type = ROW_READ_WITH_LOCKS;
	}
}

/**********************************************************************
Initializes a handle to use an index. */

int
ha_innobase::index_init(
/*====================*/
			/* out: 0 or error number */
	uint	keynr,	/* in: key (index) number */
	bool sorted)	/* in: 1 if result MUST be sorted according to index */
{
	int	error	= 0;
	DBUG_ENTER("index_init");

	error = change_active_index(keynr);

	DBUG_RETURN(error);
}

/**********************************************************************
Currently does nothing. */

int
ha_innobase::index_end(void)
/*========================*/
{
	int	error	= 0;
	DBUG_ENTER("index_end");
	active_index=MAX_KEY;
	DBUG_RETURN(error);
}

/*************************************************************************
Converts a search mode flag understood by MySQL to a flag understood
by InnoDB. */
inline
ulint
convert_search_mode_to_innobase(
/*============================*/
	enum ha_rkey_function	find_flag)
{
	switch (find_flag) {
	case HA_READ_KEY_EXACT:
		/* this does not require the index to be UNIQUE */
		return(PAGE_CUR_GE);
	case HA_READ_KEY_OR_NEXT:
		return(PAGE_CUR_GE);
	case HA_READ_KEY_OR_PREV:
		return(PAGE_CUR_LE);
	case HA_READ_AFTER_KEY:	
		return(PAGE_CUR_G);
	case HA_READ_BEFORE_KEY:
		return(PAGE_CUR_L);
	case HA_READ_PREFIX:
		return(PAGE_CUR_GE);
	case HA_READ_PREFIX_LAST:
		return(PAGE_CUR_LE);
	case HA_READ_PREFIX_LAST_OR_PREV:
		return(PAGE_CUR_LE);
		/* In MySQL-4.0 HA_READ_PREFIX and HA_READ_PREFIX_LAST always
		pass a complete-field prefix of a key value as the search
		tuple. I.e., it is not allowed that the last field would
		just contain n first bytes of the full field value.
		MySQL uses a 'padding' trick to convert LIKE 'abc%'
		type queries so that it can use as a search tuple
		a complete-field-prefix of a key value. Thus, the InnoDB
		search mode PAGE_CUR_LE_OR_EXTENDS is never used.
		TODO: when/if MySQL starts to use also partial-field
		prefixes, we have to deal with stripping of spaces
		and comparison of non-latin1 char type fields in
		innobase_mysql_cmp() to get PAGE_CUR_LE_OR_EXTENDS to
		work correctly. */
	case HA_READ_MBR_CONTAIN:
	case HA_READ_MBR_INTERSECT:
	case HA_READ_MBR_WITHIN:
	case HA_READ_MBR_DISJOINT:
	case HA_READ_MBR_EQUAL:
		my_error(ER_TABLE_CANT_HANDLE_SPKEYS, MYF(0));
		return(PAGE_CUR_UNSUPP);
	/* do not use "default:" in order to produce a gcc warning:
	enumeration value '...' not handled in switch
	(if -Wswitch or -Wall is used) */
	}

	my_error(ER_CHECK_NOT_IMPLEMENTED, MYF(0), "this functionality");

	return(PAGE_CUR_UNSUPP);
}

/*
   BACKGROUND INFO: HOW A SELECT SQL QUERY IS EXECUTED
   ---------------------------------------------------
The following does not cover all the details, but explains how we determine
the start of a new SQL statement, and what is associated with it.

For each table in the database the MySQL interpreter may have several
table handle instances in use, also in a single SQL query. For each table
handle instance there is an InnoDB  'prebuilt' struct which contains most
of the InnoDB data associated with this table handle instance.

  A) if the user has not explicitly set any MySQL table level locks:

  1) MySQL calls ::external_lock to set an 'intention' table level lock on
the table of the handle instance. There we set
prebuilt->sql_stat_start = TRUE. The flag sql_stat_start should be set
true if we are taking this table handle instance to use in a new SQL
statement issued by the user. We also increment trx->n_mysql_tables_in_use.

  2) If prebuilt->sql_stat_start == TRUE we 'pre-compile' the MySQL search
instructions to prebuilt->template of the table handle instance in
::index_read. The template is used to save CPU time in large joins.

  3) In row_search_for_mysql, if prebuilt->sql_stat_start is true, we
allocate a new consistent read view for the trx if it does not yet have one,
or in the case of a locking read, set an InnoDB 'intention' table level
lock on the table.

  4) We do the SELECT. MySQL may repeatedly call ::index_read for the
same table handle instance, if it is a join.

  5) When the SELECT ends, MySQL removes its intention table level locks
in ::external_lock. When trx->n_mysql_tables_in_use drops to zero,
 (a) we execute a COMMIT there if the autocommit is on,
 (b) we also release possible 'SQL statement level resources' InnoDB may
have for this SQL statement. The MySQL interpreter does NOT execute
autocommit for pure read transactions, though it should. That is why the
table handler in that case has to execute the COMMIT in ::external_lock.

  B) If the user has explicitly set MySQL table level locks, then MySQL
does NOT call ::external_lock at the start of the statement. To determine
when we are at the start of a new SQL statement we at the start of
::index_read also compare the query id to the latest query id where the
table handle instance was used. If it has changed, we know we are at the
start of a new SQL statement. Since the query id can theoretically
overwrap, we use this test only as a secondary way of determining the
start of a new SQL statement. */


/**************************************************************************
Positions an index cursor to the index specified in the handle. Fetches the
row if any. */

int
ha_innobase::index_read(
/*====================*/
					/* out: 0, HA_ERR_KEY_NOT_FOUND,
					or error number */
	uchar*		buf,		/* in/out: buffer for the returned
					row */
	const uchar*	key_ptr,	/* in: key value; if this is NULL
					we position the cursor at the
					start or end of index; this can
					also contain an InnoDB row id, in
					which case key_len is the InnoDB
					row id length; the key value can
					also be a prefix of a full key value,
					and the last column can be a prefix
					of a full column */
	uint			key_len,/* in: key value length */
	enum ha_rkey_function find_flag)/* in: search flags from my_base.h */
{
	ulint		mode;
	dict_index_t*	index;
	ulint		match_mode	= 0;
	int		error;
	ulint		ret;

	DBUG_ENTER("index_read");

	ut_a(prebuilt->trx == thd_to_trx(user_thd));

	ha_statistic_increment(&SSV::ha_read_key_count);

	index = prebuilt->index;

	/* Note that if the index for which the search template is built is not
	necessarily prebuilt->index, but can also be the clustered index */

	if (prebuilt->sql_stat_start) {
		build_template(prebuilt, user_thd, table,
							ROW_MYSQL_REC_FIELDS);
	}

	if (key_ptr) {
		/* Convert the search key value to InnoDB format into
		prebuilt->search_tuple */

		row_sel_convert_mysql_key_to_innobase(prebuilt->search_tuple,
					(byte*) key_val_buff,
					(ulint)upd_and_key_val_buff_len,
					index,
					(byte*) key_ptr,
					(ulint) key_len, prebuilt->trx);
	} else {
		/* We position the cursor to the last or the first entry
		in the index */

		dtuple_set_n_fields(prebuilt->search_tuple, 0);
	}

	mode = convert_search_mode_to_innobase(find_flag);

	match_mode = 0;

	if (find_flag == HA_READ_KEY_EXACT) {
		match_mode = ROW_SEL_EXACT;

	} else if (find_flag == HA_READ_PREFIX
				|| find_flag == HA_READ_PREFIX_LAST) {
		match_mode = ROW_SEL_EXACT_PREFIX;
	}

	last_match_mode = (uint) match_mode;

	if (mode != PAGE_CUR_UNSUPP) {

		innodb_srv_conc_enter_innodb(prebuilt->trx);

		ret = row_search_for_mysql((byte*) buf, mode, prebuilt,
					   match_mode, 0);

		innodb_srv_conc_exit_innodb(prebuilt->trx);
	} else {

		ret = DB_UNSUPPORTED;
	}

	if (ret == DB_SUCCESS) {
		error = 0;
		table->status = 0;

	} else if (ret == DB_RECORD_NOT_FOUND) {
		error = HA_ERR_KEY_NOT_FOUND;
		table->status = STATUS_NOT_FOUND;

	} else if (ret == DB_END_OF_INDEX) {
		error = HA_ERR_KEY_NOT_FOUND;
		table->status = STATUS_NOT_FOUND;
	} else {
		error = convert_error_code_to_mysql((int) ret, user_thd);
		table->status = STATUS_NOT_FOUND;
	}

	DBUG_RETURN(error);
}

/***********************************************************************
The following functions works like index_read, but it find the last
row with the current key value or prefix. */

int
ha_innobase::index_read_last(
/*=========================*/
				/* out: 0, HA_ERR_KEY_NOT_FOUND, or an
				error code */
	uchar*		buf,	/* out: fetched row */
	const uchar*	key_ptr,/* in: key value, or a prefix of a full
				key value */
	uint		key_len)/* in: length of the key val or prefix
				in bytes */
{
	return(index_read(buf, key_ptr, key_len, HA_READ_PREFIX_LAST));
}

/************************************************************************
Get the index for a handle. Does not change active index.*/

dict_index_t*
ha_innobase::innobase_get_index(
/*============================*/
				/* out: NULL or index instance. */
	uint		keynr)	/* in: use this index; MAX_KEY means always
				clustered index, even if it was internally
				generated by InnoDB */
{
	KEY*		key = 0;
	dict_index_t*	index = 0;

	DBUG_ENTER("innobase_get_index");
	ha_statistic_increment(&SSV::ha_read_key_count);

	ut_ad(user_thd == ha_thd());
	ut_a(prebuilt->trx == thd_to_trx(user_thd));

	if (keynr != MAX_KEY && table->s->keys > 0) {
		key = table->key_info + keynr;

		index = dict_table_get_index_noninline(
			prebuilt->table, key->name);
	} else {
		index = dict_table_get_first_index_noninline(prebuilt->table);
	}

	if (!index) {
		sql_print_error(
			"Innodb could not find key n:o %u with name %s "
			"from dict cache for table %s",
			keynr, key ? key->name : "NULL",
			prebuilt->table->name);
	}

	DBUG_RETURN(index);
}

/************************************************************************
Changes the active index of a handle. */

int
ha_innobase::change_active_index(
/*=============================*/
			/* out: 0 or error code */
	uint	keynr)	/* in: use this index; MAX_KEY means always clustered
			index, even if it was internally generated by
			InnoDB */
{
	DBUG_ENTER("change_active_index");

	ut_ad(user_thd == ha_thd());
	ut_a(prebuilt->trx == thd_to_trx(user_thd));

	active_index = keynr;

	prebuilt->index = innobase_get_index(keynr);

	if (!prebuilt->index) {
		DBUG_RETURN(1);
	}

	assert(prebuilt->search_tuple != 0);

	dtuple_set_n_fields(prebuilt->search_tuple, prebuilt->index->n_fields);

	dict_index_copy_types(prebuilt->search_tuple, prebuilt->index,
			prebuilt->index->n_fields);

	/* MySQL changes the active index for a handle also during some
	queries, for example SELECT MAX(a), SUM(a) first retrieves the MAX()
	and then calculates the sum. Previously we played safe and used
	the flag ROW_MYSQL_WHOLE_ROW below, but that caused unnecessary
	copying. Starting from MySQL-4.1 we use a more efficient flag here. */

	build_template(prebuilt, user_thd, table, ROW_MYSQL_REC_FIELDS);

	DBUG_RETURN(0);
}

/**************************************************************************
Positions an index cursor to the index specified in keynr. Fetches the
row if any. */
/* ??? This is only used to read whole keys ??? */

int
ha_innobase::index_read_idx(
/*========================*/
					/* out: error number or 0 */
	uchar*		buf,		/* in/out: buffer for the returned
					row */
	uint		keynr,		/* in: use this index */
	const uchar*	key,		/* in: key value; if this is NULL
					we position the cursor at the
					start or end of index */
	uint		key_len,	/* in: key value length */
	enum ha_rkey_function find_flag)/* in: search flags from my_base.h */
{
	if (change_active_index(keynr)) {

		return(1);
	}

	return(index_read(buf, key, key_len, find_flag));
}

/***************************************************************************
Reads the next or previous row from a cursor, which must have previously been
positioned using index_read. */

int
ha_innobase::general_fetch(
/*=======================*/
				/* out: 0, HA_ERR_END_OF_FILE, or error
				number */
	uchar*	buf,		/* in/out: buffer for next row in MySQL
				format */
	uint	direction,	/* in: ROW_SEL_NEXT or ROW_SEL_PREV */
	uint	match_mode)	/* in: 0, ROW_SEL_EXACT, or
				ROW_SEL_EXACT_PREFIX */
{
	ulint		ret;
	int		error	= 0;

	DBUG_ENTER("general_fetch");

	ut_a(prebuilt->trx == thd_to_trx(user_thd));

	innodb_srv_conc_enter_innodb(prebuilt->trx);

	ret = row_search_for_mysql((byte*)buf, 0, prebuilt, match_mode,
								direction);
	innodb_srv_conc_exit_innodb(prebuilt->trx);

	if (ret == DB_SUCCESS) {
		error = 0;
		table->status = 0;

	} else if (ret == DB_RECORD_NOT_FOUND) {
		error = HA_ERR_END_OF_FILE;
		table->status = STATUS_NOT_FOUND;

	} else if (ret == DB_END_OF_INDEX) {
		error = HA_ERR_END_OF_FILE;
		table->status = STATUS_NOT_FOUND;
	} else {
		error = convert_error_code_to_mysql((int) ret, user_thd);
		table->status = STATUS_NOT_FOUND;
	}

	DBUG_RETURN(error);
}

/***************************************************************************
Reads the next row from a cursor, which must have previously been
positioned using index_read. */

int
ha_innobase::index_next(
/*====================*/
				/* out: 0, HA_ERR_END_OF_FILE, or error
				number */
	uchar*		buf)	/* in/out: buffer for next row in MySQL
				format */
{
	ha_statistic_increment(&SSV::ha_read_next_count);

	return(general_fetch(buf, ROW_SEL_NEXT, 0));
}

/***********************************************************************
Reads the next row matching to the key value given as the parameter. */

int
ha_innobase::index_next_same(
/*=========================*/
				/* out: 0, HA_ERR_END_OF_FILE, or error
				number */
	uchar*		buf,	/* in/out: buffer for the row */
	const uchar*	key,	/* in: key value */
	uint		keylen)	/* in: key value length */
{
	ha_statistic_increment(&SSV::ha_read_next_count);

	return(general_fetch(buf, ROW_SEL_NEXT, last_match_mode));
}

/***************************************************************************
Reads the previous row from a cursor, which must have previously been
positioned using index_read. */

int
ha_innobase::index_prev(
/*====================*/
			/* out: 0, HA_ERR_END_OF_FILE, or error number */
	uchar*	buf)	/* in/out: buffer for previous row in MySQL format */
{
	ha_statistic_increment(&SSV::ha_read_prev_count);

	return(general_fetch(buf, ROW_SEL_PREV, 0));
}

/************************************************************************
Positions a cursor on the first record in an index and reads the
corresponding row to buf. */

int
ha_innobase::index_first(
/*=====================*/
			/* out: 0, HA_ERR_END_OF_FILE, or error code */
	uchar*	buf)	/* in/out: buffer for the row */
{
	int	error;

	DBUG_ENTER("index_first");
	ha_statistic_increment(&SSV::ha_read_first_count);

	error = index_read(buf, NULL, 0, HA_READ_AFTER_KEY);

	/* MySQL does not seem to allow this to return HA_ERR_KEY_NOT_FOUND */

	if (error == HA_ERR_KEY_NOT_FOUND) {
		error = HA_ERR_END_OF_FILE;
	}

	DBUG_RETURN(error);
}

/************************************************************************
Positions a cursor on the last record in an index and reads the
corresponding row to buf. */

int
ha_innobase::index_last(
/*====================*/
			/* out: 0, HA_ERR_END_OF_FILE, or error code */
	uchar*	buf)	/* in/out: buffer for the row */
{
	int	error;

	DBUG_ENTER("index_last");
	ha_statistic_increment(&SSV::ha_read_last_count);

	error = index_read(buf, NULL, 0, HA_READ_BEFORE_KEY);

	/* MySQL does not seem to allow this to return HA_ERR_KEY_NOT_FOUND */

	if (error == HA_ERR_KEY_NOT_FOUND) {
		error = HA_ERR_END_OF_FILE;
	}

	DBUG_RETURN(error);
}

/********************************************************************
Initialize a table scan. */

int
ha_innobase::rnd_init(
/*==================*/
			/* out: 0 or error number */
	bool	scan)	/* in: ???????? */
{
	int	err;

	/* Store the active index value so that we can restore the original
	value after a scan */

	if (prebuilt->clust_index_was_generated) {
		err = change_active_index(MAX_KEY);
	} else {
		err = change_active_index(primary_key);
	}

	/* Don't use semi-consistent read in random row reads (by position).
	This means we must disable semi_consistent_read if scan is false */

	if (!scan) {
		try_semi_consistent_read(0);
	}

	start_of_scan = 1;

	return(err);
}

/*********************************************************************
Ends a table scan. */

int
ha_innobase::rnd_end(void)
/*======================*/
				/* out: 0 or error number */
{
	return(index_end());
}

/*********************************************************************
Reads the next row in a table scan (also used to read the FIRST row
in a table scan). */

int
ha_innobase::rnd_next(
/*==================*/
			/* out: 0, HA_ERR_END_OF_FILE, or error number */
	uchar*	buf)	/* in/out: returns the row in this buffer,
			in MySQL format */
{
	int	error;

	DBUG_ENTER("rnd_next");
	ha_statistic_increment(&SSV::ha_read_rnd_next_count);

	if (start_of_scan) {
		error = index_first(buf);
		if (error == HA_ERR_KEY_NOT_FOUND) {
			error = HA_ERR_END_OF_FILE;
		}
		start_of_scan = 0;
	} else {
		error = general_fetch(buf, ROW_SEL_NEXT, 0);
	}

	DBUG_RETURN(error);
}

/**************************************************************************
Fetches a row from the table based on a row reference. */

int
ha_innobase::rnd_pos(
/*=================*/
			/* out: 0, HA_ERR_KEY_NOT_FOUND, or error code */
	uchar*	buf,	/* in/out: buffer for the row */
	uchar*	pos)	/* in: primary key value of the row in the
			MySQL format, or the row id if the clustered
			index was internally generated by InnoDB; the
			length of data in pos has to be ref_length */
{
	int		error;
	uint		keynr	= active_index;
	DBUG_ENTER("rnd_pos");
	DBUG_DUMP("key", pos, ref_length);

	ha_statistic_increment(&SSV::ha_read_rnd_count);

	ut_a(prebuilt->trx == thd_to_trx(ha_thd()));

	if (prebuilt->clust_index_was_generated) {
		/* No primary key was defined for the table and we
		generated the clustered index from the row id: the
		row reference is the row id, not any key value
		that MySQL knows of */

		error = change_active_index(MAX_KEY);
	} else {
		error = change_active_index(primary_key);
	}

	if (error) {
		DBUG_PRINT("error", ("Got error: %d", error));
		DBUG_RETURN(error);
	}

	/* Note that we assume the length of the row reference is fixed
	for the table, and it is == ref_length */

	error = index_read(buf, pos, ref_length, HA_READ_KEY_EXACT);

	if (error) {
		DBUG_PRINT("error", ("Got error: %d", error));
	}

	change_active_index(keynr);

	DBUG_RETURN(error);
}

/*************************************************************************
Stores a reference to the current row to 'ref' field of the handle. Note
that in the case where we have generated the clustered index for the
table, the function parameter is illogical: we MUST ASSUME that 'record'
is the current 'position' of the handle, because if row ref is actually
the row id internally generated in InnoDB, then 'record' does not contain
it. We just guess that the row id must be for the record where the handle
was positioned the last time. */

void
ha_innobase::position(
/*==================*/
	const uchar*	record)	/* in: row in MySQL format */
{
	uint		len;

	ut_a(prebuilt->trx == thd_to_trx(ha_thd()));

	if (prebuilt->clust_index_was_generated) {
		/* No primary key was defined for the table and we
		generated the clustered index from row id: the
		row reference will be the row id, not any key value
		that MySQL knows of */

		len = DATA_ROW_ID_LEN;

		memcpy(ref, prebuilt->row_id, len);
	} else {
		len = store_key_val_for_row(primary_key, (char*)ref,
							 ref_length, record);
	}

	/* We assume that the 'ref' value len is always fixed for the same
	table. */

	if (len != ref_length) {
	  sql_print_error("Stored ref len is %lu, but table ref len is %lu",
			  (ulong) len, (ulong) ref_length);
	}
}

/*********************************************************************
If it's a DB_TOO_BIG_RECORD error then set a suitable message to
return to the client.*/
inline
void
innodb_check_for_record_too_big_error(
/*==================================*/
	ulint	comp,	/* in: ROW_FORMAT: nonzero=COMPACT, 0=REDUNDANT */
	int	error)	/* in: error code to check */
{
	if (error == (int)DB_TOO_BIG_RECORD) {
		ulint	max_row_size
			= page_get_free_space_of_empty_noninline(comp) / 2;

		my_error(ER_TOO_BIG_ROWSIZE, MYF(0), max_row_size);
	}
}

/* limit innodb monitor access to users with PROCESS privilege.
See http://bugs.mysql.com/32710 for expl. why we choose PROCESS. */
#define IS_MAGIC_TABLE_AND_USER_DENIED_ACCESS(table_name, thd) \
	(row_is_magic_monitor_table(table_name) \
	 && check_global_access(thd, PROCESS_ACL))

/*********************************************************************
Creates a table definition to an InnoDB database. */
static
int
create_table_def(
/*=============*/
	trx_t*		trx,		/* in: InnoDB transaction handle */
	TABLE*		form,		/* in: information on table
					columns and indexes */
	const char*	table_name,	/* in: table name */
	const char*	path_of_temp_table,/* in: if this is a table explicitly
					created by the user with the
					TEMPORARY keyword, then this
					parameter is the dir path where the
					table should be placed if we create
					an .ibd file for it (no .ibd extension
					in the path, though); otherwise this
					is NULL */
	ulint		flags)		/* in: table flags */
{
	Field*		field;
	dict_table_t*	table;
	ulint		n_cols;
	int		error;
	ulint		col_type;
	ulint		col_len;
	ulint		nulls_allowed;
	ulint		unsigned_type;
	ulint		binary_type;
	ulint		long_true_varchar;
	ulint		charset_no;
	ulint		i;

	DBUG_ENTER("create_table_def");
	DBUG_PRINT("enter", ("table_name: %s", table_name));

	ut_a(trx->mysql_thd != NULL);
	if (IS_MAGIC_TABLE_AND_USER_DENIED_ACCESS(table_name,
						  (THD*) trx->mysql_thd)) {
		DBUG_RETURN(HA_ERR_GENERIC);
	}

	n_cols = form->s->fields;

	/* We pass 0 as the space id, and determine at a lower level the space
	id where to store the table */

	table = dict_mem_table_create(table_name, 0, n_cols, flags);

	if (path_of_temp_table) {
		table->dir_path_of_temp_table =
			mem_heap_strdup(table->heap, path_of_temp_table);
	}

	for (i = 0; i < n_cols; i++) {
		field = form->field[i];

		col_type = get_innobase_type_from_mysql_type(&unsigned_type,
									field);
		if (field->null_ptr) {
			nulls_allowed = 0;
		} else {
			nulls_allowed = DATA_NOT_NULL;
		}

		if (field->binary()) {
			binary_type = DATA_BINARY_TYPE;
		} else {
			binary_type = 0;
		}

		charset_no = 0;

		if (dtype_is_string_type(col_type)) {

			charset_no = (ulint)field->charset()->number;

			ut_a(charset_no < 256); /* in data0type.h we assume
						that the number fits in one
						byte */
		}

		ut_a(field->type() < 256); /* we assume in dtype_form_prtype()
					   that this fits in one byte */
		col_len = field->pack_length();

		/* The MySQL pack length contains 1 or 2 bytes length field
		for a true VARCHAR. Let us subtract that, so that the InnoDB
		column length in the InnoDB data dictionary is the real
		maximum byte length of the actual data. */

		long_true_varchar = 0;

		if (field->type() == MYSQL_TYPE_VARCHAR) {
			col_len -= ((Field_varstring*)field)->length_bytes;

			if (((Field_varstring*)field)->length_bytes == 2) {
				long_true_varchar = DATA_LONG_TRUE_VARCHAR;
			}
		}

		dict_mem_table_add_col(table, table->heap,
			(char*) field->field_name,
			col_type,
			dtype_form_prtype(
				(ulint)field->type()
				| nulls_allowed | unsigned_type
				| binary_type | long_true_varchar,
				charset_no),
			col_len);
	}

	error = row_create_table_for_mysql(table, trx);

	innodb_check_for_record_too_big_error(flags & DICT_TF_COMPACT, error);

	error = convert_error_code_to_mysql(error, NULL);

	DBUG_RETURN(error);
}

/*********************************************************************
Creates an index in an InnoDB database. */
static
int
create_index(
/*=========*/
	trx_t*		trx,		/* in: InnoDB transaction handle */
	TABLE*		form,		/* in: information on table
					columns and indexes */
	const char*	table_name,	/* in: table name */
	uint		key_num)	/* in: index number */
{
	Field*		field;
	dict_index_t*	index;
	int		error;
	ulint		n_fields;
	KEY*		key;
	KEY_PART_INFO*	key_part;
	ulint		ind_type;
	ulint		col_type;
	ulint		prefix_len;
	ulint		is_unsigned;
	ulint		i;
	ulint		j;
	ulint*		field_lengths;

	DBUG_ENTER("create_index");

	key = form->key_info + key_num;

	n_fields = key->key_parts;

	ind_type = 0;

	if (key_num == form->s->primary_key) {
		ind_type = ind_type | DICT_CLUSTERED;
	}

	if (key->flags & HA_NOSAME ) {
		ind_type = ind_type | DICT_UNIQUE;
	}

	/* We pass 0 as the space id, and determine at a lower level the space
	id where to store the table */

	index = dict_mem_index_create((char*) table_name, key->name, 0,
						ind_type, n_fields);

	field_lengths = (ulint*) my_malloc(sizeof(ulint) * n_fields,
		MYF(MY_FAE));

	for (i = 0; i < n_fields; i++) {
		key_part = key->key_part + i;

		/* (The flag HA_PART_KEY_SEG denotes in MySQL a column prefix
		field in an index: we only store a specified number of first
		bytes of the column to the index field.) The flag does not
		seem to be properly set by MySQL. Let us fall back on testing
		the length of the key part versus the column. */

		field = NULL;
		for (j = 0; j < form->s->fields; j++) {

			field = form->field[j];

			if (0 == innobase_strcasecmp(
					field->field_name,
					key_part->field->field_name)) {
				/* Found the corresponding column */

				break;
			}
		}

		ut_a(j < form->s->fields);

		col_type = get_innobase_type_from_mysql_type(
					&is_unsigned, key_part->field);

		if (DATA_BLOB == col_type
			|| (key_part->length < field->pack_length()
				&& field->type() != MYSQL_TYPE_VARCHAR)
			|| (field->type() == MYSQL_TYPE_VARCHAR
				&& key_part->length < field->pack_length()
				- ((Field_varstring*)field)->length_bytes)) {

			prefix_len = key_part->length;

			if (col_type == DATA_INT
				|| col_type == DATA_FLOAT
				|| col_type == DATA_DOUBLE
				|| col_type == DATA_DECIMAL) {
				sql_print_error(
					"MySQL is trying to create a column "
					"prefix index field, on an "
					"inappropriate data type. Table "
					"name %s, column name %s.",
					table_name,
					key_part->field->field_name);

				prefix_len = 0;
			}
		} else {
			prefix_len = 0;
		}

		field_lengths[i] = key_part->length;

		dict_mem_index_add_field(index,
			(char*) key_part->field->field_name, prefix_len);
	}

	/* Even though we've defined max_supported_key_part_length, we
	still do our own checking using field_lengths to be absolutely
	sure we don't create too long indexes. */
	error = row_create_index_for_mysql(index, trx, field_lengths);

	innodb_check_for_record_too_big_error(form->s->row_type
					      != ROW_TYPE_REDUNDANT, error);

	error = convert_error_code_to_mysql(error, NULL);

	my_free(field_lengths, MYF(0));

	DBUG_RETURN(error);
}

/*********************************************************************
Creates an index to an InnoDB table when the user has defined no
primary index. */
static
int
create_clustered_index_when_no_primary(
/*===================================*/
	trx_t*		trx,		/* in: InnoDB transaction handle */
	ulint		comp,		/* in: ROW_FORMAT:
					nonzero=COMPACT, 0=REDUNDANT */
	const char*	table_name)	/* in: table name */
{
	dict_index_t*	index;
	int		error;

	/* We pass 0 as the space id, and determine at a lower level the space
	id where to store the table */

	index = dict_mem_index_create(table_name, "GEN_CLUST_INDEX",
				      0, DICT_CLUSTERED, 0);
	error = row_create_index_for_mysql(index, trx, NULL);

	innodb_check_for_record_too_big_error(comp, error);

	error = convert_error_code_to_mysql(error, NULL);

	return(error);
}

/*********************************************************************
Update create_info.  Used in SHOW CREATE TABLE et al. */

void
ha_innobase::update_create_info(
/*============================*/
	HA_CREATE_INFO* create_info)	/* in/out: create info */
{
  if (!(create_info->used_fields & HA_CREATE_USED_AUTO)) {
    ha_innobase::info(HA_STATUS_AUTO);
    create_info->auto_increment_value = stats.auto_increment_value;
  }
}

/*********************************************************************
Creates a new table to an InnoDB database. */

int
ha_innobase::create(
/*================*/
					/* out: error number */
	const char*	name,		/* in: table name */
	TABLE*		form,		/* in: information on table
					columns and indexes */
	HA_CREATE_INFO*	create_info)	/* in: more information of the
					created table, contains also the
					create statement string */
{
	int		error;
	dict_table_t*	innobase_table;
	trx_t*		parent_trx;
	trx_t*		trx;
	int		primary_key_no;
	uint		i;
	char		name2[FN_REFLEN];
	char		norm_name[FN_REFLEN];
	THD*		thd = ha_thd();
	ib_longlong	auto_inc_value;
	ulint		flags;

	DBUG_ENTER("ha_innobase::create");

	DBUG_ASSERT(thd != NULL);

	if (form->s->fields > 1000) {
		/* The limit probably should be REC_MAX_N_FIELDS - 3 = 1020,
		but we play safe here */

		DBUG_RETURN(HA_ERR_TO_BIG_ROW);
	}

	/* Get the transaction associated with the current thd, or create one
	if not yet created */

	parent_trx = check_trx_exists(thd);

	/* In case MySQL calls this in the middle of a SELECT query, release
	possible adaptive hash latch to avoid deadlocks of threads */

	trx_search_latch_release_if_reserved(parent_trx);

	trx = trx_allocate_for_mysql();

	trx->mysql_thd = thd;
	trx->mysql_query_str = thd_query(thd);

	if (thd_test_options(thd, OPTION_NO_FOREIGN_KEY_CHECKS)) {
		trx->check_foreigns = FALSE;
	}

	if (thd_test_options(thd, OPTION_RELAXED_UNIQUE_CHECKS)) {
		trx->check_unique_secondary = FALSE;
	}

	if (lower_case_table_names) {
		srv_lower_case_table_names = TRUE;
	} else {
		srv_lower_case_table_names = FALSE;
	}

	strcpy(name2, name);

	normalize_table_name(norm_name, name2);

	/* Latch the InnoDB data dictionary exclusively so that no deadlocks
	or lock waits can happen in it during a table create operation.
	Drop table etc. do this latching in row0mysql.c. */

	row_mysql_lock_data_dictionary(trx);

	/* Create the table definition in InnoDB */

	flags = 0;

	if (form->s->row_type != ROW_TYPE_REDUNDANT) {
		flags |= DICT_TF_COMPACT;
	}

	error = create_table_def(trx, form, norm_name,
		create_info->options & HA_LEX_CREATE_TMP_TABLE ? name2 : NULL,
		flags);

	if (error) {
		goto cleanup;
	}

	/* Look for a primary key */

	primary_key_no= (form->s->primary_key != MAX_KEY ?
			 (int) form->s->primary_key :
			 -1);

	/* Our function row_get_mysql_key_number_for_index assumes
	the primary key is always number 0, if it exists */

	DBUG_ASSERT(primary_key_no == -1 || primary_key_no == 0);

	/* Create the keys */

	if (form->s->keys == 0 || primary_key_no == -1) {
		/* Create an index which is used as the clustered index;
		order the rows by their row id which is internally generated
		by InnoDB */

		error = create_clustered_index_when_no_primary(
			trx, form->s->row_type != ROW_TYPE_REDUNDANT,
			norm_name);
		if (error) {
			goto cleanup;
		}
	}

	if (primary_key_no != -1) {
		/* In InnoDB the clustered index must always be created
		first */
		if ((error = create_index(trx, form, norm_name,
					  (uint) primary_key_no))) {
			goto cleanup;
		}
	}

	for (i = 0; i < form->s->keys; i++) {

		if (i != (uint) primary_key_no) {

			if ((error = create_index(trx, form, norm_name, i))) {
				goto cleanup;
			}
		}
	}

	if (*trx->mysql_query_str) {
		error = row_table_add_foreign_constraints(trx,
			*trx->mysql_query_str, norm_name,
			create_info->options & HA_LEX_CREATE_TMP_TABLE);

		error = convert_error_code_to_mysql(error, NULL);

		if (error) {
			goto cleanup;
		}
	}

	innobase_commit_low(trx);

	row_mysql_unlock_data_dictionary(trx);

	/* Flush the log to reduce probability that the .frm files and
	the InnoDB data dictionary get out-of-sync if the user runs
	with innodb_flush_log_at_trx_commit = 0 */

	log_buffer_flush_to_disk();

	innobase_table = dict_table_get(norm_name, FALSE);

	DBUG_ASSERT(innobase_table != 0);

	/* Note: We can't call update_thd() as prebuilt will not be
	setup at this stage and so we use thd. */

	/* We need to copy the AUTOINC value from the old table if
	this is an ALTER TABLE. */

	if (((create_info->used_fields & HA_CREATE_USED_AUTO)
	    || thd_sql_command(thd) == SQLCOM_ALTER_TABLE)
	    && create_info->auto_increment_value != 0) {

		/* Query was ALTER TABLE...AUTO_INCREMENT = x; or
		CREATE TABLE ...AUTO_INCREMENT = x; Find out a table
		definition from the dictionary and get the current value
		of the auto increment field. Set a new value to the
		auto increment field if the value is greater than the
		maximum value in the column. */

		auto_inc_value = create_info->auto_increment_value;

		dict_table_autoinc_lock(innobase_table);
		dict_table_autoinc_initialize(innobase_table, auto_inc_value);
		dict_table_autoinc_unlock(innobase_table);
	}

	/* Tell the InnoDB server that there might be work for
	utility threads: */

	srv_active_wake_master_thread();

	trx_free_for_mysql(trx);

	DBUG_RETURN(0);

cleanup:
	innobase_commit_low(trx);

	row_mysql_unlock_data_dictionary(trx);

	trx_free_for_mysql(trx);

	DBUG_RETURN(error);
}

/*********************************************************************
Discards or imports an InnoDB tablespace. */

int
ha_innobase::discard_or_import_tablespace(
/*======================================*/
				/* out: 0 == success, -1 == error */
	my_bool discard)	/* in: TRUE if discard, else import */
{
	dict_table_t*	dict_table;
	trx_t*		trx;
	int		err;

	DBUG_ENTER("ha_innobase::discard_or_import_tablespace");

	ut_a(prebuilt->trx);
	ut_a(prebuilt->trx->magic_n == TRX_MAGIC_N);
	ut_a(prebuilt->trx == thd_to_trx(ha_thd()));

	dict_table = prebuilt->table;
	trx = prebuilt->trx;

	if (discard) {
		err = row_discard_tablespace_for_mysql(dict_table->name, trx);
	} else {
		err = row_import_tablespace_for_mysql(dict_table->name, trx);
	}

	err = convert_error_code_to_mysql(err, NULL);

	DBUG_RETURN(err);
}

/*********************************************************************
Deletes all rows of an InnoDB table. */

int
ha_innobase::delete_all_rows(void)
/*==============================*/
				/* out: error number */
{
	int		error;

	DBUG_ENTER("ha_innobase::delete_all_rows");

	/* Get the transaction associated with the current thd, or create one
	if not yet created, and update prebuilt->trx */

	update_thd(ha_thd());

	if (thd_sql_command(user_thd) != SQLCOM_TRUNCATE) {
	fallback:
		/* We only handle TRUNCATE TABLE t as a special case.
		DELETE FROM t will have to use ha_innobase::delete_row(). */
		DBUG_RETURN(my_errno=HA_ERR_WRONG_COMMAND);
	}

	/* Truncate the table in InnoDB */

	error = row_truncate_table_for_mysql(prebuilt->table, prebuilt->trx);
	if (error == DB_ERROR) {
		/* Cannot truncate; resort to ha_innobase::delete_row() */
		goto fallback;
	}

	error = convert_error_code_to_mysql(error, NULL);

	DBUG_RETURN(error);
}

/*********************************************************************
Drops a table from an InnoDB database. Before calling this function,
MySQL calls innobase_commit to commit the transaction of the current user.
Then the current user cannot have locks set on the table. Drop table
operation inside InnoDB will remove all locks any user has on the table
inside InnoDB. */

int
ha_innobase::delete_table(
/*======================*/
				/* out: error number */
	const char*	name)	/* in: table name */
{
	ulint	name_len;
	int	error;
	trx_t*	parent_trx;
	trx_t*	trx;
	THD	*thd = ha_thd();
	char	norm_name[1000];

	DBUG_ENTER("ha_innobase::delete_table");

	/* Strangely, MySQL passes the table name without the '.frm'
	extension, in contrast to ::create */
	normalize_table_name(norm_name, name);

	if (IS_MAGIC_TABLE_AND_USER_DENIED_ACCESS(norm_name, thd)) {
		DBUG_RETURN(HA_ERR_GENERIC);
	}

	/* Get the transaction associated with the current thd, or create one
	if not yet created */

	parent_trx = check_trx_exists(thd);

	/* In case MySQL calls this in the middle of a SELECT query, release
	possible adaptive hash latch to avoid deadlocks of threads */

	trx_search_latch_release_if_reserved(parent_trx);

	if (lower_case_table_names) {
		srv_lower_case_table_names = TRUE;
	} else {
		srv_lower_case_table_names = FALSE;
	}

	trx = trx_allocate_for_mysql();

	trx->mysql_thd = thd;
	trx->mysql_query_str = thd_query(thd);

	if (thd_test_options(thd, OPTION_NO_FOREIGN_KEY_CHECKS)) {
		trx->check_foreigns = FALSE;
	}

	if (thd_test_options(thd, OPTION_RELAXED_UNIQUE_CHECKS)) {
		trx->check_unique_secondary = FALSE;
	}

	name_len = strlen(name);

	assert(name_len < 1000);

	/* Drop the table in InnoDB */

	error = row_drop_table_for_mysql(norm_name, trx,
					 thd_sql_command(thd)
					 == SQLCOM_DROP_DB);

	/* Flush the log to reduce probability that the .frm files and
	the InnoDB data dictionary get out-of-sync if the user runs
	with innodb_flush_log_at_trx_commit = 0 */

	log_buffer_flush_to_disk();

	/* Tell the InnoDB server that there might be work for
	utility threads: */

	srv_active_wake_master_thread();

	innobase_commit_low(trx);

	trx_free_for_mysql(trx);

	error = convert_error_code_to_mysql(error, NULL);

	DBUG_RETURN(error);
}

/*********************************************************************
Removes all tables in the named database inside InnoDB. */
static
void
innobase_drop_database(
/*===================*/
			/* out: error number */
        handlerton *hton, /* in: handlerton of Innodb */
	char*	path)	/* in: database path; inside InnoDB the name
			of the last directory in the path is used as
			the database name: for example, in 'mysql/data/test'
			the database name is 'test' */
{
	ulint	len		= 0;
	trx_t*	parent_trx;
	trx_t*	trx;
	char*	ptr;
	int	error;
	char*	namebuf;
	THD*	thd		= current_thd;

	/* Get the transaction associated with the current thd, or create one
	if not yet created */

	parent_trx = check_trx_exists(thd);

	/* In case MySQL calls this in the middle of a SELECT query, release
	possible adaptive hash latch to avoid deadlocks of threads */

	trx_search_latch_release_if_reserved(parent_trx);

	ptr = strend(path) - 2;

	while (ptr >= path && *ptr != '\\' && *ptr != '/') {
		ptr--;
		len++;
	}

	ptr++;
	namebuf = (char*) my_malloc((uint) len + 2, MYF(0));

	memcpy(namebuf, ptr, len);
	namebuf[len] = '/';
	namebuf[len + 1] = '\0';
#ifdef	__WIN__
	innobase_casedn_str(namebuf);
#endif
	trx = trx_allocate_for_mysql();
	trx->mysql_thd = thd;
	trx->mysql_query_str = thd_query(thd);

	if (thd_test_options(thd, OPTION_NO_FOREIGN_KEY_CHECKS)) {
		trx->check_foreigns = FALSE;
	}

	error = row_drop_database_for_mysql(namebuf, trx);
	my_free(namebuf, MYF(0));

	/* Flush the log to reduce probability that the .frm files and
	the InnoDB data dictionary get out-of-sync if the user runs
	with innodb_flush_log_at_trx_commit = 0 */

	log_buffer_flush_to_disk();

	/* Tell the InnoDB server that there might be work for
	utility threads: */

	srv_active_wake_master_thread();

	innobase_commit_low(trx);
	trx_free_for_mysql(trx);
#ifdef NO_LONGER_INTERESTED_IN_DROP_DB_ERROR
	error = convert_error_code_to_mysql(error, NULL);

	return(error);
#else
	return;
#endif
}

/*************************************************************************
Renames an InnoDB table. */

int
ha_innobase::rename_table(
/*======================*/
				/* out: 0 or error code */
	const char*	from,	/* in: old name of the table */
	const char*	to)	/* in: new name of the table */
{
	ulint	name_len1;
	ulint	name_len2;
	int	error;
	trx_t*	parent_trx;
	trx_t*	trx;
	char	norm_from[1000];
	char	norm_to[1000];
	THD*	thd		= ha_thd();

	DBUG_ENTER("ha_innobase::rename_table");

	/* Get the transaction associated with the current thd, or create one
	if not yet created */

	parent_trx = check_trx_exists(thd);

	/* In case MySQL calls this in the middle of a SELECT query, release
	possible adaptive hash latch to avoid deadlocks of threads */

	trx_search_latch_release_if_reserved(parent_trx);

	if (lower_case_table_names) {
		srv_lower_case_table_names = TRUE;
	} else {
		srv_lower_case_table_names = FALSE;
	}

	trx = trx_allocate_for_mysql();
	trx->mysql_thd = thd;
	trx->mysql_query_str = thd_query(thd);

	if (thd_test_options(thd, OPTION_NO_FOREIGN_KEY_CHECKS)) {
		trx->check_foreigns = FALSE;
	}

	name_len1 = strlen(from);
	name_len2 = strlen(to);

	assert(name_len1 < 1000);
	assert(name_len2 < 1000);

	normalize_table_name(norm_from, from);
	normalize_table_name(norm_to, to);

	/* Rename the table in InnoDB */

	error = row_rename_table_for_mysql(norm_from, norm_to, trx);

	/* Flush the log to reduce probability that the .frm files and
	the InnoDB data dictionary get out-of-sync if the user runs
	with innodb_flush_log_at_trx_commit = 0 */

	log_buffer_flush_to_disk();

	/* Tell the InnoDB server that there might be work for
	utility threads: */

	srv_active_wake_master_thread();

	innobase_commit_low(trx);
	trx_free_for_mysql(trx);

	error = convert_error_code_to_mysql(error, NULL);

	DBUG_RETURN(error);
}

/*************************************************************************
Estimates the number of index records in a range. */

ha_rows
ha_innobase::records_in_range(
/*==========================*/
						/* out: estimated number of
						rows */
	uint			keynr,		/* in: index number */
	key_range		*min_key,	/* in: start key value of the
						   range, may also be 0 */
	key_range		*max_key)	/* in: range end key val, may
						   also be 0 */
{
	KEY*		key;
	dict_index_t*	index;
	uchar*		key_val_buff2	= (uchar*) my_malloc(
						  table->s->reclength
					+ table->s->max_key_length + 100,
								MYF(MY_FAE));
	ulint		buff2_len = table->s->reclength
					+ table->s->max_key_length + 100;
	dtuple_t*	range_start;
	dtuple_t*	range_end;
	ib_longlong	n_rows;
	ulint		mode1;
	ulint		mode2;
	void*		heap1;
	void*		heap2;

	DBUG_ENTER("records_in_range");

	ut_a(prebuilt->trx == thd_to_trx(ha_thd()));

	prebuilt->trx->op_info = (char*)"estimating records in index range";

	/* In case MySQL calls this in the middle of a SELECT query, release
	possible adaptive hash latch to avoid deadlocks of threads */

	trx_search_latch_release_if_reserved(prebuilt->trx);

	active_index = keynr;

	key = table->key_info + active_index;

	index = dict_table_get_index_noninline(prebuilt->table, key->name);

	range_start = dtuple_create_for_mysql(&heap1, key->key_parts);
	dict_index_copy_types(range_start, index, key->key_parts);

	range_end = dtuple_create_for_mysql(&heap2, key->key_parts);
	dict_index_copy_types(range_end, index, key->key_parts);

	row_sel_convert_mysql_key_to_innobase(
				range_start, (byte*) key_val_buff,
				(ulint)upd_and_key_val_buff_len,
				index,
				(byte*) (min_key ? min_key->key :
					 (const uchar*) 0),
				(ulint) (min_key ? min_key->length : 0),
				prebuilt->trx);

	row_sel_convert_mysql_key_to_innobase(
				range_end, (byte*) key_val_buff2,
				buff2_len, index,
				(byte*) (max_key ? max_key->key :
					 (const uchar*) 0),
				(ulint) (max_key ? max_key->length : 0),
				prebuilt->trx);

	mode1 = convert_search_mode_to_innobase(min_key ? min_key->flag :
						HA_READ_KEY_EXACT);
	mode2 = convert_search_mode_to_innobase(max_key ? max_key->flag :
						HA_READ_KEY_EXACT);

	if (mode1 != PAGE_CUR_UNSUPP && mode2 != PAGE_CUR_UNSUPP) {

		n_rows = btr_estimate_n_rows_in_range(index, range_start,
						      mode1, range_end,
						      mode2);
	} else {

		n_rows = 0;
	}

	dtuple_free_for_mysql(heap1);
	dtuple_free_for_mysql(heap2);

	my_free(key_val_buff2, MYF(0));

	prebuilt->trx->op_info = (char*)"";

	/* The MySQL optimizer seems to believe an estimate of 0 rows is
	always accurate and may return the result 'Empty set' based on that.
	The accuracy is not guaranteed, and even if it were, for a locking
	read we should anyway perform the search to set the next-key lock.
	Add 1 to the value to make sure MySQL does not make the assumption! */

	if (n_rows == 0) {
		n_rows = 1;
	}

	DBUG_RETURN((ha_rows) n_rows);
}

/*************************************************************************
Gives an UPPER BOUND to the number of rows in a table. This is used in
filesort.cc. */

ha_rows
ha_innobase::estimate_rows_upper_bound(void)
/*======================================*/
			/* out: upper bound of rows */
{
	dict_index_t*	index;
	ulonglong	estimate;
	ulonglong	local_data_file_length;

	DBUG_ENTER("estimate_rows_upper_bound");

	/* We do not know if MySQL can call this function before calling
	external_lock(). To be safe, update the thd of the current table
	handle. */

	update_thd(ha_thd());

	prebuilt->trx->op_info = (char*)
				 "calculating upper bound for table rows";

	/* In case MySQL calls this in the middle of a SELECT query, release
	possible adaptive hash latch to avoid deadlocks of threads */

	trx_search_latch_release_if_reserved(prebuilt->trx);

	index = dict_table_get_first_index_noninline(prebuilt->table);

	local_data_file_length = ((ulonglong) index->stat_n_leaf_pages)
							* UNIV_PAGE_SIZE;

	/* Calculate a minimum length for a clustered index record and from
	that an upper bound for the number of rows. Since we only calculate
	new statistics in row0mysql.c when a table has grown by a threshold
	factor, we must add a safety factor 2 in front of the formula below. */

	estimate = 2 * local_data_file_length /
					 dict_index_calc_min_rec_len(index);

	prebuilt->trx->op_info = (char*)"";

	DBUG_RETURN((ha_rows) estimate);
}

/*************************************************************************
How many seeks it will take to read through the table. This is to be
comparable to the number returned by records_in_range so that we can
decide if we should scan the table or use keys. */

double
ha_innobase::scan_time()
/*====================*/
			/* out: estimated time measured in disk seeks */
{
	/* Since MySQL seems to favor table scans too much over index
	searches, we pretend that a sequential read takes the same time
	as a random disk read, that is, we do not divide the following
	by 10, which would be physically realistic. */

	return((double) (prebuilt->table->stat_clustered_index_size));
}

/**********************************************************************
Calculate the time it takes to read a set of ranges through an index
This enables us to optimise reads for clustered indexes. */

double
ha_innobase::read_time(
/*===================*/
			/* out: estimated time measured in disk seeks */
	uint	index,	/* in: key number */
	uint	ranges,	/* in: how many ranges */
	ha_rows rows)	/* in: estimated number of rows in the ranges */
{
	ha_rows total_rows;
	double	time_for_scan;

	if (index != table->s->primary_key) {
		/* Not clustered */
		return(handler::read_time(index, ranges, rows));
	}

	if (rows <= 2) {

		return((double) rows);
	}

	/* Assume that the read time is proportional to the scan time for all
	rows + at most one seek per range. */

	time_for_scan = scan_time();

	if ((total_rows = estimate_rows_upper_bound()) < rows) {

		return(time_for_scan);
	}

	return(ranges + (double) rows / (double) total_rows * time_for_scan);
}

/*************************************************************************
Returns statistics information of the table to the MySQL interpreter,
in various fields of the handle object. */

int
ha_innobase::info(
/*==============*/
	uint flag)	/* in: what information MySQL requests */
{
	dict_table_t*	ib_table;
	dict_index_t*	index;
	ha_rows		rec_per_key;
	ib_longlong	n_rows;
	ulong		j;
	ulong		i;
	char		path[FN_REFLEN];
	os_file_stat_t	stat_info;

	DBUG_ENTER("info");

	/* If we are forcing recovery at a high level, we will suppress
	statistics calculation on tables, because that may crash the
	server if an index is badly corrupted. */

	if (srv_force_recovery >= SRV_FORCE_NO_IBUF_MERGE) {

		/* We return success (0) instead of HA_ERR_CRASHED,
		because we want MySQL to process this query and not
		stop, like it would do if it received the error code
		HA_ERR_CRASHED. */

		DBUG_RETURN(0);
	}

	/* We do not know if MySQL can call this function before calling
	external_lock(). To be safe, update the thd of the current table
	handle. */

	update_thd(ha_thd());

	/* In case MySQL calls this in the middle of a SELECT query, release
	possible adaptive hash latch to avoid deadlocks of threads */

	prebuilt->trx->op_info = (char*)"returning various info to MySQL";

	trx_search_latch_release_if_reserved(prebuilt->trx);

	ib_table = prebuilt->table;

	if (flag & HA_STATUS_TIME) {
		if (srv_stats_on_metadata) {
			/* In sql_show we call with this flag: update
			then statistics so that they are up-to-date */

			prebuilt->trx->op_info = "updating table statistics";

			dict_update_statistics(ib_table);

			prebuilt->trx->op_info = "returning various info to MySQL";
		}

		my_snprintf(path, sizeof(path), "%s/%s%s",
				mysql_data_home, ib_table->name, reg_ext);

		unpack_filename(path,path);

		/* Note that we do not know the access time of the table,
		nor the CHECK TABLE time, nor the UPDATE or INSERT time. */

		if (os_file_get_status(path,&stat_info)) {
			stats.create_time = stat_info.ctime;
		}
	}

	if (flag & HA_STATUS_VARIABLE) {
		n_rows = ib_table->stat_n_rows;

		/* Because we do not protect stat_n_rows by any mutex in a
		delete, it is theoretically possible that the value can be
		smaller than zero! TODO: fix this race.

		The MySQL optimizer seems to assume in a left join that n_rows
		is an accurate estimate if it is zero. Of course, it is not,
		since we do not have any locks on the rows yet at this phase.
		Since SHOW TABLE STATUS seems to call this function with the
		HA_STATUS_TIME flag set, while the left join optimizer does not
		set that flag, we add one to a zero value if the flag is not
		set. That way SHOW TABLE STATUS will show the best estimate,
		while the optimizer never sees the table empty. */

		if (n_rows < 0) {
			n_rows = 0;
		}

		if (n_rows == 0 && !(flag & HA_STATUS_TIME)) {
			n_rows++;
		}

		/* Fix bug#29507: TRUNCATE shows too many rows affected.
		Do not show the estimates for TRUNCATE command. */
		if (thd_sql_command(user_thd) == SQLCOM_TRUNCATE) {

			n_rows = 0;

			/* We need to reset the prebuilt value too, otherwise
			checks for values greater than the last value written
			to the table will fail and the autoinc counter will
			not be updated. This will force write_row() into
			attempting an update of the table's AUTOINC counter. */

			prebuilt->last_value = 0;
		}

		stats.records = (ha_rows)n_rows;
		stats.deleted = 0;
		stats.data_file_length = ((ulonglong)
				ib_table->stat_clustered_index_size)
					* UNIV_PAGE_SIZE;
		stats.index_file_length = ((ulonglong)
				ib_table->stat_sum_of_other_index_sizes)
					* UNIV_PAGE_SIZE;

		/* Since fsp_get_available_space_in_free_extents() is
		acquiring latches inside InnoDB, we do not call it if we
		are asked by MySQL to avoid locking. Another reason to
		avoid the call is that it uses quite a lot of CPU.
		See Bug#38185.
		We do not update delete_length if no locking is requested
		so the "old" value can remain. delete_length is initialized
		to 0 in the ha_statistics' constructor. */
		if (!(flag & HA_STATUS_NO_LOCK)) {
			stats.delete_length =
				fsp_get_available_space_in_free_extents(
					ib_table->space) * 1024;
		}

		stats.check_time = 0;

		if (stats.records == 0) {
			stats.mean_rec_length = 0;
		} else {
			stats.mean_rec_length = (ulong) (stats.data_file_length / stats.records);
		}
	}

	if (flag & HA_STATUS_CONST) {
		index = dict_table_get_first_index_noninline(ib_table);

		if (prebuilt->clust_index_was_generated) {
			index = dict_table_get_next_index_noninline(index);
		}

		for (i = 0; i < table->s->keys; i++) {
			if (index == NULL) {
				sql_print_error("Table %s contains fewer "
						"indexes inside InnoDB than "
						"are defined in the MySQL "
						".frm file. Have you mixed up "
						".frm files from different "
						"installations? See "
"http://dev.mysql.com/doc/refman/5.1/en/innodb-troubleshooting.html\n",

						ib_table->name);
				break;
			}

			for (j = 0; j < table->key_info[i].key_parts; j++) {

				if (j + 1 > index->n_uniq) {
					sql_print_error(
"Index %s of %s has %lu columns unique inside InnoDB, but MySQL is asking "
"statistics for %lu columns. Have you mixed up .frm files from different "
"installations? "
"See http://dev.mysql.com/doc/refman/5.1/en/innodb-troubleshooting.html\n",
							index->name,
							ib_table->name,
							(unsigned long)
							index->n_uniq, j + 1);
					break;
				}

				if (index->stat_n_diff_key_vals[j + 1] == 0) {

					rec_per_key = stats.records;
				} else {
					rec_per_key = (ha_rows)(stats.records /
					 index->stat_n_diff_key_vals[j + 1]);
				}

				/* Since MySQL seems to favor table scans
				too much over index searches, we pretend
				index selectivity is 2 times better than
				our estimate: */

				rec_per_key = rec_per_key / 2;

				if (rec_per_key == 0) {
					rec_per_key = 1;
				}

				table->key_info[i].rec_per_key[j]=
				  rec_per_key >= ~(ulong) 0 ? ~(ulong) 0 :
				  (ulong) rec_per_key;
			}

			index = dict_table_get_next_index_noninline(index);
		}
	}

	if (flag & HA_STATUS_ERRKEY) {
		ut_a(prebuilt->trx);
		ut_a(prebuilt->trx->magic_n == TRX_MAGIC_N);

		errkey = (unsigned int) row_get_mysql_key_number_for_index(
			(dict_index_t*) trx_get_error_info(prebuilt->trx));
	}

	if (flag & HA_STATUS_AUTO && table->found_next_number_field) {
		ulonglong	auto_inc;
		int		ret;

		/* The following function call can the first time fail in
		a lock wait timeout error because it reserves the auto-inc
		lock on the table. If it fails, then someone is already initing
		the auto-inc counter, and the second call is guaranteed to
		succeed. */

		ret = innobase_read_and_init_auto_inc(&auto_inc);

		if (ret != 0) {
			ret = innobase_read_and_init_auto_inc(&auto_inc);

			if (ret != 0) {
				sql_print_error("Cannot get table %s auto-inc"
						"counter value in ::info\n",
						ib_table->name);
				auto_inc = 0;
			}
		}

		stats.auto_increment_value = auto_inc;
	}

	prebuilt->trx->op_info = (char*)"";

  	DBUG_RETURN(0);
}

/**************************************************************************
Updates index cardinalities of the table, based on 8 random dives into
each index tree. This does NOT calculate exact statistics on the table. */

int
ha_innobase::analyze(
/*=================*/
					/* out: returns always 0 (success) */
	THD*		thd,		/* in: connection thread handle */
	HA_CHECK_OPT*	check_opt)	/* in: currently ignored */
{
	/* Simply call ::info() with all the flags */
	info(HA_STATUS_TIME | HA_STATUS_CONST | HA_STATUS_VARIABLE);

	return(0);
}

/**************************************************************************
This is mapped to "ALTER TABLE tablename ENGINE=InnoDB", which rebuilds
the table in MySQL. */

int
ha_innobase::optimize(
/*==================*/
	THD*		thd,		/* in: connection thread handle */
	HA_CHECK_OPT*	check_opt)	/* in: currently ignored */
{
	return(HA_ADMIN_TRY_ALTER);
}

/***********************************************************************
Tries to check that an InnoDB table is not corrupted. If corruption is
noticed, prints to stderr information about it. In case of corruption
may also assert a failure and crash the server. */

int
ha_innobase::check(
/*===============*/
					/* out: HA_ADMIN_CORRUPT or
					HA_ADMIN_OK */
	THD*		thd,		/* in: user thread handle */
	HA_CHECK_OPT*	check_opt)	/* in: check options, currently
					ignored */
{
	ulint		ret;

	DBUG_ASSERT(thd == ha_thd());
	ut_a(prebuilt->trx);
	ut_a(prebuilt->trx->magic_n == TRX_MAGIC_N);
	ut_a(prebuilt->trx == thd_to_trx(thd));

	if (prebuilt->mysql_template == NULL) {
		/* Build the template; we will use a dummy template
		in index scans done in checking */

		build_template(prebuilt, NULL, table, ROW_MYSQL_WHOLE_ROW);
	}

	ret = row_check_table_for_mysql(prebuilt);

	if (ret == DB_SUCCESS) {
		return(HA_ADMIN_OK);
	}

	return(HA_ADMIN_CORRUPT);
}

/*****************************************************************
Adds information about free space in the InnoDB tablespace to a table comment
which is printed out when a user calls SHOW TABLE STATUS. Adds also info on
foreign keys. */

char*
ha_innobase::update_table_comment(
/*==============================*/
				/* out: table comment + InnoDB free space +
				info on foreign keys */
	const char*	comment)/* in: table comment defined by user */
{
	uint	length = (uint) strlen(comment);
	char*	str;
	long	flen;

	/* We do not know if MySQL can call this function before calling
	external_lock(). To be safe, update the thd of the current table
	handle. */

	if (length > 64000 - 3) {
		return((char*)comment); /* string too long */
	}

	update_thd(ha_thd());

	prebuilt->trx->op_info = (char*)"returning table comment";

	/* In case MySQL calls this in the middle of a SELECT query, release
	possible adaptive hash latch to avoid deadlocks of threads */

	trx_search_latch_release_if_reserved(prebuilt->trx);
	str = NULL;

	/* output the data to a temporary file */

	mutex_enter_noninline(&srv_dict_tmpfile_mutex);
	rewind(srv_dict_tmpfile);

	fprintf(srv_dict_tmpfile, "InnoDB free: %llu kB",
		fsp_get_available_space_in_free_extents(
			prebuilt->table->space));

	dict_print_info_on_foreign_keys(FALSE, srv_dict_tmpfile,
				prebuilt->trx, prebuilt->table);
	flen = ftell(srv_dict_tmpfile);
	if (flen < 0) {
		flen = 0;
	} else if (length + flen + 3 > 64000) {
		flen = 64000 - 3 - length;
	}

	/* allocate buffer for the full string, and
	read the contents of the temporary file */

	str = (char*) my_malloc(length + flen + 3, MYF(0));

	if (str) {
		char* pos	= str + length;
		if (length) {
			memcpy(str, comment, length);
			*pos++ = ';';
			*pos++ = ' ';
		}
		rewind(srv_dict_tmpfile);
		flen = (uint) fread(pos, 1, flen, srv_dict_tmpfile);
		pos[flen] = 0;
	}

	mutex_exit_noninline(&srv_dict_tmpfile_mutex);

	prebuilt->trx->op_info = (char*)"";

	return(str ? str : (char*) comment);
}

/***********************************************************************
Gets the foreign key create info for a table stored in InnoDB. */

char*
ha_innobase::get_foreign_key_create_info(void)
/*==========================================*/
			/* out, own: character string in the form which
			can be inserted to the CREATE TABLE statement,
			MUST be freed with ::free_foreign_key_create_info */
{
	char*	str	= 0;
	long	flen;

	ut_a(prebuilt != NULL);

	/* We do not know if MySQL can call this function before calling
	external_lock(). To be safe, update the thd of the current table
	handle. */

	update_thd(ha_thd());

	prebuilt->trx->op_info = (char*)"getting info on foreign keys";

	/* In case MySQL calls this in the middle of a SELECT query,
	release possible adaptive hash latch to avoid
	deadlocks of threads */

	trx_search_latch_release_if_reserved(prebuilt->trx);

	mutex_enter_noninline(&srv_dict_tmpfile_mutex);
	rewind(srv_dict_tmpfile);

	/* output the data to a temporary file */
	dict_print_info_on_foreign_keys(TRUE, srv_dict_tmpfile,
				prebuilt->trx, prebuilt->table);
	prebuilt->trx->op_info = (char*)"";

	flen = ftell(srv_dict_tmpfile);
	if (flen < 0) {
		flen = 0;
	} else if (flen > 64000 - 1) {
		flen = 64000 - 1;
	}

	/* allocate buffer for the string, and
	read the contents of the temporary file */

	str = (char*) my_malloc(flen + 1, MYF(0));

	if (str) {
		rewind(srv_dict_tmpfile);
		flen = (uint) fread(str, 1, flen, srv_dict_tmpfile);
		str[flen] = 0;
	}

	mutex_exit_noninline(&srv_dict_tmpfile_mutex);

	return(str);
}


int
ha_innobase::get_foreign_key_list(THD *thd, List<FOREIGN_KEY_INFO> *f_key_list)
{
  dict_foreign_t* foreign;

  DBUG_ENTER("get_foreign_key_list");
  ut_a(prebuilt != NULL);
  update_thd(ha_thd());
  prebuilt->trx->op_info = (char*)"getting list of foreign keys";
  trx_search_latch_release_if_reserved(prebuilt->trx);
  mutex_enter_noninline(&(dict_sys->mutex));
  foreign = UT_LIST_GET_FIRST(prebuilt->table->foreign_list);

  while (foreign != NULL) {
	  uint i;
	  FOREIGN_KEY_INFO f_key_info;
	  LEX_STRING *name= 0;
          uint ulen;
          char uname[NAME_LEN+1];           /* Unencoded name */
          char db_name[NAME_LEN+1];
	  const char *tmp_buff;

	  tmp_buff= foreign->id;
	  i= 0;
	  while (tmp_buff[i] != '/')
		  i++;
	  tmp_buff+= i + 1;
	  f_key_info.forein_id = thd_make_lex_string(thd, 0,
		  tmp_buff, (uint) strlen(tmp_buff), 1);
	  tmp_buff= foreign->referenced_table_name;

          /* Database name */
	  i= 0;
	  while (tmp_buff[i] != '/')
          {
            db_name[i]= tmp_buff[i];
            i++;
          }
          db_name[i]= 0;
          ulen= filename_to_tablename(db_name, uname, sizeof(uname));
	  f_key_info.referenced_db = thd_make_lex_string(thd, 0,
		  uname, ulen, 1);

          /* Table name */
	  tmp_buff+= i + 1;
          ulen= filename_to_tablename(tmp_buff, uname, sizeof(uname));
	  f_key_info.referenced_table = thd_make_lex_string(thd, 0,
		  uname, ulen, 1);

	  for (i= 0;;) {
		  tmp_buff= foreign->foreign_col_names[i];
		  name = thd_make_lex_string(thd, name,
			  tmp_buff, (uint) strlen(tmp_buff), 1);
		  f_key_info.foreign_fields.push_back(name);
		  tmp_buff= foreign->referenced_col_names[i];
		  name = thd_make_lex_string(thd, name,
			tmp_buff, (uint) strlen(tmp_buff), 1);
		  f_key_info.referenced_fields.push_back(name);
		  if (++i >= foreign->n_fields)
			  break;
	  }

          ulong length;
          if (foreign->type & DICT_FOREIGN_ON_DELETE_CASCADE)
          {
            length=7;
            tmp_buff= "CASCADE";
          }	
          else if (foreign->type & DICT_FOREIGN_ON_DELETE_SET_NULL)
          {
            length=8;
            tmp_buff= "SET NULL";
          }
          else if (foreign->type & DICT_FOREIGN_ON_DELETE_NO_ACTION)
          {
            length=9;
            tmp_buff= "NO ACTION";
          }
          else
          {
            length=8;
            tmp_buff= "RESTRICT";
          }
	  f_key_info.delete_method = thd_make_lex_string(
		  thd, f_key_info.delete_method, tmp_buff, length, 1);
 
 
          if (foreign->type & DICT_FOREIGN_ON_UPDATE_CASCADE)
          {
            length=7;
            tmp_buff= "CASCADE";
          }
          else if (foreign->type & DICT_FOREIGN_ON_UPDATE_SET_NULL)
          {
            length=8;
            tmp_buff= "SET NULL";
          }
          else if (foreign->type & DICT_FOREIGN_ON_UPDATE_NO_ACTION)
          {
            length=9;
            tmp_buff= "NO ACTION";
          }
          else
          {
            length=8;
            tmp_buff= "RESTRICT";
          }
	  f_key_info.update_method = thd_make_lex_string(
		  thd, f_key_info.update_method, tmp_buff, length, 1);
          if (foreign->referenced_index &&
              foreign->referenced_index->name)
          {
	    f_key_info.referenced_key_name = thd_make_lex_string(
		    thd, f_key_info.referenced_key_name,
		    foreign->referenced_index->name,
		    strlen(foreign->referenced_index->name), 1);
          }
          else
            f_key_info.referenced_key_name= 0;

	  FOREIGN_KEY_INFO *pf_key_info = (FOREIGN_KEY_INFO *)
		  thd_memdup(thd, &f_key_info, sizeof(FOREIGN_KEY_INFO));
	  f_key_list->push_back(pf_key_info);
	  foreign = UT_LIST_GET_NEXT(foreign_list, foreign);
  }
  mutex_exit_noninline(&(dict_sys->mutex));
  prebuilt->trx->op_info = (char*)"";

  DBUG_RETURN(0);
}

/*********************************************************************
Checks if ALTER TABLE may change the storage engine of the table.
Changing storage engines is not allowed for tables for which there
are foreign key constraints (parent or child tables). */

bool
ha_innobase::can_switch_engines(void)
/*=================================*/
{
	bool	can_switch;

	DBUG_ENTER("ha_innobase::can_switch_engines");

	ut_a(prebuilt->trx == thd_to_trx(ha_thd()));

	prebuilt->trx->op_info =
			"determining if there are foreign key constraints";
	row_mysql_lock_data_dictionary(prebuilt->trx);

	can_switch = !UT_LIST_GET_FIRST(prebuilt->table->referenced_list)
			&& !UT_LIST_GET_FIRST(prebuilt->table->foreign_list);

	row_mysql_unlock_data_dictionary(prebuilt->trx);
	prebuilt->trx->op_info = "";

	DBUG_RETURN(can_switch);
}

/***********************************************************************
Checks if a table is referenced by a foreign key. The MySQL manual states that
a REPLACE is either equivalent to an INSERT, or DELETE(s) + INSERT. Only a
delete is then allowed internally to resolve a duplicate key conflict in
REPLACE, not an update. */

uint
ha_innobase::referenced_by_foreign_key(void)
/*========================================*/
			/* out: > 0 if referenced by a FOREIGN KEY */
{
	if (dict_table_referenced_by_foreign_key(prebuilt->table)) {

		return(1);
	}

	return(0);
}

/***********************************************************************
Frees the foreign key create info for a table stored in InnoDB, if it is
non-NULL. */

void
ha_innobase::free_foreign_key_create_info(
/*======================================*/
	char*	str)	/* in, own: create info string to free	*/
{
	if (str) {
		my_free(str, MYF(0));
	}
}

/***********************************************************************
Tells something additional to the handler about how to do things. */

int
ha_innobase::extra(
/*===============*/
			   /* out: 0 or error number */
	enum ha_extra_function operation)
			   /* in: HA_EXTRA_FLUSH or some other flag */
{
	/* Warning: since it is not sure that MySQL calls external_lock
	before calling this function, the trx field in prebuilt can be
	obsolete! */

	switch (operation) {
		case HA_EXTRA_FLUSH:
			if (prebuilt->blob_heap) {
				row_mysql_prebuilt_free_blob_heap(prebuilt);
			}
			break;
		case HA_EXTRA_RESET_STATE:
			reset_template(prebuilt);
			break;
		case HA_EXTRA_NO_KEYREAD:
			prebuilt->read_just_key = 0;
			break;
		case HA_EXTRA_KEYREAD:
			prebuilt->read_just_key = 1;
			break;
		case HA_EXTRA_KEYREAD_PRESERVE_FIELDS:
			prebuilt->keep_other_fields_on_keyread = 1;
			break;

			/* IMPORTANT: prebuilt->trx can be obsolete in
			this method, because it is not sure that MySQL
			calls external_lock before this method with the
			parameters below.  We must not invoke update_thd()
			either, because the calling threads may change.
			CAREFUL HERE, OR MEMORY CORRUPTION MAY OCCUR! */
		case HA_EXTRA_IGNORE_DUP_KEY:
			thd_to_trx(ha_thd())->duplicates |= TRX_DUP_IGNORE;
			break;
		case HA_EXTRA_WRITE_CAN_REPLACE:
			thd_to_trx(ha_thd())->duplicates |= TRX_DUP_REPLACE;
			break;
		case HA_EXTRA_WRITE_CANNOT_REPLACE:
			thd_to_trx(ha_thd())->duplicates &= ~TRX_DUP_REPLACE;
			break;
		case HA_EXTRA_NO_IGNORE_DUP_KEY:
			thd_to_trx(ha_thd())->duplicates &=
				~(TRX_DUP_IGNORE | TRX_DUP_REPLACE);
			break;
		default:/* Do nothing */
			;
	}

	return(0);
}

int ha_innobase::reset()
{
  if (prebuilt->blob_heap) {
    row_mysql_prebuilt_free_blob_heap(prebuilt);
  }
  reset_template(prebuilt);
  return 0;
}


/**********************************************************************
MySQL calls this function at the start of each SQL statement inside LOCK
TABLES. Inside LOCK TABLES the ::external_lock method does not work to
mark SQL statement borders. Note also a special case: if a temporary table
is created inside LOCK TABLES, MySQL has not called external_lock() at all
on that table.
MySQL-5.0 also calls this before each statement in an execution of a stored
procedure. To make the execution more deterministic for binlogging, MySQL-5.0
locks all tables involved in a stored procedure with full explicit table
locks (thd_in_lock_tables(thd) holds in store_lock()) before executing the
procedure. */

int
ha_innobase::start_stmt(
/*====================*/
				/* out: 0 or error code */
	THD*		thd,	/* in: handle to the user thread */
	thr_lock_type	lock_type)
{
	trx_t*		trx;

	update_thd(thd);

	trx = prebuilt->trx;

	/* Here we release the search latch and the InnoDB thread FIFO ticket
	if they were reserved. They should have been released already at the
	end of the previous statement, but because inside LOCK TABLES the
	lock count method does not work to mark the end of a SELECT statement,
	that may not be the case. We MUST release the search latch before an
	INSERT, for example. */

	innobase_release_stat_resources(trx);

	/* Reset the AUTOINC statement level counter for multi-row INSERTs. */
	trx->n_autoinc_rows = 0;

	prebuilt->sql_stat_start = TRUE;
	prebuilt->hint_need_to_fetch_extra_cols = 0;
	reset_template(prebuilt);

	if (!prebuilt->mysql_has_locked) {
		/* This handle is for a temporary table created inside
		this same LOCK TABLES; since MySQL does NOT call external_lock
		in this case, we must use x-row locks inside InnoDB to be
		prepared for an update of a row */

		prebuilt->select_lock_type = LOCK_X;
	} else {
		if (trx->isolation_level != TRX_ISO_SERIALIZABLE
			&& thd_sql_command(thd) == SQLCOM_SELECT
			&& lock_type == TL_READ) {

			/* For other than temporary tables, we obtain
			no lock for consistent read (plain SELECT). */

			prebuilt->select_lock_type = LOCK_NONE;
		} else {
			/* Not a consistent read: restore the
			select_lock_type value. The value of
			stored_select_lock_type was decided in:
			1) ::store_lock(),
			2) ::external_lock(),
			3) ::init_table_handle_for_HANDLER(), and
			4) ::transactional_table_lock(). */

			prebuilt->select_lock_type =
				prebuilt->stored_select_lock_type;
		}
	}

	trx->detailed_error[0] = '\0';

	/* Set the MySQL flag to mark that there is an active transaction */
	if (trx->active_trans == 0) {

		innobase_register_trx_and_stmt(ht, thd);
		trx->active_trans = 1;
	} else {
		innobase_register_stmt(ht, thd);
	}

	return(0);
}

/**********************************************************************
Maps a MySQL trx isolation level code to the InnoDB isolation level code */
inline
ulint
innobase_map_isolation_level(
/*=========================*/
					/* out: InnoDB isolation level */
	enum_tx_isolation	iso)	/* in: MySQL isolation level code */
{
	switch(iso) {
		case ISO_REPEATABLE_READ: return(TRX_ISO_REPEATABLE_READ);
		case ISO_READ_COMMITTED: return(TRX_ISO_READ_COMMITTED);
		case ISO_SERIALIZABLE: return(TRX_ISO_SERIALIZABLE);
		case ISO_READ_UNCOMMITTED: return(TRX_ISO_READ_UNCOMMITTED);
		default: ut_a(0); return(0);
	}
}

/**********************************************************************
As MySQL will execute an external lock for every new table it uses when it
starts to process an SQL statement (an exception is when MySQL calls
start_stmt for the handle) we can use this function to store the pointer to
the THD in the handle. We will also use this function to communicate
to InnoDB that a new SQL statement has started and that we must store a
savepoint to our transaction handle, so that we are able to roll back
the SQL statement in case of an error. */

int
ha_innobase::external_lock(
/*=======================*/
				/* out: 0 */
	THD*	thd,		/* in: handle to the user thread */
	int	lock_type)	/* in: lock type */
{
	trx_t*		trx;

	DBUG_ENTER("ha_innobase::external_lock");
	DBUG_PRINT("enter",("lock_type: %d", lock_type));

	update_thd(thd);

	/* Statement based binlogging does not work in isolation level
	READ UNCOMMITTED and READ COMMITTED since the necessary
	locks cannot be taken. In this case, we print an
	informative error message and return with an error. */
	if (lock_type == F_WRLCK)
	{
		ulong const binlog_format= thd_binlog_format(thd);
		ulong const tx_isolation = thd_tx_isolation(current_thd);
		if (tx_isolation <= ISO_READ_COMMITTED &&
		    binlog_format == BINLOG_FORMAT_STMT)
		{
			char buf[256];
			my_snprintf(buf, sizeof(buf),
				    "Transaction level '%s' in"
				    " InnoDB is not safe for binlog mode '%s'",
				    tx_isolation_names[tx_isolation],
				    binlog_format_names[binlog_format]);
			my_error(ER_BINLOG_LOGGING_IMPOSSIBLE, MYF(0), buf);
			DBUG_RETURN(HA_ERR_LOGGING_IMPOSSIBLE);
		}
	}


	trx = prebuilt->trx;

	prebuilt->sql_stat_start = TRUE;
	prebuilt->hint_need_to_fetch_extra_cols = 0;

	reset_template(prebuilt);

	if (lock_type == F_WRLCK) {

		/* If this is a SELECT, then it is in UPDATE TABLE ...
		or SELECT ... FOR UPDATE */
		prebuilt->select_lock_type = LOCK_X;
		prebuilt->stored_select_lock_type = LOCK_X;
	}

	if (lock_type != F_UNLCK) {
		/* MySQL is setting a new table lock */

		trx->detailed_error[0] = '\0';

		/* Set the MySQL flag to mark that there is an active
		transaction */
		if (trx->active_trans == 0) {

			innobase_register_trx_and_stmt(ht, thd);
			trx->active_trans = 1;
		} else if (trx->n_mysql_tables_in_use == 0) {
			innobase_register_stmt(ht, thd);
		}

		if (trx->isolation_level == TRX_ISO_SERIALIZABLE
			&& prebuilt->select_lock_type == LOCK_NONE
			&& thd_test_options(thd,
				OPTION_NOT_AUTOCOMMIT | OPTION_BEGIN)) {

			/* To get serializable execution, we let InnoDB
			conceptually add 'LOCK IN SHARE MODE' to all SELECTs
			which otherwise would have been consistent reads. An
			exception is consistent reads in the AUTOCOMMIT=1 mode:
			we know that they are read-only transactions, and they
			can be serialized also if performed as consistent
			reads. */

			prebuilt->select_lock_type = LOCK_S;
			prebuilt->stored_select_lock_type = LOCK_S;
		}

		/* Starting from 4.1.9, no InnoDB table lock is taken in LOCK
		TABLES if AUTOCOMMIT=1. It does not make much sense to acquire
		an InnoDB table lock if it is released immediately at the end
		of LOCK TABLES, and InnoDB's table locks in that case cause
		VERY easily deadlocks.

		We do not set InnoDB table locks if user has not explicitly
		requested a table lock. Note that thd_in_lock_tables(thd)
		can hold in some cases, e.g., at the start of a stored
		procedure call (SQLCOM_CALL). */

		if (prebuilt->select_lock_type != LOCK_NONE) {

			if (thd_sql_command(thd) == SQLCOM_LOCK_TABLES
			    && THDVAR(thd, table_locks)
			    && thd_test_options(thd, OPTION_NOT_AUTOCOMMIT)
			    && thd_in_lock_tables(thd)) {

				ulint	error = row_lock_table_for_mysql(
					prebuilt, NULL, 0);

				if (error != DB_SUCCESS) {
					error = convert_error_code_to_mysql(
						(int) error, thd);
					DBUG_RETURN((int) error);
				}
			}

			trx->mysql_n_tables_locked++;
		}

		trx->n_mysql_tables_in_use++;
		prebuilt->mysql_has_locked = TRUE;

		DBUG_RETURN(0);
	}

	/* MySQL is releasing a table lock */

	trx->n_mysql_tables_in_use--;
	prebuilt->mysql_has_locked = FALSE;

	/* Release a possible FIFO ticket and search latch. Since we
	may reserve the kernel mutex, we have to release the search
	system latch first to obey the latching order. */

	innobase_release_stat_resources(trx);

	/* If the MySQL lock count drops to zero we know that the current SQL
	statement has ended */

	if (trx->n_mysql_tables_in_use == 0) {

		trx->mysql_n_tables_locked = 0;
		prebuilt->used_in_HANDLER = FALSE;

		if (!thd_test_options(thd, OPTION_NOT_AUTOCOMMIT | OPTION_BEGIN)) {
			if (trx->active_trans != 0) {
				innobase_commit(ht, thd, TRUE);
			}
		} else {
			if (trx->isolation_level <= TRX_ISO_READ_COMMITTED
						&& trx->global_read_view) {

				/* At low transaction isolation levels we let
				each consistent read set its own snapshot */

				read_view_close_for_mysql(trx);
			}
		}
	}

	DBUG_RETURN(0);
}

/**********************************************************************
With this function MySQL request a transactional lock to a table when
user issued query LOCK TABLES..WHERE ENGINE = InnoDB. */

int
ha_innobase::transactional_table_lock(
/*==================================*/
				/* out: error code */
	THD*	thd,		/* in: handle to the user thread */
	int	lock_type)	/* in: lock type */
{
	trx_t*		trx;

	DBUG_ENTER("ha_innobase::transactional_table_lock");
	DBUG_PRINT("enter",("lock_type: %d", lock_type));

	/* We do not know if MySQL can call this function before calling
	external_lock(). To be safe, update the thd of the current table
	handle. */

	update_thd(thd);

	if (prebuilt->table->ibd_file_missing && !thd_tablespace_op(thd)) {
		ut_print_timestamp(stderr);
		fprintf(stderr,
			"  InnoDB: MySQL is trying to use a table handle"
			" but the .ibd file for\n"
			"InnoDB: table %s does not exist.\n"
			"InnoDB: Have you deleted the .ibd file"
			" from the database directory under\n"
			"InnoDB: the MySQL datadir?"
			"InnoDB: See"
			" http://dev.mysql.com/doc/refman/5.1/en/innodb-troubleshooting.html\n"
			"InnoDB: how you can resolve the problem.\n",
			prebuilt->table->name);
		DBUG_RETURN(HA_ERR_CRASHED);
	}

	trx = prebuilt->trx;

	prebuilt->sql_stat_start = TRUE;
	prebuilt->hint_need_to_fetch_extra_cols = 0;

	reset_template(prebuilt);

	if (lock_type == F_WRLCK) {
		prebuilt->select_lock_type = LOCK_X;
		prebuilt->stored_select_lock_type = LOCK_X;
	} else if (lock_type == F_RDLCK) {
		prebuilt->select_lock_type = LOCK_S;
		prebuilt->stored_select_lock_type = LOCK_S;
	} else {
		ut_print_timestamp(stderr);
		fprintf(stderr, "  InnoDB error:\n"
"MySQL is trying to set transactional table lock with corrupted lock type\n"
"to table %s, lock type %d does not exist.\n",
				prebuilt->table->name, lock_type);
		DBUG_RETURN(HA_ERR_CRASHED);
	}

	/* MySQL is setting a new transactional table lock */

	/* Set the MySQL flag to mark that there is an active transaction */
	if (trx->active_trans == 0) {

		innobase_register_trx_and_stmt(ht, thd);
		trx->active_trans = 1;
	}

	if (THDVAR(thd, table_locks) && thd_in_lock_tables(thd)) {
		ulint	error = DB_SUCCESS;

		error = row_lock_table_for_mysql(prebuilt, NULL, 0);

		if (error != DB_SUCCESS) {
			error = convert_error_code_to_mysql((int) error, thd);
			DBUG_RETURN((int) error);
		}

		if (thd_test_options(thd, OPTION_NOT_AUTOCOMMIT | OPTION_BEGIN)) {

			/* Store the current undo_no of the transaction
			so that we know where to roll back if we have
			to roll back the next SQL statement */

			trx_mark_sql_stat_end(trx);
		}
	}

	DBUG_RETURN(0);
}

/****************************************************************************
Here we export InnoDB status variables to MySQL.  */
static
int
innodb_export_status()
/*==================*/
{
	if (innodb_inited) {
		srv_export_innodb_status();
	}

	return 0;
}

/****************************************************************************
Implements the SHOW INNODB STATUS command. Sends the output of the InnoDB
Monitor to the client. */
static
bool
innodb_show_status(
/*===============*/
	handlerton*	hton,	/* in: the innodb handlerton */
	THD*	thd,	/* in: the MySQL query thread of the caller */
	stat_print_fn *stat_print)
{
	trx_t*			trx;
	static const char	truncated_msg[] = "... truncated...\n";
	const long		MAX_STATUS_SIZE = 64000;
	ulint			trx_list_start = ULINT_UNDEFINED;
	ulint			trx_list_end = ULINT_UNDEFINED;

	DBUG_ENTER("innodb_show_status");

	trx = check_trx_exists(thd);

	innobase_release_stat_resources(trx);

	/* We let the InnoDB Monitor to output at most MAX_STATUS_SIZE
	bytes of text. */

	long	flen, usable_len;
	char*	str;

	mutex_enter_noninline(&srv_monitor_file_mutex);
	rewind(srv_monitor_file);
	srv_printf_innodb_monitor(srv_monitor_file,
				&trx_list_start, &trx_list_end);
	flen = ftell(srv_monitor_file);
	os_file_set_eof(srv_monitor_file);

	if (flen < 0) {
		flen = 0;
	}

	if (flen > MAX_STATUS_SIZE) {
		usable_len = MAX_STATUS_SIZE;
	} else {
		usable_len = flen;
	}

	/* allocate buffer for the string, and
	read the contents of the temporary file */

	if (!(str = (char*) my_malloc(usable_len + 1, MYF(0)))) {
	  mutex_exit_noninline(&srv_monitor_file_mutex);
	  DBUG_RETURN(TRUE);
	}

	rewind(srv_monitor_file);
	if (flen < MAX_STATUS_SIZE) {
		/* Display the entire output. */
		flen = (long) fread(str, 1, flen, srv_monitor_file);
	} else if (trx_list_end < (ulint) flen
			&& trx_list_start < trx_list_end
			&& trx_list_start + (flen - trx_list_end)
			< MAX_STATUS_SIZE - sizeof truncated_msg - 1) {
		/* Omit the beginning of the list of active transactions. */
		long len = (long) fread(str, 1, trx_list_start, srv_monitor_file);
		memcpy(str + len, truncated_msg, sizeof truncated_msg - 1);
		len += sizeof truncated_msg - 1;
		usable_len = (MAX_STATUS_SIZE - 1) - len;
		fseek(srv_monitor_file, flen - usable_len, SEEK_SET);
		len += (long) fread(str + len, 1, usable_len, srv_monitor_file);
		flen = len;
	} else {
		/* Omit the end of the output. */
		flen = (long) fread(str, 1, MAX_STATUS_SIZE - 1, srv_monitor_file);
	}

	mutex_exit_noninline(&srv_monitor_file_mutex);

	bool result = FALSE;

	if (stat_print(thd, innobase_hton_name, strlen(innobase_hton_name),
			STRING_WITH_LEN(""), str, flen)) {
		result= TRUE;
	}
	my_free(str, MYF(0));

	DBUG_RETURN(FALSE);
}

/****************************************************************************
Implements the SHOW MUTEX STATUS command. . */
static
bool
innodb_mutex_show_status(
/*=====================*/
	handlerton*	hton,	/* in: the innodb handlerton */
	THD*		thd,		/* in: the MySQL query thread of the
					caller */
	stat_print_fn*	stat_print)
{
	char buf1[IO_SIZE], buf2[IO_SIZE];
	mutex_t*  mutex;
	rw_lock_t* lock;
#ifdef UNIV_DEBUG
	ulint	  rw_lock_count= 0;
	ulint	  rw_lock_count_spin_loop= 0;
	ulint	  rw_lock_count_spin_rounds= 0;
	ulint	  rw_lock_count_os_wait= 0;
	ulint	  rw_lock_count_os_yield= 0;
	ulonglong rw_lock_wait_time= 0;
#endif /* UNIV_DEBUG */
	uint	  hton_name_len= strlen(innobase_hton_name), buf1len, buf2len;
	DBUG_ENTER("innodb_mutex_show_status");

	mutex_enter_noninline(&mutex_list_mutex);

	mutex = UT_LIST_GET_FIRST(mutex_list);

	while (mutex != NULL) {
#ifdef UNIV_DEBUG
		if (mutex->mutex_type != 1) {
			if (mutex->count_using > 0) {
				buf1len= my_snprintf(buf1, sizeof(buf1),
					"%s:%s",
					mutex->cmutex_name, mutex->cfile_name);
				buf2len= my_snprintf(buf2, sizeof(buf2),
					"count=%lu, spin_waits=%lu,"
					" spin_rounds=%lu, "
					"os_waits=%lu, os_yields=%lu,"
					" os_wait_times=%lu",
					mutex->count_using,
					mutex->count_spin_loop,
					mutex->count_spin_rounds,
					mutex->count_os_wait,
					mutex->count_os_yield,
					(ulong) (mutex->lspent_time/1000));

				if (stat_print(thd, innobase_hton_name,
						hton_name_len, buf1, buf1len,
						buf2, buf2len)) {
					mutex_exit_noninline(
						&mutex_list_mutex);
					DBUG_RETURN(1);
				}
			}
		}
		else {
			rw_lock_count += mutex->count_using;
			rw_lock_count_spin_loop += mutex->count_spin_loop;
			rw_lock_count_spin_rounds += mutex->count_spin_rounds;
			rw_lock_count_os_wait += mutex->count_os_wait;
			rw_lock_count_os_yield += mutex->count_os_yield;
			rw_lock_wait_time += mutex->lspent_time;
		}
#else /* UNIV_DEBUG */
		buf1len= my_snprintf(buf1, sizeof(buf1), "%s:%lu",
				     mutex->cfile_name, (ulong) mutex->cline);
		buf2len= my_snprintf(buf2, sizeof(buf2), "os_waits=%lu",
				     mutex->count_os_wait);

		if (stat_print(thd, innobase_hton_name,
			       hton_name_len, buf1, buf1len,
			       buf2, buf2len)) {
			mutex_exit_noninline(&mutex_list_mutex);
			DBUG_RETURN(1);
		}
#endif /* UNIV_DEBUG */

		mutex = UT_LIST_GET_NEXT(list, mutex);
	}

	mutex_exit_noninline(&mutex_list_mutex);

	mutex_enter_noninline(&rw_lock_list_mutex);

	lock = UT_LIST_GET_FIRST(rw_lock_list);

	while (lock != NULL)
	{
		if (lock->count_os_wait)
		{
			buf1len= my_snprintf(buf1, sizeof(buf1), "%s:%lu",
                                    lock->cfile_name, (ulong) lock->cline);
			buf2len= my_snprintf(buf2, sizeof(buf2),
                                    "os_waits=%lu", lock->count_os_wait);

			if (stat_print(thd, innobase_hton_name,
				       hton_name_len, buf1, buf1len,
				       buf2, buf2len)) {
				mutex_exit_noninline(&rw_lock_list_mutex);
				DBUG_RETURN(1);
			}
		}
		lock = UT_LIST_GET_NEXT(list, lock);
	}

	mutex_exit_noninline(&rw_lock_list_mutex);

#ifdef UNIV_DEBUG
	buf2len= my_snprintf(buf2, sizeof(buf2),
		"count=%lu, spin_waits=%lu, spin_rounds=%lu, "
		"os_waits=%lu, os_yields=%lu, os_wait_times=%lu",
		rw_lock_count, rw_lock_count_spin_loop,
		rw_lock_count_spin_rounds,
		rw_lock_count_os_wait, rw_lock_count_os_yield,
		(ulong) (rw_lock_wait_time/1000));

	if (stat_print(thd, innobase_hton_name, hton_name_len,
			STRING_WITH_LEN("rw_lock_mutexes"), buf2, buf2len)) {
		DBUG_RETURN(1);
	}
#endif /* UNIV_DEBUG */

	DBUG_RETURN(FALSE);
}

static
bool innobase_show_status(handlerton *hton, THD* thd, 
                          stat_print_fn* stat_print,
                          enum ha_stat_type stat_type)
{
	switch (stat_type) {
	case HA_ENGINE_STATUS:
		return innodb_show_status(hton, thd, stat_print);
	case HA_ENGINE_MUTEX:
		return innodb_mutex_show_status(hton, thd, stat_print);
	default:
		return FALSE;
	}
}
	rw_lock_t* lock;


/****************************************************************************
 Handling the shared INNOBASE_SHARE structure that is needed to provide table
 locking.
****************************************************************************/

static uchar* innobase_get_key(INNOBASE_SHARE* share, size_t *length,
	my_bool not_used __attribute__((unused)))
{
	*length=share->table_name_length;

	return (uchar*) share->table_name;
}

static INNOBASE_SHARE* get_share(const char* table_name)
{
	INNOBASE_SHARE *share;
	pthread_mutex_lock(&innobase_share_mutex);
	uint length=(uint) strlen(table_name);

	if (!(share=(INNOBASE_SHARE*) hash_search(&innobase_open_tables,
				(uchar*) table_name,
				length))) {

		share = (INNOBASE_SHARE *) my_malloc(sizeof(*share)+length+1,
			MYF(MY_FAE | MY_ZEROFILL));

		share->table_name_length=length;
		share->table_name=(char*) (share+1);
		strmov(share->table_name,table_name);

		if (my_hash_insert(&innobase_open_tables,
				(uchar*) share)) {
			pthread_mutex_unlock(&innobase_share_mutex);
			my_free(share,0);

			return 0;
		}

		thr_lock_init(&share->lock);
		pthread_mutex_init(&share->mutex,MY_MUTEX_INIT_FAST);
	}

	share->use_count++;
	pthread_mutex_unlock(&innobase_share_mutex);

	return share;
}

static void free_share(INNOBASE_SHARE* share)
{
	pthread_mutex_lock(&innobase_share_mutex);

	if (!--share->use_count) {
		hash_delete(&innobase_open_tables, (uchar*) share);
		thr_lock_delete(&share->lock);
		pthread_mutex_destroy(&share->mutex);
		my_free(share, MYF(0));
	}

	pthread_mutex_unlock(&innobase_share_mutex);
}

/*********************************************************************
Converts a MySQL table lock stored in the 'lock' field of the handle to
a proper type before storing pointer to the lock into an array of pointers.
MySQL also calls this if it wants to reset some table locks to a not-locked
state during the processing of an SQL query. An example is that during a
SELECT the read lock is released early on the 'const' tables where we only
fetch one row. MySQL does not call this when it releases all locks at the
end of an SQL statement. */

THR_LOCK_DATA**
ha_innobase::store_lock(
/*====================*/
						/* out: pointer to the next
						element in the 'to' array */
	THD*			thd,		/* in: user thread handle */
	THR_LOCK_DATA**		to,		/* in: pointer to an array
						of pointers to lock structs;
						pointer to the 'lock' field
						of current handle is stored
						next to this array */
	enum thr_lock_type	lock_type)	/* in: lock type to store in
						'lock'; this may also be
						TL_IGNORE */
{
	trx_t*		trx;

	/* Note that trx in this function is NOT necessarily prebuilt->trx
	because we call update_thd() later, in ::external_lock()! Failure to
	understand this caused a serious memory corruption bug in 5.1.11. */

	trx = check_trx_exists(thd);

	/* NOTE: MySQL can call this function with lock 'type' TL_IGNORE!
	Be careful to ignore TL_IGNORE if we are going to do something with
	only 'real' locks! */

	/* If no MySQL table is in use, we need to set the isolation level
	of the transaction. */

	if (lock_type != TL_IGNORE
	    && trx->n_mysql_tables_in_use == 0) {
		trx->isolation_level = innobase_map_isolation_level(
			(enum_tx_isolation) thd_tx_isolation(thd));

		if (trx->isolation_level <= TRX_ISO_READ_COMMITTED
		    && trx->global_read_view) {

			/* At low transaction isolation levels we let
			each consistent read set its own snapshot */

			read_view_close_for_mysql(trx);
		}
	}

	DBUG_ASSERT(thd == current_thd);
	const bool in_lock_tables = thd_in_lock_tables(thd);
	const uint sql_command = thd_sql_command(thd);

	if (sql_command == SQLCOM_DROP_TABLE) {

		/* MySQL calls this function in DROP TABLE though this table
		handle may belong to another thd that is running a query. Let
		us in that case skip any changes to the prebuilt struct. */ 

	} else if ((lock_type == TL_READ && in_lock_tables)
		   || (lock_type == TL_READ_HIGH_PRIORITY && in_lock_tables)
		   || lock_type == TL_READ_WITH_SHARED_LOCKS
		   || lock_type == TL_READ_NO_INSERT
		   || (lock_type != TL_IGNORE
		       && sql_command != SQLCOM_SELECT)) {

		/* The OR cases above are in this order:
		1) MySQL is doing LOCK TABLES ... READ LOCAL, or we
		are processing a stored procedure or function, or
		2) (we do not know when TL_READ_HIGH_PRIORITY is used), or
		3) this is a SELECT ... IN SHARE MODE, or
		4) we are doing a complex SQL statement like
		INSERT INTO ... SELECT ... and the logical logging (MySQL
		binlog) requires the use of a locking read, or
		MySQL is doing LOCK TABLES ... READ.
		5) we let InnoDB do locking reads for all SQL statements that
		are not simple SELECTs; note that select_lock_type in this
		case may get strengthened in ::external_lock() to LOCK_X.
		Note that we MUST use a locking read in all data modifying
		SQL statements, because otherwise the execution would not be
		serializable, and also the results from the update could be
		unexpected if an obsolete consistent read view would be
		used. */

		ulint	isolation_level;

		isolation_level = trx->isolation_level;

		if ((srv_locks_unsafe_for_binlog
		     || isolation_level == TRX_ISO_READ_COMMITTED)
		    && isolation_level != TRX_ISO_SERIALIZABLE
		    && (lock_type == TL_READ || lock_type == TL_READ_NO_INSERT)
		    && (sql_command == SQLCOM_INSERT_SELECT
			|| sql_command == SQLCOM_UPDATE
			|| sql_command == SQLCOM_CREATE_TABLE)) {

			/* If we either have innobase_locks_unsafe_for_binlog
			option set or this session is using READ COMMITTED
			isolation level and isolation level of the transaction
			is not set to serializable and MySQL is doing
			INSERT INTO...SELECT or UPDATE ... = (SELECT ...) or
			CREATE  ... SELECT... without FOR UPDATE or
			IN SHARE MODE in select, then we use consistent
			read for select. */

			prebuilt->select_lock_type = LOCK_NONE;
			prebuilt->stored_select_lock_type = LOCK_NONE;
		} else if (sql_command == SQLCOM_CHECKSUM) {
			/* Use consistent read for checksum table */

			prebuilt->select_lock_type = LOCK_NONE;
			prebuilt->stored_select_lock_type = LOCK_NONE;
		} else {
			prebuilt->select_lock_type = LOCK_S;
			prebuilt->stored_select_lock_type = LOCK_S;
		}

	} else if (lock_type != TL_IGNORE) {

		/* We set possible LOCK_X value in external_lock, not yet
		here even if this would be SELECT ... FOR UPDATE */

		prebuilt->select_lock_type = LOCK_NONE;
		prebuilt->stored_select_lock_type = LOCK_NONE;
	}

	if (lock_type != TL_IGNORE && lock.type == TL_UNLOCK) {

		/* Starting from 5.0.7, we weaken also the table locks
		set at the start of a MySQL stored procedure call, just like
		we weaken the locks set at the start of an SQL statement.
		MySQL does set in_lock_tables TRUE there, but in reality
		we do not need table locks to make the execution of a
		single transaction stored procedure call deterministic
		(if it does not use a consistent read). */

		if (lock_type == TL_READ
		    && sql_command == SQLCOM_LOCK_TABLES) {
			/* We come here if MySQL is processing LOCK TABLES
			... READ LOCAL. MyISAM under that table lock type
			reads the table as it was at the time the lock was
			granted (new inserts are allowed, but not seen by the
			reader). To get a similar effect on an InnoDB table,
			we must use LOCK TABLES ... READ. We convert the lock
			type here, so that for InnoDB, READ LOCAL is
			equivalent to READ. This will change the InnoDB
			behavior in mysqldump, so that dumps of InnoDB tables
			are consistent with dumps of MyISAM tables. */

			lock_type = TL_READ_NO_INSERT;
		}

		/* If we are not doing a LOCK TABLE, DISCARD/IMPORT
		TABLESPACE or TRUNCATE TABLE then allow multiple
		writers. Note that ALTER TABLE uses a TL_WRITE_ALLOW_READ
		< TL_WRITE_CONCURRENT_INSERT.

		We especially allow multiple writers if MySQL is at the
		start of a stored procedure call (SQLCOM_CALL) or a
		stored function call (MySQL does have in_lock_tables
		TRUE there). */

		if ((lock_type >= TL_WRITE_CONCURRENT_INSERT
		     && lock_type <= TL_WRITE)
		    && !(in_lock_tables
			 && sql_command == SQLCOM_LOCK_TABLES)
		    && !thd_tablespace_op(thd)
		    && sql_command != SQLCOM_TRUNCATE
		    && sql_command != SQLCOM_OPTIMIZE
		    && sql_command != SQLCOM_CREATE_TABLE) {

			lock_type = TL_WRITE_ALLOW_WRITE;
		}

		/* In queries of type INSERT INTO t1 SELECT ... FROM t2 ...
		MySQL would use the lock TL_READ_NO_INSERT on t2, and that
		would conflict with TL_WRITE_ALLOW_WRITE, blocking all inserts
		to t2. Convert the lock to a normal read lock to allow
		concurrent inserts to t2.

		We especially allow concurrent inserts if MySQL is at the
		start of a stored procedure call (SQLCOM_CALL)
		(MySQL does have thd_in_lock_tables() TRUE there). */

		if (lock_type == TL_READ_NO_INSERT
		    && sql_command != SQLCOM_LOCK_TABLES) {

			lock_type = TL_READ;
		}

		lock.type = lock_type;
	}

	*to++= &lock;

	return(to);
}

/***********************************************************************
This function initializes the auto-inc counter if it has not been
initialized yet. This function does not change the value of the auto-inc
counter if it already has been initialized. In parameter ret returns
the value of the auto-inc counter. */

int
ha_innobase::innobase_read_and_init_auto_inc(
/*=========================================*/
						/* out: 0 or generic MySQL
						error code */
        ulonglong*	value)			/* out: the autoinc value */
{
	ulonglong	auto_inc;
	ibool		stmt_start;
	int		mysql_error = 0;
	dict_table_t*	innodb_table = prebuilt->table;
	ibool		trx_was_not_started	= FALSE;

	ut_a(prebuilt);
	ut_a(prebuilt->table);

	/* Remember if we are in the beginning of an SQL statement.
	This function must not change that flag. */
	stmt_start = prebuilt->sql_stat_start;

	/* Prepare prebuilt->trx in the table handle */
	update_thd(ha_thd());

	if (prebuilt->trx->conc_state == TRX_NOT_STARTED) {
		trx_was_not_started = TRUE;
	}

	/* In case MySQL calls this in the middle of a SELECT query, release
	possible adaptive hash latch to avoid deadlocks of threads */

	trx_search_latch_release_if_reserved(prebuilt->trx);

	dict_table_autoinc_lock(prebuilt->table);

	auto_inc = dict_table_autoinc_read(prebuilt->table);

	/* Was the AUTOINC counter reset during normal processing, if
	so then we simply start count from 1. No need to go to the index.*/
	if (auto_inc == 0 && innodb_table->autoinc_inited) {
		++auto_inc;
		dict_table_autoinc_initialize(innodb_table, auto_inc);
	}

	if (auto_inc == 0) {
		dict_index_t* index;
		ulint error;
		const char* autoinc_col_name;

		ut_a(!innodb_table->autoinc_inited);

		index = innobase_get_index(table->s->next_number_index);

		autoinc_col_name = table->found_next_number_field->field_name;

		error = row_search_max_autoinc(
			index, autoinc_col_name, &auto_inc);

		if (error == DB_SUCCESS) {
			if (auto_inc < ~0x0ULL) {
				++auto_inc;
			}
			dict_table_autoinc_initialize(innodb_table, auto_inc);
		} else {
			ut_print_timestamp(stderr);
			fprintf(stderr, "  InnoDB: Error: (%lu) Couldn't read "
				"the max AUTOINC value from the index (%s).\n",
				error, index->name);

			mysql_error = 1;
		}
	}

	*value = auto_inc;

	dict_table_autoinc_unlock(prebuilt->table);

	/* Since MySQL does not seem to call autocommit after SHOW TABLE
	STATUS (even if we would register the trx here), we commit our
	transaction here if it was started here. This is to eliminate a
	dangling transaction. If the user had AUTOCOMMIT=0, then SHOW
	TABLE STATUS does leave a dangling transaction if the user does not
	himself call COMMIT. */

	if (trx_was_not_started) {

		innobase_commit_low(prebuilt->trx);
	}

	prebuilt->sql_stat_start = stmt_start;

	return(mysql_error);
}

/*******************************************************************************
Read the next autoinc value, initialize the table if it's not initialized.
On return if there is no error then the tables AUTOINC lock is locked.*/

ulong
ha_innobase::innobase_get_auto_increment(
/*=====================================*/
	ulonglong*	value)		/* out: autoinc value */
{
	ulong		error;

	*value = 0;

	/* Note: If the table is not initialized when we attempt the
	read below. We initialize the table's auto-inc counter  and
	always do a reread of the AUTOINC value. */
	do {
		error = innobase_autoinc_lock();

		if (error == DB_SUCCESS) {
			ulonglong	autoinc;

			/* Determine the first value of the interval */
			autoinc = dict_table_autoinc_read(prebuilt->table);

			/* We need to initialize the AUTO-INC value, for
			that we release all locks.*/
			if (autoinc == 0) {
				trx_t*		trx;

				trx = prebuilt->trx;
				dict_table_autoinc_unlock(prebuilt->table);

				/* If we had reserved the AUTO-INC
				lock in this SQL statement we release
				it before retrying.*/
				row_unlock_table_autoinc_for_mysql(trx);

				/* Just to make sure */
				ut_a(!trx->auto_inc_lock);

				int	mysql_error;

				mysql_error = innobase_read_and_init_auto_inc(
					&autoinc);

				if (mysql_error) {
					error = DB_ERROR;
				}
			} else {
				*value = autoinc;
			}
		/* A deadlock error during normal processing is OK
		and can be ignored. */
		} else if (error != DB_DEADLOCK) {

			sql_print_error("InnoDB: Error: %lu in "
					"::innobase_get_auto_increment()",
					error);
		}

	} while (*value == 0 && error == DB_SUCCESS);

	return(error);
}

/*******************************************************************************
This function initializes the auto-inc counter if it has not been
initialized yet. This function does not change the value of the auto-inc
counter if it already has been initialized. Returns the value of the
auto-inc counter in *first_value, and ULONGLONG_MAX in *nb_reserved_values (as
we have a table-level lock). offset, increment, nb_desired_values are ignored.
*first_value is set to -1 if error (deadlock or lock wait timeout)            */

void
ha_innobase::get_auto_increment(
/*============================*/
        ulonglong	offset,              /* in: */
        ulonglong	increment,           /* in: table autoinc increment */
        ulonglong	nb_desired_values,   /* in: number of values reqd */
        ulonglong	*first_value,        /* out: the autoinc value */
        ulonglong	*nb_reserved_values) /* out: count of reserved values */
{
	trx_t*		trx;
	ulint		error;
	ulonglong	autoinc = 0;

	/* Prepare prebuilt->trx in the table handle */
	update_thd(ha_thd());

	error = innobase_get_auto_increment(&autoinc);

	if (error != DB_SUCCESS) {
		*first_value = (~(ulonglong) 0);
		return;
	}

	/* This is a hack, since nb_desired_values seems to be accurate only
	for the first call to get_auto_increment() for multi-row INSERT and
	meaningless for other statements e.g, LOAD etc. Subsequent calls to
	this method for the same statement results in different values which
	don't make sense. Therefore we store the value the first time we are
	called and count down from that as rows are written (see write_row()).
	*/

	trx = prebuilt->trx;

	/* Note: We can't rely on *first_value since some MySQL engines,
	in particular the partition engine, don't initialize it to 0 when
	invoking this method. So we are not sure if it's guaranteed to
	be 0 or not. */

	/* Called for the first time ? */
	if (trx->n_autoinc_rows == 0) {

		trx->n_autoinc_rows = (ulint) nb_desired_values;

		/* It's possible for nb_desired_values to be 0:
		e.g., INSERT INTO T1(C) SELECT C FROM T2; */
		if (nb_desired_values == 0) {

			trx->n_autoinc_rows = 1;
		}

		set_if_bigger(*first_value, autoinc);
	/* Not in the middle of a mult-row INSERT. */
	} else if (prebuilt->last_value == 0) {
		set_if_bigger(*first_value, autoinc);
	}

	*nb_reserved_values = trx->n_autoinc_rows;

	/* With old style AUTOINC locking we only update the table's
	AUTOINC counter after attempting to insert the row. */
	if (innobase_autoinc_lock_mode != AUTOINC_OLD_STYLE_LOCKING) {
		ulonglong	have;
		ulonglong	need;

		/* Check for overflow conditions. */
		need = *nb_reserved_values * increment;
		have = ~0x0ULL - *first_value;

		if (have < need) {
			need = have;
		}

		/* Compute the last value in the interval */
		prebuilt->last_value = *first_value + need;

		ut_a(prebuilt->last_value >= *first_value);

		/* Update the table autoinc variable */
		dict_table_autoinc_update(
			prebuilt->table, prebuilt->last_value);
	} else {
		/* This will force write_row() into attempting an update
		of the table's AUTOINC counter. */
		prebuilt->last_value = 0;
	}

	/* The increment to be used to increase the AUTOINC value, we use
	this in write_row() and update_row() to increase the autoinc counter
	for columns that are filled by the user.*/
	prebuilt->table->autoinc_increment = increment;

	dict_table_autoinc_unlock(prebuilt->table);
}

/* See comment in handler.h */
int
ha_innobase::reset_auto_increment(
/*==============================*/
	ulonglong	value)		/* in: new value for table autoinc */
{
	DBUG_ENTER("ha_innobase::reset_auto_increment");

	int	error;

	update_thd(ha_thd());

	error = row_lock_table_autoinc_for_mysql(prebuilt);

	if (error != DB_SUCCESS) {
		error = convert_error_code_to_mysql(error, user_thd);

		DBUG_RETURN(error);
	}

	innobase_reset_autoinc(value);

	DBUG_RETURN(0);
}

/* See comment in handler.cc */
bool
ha_innobase::get_error_message(int error, String *buf)
{
	trx_t*	trx = check_trx_exists(ha_thd());

	buf->copy(trx->detailed_error, strlen(trx->detailed_error),
		system_charset_info);

	return FALSE;
}

/***********************************************************************
Compares two 'refs'. A 'ref' is the (internal) primary key value of the row.
If there is no explicitly declared non-null unique key or a primary key, then
InnoDB internally uses the row id as the primary key. */

int
ha_innobase::cmp_ref(
/*=================*/
				/* out: < 0 if ref1 < ref2, 0 if equal, else
				> 0 */
	const uchar*	ref1,	/* in: an (internal) primary key value in the
				MySQL key value format */
	const uchar*	ref2)	/* in: an (internal) primary key value in the
				MySQL key value format */
{
	enum_field_types mysql_type;
	Field*		field;
	KEY_PART_INFO*	key_part;
	KEY_PART_INFO*	key_part_end;
	uint		len1;
	uint		len2;
	int		result;

	if (prebuilt->clust_index_was_generated) {
		/* The 'ref' is an InnoDB row id */

		return(memcmp(ref1, ref2, DATA_ROW_ID_LEN));
	}

	/* Do a type-aware comparison of primary key fields. PK fields
	are always NOT NULL, so no checks for NULL are performed. */

	key_part = table->key_info[table->s->primary_key].key_part;

	key_part_end = key_part
			+ table->key_info[table->s->primary_key].key_parts;

	for (; key_part != key_part_end; ++key_part) {
		field = key_part->field;
		mysql_type = field->type();

		if (mysql_type == MYSQL_TYPE_TINY_BLOB
			|| mysql_type == MYSQL_TYPE_MEDIUM_BLOB
			|| mysql_type == MYSQL_TYPE_BLOB
			|| mysql_type == MYSQL_TYPE_LONG_BLOB) {

			/* In the MySQL key value format, a column prefix of
			a BLOB is preceded by a 2-byte length field */

			len1 = innobase_read_from_2_little_endian(ref1);
			len2 = innobase_read_from_2_little_endian(ref2);

			ref1 += 2;
			ref2 += 2;
			result = ((Field_blob*)field)->cmp( ref1, len1,
                                                            ref2, len2);
		} else {
			result = field->key_cmp(ref1, ref2);
		}

		if (result) {

			return(result);
		}

		ref1 += key_part->store_length;
		ref2 += key_part->store_length;
	}

	return(0);
}

/***********************************************************************
Ask InnoDB if a query to a table can be cached. */

my_bool
ha_innobase::register_query_cache_table(
/*====================================*/
					/* out: TRUE if query caching
					of the table is permitted */
	THD*		thd,		/* in: user thread handle */
	char*		table_key,	/* in: concatenation of database name,
					the null character '\0',
					and the table name */
	uint		key_length,	/* in: length of the full name, i.e.
					len(dbname) + len(tablename) + 1 */
	qc_engine_callback*
			call_back,	/* out: pointer to function for
					checking if query caching
					is permitted */
	ulonglong	*engine_data)	/* in/out: data to call_back */
{
	*call_back = innobase_query_caching_of_table_permitted;
	*engine_data = 0;
	return(innobase_query_caching_of_table_permitted(thd, table_key,
							 key_length,
							 engine_data));
}

char*
ha_innobase::get_mysql_bin_log_name()
{
	return(trx_sys_mysql_bin_log_name);
}

ulonglong
ha_innobase::get_mysql_bin_log_pos()
{
	/* trx... is ib_longlong, which is a typedef for a 64-bit integer
	(__int64 or longlong) so it's ok to cast it to ulonglong. */

	return(trx_sys_mysql_bin_log_pos);
}

/**********************************************************************
This function is used to find the storage length in bytes of the first n
characters for prefix indexes using a multibyte character set. The function
finds charset information and returns length of prefix_len characters in the
index field in bytes.

NOTE: the prototype of this function is copied to data0type.c! If you change
this function, you MUST change also data0type.c! */
extern "C"
ulint
innobase_get_at_most_n_mbchars(
/*===========================*/
				/* out: number of bytes occupied by the first
				n characters */
	ulint charset_id,	/* in: character set id */
	ulint prefix_len,	/* in: prefix length in bytes of the index
				(this has to be divided by mbmaxlen to get the
				number of CHARACTERS n in the prefix) */
	ulint data_len,		/* in: length of the string in bytes */
	const char* str)	/* in: character string */
{
	ulint char_length;	/* character length in bytes */
	ulint n_chars;		/* number of characters in prefix */
	CHARSET_INFO* charset;	/* charset used in the field */

	charset = get_charset((uint) charset_id, MYF(MY_WME));

	ut_ad(charset);
	ut_ad(charset->mbmaxlen);

	/* Calculate how many characters at most the prefix index contains */

	n_chars = prefix_len / charset->mbmaxlen;

	/* If the charset is multi-byte, then we must find the length of the
	first at most n chars in the string. If the string contains less
	characters than n, then we return the length to the end of the last
	character. */

	if (charset->mbmaxlen > 1) {
		/* my_charpos() returns the byte length of the first n_chars
		characters, or a value bigger than the length of str, if
		there were not enough full characters in str.

		Why does the code below work:
		Suppose that we are looking for n UTF-8 characters.

		1) If the string is long enough, then the prefix contains at
		least n complete UTF-8 characters + maybe some extra
		characters + an incomplete UTF-8 character. No problem in
		this case. The function returns the pointer to the
		end of the nth character.

		2) If the string is not long enough, then the string contains
		the complete value of a column, that is, only complete UTF-8
		characters, and we can store in the column prefix index the
		whole string. */

		char_length = my_charpos(charset, str,
						str + data_len, (int) n_chars);
		if (char_length > data_len) {
			char_length = data_len;
		}
	} else {
		if (data_len < prefix_len) {
			char_length = data_len;
		} else {
			char_length = prefix_len;
		}
	}

	return(char_length);
}

/***********************************************************************
This function is used to prepare X/Open XA distributed transaction   */
static
int
innobase_xa_prepare(
/*================*/
			/* out: 0 or error number */
        handlerton *hton,
	THD*	thd,	/* in: handle to the MySQL thread of the user
			whose XA transaction should be prepared */
	bool	all)	/* in: TRUE - commit transaction
			FALSE - the current SQL statement ended */
{
	int error = 0;
	trx_t* trx = check_trx_exists(thd);

	if (thd_sql_command(thd) != SQLCOM_XA_PREPARE &&
	    (all || !thd_test_options(thd, OPTION_NOT_AUTOCOMMIT | OPTION_BEGIN)))
	{

		/* For ibbackup to work the order of transactions in binlog
		and InnoDB must be the same. Consider the situation

		  thread1> prepare; write to binlog; ...
			  <context switch>
		  thread2> prepare; write to binlog; commit
		  thread1>			     ... commit

		To ensure this will not happen we're taking the mutex on
		prepare, and releasing it on commit.

		Note: only do it for normal commits, done via ha_commit_trans.
		If 2pc protocol is executed by external transaction
		coordinator, it will be just a regular MySQL client
		executing XA PREPARE and XA COMMIT commands.
		In this case we cannot know how many minutes or hours
		will be between XA PREPARE and XA COMMIT, and we don't want
		to block for undefined period of time.
		*/
		pthread_mutex_lock(&prepare_commit_mutex);
		trx->active_trans = 2;
	}

	if (!THDVAR(thd, support_xa)) {

		return(0);
	}

	thd_get_xid(thd, (MYSQL_XID*) &trx->xid);

	/* Release a possible FIFO ticket and search latch. Since we will
	reserve the kernel mutex, we have to release the search system latch
	first to obey the latching order. */

	innobase_release_stat_resources(trx);

	if (trx->active_trans == 0 && trx->conc_state != TRX_NOT_STARTED) {

	  sql_print_error("trx->active_trans == 0, but trx->conc_state != "
			  "TRX_NOT_STARTED");
	}

	if (all
		|| (!thd_test_options(thd, OPTION_NOT_AUTOCOMMIT | OPTION_BEGIN))) {

		/* We were instructed to prepare the whole transaction, or
		this is an SQL statement end and autocommit is on */

		ut_ad(trx->active_trans);

		error = (int) trx_prepare_for_mysql(trx);
	} else {
		/* We just mark the SQL statement ended and do not do a
		transaction prepare */

		/* If we had reserved the auto-inc lock for some
		table in this SQL statement we release it now */

		row_unlock_table_autoinc_for_mysql(trx);

		/* Store the current undo_no of the transaction so that we
		know where to roll back if we have to roll back the next
		SQL statement */

		trx_mark_sql_stat_end(trx);
	}

	/* Tell the InnoDB server that there might be work for utility
	threads: */

	srv_active_wake_master_thread();

	return error;
}

/***********************************************************************
This function is used to recover X/Open XA distributed transactions   */
static
int
innobase_xa_recover(
/*================*/
				/* out: number of prepared transactions
				stored in xid_list */
        handlerton *hton,
	XID*	xid_list,	/* in/out: prepared transactions */
	uint	len)		/* in: number of slots in xid_list */
{
	if (len == 0 || xid_list == NULL) {

		return(0);
	}

	return(trx_recover_for_mysql(xid_list, len));
}

/***********************************************************************
This function is used to commit one X/Open XA distributed transaction
which is in the prepared state */
static
int
innobase_commit_by_xid(
/*===================*/
			/* out: 0 or error number */
        handlerton *hton,
	XID*	xid)	/* in: X/Open XA transaction identification */
{
	trx_t*	trx;

	trx = trx_get_trx_by_xid(xid);

	if (trx) {
		innobase_commit_low(trx);

		return(XA_OK);
	} else {
		return(XAER_NOTA);
	}
}

/***********************************************************************
This function is used to rollback one X/Open XA distributed transaction
which is in the prepared state */
static
int
innobase_rollback_by_xid(
/*=====================*/
			/* out: 0 or error number */
        handlerton *hton,
	XID	*xid)	/* in: X/Open XA transaction identification */
{
	trx_t*	trx;

	trx = trx_get_trx_by_xid(xid);

	if (trx) {
		return(innobase_rollback_trx(trx));
	} else {
		return(XAER_NOTA);
	}
}

/***********************************************************************
Create a consistent view for a cursor based on current transaction
which is created if the corresponding MySQL thread still lacks one.
This consistent view is then used inside of MySQL when accessing records
using a cursor. */
static
void*
innobase_create_cursor_view(
/*========================*/
                          /* out: pointer to cursor view or NULL */
        handlerton *hton, /* in: innobase hton */
	THD* thd)	  /* in: user thread handle */
{
	return(read_cursor_view_create_for_mysql(check_trx_exists(thd)));
}

/***********************************************************************
Close the given consistent cursor view of a transaction and restore
global read view to a transaction read view. Transaction is created if the
corresponding MySQL thread still lacks one. */
static
void
innobase_close_cursor_view(
/*=======================*/
        handlerton *hton,
	THD*	thd,	/* in: user thread handle */
	void*	curview)/* in: Consistent read view to be closed */
{
	read_cursor_view_close_for_mysql(check_trx_exists(thd),
					 (cursor_view_t*) curview);
}

/***********************************************************************
Set the given consistent cursor view to a transaction which is created
if the corresponding MySQL thread still lacks one. If the given
consistent cursor view is NULL global read view of a transaction is
restored to a transaction read view. */
static
void
innobase_set_cursor_view(
/*=====================*/
        handlerton *hton,
	THD*	thd,	/* in: user thread handle */
	void*	curview)/* in: Consistent cursor view to be set */
{
	read_cursor_set_for_mysql(check_trx_exists(thd),
				  (cursor_view_t*) curview);
}


bool ha_innobase::check_if_incompatible_data(
	HA_CREATE_INFO*	info,
	uint		table_changes)
{
	if (table_changes != IS_EQUAL_YES) {

		return COMPATIBLE_DATA_NO;
	}

	/* Check that auto_increment value was not changed */
	if ((info->used_fields & HA_CREATE_USED_AUTO) &&
		info->auto_increment_value != 0) {

		return COMPATIBLE_DATA_NO;
	}

	/* Check that row format didn't change */
	if ((info->used_fields & HA_CREATE_USED_ROW_FORMAT) &&
		get_row_type() != info->row_type) {

		return COMPATIBLE_DATA_NO;
	}

	return COMPATIBLE_DATA_YES;
}

static int show_innodb_vars(THD *thd, SHOW_VAR *var, char *buff)
{
  innodb_export_status();
  var->type= SHOW_ARRAY;
  var->value= (char *) &innodb_status_variables;
  return 0;
}

static SHOW_VAR innodb_status_variables_export[]= {
  {"Innodb",                   (char*) &show_innodb_vars, SHOW_FUNC},
  {NullS, NullS, SHOW_LONG}
};

static struct st_mysql_storage_engine innobase_storage_engine=
{ MYSQL_HANDLERTON_INTERFACE_VERSION };

/* plugin options */
static MYSQL_SYSVAR_BOOL(checksums, innobase_use_checksums,
  PLUGIN_VAR_NOCMDARG | PLUGIN_VAR_READONLY,
  "Enable InnoDB checksums validation (enabled by default). "
  "Disable with --skip-innodb-checksums.",
  NULL, NULL, TRUE);

static MYSQL_SYSVAR_STR(data_home_dir, innobase_data_home_dir,
  PLUGIN_VAR_READONLY,
  "The common part for InnoDB table spaces.",
  NULL, NULL, NULL);

static MYSQL_SYSVAR_BOOL(doublewrite, innobase_use_doublewrite,
  PLUGIN_VAR_NOCMDARG | PLUGIN_VAR_READONLY,
  "Enable InnoDB doublewrite buffer (enabled by default). "
  "Disable with --skip-innodb-doublewrite.",
  NULL, NULL, TRUE);

static MYSQL_SYSVAR_BOOL(extra_dirty_writes, innobase_extra_dirty_writes,
  PLUGIN_VAR_NOCMDARG | PLUGIN_VAR_READONLY,
  "Flush dirty buffer pages when dirty max pct is not exceeded",
  NULL, NULL, TRUE);

static MYSQL_SYSVAR_LONG(io_capacity, innobase_io_capacity,
  PLUGIN_VAR_RQCMDARG | PLUGIN_VAR_READONLY,
  "Number of IOPs the server can do. Tunes the background IO rate",
  NULL, NULL, 100, 100, ~0L, 0);

static MYSQL_SYSVAR_ULONG(fast_shutdown, innobase_fast_shutdown,
  PLUGIN_VAR_OPCMDARG,
  "Speeds up the shutdown process of the InnoDB storage engine. Possible "
  "values are 0, 1 (faster)"
  /*
    NetWare can't close unclosed files, can't automatically kill remaining
    threads, etc, so on this OS we disable the crash-like InnoDB shutdown.
  */
  IF_NETWARE("", " or 2 (fastest - crash-like)")
  ".",
  NULL, NULL, 1, 0, IF_NETWARE(1,2), 0);

static MYSQL_SYSVAR_BOOL(file_per_table, innobase_file_per_table,
  PLUGIN_VAR_NOCMDARG | PLUGIN_VAR_READONLY,
  "Stores each InnoDB table to an .ibd file in the database dir.",
  NULL, NULL, FALSE);

static MYSQL_SYSVAR_ULONG(flush_log_at_trx_commit, srv_flush_log_at_trx_commit,
  PLUGIN_VAR_OPCMDARG,
  "Set to 0 (write and flush once per second),"
  " 1 (write and flush at each commit)"
  " or 2 (write at commit, flush once per second).",
  NULL, NULL, 1, 0, 2, 0);

static MYSQL_SYSVAR_STR(flush_method, innobase_unix_file_flush_method,
  PLUGIN_VAR_RQCMDARG | PLUGIN_VAR_READONLY,
  "With which method to flush data.", NULL, NULL, NULL);

static MYSQL_SYSVAR_BOOL(locks_unsafe_for_binlog, innobase_locks_unsafe_for_binlog,
  PLUGIN_VAR_NOCMDARG | PLUGIN_VAR_READONLY,
  "Force InnoDB to not use next-key locking, to use only row-level locking.",
  NULL, NULL, FALSE);

#ifdef UNIV_LOG_ARCHIVE
static MYSQL_SYSVAR_STR(log_arch_dir, innobase_log_arch_dir,
  PLUGIN_VAR_RQCMDARG | PLUGIN_VAR_READONLY,
  "Where full logs should be archived.", NULL, NULL, NULL);

static MYSQL_SYSVAR_BOOL(log_archive, innobase_log_archive,
  PLUGIN_VAR_OPCMDARG | PLUGIN_VAR_READONLY,
  "Set to 1 if you want to have logs archived.", NULL, NULL, FALSE);
#endif /* UNIV_LOG_ARCHIVE */

static MYSQL_SYSVAR_STR(log_group_home_dir, innobase_log_group_home_dir,
  PLUGIN_VAR_RQCMDARG | PLUGIN_VAR_READONLY,
  "Path to InnoDB log files.", NULL, NULL, NULL);

static MYSQL_SYSVAR_ULONG(max_dirty_pages_pct, srv_max_buf_pool_modified_pct,
  PLUGIN_VAR_RQCMDARG,
  "Percentage of dirty pages allowed in bufferpool.",
  NULL, NULL, 90, 0, 100, 0);

static MYSQL_SYSVAR_ULONG(max_purge_lag, srv_max_purge_lag,
  PLUGIN_VAR_RQCMDARG,
  "Desired maximum length of the purge queue (0 = no limit)",
  NULL, NULL, 0, 0, ~0L, 0);

static MYSQL_SYSVAR_BOOL(rollback_on_timeout, innobase_rollback_on_timeout,
  PLUGIN_VAR_OPCMDARG | PLUGIN_VAR_READONLY,
  "Roll back the complete transaction on lock wait timeout, for 4.x compatibility (disabled by default)",
  NULL, NULL, FALSE);

static MYSQL_SYSVAR_BOOL(status_file, innobase_create_status_file,
  PLUGIN_VAR_OPCMDARG | PLUGIN_VAR_NOSYSVAR,
  "Enable SHOW INNODB STATUS output in the innodb_status.<pid> file",
  NULL, NULL, FALSE);

static MYSQL_SYSVAR_BOOL(stats_on_metadata, innobase_stats_on_metadata,
  PLUGIN_VAR_OPCMDARG | PLUGIN_VAR_NOSYSVAR,
  "Enable statistics gathering for metadata commands such as SHOW TABLE STATUS (on by default)",
  NULL, NULL, TRUE);

static MYSQL_SYSVAR_BOOL(adaptive_hash_index, innobase_adaptive_hash_index,
  PLUGIN_VAR_OPCMDARG | PLUGIN_VAR_READONLY,
  "Enable InnoDB adaptive hash index (enabled by default).  "
  "Disable with --skip-innodb-adaptive-hash-index.",
  NULL, NULL, TRUE);

static MYSQL_SYSVAR_LONG(additional_mem_pool_size, innobase_additional_mem_pool_size,
  PLUGIN_VAR_RQCMDARG | PLUGIN_VAR_READONLY,
  "Size of a memory pool InnoDB uses to store data dictionary information and other internal data structures.",
  NULL, NULL, 1*1024*1024L, 512*1024L, ~0L, 1024);

static MYSQL_SYSVAR_ULONG(autoextend_increment, srv_auto_extend_increment,
  PLUGIN_VAR_RQCMDARG,
  "Data file autoextend increment in megabytes",
  NULL, NULL, 8L, 1L, 1000L, 0);

static MYSQL_SYSVAR_LONGLONG(buffer_pool_size, innobase_buffer_pool_size,
  PLUGIN_VAR_RQCMDARG | PLUGIN_VAR_READONLY,
  "The size of the memory buffer InnoDB uses to cache data and indexes of its tables.",
  NULL, NULL, 8*1024*1024L, 1024*1024L, LONGLONG_MAX, 1024*1024L);

static MYSQL_SYSVAR_ULONG(commit_concurrency, srv_commit_concurrency,
  PLUGIN_VAR_RQCMDARG,
  "Helps in performance tuning in heavily concurrent environments.",
  NULL, NULL, 0, 0, 1000, 0);

static MYSQL_SYSVAR_ULONG(concurrency_tickets, srv_n_free_tickets_to_enter,
  PLUGIN_VAR_RQCMDARG,
  "Number of times a thread is allowed to enter InnoDB within the same SQL query after it has once got the ticket",
  NULL, NULL, 500L, 1L, ~0L, 0);

static MYSQL_SYSVAR_LONG(file_io_threads, innobase_file_io_threads,
  PLUGIN_VAR_RQCMDARG | PLUGIN_VAR_READONLY,
  "Number of file I/O threads in InnoDB.",
  NULL, NULL, 4, 4, 64, 0);

static MYSQL_SYSVAR_LONG(write_io_threads, innobase_write_io_threads,
  PLUGIN_VAR_RQCMDARG | PLUGIN_VAR_READONLY,
  "Number of write I/O threads in InnoDB.",
  NULL, NULL, 1, 1, 64, 0);

static MYSQL_SYSVAR_LONG(read_io_threads, innobase_read_io_threads,
  PLUGIN_VAR_RQCMDARG | PLUGIN_VAR_READONLY,
  "Number of read I/O threads in InnoDB.",
  NULL, NULL, 1, 1, 64, 0);

static MYSQL_SYSVAR_LONG(max_merged_io, innobase_max_merged_io,
  PLUGIN_VAR_RQCMDARG | PLUGIN_VAR_READONLY,
  "Max number of adjacent IO requests to merge in InnoDB.",
  NULL, NULL, 64, 1, 64, 0);

static MYSQL_SYSVAR_LONG(force_recovery, innobase_force_recovery,
  PLUGIN_VAR_RQCMDARG | PLUGIN_VAR_READONLY,
  "Helps to save your data in case the disk image of the database becomes corrupt.",
  NULL, NULL, 0, 0, 6, 0);

static MYSQL_SYSVAR_LONG(lock_wait_timeout, innobase_lock_wait_timeout,
  PLUGIN_VAR_RQCMDARG | PLUGIN_VAR_READONLY,
  "Timeout in seconds an InnoDB transaction may wait for a lock before being rolled back.",
  NULL, NULL, 50, 1, 1024 * 1024 * 1024, 0);

static MYSQL_SYSVAR_LONG(log_buffer_size, innobase_log_buffer_size,
  PLUGIN_VAR_RQCMDARG | PLUGIN_VAR_READONLY,
  "The size of the buffer which InnoDB uses to write log to the log files on disk.",
  NULL, NULL, 1024*1024L, 256*1024L, ~0L, 1024);

static MYSQL_SYSVAR_LONGLONG(log_file_size, innobase_log_file_size,
  PLUGIN_VAR_RQCMDARG | PLUGIN_VAR_READONLY,
  "Size of each log file in a log group.",
  NULL, NULL, 5*1024*1024L, 1*1024*1024L, LONGLONG_MAX, 1024*1024L);

static MYSQL_SYSVAR_LONG(log_files_in_group, innobase_log_files_in_group,
  PLUGIN_VAR_RQCMDARG | PLUGIN_VAR_READONLY,
  "Number of log files in the log group. InnoDB writes to the files in a circular fashion. Value 3 is recommended here.",
  NULL, NULL, 2, 2, 100, 0);

static MYSQL_SYSVAR_LONG(mirrored_log_groups, innobase_mirrored_log_groups,
  PLUGIN_VAR_RQCMDARG | PLUGIN_VAR_READONLY,
  "Number of identical copies of log groups we keep for the database. Currently this should be set to 1.",
  NULL, NULL, 1, 1, 10, 0);

static MYSQL_SYSVAR_LONG(open_files, innobase_open_files,
  PLUGIN_VAR_RQCMDARG | PLUGIN_VAR_READONLY,
  "How many files at the maximum InnoDB keeps open at the same time.",
  NULL, NULL, 300L, 10L, ~0L, 0);

static MYSQL_SYSVAR_ULONG(sync_spin_loops, srv_n_spin_wait_rounds,
  PLUGIN_VAR_RQCMDARG,
  "Count of spin-loop rounds in InnoDB mutexes",
  NULL, NULL, 20L, 0L, ~0L, 0);

static MYSQL_SYSVAR_ULONG(thread_concurrency, srv_thread_concurrency,
  PLUGIN_VAR_RQCMDARG,
  "Helps in performance tuning in heavily concurrent environments. Sets the maximum number of threads allowed inside InnoDB. Value 0 will disable the thread throttling.",
  NULL, NULL, 8, 0, 1000, 0);

static MYSQL_SYSVAR_ULONG(thread_sleep_delay, srv_thread_sleep_delay,
  PLUGIN_VAR_RQCMDARG,
  "Time of innodb thread sleeping before joining InnoDB queue (usec). Value 0 disable a sleep",
  NULL, NULL, 10000L, 0L, ~0L, 0);

static MYSQL_SYSVAR_STR(data_file_path, innobase_data_file_path,
  PLUGIN_VAR_RQCMDARG | PLUGIN_VAR_READONLY,
  "Path to individual files and their sizes.",
  NULL, NULL, NULL);

static MYSQL_SYSVAR_LONG(autoinc_lock_mode, innobase_autoinc_lock_mode,
  PLUGIN_VAR_RQCMDARG | PLUGIN_VAR_READONLY,
  "The AUTOINC lock modes supported by InnoDB:               "
  "0 => Old style AUTOINC locking (for backward"
  " compatibility)                                           "
  "1 => New style AUTOINC locking                            "
  "2 => No AUTOINC locking (unsafe for SBR)",
  NULL, NULL,
  AUTOINC_NEW_STYLE_LOCKING,	/* Default setting */
  AUTOINC_OLD_STYLE_LOCKING,	/* Minimum value */
  AUTOINC_NO_LOCKING, 0);	/* Maximum value */

static struct st_mysql_sys_var* innobase_system_variables[]= {
  MYSQL_SYSVAR(additional_mem_pool_size),
  MYSQL_SYSVAR(autoextend_increment),
  MYSQL_SYSVAR(buffer_pool_size),
  MYSQL_SYSVAR(checksums),
  MYSQL_SYSVAR(commit_concurrency),
  MYSQL_SYSVAR(concurrency_tickets),
  MYSQL_SYSVAR(data_file_path),
  MYSQL_SYSVAR(data_home_dir),
  MYSQL_SYSVAR(doublewrite),
  MYSQL_SYSVAR(fast_shutdown),
  MYSQL_SYSVAR(file_io_threads),
  MYSQL_SYSVAR(read_io_threads),
  MYSQL_SYSVAR(write_io_threads),
  MYSQL_SYSVAR(max_merged_io),
  MYSQL_SYSVAR(file_per_table),
  MYSQL_SYSVAR(flush_log_at_trx_commit),
  MYSQL_SYSVAR(flush_method),
  MYSQL_SYSVAR(force_recovery),
  MYSQL_SYSVAR(locks_unsafe_for_binlog),
  MYSQL_SYSVAR(lock_wait_timeout),
#ifdef UNIV_LOG_ARCHIVE
  MYSQL_SYSVAR(log_arch_dir),
  MYSQL_SYSVAR(log_archive),
#endif /* UNIV_LOG_ARCHIVE */
  MYSQL_SYSVAR(log_buffer_size),
  MYSQL_SYSVAR(log_file_size),
  MYSQL_SYSVAR(log_files_in_group),
  MYSQL_SYSVAR(log_group_home_dir),
  MYSQL_SYSVAR(max_dirty_pages_pct),
  MYSQL_SYSVAR(max_purge_lag),
  MYSQL_SYSVAR(mirrored_log_groups),
  MYSQL_SYSVAR(open_files),
  MYSQL_SYSVAR(rollback_on_timeout),
  MYSQL_SYSVAR(stats_on_metadata),
  MYSQL_SYSVAR(adaptive_hash_index),
  MYSQL_SYSVAR(status_file),
  MYSQL_SYSVAR(support_xa),
  MYSQL_SYSVAR(sync_spin_loops),
  MYSQL_SYSVAR(table_locks),
  MYSQL_SYSVAR(thread_concurrency),
  MYSQL_SYSVAR(thread_sleep_delay),
  MYSQL_SYSVAR(autoinc_lock_mode),
  MYSQL_SYSVAR(extra_dirty_writes),
  MYSQL_SYSVAR(io_capacity),
  NULL
};

mysql_declare_plugin(innobase)
{
  MYSQL_STORAGE_ENGINE_PLUGIN,
  &innobase_storage_engine,
  innobase_hton_name,
  "Innobase OY",
  "Supports transactions, row-level locking, and foreign keys",
  PLUGIN_LICENSE_GPL,
  innobase_init, /* Plugin Init */
  NULL, /* Plugin Deinit */
  0x0100 /* 1.0 */,
  innodb_status_variables_export,/* status variables             */
  innobase_system_variables, /* system variables */
  NULL /* reserved */
}
mysql_declare_plugin_end;<|MERGE_RESOLUTION|>--- conflicted
+++ resolved
@@ -133,7 +133,6 @@
 
 static char*	internal_innobase_data_file_path	= NULL;
 
-<<<<<<< HEAD
 /* Max number of IO requests merged to perform large IO in background
    IO threads.
 */
@@ -141,14 +140,13 @@
 
 /* Number of background IO threads for read and write. */
 long innobase_read_io_threads, innobase_write_io_threads;
-=======
+
 /* Default number of IO per second supported by server. Tunes background
    IO rate. */
 static long innobase_io_capacity = 100;
 
 /* Write dirty pages when pct dirty is less than max pct dirty */
 static my_bool innobase_extra_dirty_writes = TRUE;
->>>>>>> 8f87d908
 
 /* The following counter is used to convey information to InnoDB
 about server activity: in selects it is not sensible to call
