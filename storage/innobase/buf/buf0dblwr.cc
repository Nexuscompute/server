/*****************************************************************************

Copyright (c) 1995, 2017, Oracle and/or its affiliates. All Rights Reserved.
Copyright (c) 2013, 2020, MariaDB Corporation.

This program is free software; you can redistribute it and/or modify it under
the terms of the GNU General Public License as published by the Free Software
Foundation; version 2 of the License.

This program is distributed in the hope that it will be useful, but WITHOUT
ANY WARRANTY; without even the implied warranty of MERCHANTABILITY or FITNESS
FOR A PARTICULAR PURPOSE. See the GNU General Public License for more details.

You should have received a copy of the GNU General Public License along with
this program; if not, write to the Free Software Foundation, Inc.,
51 Franklin Street, Fifth Floor, Boston, MA 02110-1335 USA

*****************************************************************************/

/**************************************************//**
@file buf/buf0dblwr.cc
Doublwrite buffer module

Created 2011/12/19
*******************************************************/

#include "buf0dblwr.h"
#include "buf0buf.h"
#include "buf0checksum.h"
#include "srv0start.h"
#include "srv0srv.h"
#include "page0zip.h"
#include "trx0sys.h"
#include "fil0crypt.h"
#include "fil0pagecompress.h"

using st_::span;

/** The doublewrite buffer */
buf_dblwr_t*	buf_dblwr = NULL;

/** Set to TRUE when the doublewrite buffer is being created */
ibool	buf_dblwr_being_created = FALSE;

#define TRX_SYS_DOUBLEWRITE_BLOCKS 2

/****************************************************************//**
Determines if a page number is located inside the doublewrite buffer.
@return TRUE if the location is inside the two blocks of the
doublewrite buffer */
ibool
buf_dblwr_page_inside(
/*==================*/
	ulint	page_no)	/*!< in: page number */
{
	if (buf_dblwr == NULL) {

		return(FALSE);
	}

	if (page_no >= buf_dblwr->block1
	    && page_no < buf_dblwr->block1
	    + TRX_SYS_DOUBLEWRITE_BLOCK_SIZE) {
		return(TRUE);
	}

	if (page_no >= buf_dblwr->block2
	    && page_no < buf_dblwr->block2
	    + TRX_SYS_DOUBLEWRITE_BLOCK_SIZE) {
		return(TRUE);
	}

	return(FALSE);
}

/** @return the TRX_SYS page */
inline buf_block_t *buf_dblwr_trx_sys_get(mtr_t *mtr)
{
  buf_block_t *block= buf_page_get(page_id_t(TRX_SYS_SPACE, TRX_SYS_PAGE_NO),
                                   0, RW_X_LATCH, mtr);
  buf_block_dbg_add_level(block, SYNC_NO_ORDER_CHECK);
  return block;
}

/****************************************************************//**
Creates or initialializes the doublewrite buffer at a database start. */
static void buf_dblwr_init(const byte *doublewrite)
{
	ulint	buf_size;

	buf_dblwr = static_cast<buf_dblwr_t*>(
		ut_zalloc_nokey(sizeof(buf_dblwr_t)));

	/* There are two blocks of same size in the doublewrite
	buffer. */
	buf_size = TRX_SYS_DOUBLEWRITE_BLOCKS * TRX_SYS_DOUBLEWRITE_BLOCK_SIZE;

	/* There must be atleast one buffer for single page writes
	and one buffer for batch writes. */
	ut_a(srv_doublewrite_batch_size > 0
	     && srv_doublewrite_batch_size < buf_size);

	mutex_create(LATCH_ID_BUF_DBLWR, &buf_dblwr->mutex);

	buf_dblwr->b_event = os_event_create("dblwr_batch_event");
	buf_dblwr->s_event = os_event_create("dblwr_single_event");
	buf_dblwr->first_free = 0;
	buf_dblwr->s_reserved = 0;
	buf_dblwr->b_reserved = 0;

	buf_dblwr->block1 = mach_read_from_4(
		doublewrite + TRX_SYS_DOUBLEWRITE_BLOCK1);
	buf_dblwr->block2 = mach_read_from_4(
		doublewrite + TRX_SYS_DOUBLEWRITE_BLOCK2);

	buf_dblwr->write_buf = static_cast<byte*>(
		aligned_malloc(buf_size << srv_page_size_shift,
			       srv_page_size));

	buf_dblwr->buf_block_arr = static_cast<buf_dblwr_t::element*>(
		ut_zalloc_nokey(buf_size * sizeof(buf_dblwr_t::element)));
}

/** Create the doublewrite buffer if the doublewrite buffer header
is not present in the TRX_SYS page.
@return	whether the operation succeeded
@retval	true	if the doublewrite buffer exists or was created
@retval	false	if the creation failed (too small first data file) */
bool
buf_dblwr_create()
{
	buf_block_t*	block2;
	buf_block_t*	new_block;
	byte*	fseg_header;
	ulint	page_no;
	ulint	prev_page_no;
	ulint	i;
	mtr_t	mtr;

	if (buf_dblwr) {
		/* Already inited */
		return(true);
	}

start_again:
	mtr.start();
	buf_dblwr_being_created = TRUE;

	buf_block_t *trx_sys_block = buf_dblwr_trx_sys_get(&mtr);

	if (mach_read_from_4(TRX_SYS_DOUBLEWRITE + TRX_SYS_DOUBLEWRITE_MAGIC
			     + trx_sys_block->frame)
	    == TRX_SYS_DOUBLEWRITE_MAGIC_N) {
		/* The doublewrite buffer has already been created:
		just read in some numbers */

		buf_dblwr_init(TRX_SYS_DOUBLEWRITE + trx_sys_block->frame);

		mtr.commit();
		buf_dblwr_being_created = FALSE;
		return(true);
	} else {
		if (UT_LIST_GET_FIRST(fil_system.sys_space->chain)->size
		    < 3 * FSP_EXTENT_SIZE) {
			goto too_small;
		}
	}

	block2 = fseg_create(fil_system.sys_space, TRX_SYS_PAGE_NO,
			     TRX_SYS_DOUBLEWRITE
			     + TRX_SYS_DOUBLEWRITE_FSEG, &mtr);

	if (block2 == NULL) {
too_small:
		ib::error()
			<< "Cannot create doublewrite buffer: "
			"the first file in innodb_data_file_path"
			" must be at least "
			<< (3 * (FSP_EXTENT_SIZE
				 >> (20U - srv_page_size_shift)))
			<< "M.";
		mtr.commit();
		return(false);
	}

	ib::info() << "Doublewrite buffer not found: creating new";

	/* FIXME: After this point, the doublewrite buffer creation
	is not atomic. The doublewrite buffer should not exist in
	the InnoDB system tablespace file in the first place.
	It could be located in separate optional file(s) in a
	user-specified location. */

	/* fseg_create acquires a second latch on the page,
	therefore we must declare it: */

	buf_block_dbg_add_level(block2, SYNC_NO_ORDER_CHECK);

	fseg_header = TRX_SYS_DOUBLEWRITE + TRX_SYS_DOUBLEWRITE_FSEG
		+ trx_sys_block->frame;
	prev_page_no = 0;

	for (i = 0; i < TRX_SYS_DOUBLEWRITE_BLOCKS * TRX_SYS_DOUBLEWRITE_BLOCK_SIZE
		     + FSP_EXTENT_SIZE / 2; i++) {
		new_block = fseg_alloc_free_page(
			fseg_header, prev_page_no + 1, FSP_UP, &mtr);
		if (new_block == NULL) {
			ib::error() << "Cannot create doublewrite buffer: "
				" you must increase your tablespace size."
				" Cannot continue operation.";
			/* This may essentially corrupt the doublewrite
			buffer. However, usually the doublewrite buffer
			is created at database initialization, and it
			should not matter (just remove all newly created
			InnoDB files and restart). */
			mtr.commit();
			return(false);
		}

		/* We read the allocated pages to the buffer pool;
		when they are written to disk in a flush, the space
		id and page number fields are also written to the
		pages. When we at database startup read pages
		from the doublewrite buffer, we know that if the
		space id and page number in them are the same as
		the page position in the tablespace, then the page
		has not been written to in doublewrite. */

		ut_ad(rw_lock_get_x_lock_count(&new_block->lock) == 1);
		page_no = new_block->page.id().page_no();
		/* We only do this in the debug build, to ensure that
		the check in buf_flush_init_for_writing() will see a valid
		page type. The flushes of new_block are actually
		unnecessary here.  */
		ut_d(mtr.write<2>(*new_block,
				  FIL_PAGE_TYPE + new_block->frame,
				  FIL_PAGE_TYPE_SYS));

		if (i == FSP_EXTENT_SIZE / 2) {
			ut_a(page_no == FSP_EXTENT_SIZE);
			mtr.write<4>(*trx_sys_block,
				     TRX_SYS_DOUBLEWRITE
				     + TRX_SYS_DOUBLEWRITE_BLOCK1
				     + trx_sys_block->frame,
				     page_no);
			mtr.write<4>(*trx_sys_block,
				     TRX_SYS_DOUBLEWRITE
				     + TRX_SYS_DOUBLEWRITE_REPEAT
				     + TRX_SYS_DOUBLEWRITE_BLOCK1
				     + trx_sys_block->frame,
				     page_no);

		} else if (i == FSP_EXTENT_SIZE / 2
			   + TRX_SYS_DOUBLEWRITE_BLOCK_SIZE) {
			ut_a(page_no == 2 * FSP_EXTENT_SIZE);
			mtr.write<4>(*trx_sys_block,
				     TRX_SYS_DOUBLEWRITE
				     + TRX_SYS_DOUBLEWRITE_BLOCK2
				     + trx_sys_block->frame,
				     page_no);
			mtr.write<4>(*trx_sys_block,
				     TRX_SYS_DOUBLEWRITE
				     + TRX_SYS_DOUBLEWRITE_REPEAT
				     + TRX_SYS_DOUBLEWRITE_BLOCK2
				     + trx_sys_block->frame,
				     page_no);
		} else if (i > FSP_EXTENT_SIZE / 2) {
			ut_a(page_no == prev_page_no + 1);
		}

		if (((i + 1) & 15) == 0) {
			/* rw_locks can only be recursively x-locked
			2048 times. (on 32 bit platforms,
			(lint) 0 - (X_LOCK_DECR * 2049)
			is no longer a negative number, and thus
			lock_word becomes like a shared lock).
			For 4k page size this loop will
			lock the fseg header too many times. Since
			this code is not done while any other threads
			are active, restart the MTR occasionally. */
			mtr.commit();
			mtr.start();
			trx_sys_block = buf_dblwr_trx_sys_get(&mtr);
			fseg_header = TRX_SYS_DOUBLEWRITE
				+ TRX_SYS_DOUBLEWRITE_FSEG
				+ trx_sys_block->frame;
		}

		prev_page_no = page_no;
	}

	mtr.write<4>(*trx_sys_block,
		     TRX_SYS_DOUBLEWRITE + TRX_SYS_DOUBLEWRITE_MAGIC
		     + trx_sys_block->frame,
		     TRX_SYS_DOUBLEWRITE_MAGIC_N);
	mtr.write<4>(*trx_sys_block,
		     TRX_SYS_DOUBLEWRITE + TRX_SYS_DOUBLEWRITE_MAGIC
		     + TRX_SYS_DOUBLEWRITE_REPEAT
		     + trx_sys_block->frame,
		     TRX_SYS_DOUBLEWRITE_MAGIC_N);

	mtr.write<4>(*trx_sys_block,
		     TRX_SYS_DOUBLEWRITE + TRX_SYS_DOUBLEWRITE_SPACE_ID_STORED
		     + trx_sys_block->frame,
		     TRX_SYS_DOUBLEWRITE_SPACE_ID_STORED_N);
	mtr.commit();

	/* Flush the modified pages to disk and make a checkpoint */
	log_make_checkpoint();
	buf_dblwr_being_created = FALSE;

	/* Remove doublewrite pages from LRU */
	buf_pool_invalidate();

	ib::info() <<  "Doublewrite buffer created";

	goto start_again;
}

/**
At database startup initializes the doublewrite buffer memory structure if
we already have a doublewrite buffer created in the data files. If we are
upgrading to an InnoDB version which supports multiple tablespaces, then this
function performs the necessary update operations. If we are in a crash
recovery, this function loads the pages from double write buffer into memory.
@param[in]	file		File handle
@param[in]	path		Path name of file
@return DB_SUCCESS or error code */
dberr_t
buf_dblwr_init_or_load_pages(
	pfs_os_file_t	file,
	const char*	path)
{
	byte*		buf;
	byte*		page;
	ulint		block1;
	ulint		block2;
	ulint		space_id;
	byte*		read_buf;
	byte*		doublewrite;
	ibool		reset_space_ids = FALSE;
	recv_dblwr_t&	recv_dblwr = recv_sys.dblwr;

	/* We do the file i/o past the buffer pool */
	read_buf = static_cast<byte*>(
		aligned_malloc(2 * srv_page_size, srv_page_size));

	/* Read the trx sys header to check if we are using the doublewrite
	buffer */
	dberr_t		err;

	IORequest       read_request(IORequest::READ);

	err = os_file_read(
		read_request,
		file, read_buf, TRX_SYS_PAGE_NO << srv_page_size_shift,
		srv_page_size);

	if (err != DB_SUCCESS) {

		ib::error()
			<< "Failed to read the system tablespace header page";
func_exit:
		aligned_free(read_buf);
		return(err);
	}

	doublewrite = read_buf + TRX_SYS_DOUBLEWRITE;

	/* TRX_SYS_PAGE_NO is not encrypted see fil_crypt_rotate_page() */

	if (mach_read_from_4(doublewrite + TRX_SYS_DOUBLEWRITE_MAGIC)
	    == TRX_SYS_DOUBLEWRITE_MAGIC_N) {
		/* The doublewrite buffer has been created */

		buf_dblwr_init(doublewrite);

		block1 = buf_dblwr->block1;
		block2 = buf_dblwr->block2;

		buf = buf_dblwr->write_buf;
	} else {
		err = DB_SUCCESS;
		goto func_exit;
	}

	if (mach_read_from_4(doublewrite + TRX_SYS_DOUBLEWRITE_SPACE_ID_STORED)
	    != TRX_SYS_DOUBLEWRITE_SPACE_ID_STORED_N) {

		/* We are upgrading from a version < 4.1.x to a version where
		multiple tablespaces are supported. We must reset the space id
		field in the pages in the doublewrite buffer because starting
		from this version the space id is stored to
		FIL_PAGE_ARCH_LOG_NO_OR_SPACE_ID. */

		reset_space_ids = TRUE;

		ib::info() << "Resetting space id's in the doublewrite buffer";
	}

	/* Read the pages from the doublewrite buffer to memory */
	err = os_file_read(
		read_request,
		file, buf, block1 << srv_page_size_shift,
		TRX_SYS_DOUBLEWRITE_BLOCK_SIZE << srv_page_size_shift);

	if (err != DB_SUCCESS) {

		ib::error()
			<< "Failed to read the first double write buffer "
			"extent";
		goto func_exit;
	}

	err = os_file_read(
		read_request,
		file,
		buf + (TRX_SYS_DOUBLEWRITE_BLOCK_SIZE << srv_page_size_shift),
		block2 << srv_page_size_shift,
		TRX_SYS_DOUBLEWRITE_BLOCK_SIZE << srv_page_size_shift);

	if (err != DB_SUCCESS) {

		ib::error()
			<< "Failed to read the second double write buffer "
			"extent";
		goto func_exit;
	}

	/* Check if any of these pages is half-written in data files, in the
	intended position */

	page = buf;

	for (ulint i = 0; i < TRX_SYS_DOUBLEWRITE_BLOCK_SIZE * 2; i++) {

		if (reset_space_ids) {
			ulint source_page_no;

			space_id = 0;
			mach_write_to_4(page + FIL_PAGE_ARCH_LOG_NO_OR_SPACE_ID,
					space_id);
			/* We do not need to calculate new checksums for the
			pages because the field .._SPACE_ID does not affect
			them. Write the page back to where we read it from. */

			if (i < TRX_SYS_DOUBLEWRITE_BLOCK_SIZE) {
				source_page_no = block1 + i;
			} else {
				source_page_no = block2
					+ i - TRX_SYS_DOUBLEWRITE_BLOCK_SIZE;
			}

			err = os_file_write(
				IORequestWrite, path, file, page,
				source_page_no << srv_page_size_shift,
				srv_page_size);
			if (err != DB_SUCCESS) {

				ib::error()
					<< "Failed to write to the double write"
					" buffer";
				goto func_exit;
			}
		} else if (mach_read_from_8(page + FIL_PAGE_LSN)) {
			/* Each valid page header must contain
			a nonzero FIL_PAGE_LSN field. */
			recv_dblwr.add(page);
		}

		page += srv_page_size;
	}

	if (reset_space_ids) {
		os_file_flush(file);
	}

	err = DB_SUCCESS;
	goto func_exit;
}

/** Process and remove the double write buffer pages for all tablespaces. */
void
buf_dblwr_process()
{
	ut_ad(recv_sys.parse_start_lsn);

	ulint		page_no_dblwr	= 0;
	byte*		read_buf;
	recv_dblwr_t&	recv_dblwr	= recv_sys.dblwr;

	if (!buf_dblwr) {
		return;
	}

	read_buf = static_cast<byte*>(
<<<<<<< HEAD
		aligned_malloc(2 * srv_page_size, srv_page_size));
=======
		aligned_malloc(3 * srv_page_size, srv_page_size));
>>>>>>> 70d4500c
	byte* const buf = read_buf + srv_page_size;

	for (recv_dblwr_t::list::iterator i = recv_dblwr.pages.begin();
	     i != recv_dblwr.pages.end();
	     ++i, ++page_no_dblwr) {
		byte* page = *i;
		const ulint page_no = page_get_page_no(page);

		if (!page_no) {
			/* page 0 should have been recovered
			already via Datafile::restore_from_doublewrite() */
			continue;
		}

		const ulint space_id = page_get_space_id(page);
		const lsn_t lsn = mach_read_from_8(page + FIL_PAGE_LSN);

		if (recv_sys.parse_start_lsn > lsn) {
			/* Pages written before the checkpoint are
			not useful for recovery. */
			continue;
		}

		const page_id_t page_id(space_id, page_no);

		if (recv_sys.scanned_lsn < lsn) {
			ib::warn() << "Ignoring a doublewrite copy of page "
				   << page_id
				   << " with future log sequence number "
				   << lsn;
			continue;
		}

		fil_space_t* space = fil_space_acquire_for_io(space_id);

		if (!space) {
			/* Maybe we have dropped the tablespace
			and this page once belonged to it: do nothing */
			continue;
		}

		fil_space_open_if_needed(space);

		if (UNIV_UNLIKELY(page_no >= space->size)) {

			/* Do not report the warning for undo
			tablespaces, because they can be truncated in place. */
			if (!srv_is_undo_tablespace(space_id)) {
				ib::warn() << "A copy of page " << page_no
					<< " in the doublewrite buffer slot "
					<< page_no_dblwr
					<< " is beyond the end of tablespace "
					<< space->name
					<< " (" << space->size << " pages)";
			}
next_page:
			space->release_for_io();
			continue;
		}

		const ulint physical_size = space->physical_size();
		const ulint zip_size = space->zip_size();
		ut_ad(!buf_is_zeroes(span<const byte>(page, physical_size)));

		/* We want to ensure that for partial reads the
		unread portion of the page is NUL. */
		memset(read_buf, 0x0, physical_size);

		IORequest	request;

		request.dblwr_recover();

		/* Read in the actual page from the file */
		fil_io_t fio = fil_io(
			request, true,
			page_id, zip_size,
			0, physical_size, read_buf, NULL);

		if (UNIV_UNLIKELY(fio.err != DB_SUCCESS)) {
			ib::warn()
				<< "Double write buffer recovery: "
				<< page_id << " read failed with "
				<< "error: " << fio.err;
		}

		if (fio.node) {
			fio.node->space->release_for_io();
		}

		if (buf_is_zeroes(span<const byte>(read_buf, physical_size))) {
			/* We will check if the copy in the
			doublewrite buffer is valid. If not, we will
			ignore this page (there should be redo log
			records to initialize it). */
		} else if (recv_dblwr.validate_page(
				page_id, read_buf, space, buf)) {
			goto next_page;
		} else {
			/* We intentionally skip this message for
			all-zero pages. */
			ib::info()
				<< "Trying to recover page " << page_id
				<< " from the doublewrite buffer.";
		}

		page = recv_dblwr.find_page(page_id, space, buf);

		if (!page) {
			goto next_page;
		}

		/* Write the good page from the doublewrite buffer to
		the intended position. */
<<<<<<< HEAD
		fio = fil_io(IORequestWrite, true, page_id, zip_size,
			     0, physical_size, const_cast<byte*>(page),
			     nullptr);

		if (fio.node) {
			ut_ad(fio.err == DB_SUCCESS);
			ib::info() << "Recovered page " << page_id
				   << " to '" << fio.node->name
				   << "' from the doublewrite buffer.";
			fio.node->space->release_for_io();
		}
=======

		IORequest	write_request(IORequest::WRITE);

		fil_io(write_request, true, page_id, zip_size,
		       0, physical_size, page, nullptr);

		ib::info() << "Recovered page " << page_id
			<< " from the doublewrite buffer.";

		goto next_page;
>>>>>>> 70d4500c
	}

	recv_dblwr.pages.clear();

<<<<<<< HEAD
	fil_flush_file_spaces();
=======
	fil_flush_file_spaces(FIL_TYPE_TABLESPACE);
>>>>>>> 70d4500c
	aligned_free(read_buf);
}

/****************************************************************//**
Frees doublewrite buffer. */
void
buf_dblwr_free()
{
	/* Free the double write data structures. */
	ut_a(buf_dblwr != NULL);
	ut_ad(buf_dblwr->s_reserved == 0);
	ut_ad(buf_dblwr->b_reserved == 0);

	os_event_destroy(buf_dblwr->b_event);
	os_event_destroy(buf_dblwr->s_event);
	aligned_free(buf_dblwr->write_buf);
	ut_free(buf_dblwr->buf_block_arr);
	mutex_free(&buf_dblwr->mutex);
	ut_free(buf_dblwr);
	buf_dblwr = NULL;
}

/** Update the doublewrite buffer on write completion. */
void buf_dblwr_update(const buf_page_t &bpage, bool single_page)
{
  ut_ad(srv_use_doublewrite_buf);
  ut_ad(buf_dblwr);
  ut_ad(!fsp_is_system_temporary(bpage.id().space()));
  ut_ad(!srv_read_only_mode);

  if (!single_page)
  {
    mutex_enter(&buf_dblwr->mutex);

    ut_ad(buf_dblwr->batch_running);
    ut_ad(buf_dblwr->b_reserved > 0);
    ut_ad(buf_dblwr->b_reserved <= buf_dblwr->first_free);

    if (!--buf_dblwr->b_reserved)
    {
      mutex_exit(&buf_dblwr->mutex);
      /* This will finish the batch. Sync data files to the disk. */
      fil_flush_file_spaces();
      mutex_enter(&buf_dblwr->mutex);

      /* We can now reuse the doublewrite memory buffer: */
      buf_dblwr->first_free= 0;
      buf_dblwr->batch_running= false;
      os_event_set(buf_dblwr->b_event);
    }

    mutex_exit(&buf_dblwr->mutex);
    return;
  }

  ulint size= TRX_SYS_DOUBLEWRITE_BLOCKS * TRX_SYS_DOUBLEWRITE_BLOCK_SIZE;
  mutex_enter(&buf_dblwr->mutex);
  for (ulint i= srv_doublewrite_batch_size; i < size; ++i)
  {
    if (buf_dblwr->buf_block_arr[i].bpage != &bpage)
      continue;
    buf_dblwr->s_reserved--;
    buf_dblwr->buf_block_arr[i].bpage= nullptr;
    os_event_set(buf_dblwr->s_event);
    mutex_exit(&buf_dblwr->mutex);
    return;
  }

  /* The block must exist as a reserved block. */
  ut_error;
}

#ifdef UNIV_DEBUG
/** Check the LSN values on the page.
@param[in] page  page to check
@param[in] s     tablespace */
static void buf_dblwr_check_page_lsn(const page_t* page, const fil_space_t& s)
{
  /* Ignore page_compressed or encrypted pages */
  if (s.is_compressed() || buf_page_get_key_version(page, s.flags))
    return;
  const byte* lsn_start= FIL_PAGE_LSN + 4 + page;
  const byte* lsn_end= page + srv_page_size -
    (s.full_crc32()
     ? FIL_PAGE_FCRC32_END_LSN
     : FIL_PAGE_END_LSN_OLD_CHKSUM - 4);
  static_assert(FIL_PAGE_FCRC32_END_LSN % 4 == 0, "alignment");
  static_assert(FIL_PAGE_LSN % 4 == 0, "alignment");
  ut_ad(!memcmp_aligned<4>(lsn_start, lsn_end, 4));
}

static void buf_dblwr_check_page_lsn(const buf_page_t &b, const byte *page)
{
  if (fil_space_t *space= fil_space_acquire_for_io(b.id().space()))
  {
    buf_dblwr_check_page_lsn(page, *space);
    space->release_for_io();
  }
}
#endif /* UNIV_DEBUG */

/********************************************************************//**
Asserts when a corrupt block is find during writing out data to the
disk. */
static
void
buf_dblwr_assert_on_corrupt_block(
/*==============================*/
	const buf_block_t*	block)	/*!< in: block to check */
{
	buf_page_print(block->frame);

	ib::fatal() << "Apparent corruption of an index page "
		<< block->page.id()
		<< " to be written to data file. We intentionally crash"
		" the server to prevent corrupt data from ending up in"
		" data files.";
}

/********************************************************************//**
Check the LSN values on the page with which this block is associated.
Also validate the page if the option is set. */
static
void
buf_dblwr_check_block(
/*==================*/
	const buf_block_t*	block)	/*!< in: block to check */
{
	ut_ad(block->page.state() == BUF_BLOCK_FILE_PAGE);

	switch (fil_page_get_type(block->frame)) {
	case FIL_PAGE_INDEX:
	case FIL_PAGE_TYPE_INSTANT:
	case FIL_PAGE_RTREE:
		if (page_is_comp(block->frame)) {
			if (page_simple_validate_new(block->frame)) {
				return;
			}
		} else if (page_simple_validate_old(block->frame)) {
			return;
		}
		/* While it is possible that this is not an index page
		but just happens to have wrongly set FIL_PAGE_TYPE,
		such pages should never be modified to without also
		adjusting the page type during page allocation or
		buf_flush_init_for_writing() or fil_block_reset_type(). */
		break;
	case FIL_PAGE_TYPE_FSP_HDR:
	case FIL_PAGE_IBUF_BITMAP:
	case FIL_PAGE_TYPE_UNKNOWN:
		/* Do not complain again, we already reset this field. */
	case FIL_PAGE_UNDO_LOG:
	case FIL_PAGE_INODE:
	case FIL_PAGE_IBUF_FREE_LIST:
	case FIL_PAGE_TYPE_SYS:
	case FIL_PAGE_TYPE_TRX_SYS:
	case FIL_PAGE_TYPE_XDES:
	case FIL_PAGE_TYPE_BLOB:
	case FIL_PAGE_TYPE_ZBLOB:
	case FIL_PAGE_TYPE_ZBLOB2:
		/* TODO: validate also non-index pages */
		return;
	case FIL_PAGE_TYPE_ALLOCATED:
		/* empty pages should never be flushed */
		return;
	}

	buf_dblwr_assert_on_corrupt_block(block);
}

/********************************************************************//**
Writes a page that has already been written to the doublewrite buffer
to the datafile. It is the job of the caller to sync the datafile. */
static void
buf_dblwr_write_block_to_datafile(const buf_dblwr_t::element &e, bool sync)
{
	ut_ad(!sync || e.flush == IORequest::SINGLE_PAGE);
	buf_page_t* bpage = e.bpage;
	ut_a(bpage->in_file());
	IORequest request(IORequest::WRITE, bpage, e.flush);

	/* We request frame here to get correct buffer in case of
	encryption and/or page compression */
	void * frame = buf_page_get_frame(bpage);

	fil_io_t fio;

	if (bpage->zip.data) {
		ut_ad(bpage->zip_size());

		fio = fil_io(request, sync, bpage->id(), bpage->zip_size(), 0,
			     bpage->zip_size(), frame, bpage);
	} else {
		ut_ad(bpage->state() == BUF_BLOCK_FILE_PAGE);
		ut_ad(!bpage->zip_size());

		ut_d(buf_dblwr_check_page_lsn(*bpage, static_cast<const byte*>
					      (frame)));
		fio = fil_io(request,
			     sync, bpage->id(), bpage->zip_size(), 0,
			     e.size, frame, bpage);
	}

	if (sync && fio.node) {
		ut_ad(fio.err == DB_SUCCESS);
		fio.node->space->release_for_io();
	}
}

/********************************************************************//**
Flushes possible buffered writes from the doublewrite memory buffer to disk.
It is very important to call this function after a batch of writes has been posted,
and also when we may have to wait for a page latch! Otherwise a deadlock
of threads can occur. */
void
buf_dblwr_flush_buffered_writes()
{
	byte*		write_buf;
	ulint		first_free;
	ulint		len;

	if (!srv_use_doublewrite_buf || buf_dblwr == NULL) {
		/* Sync the writes to the disk. */
		os_aio_wait_until_no_pending_writes();
		/* Now we flush the data to disk (for example, with fsync) */
		fil_flush_file_spaces();
		return;
	}

	ut_ad(!srv_read_only_mode);

try_again:
	mutex_enter(&buf_dblwr->mutex);

	/* Write first to doublewrite buffer blocks. We use synchronous
	aio and thus know that file write has been completed when the
	control returns. */

	if (buf_dblwr->first_free == 0) {

		mutex_exit(&buf_dblwr->mutex);
		return;
	}

	if (buf_dblwr->batch_running) {
		/* Another thread is running the batch right now. Wait
		for it to finish. */
		int64_t	sig_count = os_event_reset(buf_dblwr->b_event);
		mutex_exit(&buf_dblwr->mutex);

		os_event_wait_low(buf_dblwr->b_event, sig_count);
		goto try_again;
	}

	ut_ad(buf_dblwr->first_free == buf_dblwr->b_reserved);

	/* Disallow anyone else to post to doublewrite buffer or to
	start another batch of flushing. */
	buf_dblwr->batch_running = true;
	first_free = buf_dblwr->first_free;

	/* Now safe to release the mutex. Note that though no other
	thread is allowed to post to the doublewrite batch flushing
	but any threads working on single page flushes are allowed
	to proceed. */
	mutex_exit(&buf_dblwr->mutex);

	write_buf = buf_dblwr->write_buf;

	for (ulint len2 = 0, i = 0;
	     i < buf_dblwr->first_free;
	     len2 += srv_page_size, i++) {

		buf_page_t* bpage= buf_dblwr->buf_block_arr[i].bpage;

		if (bpage->state() != BUF_BLOCK_FILE_PAGE || bpage->zip.data) {
			/* No simple validate for compressed
			pages exists. */
			continue;
		}

		/* Check that the actual page in the buffer pool is
		not corrupt and the LSN values are sane. */
		buf_dblwr_check_block(reinterpret_cast<buf_block_t*>(bpage));
		ut_d(buf_dblwr_check_page_lsn(*bpage, write_buf + len2));
	}

	/* Write out the first block of the doublewrite buffer */
	len = std::min<ulint>(TRX_SYS_DOUBLEWRITE_BLOCK_SIZE,
			      buf_dblwr->first_free) << srv_page_size_shift;

	fil_io_t fio = fil_io(IORequestWrite, true,
			      page_id_t(TRX_SYS_SPACE, buf_dblwr->block1), 0,
			      0, len, write_buf, nullptr);
	fio.node->space->release_for_io();

	if (buf_dblwr->first_free <= TRX_SYS_DOUBLEWRITE_BLOCK_SIZE) {
		/* No unwritten pages in the second block. */
		goto flush;
	}

	/* Write out the second block of the doublewrite buffer. */
	len = (buf_dblwr->first_free - TRX_SYS_DOUBLEWRITE_BLOCK_SIZE)
	       << srv_page_size_shift;

	write_buf = buf_dblwr->write_buf
		+ (TRX_SYS_DOUBLEWRITE_BLOCK_SIZE << srv_page_size_shift);

	fio = fil_io(IORequestWrite, true,
		     page_id_t(TRX_SYS_SPACE, buf_dblwr->block2), 0,
		     0, len, write_buf, nullptr);
	fio.node->space->release_for_io();

flush:
	/* increment the doublewrite flushed pages counter */
	srv_stats.dblwr_pages_written.add(buf_dblwr->first_free);
	srv_stats.dblwr_writes.inc();

	/* Now flush the doublewrite buffer data to disk */
	fil_flush(TRX_SYS_SPACE);

	/* We know that the writes have been flushed to disk now
	and in recovery we will find them in the doublewrite buffer
	blocks. Next do the writes to the intended positions. */

	/* Up to this point first_free and buf_dblwr->first_free are
	same because we have set the buf_dblwr->batch_running flag
	disallowing any other thread to post any request but we
	can't safely access buf_dblwr->first_free in the loop below.
	This is so because it is possible that after we are done with
	the last iteration and before we terminate the loop, the batch
	gets finished in the IO helper thread and another thread posts
	a new batch setting buf_dblwr->first_free to a higher value.
	If this happens and we are using buf_dblwr->first_free in the
	loop termination condition then we'll end up dispatching
	the same block twice from two different threads. */
	ut_ad(first_free == buf_dblwr->first_free);
	for (ulint i = 0; i < first_free; i++) {
		buf_dblwr_write_block_to_datafile(
			buf_dblwr->buf_block_arr[i], false);
	}
}

/** Schedule a page write. If the doublewrite memory buffer is full,
buf_dblwr_flush_buffered_writes() will be invoked to make space.
@param bpage     buffer pool page to be written
@param flush     type of flush
@param size      payload size in bytes */
void buf_dblwr_t::add_to_batch(buf_page_t *bpage, IORequest::flush_t flush,
                               size_t size)
{
  ut_ad(bpage->in_file());
  ut_ad(flush == IORequest::LRU || flush == IORequest::FLUSH_LIST);

try_again:
  mutex_enter(&mutex);

  ut_a(first_free <= srv_doublewrite_batch_size);

  if (batch_running)
  {
    /* This not nearly as bad as it looks. There is only page_cleaner
    thread which does background flushing in batches therefore it is
    unlikely to be a contention point. The only exception is when a
    user thread is forced to do a flush batch because of a sync
    checkpoint. */
    int64_t sig_count= os_event_reset(b_event);
    mutex_exit(&mutex);

    os_event_wait_low(b_event, sig_count);
    goto try_again;
  }

  if (first_free == srv_doublewrite_batch_size)
  {
    mutex_exit(&mutex);
    buf_dblwr_flush_buffered_writes();
    goto try_again;
  }

  byte *p= write_buf + srv_page_size * first_free;

  /* We request frame here to get correct buffer in case of
  encryption and/or page compression */
  void * frame = buf_page_get_frame(bpage);

  memcpy_aligned<OS_FILE_LOG_BLOCK_SIZE>(p, frame, size);
  ut_ad(!bpage->zip_size() || bpage->zip_size() == size);
  buf_block_arr[first_free++] = { bpage, flush, size };
  b_reserved++;

  ut_ad(!batch_running);
  ut_ad(first_free == b_reserved);
  ut_ad(b_reserved <= srv_doublewrite_batch_size);

  const bool need_flush= first_free == srv_doublewrite_batch_size;
  mutex_exit(&mutex);

  if (need_flush)
    buf_dblwr_flush_buffered_writes();
}

/** Write a page to the doublewrite buffer on disk, sync it, then write
the page to the datafile and sync the datafile. This function is used
for single page flushes. If all the buffers allocated for single page
flushes in the doublewrite buffer are in use we wait here for one to
become free. We are guaranteed that a slot will become free because any
thread that is using a slot must also release the slot before leaving
this function.
@param bpage   buffer pool page to be written
@param sync    whether synchronous operation is requested
@param size    payload size in bytes */
void buf_dblwr_t::write_single_page(buf_page_t *bpage, bool sync, size_t size)
{
  ut_ad(bpage->in_file());
  ut_ad(srv_use_doublewrite_buf);
  ut_ad(this == buf_dblwr);

  /* total number of slots available for single page flushes
  starts from srv_doublewrite_batch_size to the end of the buffer. */
  ulint slots = TRX_SYS_DOUBLEWRITE_BLOCKS * TRX_SYS_DOUBLEWRITE_BLOCK_SIZE;
  ut_a(slots > srv_doublewrite_batch_size);
  ulint n_slots= slots - srv_doublewrite_batch_size;

  if (bpage->state() == BUF_BLOCK_FILE_PAGE)
  {
    /* Check that the actual page in the buffer pool is not corrupt
    and the LSN values are sane. */
    buf_dblwr_check_block(reinterpret_cast<buf_block_t*>(bpage));
#ifdef UNIV_DEBUG
    /* Check that the page as written to the doublewrite buffer has
    sane LSN values. */
    if (!bpage->zip.data)
      buf_dblwr_check_page_lsn(*bpage, reinterpret_cast<buf_block_t*>
                               (bpage)->frame);
#endif
  }

retry:
  mutex_enter(&mutex);
  if (s_reserved == n_slots)
  {
    /* All slots are reserved. */
    int64_t sig_count = os_event_reset(s_event);
    mutex_exit(&mutex);
    os_event_wait_low(s_event, sig_count);
    goto retry;
  }

  ulint i;
  for (i = srv_doublewrite_batch_size; i < slots; ++i)
    if (!buf_block_arr[i].bpage)
      goto found;
  /* We are guaranteed to find a slot. */
  ut_error;
found:
  s_reserved++;
  buf_block_arr[i]= { bpage, IORequest::SINGLE_PAGE, size };

  /* increment the doublewrite flushed pages counter */
  srv_stats.dblwr_pages_written.inc();
  srv_stats.dblwr_writes.inc();

  mutex_exit(&mutex);

  const ulint offset= i < TRX_SYS_DOUBLEWRITE_BLOCK_SIZE
    ? block1 + i
    : block2 + i - TRX_SYS_DOUBLEWRITE_BLOCK_SIZE;

  /* We request frame here to get correct buffer in case of
  encryption and/or page compression */
  void * frame = buf_page_get_frame(bpage);
  ut_ad(!bpage->zip_size() || bpage->zip_size() == size);
  fil_io_t fio= fil_io(IORequestWrite, true, page_id_t(TRX_SYS_SPACE, offset),
                       0, 0, size, frame, nullptr);
  fio.node->space->release_for_io();

  /* Now flush the doublewrite buffer data to disk */
  fil_flush(TRX_SYS_SPACE);

  /* We know that the write has been flushed to disk now
  and during recovery we will find it in the doublewrite buffer
  blocks. Next do the write to the intended position. */
  buf_dblwr_write_block_to_datafile({bpage, IORequest::SINGLE_PAGE, size},
                                    sync);
}<|MERGE_RESOLUTION|>--- conflicted
+++ resolved
@@ -494,11 +494,7 @@
 	}
 
 	read_buf = static_cast<byte*>(
-<<<<<<< HEAD
-		aligned_malloc(2 * srv_page_size, srv_page_size));
-=======
 		aligned_malloc(3 * srv_page_size, srv_page_size));
->>>>>>> 70d4500c
 	byte* const buf = read_buf + srv_page_size;
 
 	for (recv_dblwr_t::list::iterator i = recv_dblwr.pages.begin();
@@ -612,10 +608,8 @@
 
 		/* Write the good page from the doublewrite buffer to
 		the intended position. */
-<<<<<<< HEAD
 		fio = fil_io(IORequestWrite, true, page_id, zip_size,
-			     0, physical_size, const_cast<byte*>(page),
-			     nullptr);
+			     0, physical_size, page, nullptr);
 
 		if (fio.node) {
 			ut_ad(fio.err == DB_SUCCESS);
@@ -624,27 +618,13 @@
 				   << "' from the doublewrite buffer.";
 			fio.node->space->release_for_io();
 		}
-=======
-
-		IORequest	write_request(IORequest::WRITE);
-
-		fil_io(write_request, true, page_id, zip_size,
-		       0, physical_size, page, nullptr);
-
-		ib::info() << "Recovered page " << page_id
-			<< " from the doublewrite buffer.";
 
 		goto next_page;
->>>>>>> 70d4500c
 	}
 
 	recv_dblwr.pages.clear();
 
-<<<<<<< HEAD
 	fil_flush_file_spaces();
-=======
-	fil_flush_file_spaces(FIL_TYPE_TABLESPACE);
->>>>>>> 70d4500c
 	aligned_free(read_buf);
 }
 
