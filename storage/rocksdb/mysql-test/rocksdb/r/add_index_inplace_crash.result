drop table if exists t1;
CREATE TABLE t1 (a INT, b INT, KEY ka(a), KEY kab(a,b)) ENGINE=RocksDB;
INSERT INTO t1 (a, b) VALUES (1, 5);
INSERT INTO t1 (a, b) VALUES (2, 6);
INSERT INTO t1 (a, b) VALUES (3, 7);
# crash_during_online_index_creation
flush logs;
SET SESSION debug_dbug="+d,crash_during_online_index_creation";
ALTER TABLE t1 ADD INDEX kb(b), ALGORITHM=INPLACE;
ERROR HY000: Lost connection to MySQL server during query
SET SESSION debug_dbug="-d,crash_during_online_index_creation";
SHOW CREATE TABLE t1;
Table	Create Table
t1	CREATE TABLE `t1` (
  `a` int(11) DEFAULT NULL,
  `b` int(11) DEFAULT NULL,
  KEY `ka` (`a`),
  KEY `kab` (`a`,`b`)
) ENGINE=ROCKSDB DEFAULT CHARSET=latin1
CHECK TABLE t1;
Table	Op	Msg_type	Msg_text
test.t1	check	status	OK
DROP TABLE t1;
CREATE TABLE t1 (i INT, j INT, k INT, PRIMARY KEY (i), KEY(j)) ENGINE = ROCKSDB PARTITION BY KEY(i) PARTITIONS 4;
# crash_during_index_creation_partition
flush logs;
SET SESSION debug_dbug="+d,crash_during_index_creation_partition";
ALTER TABLE t1 ADD INDEX kij(i,j), ALGORITHM=INPLACE;
ERROR HY000: Lost connection to MySQL server during query
SET SESSION debug_dbug="-d,crash_during_index_creation_partition";
SHOW CREATE TABLE t1;
Table	Create Table
t1	CREATE TABLE `t1` (
  `i` int(11) NOT NULL,
  `j` int(11) DEFAULT NULL,
  `k` int(11) DEFAULT NULL,
  PRIMARY KEY (`i`),
  KEY `j` (`j`)
) ENGINE=ROCKSDB DEFAULT CHARSET=latin1
 PARTITION BY KEY (i)
PARTITIONS 4
ALTER TABLE t1 ADD INDEX kij(i,j), ALGORITHM=INPLACE;
SELECT * FROM t1 ORDER BY i LIMIT 10;
i	j	k
1	1	1
2	2	2
3	3	3
4	4	4
5	5	5
6	6	6
7	7	7
8	8	8
9	9	9
10	10	10
SELECT COUNT(*) FROM t1;
COUNT(*)
100
DROP TABLE t1;
CREATE TABLE t1 (i INT, j INT, k INT, PRIMARY KEY (i), KEY(j)) ENGINE = ROCKSDB PARTITION BY KEY(i) PARTITIONS 4;
# crash_during_index_creation_partition
flush logs;
<<<<<<< HEAD
SET SESSION debug_dbug="+d,myrocks_simulate_index_create_rollback";
# expected assertion failure from sql layer here for alter rollback
call mtr.add_suppression("Assertion `0' failed.");
call mtr.add_suppression("Attempting backtrace. You can use the following information to find out");
ALTER TABLE t1 ADD INDEX kij(i,j), ALGORITHM=INPLACE;
ERROR HY000: Lost connection to MySQL server during query
SET SESSION debug_dbug="-d,myrocks_simulate_index_create_rollback";
=======
SET SESSION debug="+d,myrocks_simulate_index_create_rollback";
ALTER TABLE t1 ADD INDEX kij(i,j), ALGORITHM=INPLACE;
ERROR HY000: Intentional failure in inplace alter occurred.
SET SESSION debug="-d,myrocks_simulate_index_create_rollback";
>>>>>>> 7468ccfa
SHOW CREATE TABLE t1;
Table	Create Table
t1	CREATE TABLE `t1` (
  `i` int(11) NOT NULL,
  `j` int(11) DEFAULT NULL,
  `k` int(11) DEFAULT NULL,
  PRIMARY KEY (`i`),
  KEY `j` (`j`)
) ENGINE=ROCKSDB DEFAULT CHARSET=latin1
 PARTITION BY KEY (i)
PARTITIONS 4
ALTER TABLE t1 ADD INDEX kij(i,j), ALGORITHM=INPLACE;
SHOW CREATE TABLE t1;
Table	Create Table
t1	CREATE TABLE `t1` (
  `i` int(11) NOT NULL,
  `j` int(11) DEFAULT NULL,
  `k` int(11) DEFAULT NULL,
  PRIMARY KEY (`i`),
  KEY `j` (`j`),
  KEY `kij` (`i`,`j`)
) ENGINE=ROCKSDB DEFAULT CHARSET=latin1
 PARTITION BY KEY (i)
PARTITIONS 4
SELECT COUNT(*) FROM t1;
COUNT(*)
100
DROP TABLE t1;<|MERGE_RESOLUTION|>--- conflicted
+++ resolved
@@ -59,20 +59,10 @@
 CREATE TABLE t1 (i INT, j INT, k INT, PRIMARY KEY (i), KEY(j)) ENGINE = ROCKSDB PARTITION BY KEY(i) PARTITIONS 4;
 # crash_during_index_creation_partition
 flush logs;
-<<<<<<< HEAD
 SET SESSION debug_dbug="+d,myrocks_simulate_index_create_rollback";
-# expected assertion failure from sql layer here for alter rollback
-call mtr.add_suppression("Assertion `0' failed.");
-call mtr.add_suppression("Attempting backtrace. You can use the following information to find out");
-ALTER TABLE t1 ADD INDEX kij(i,j), ALGORITHM=INPLACE;
-ERROR HY000: Lost connection to MySQL server during query
-SET SESSION debug_dbug="-d,myrocks_simulate_index_create_rollback";
-=======
-SET SESSION debug="+d,myrocks_simulate_index_create_rollback";
 ALTER TABLE t1 ADD INDEX kij(i,j), ALGORITHM=INPLACE;
 ERROR HY000: Intentional failure in inplace alter occurred.
-SET SESSION debug="-d,myrocks_simulate_index_create_rollback";
->>>>>>> 7468ccfa
+SET SESSION debug_dbug="-d,myrocks_simulate_index_create_rollback";
 SHOW CREATE TABLE t1;
 Table	Create Table
 t1	CREATE TABLE `t1` (
