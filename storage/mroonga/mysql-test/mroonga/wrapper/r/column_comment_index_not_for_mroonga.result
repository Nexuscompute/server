DROP TABLE IF EXISTS bugs;
CREATE TABLE bugs (
id INT UNSIGNED PRIMARY KEY,
tag VARCHAR(64),
INDEX (tag) COMMENT 'Tag search is required.'
) DEFAULT CHARSET=utf8
COMMENT='engine "InnoDB"';
SHOW CREATE TABLE bugs;
Table	Create Table
bugs	CREATE TABLE `bugs` (
  `id` int(10) unsigned NOT NULL,
  `tag` varchar(64) DEFAULT NULL,
  PRIMARY KEY (`id`),
  KEY `tag` (`tag`) COMMENT 'Tag search is required.'
<<<<<<< HEAD
) ENGINE=Mroonga DEFAULT CHARSET=utf8mb3 COMMENT='engine "InnoDB"'
=======
) ENGINE=Mroonga DEFAULT CHARSET=utf8 COLLATE=utf8_general_ci COMMENT='engine "InnoDB"'
>>>>>>> 0792aff1
DROP TABLE bugs;<|MERGE_RESOLUTION|>--- conflicted
+++ resolved
@@ -12,9 +12,5 @@
   `tag` varchar(64) DEFAULT NULL,
   PRIMARY KEY (`id`),
   KEY `tag` (`tag`) COMMENT 'Tag search is required.'
-<<<<<<< HEAD
-) ENGINE=Mroonga DEFAULT CHARSET=utf8mb3 COMMENT='engine "InnoDB"'
-=======
-) ENGINE=Mroonga DEFAULT CHARSET=utf8 COLLATE=utf8_general_ci COMMENT='engine "InnoDB"'
->>>>>>> 0792aff1
+) ENGINE=Mroonga DEFAULT CHARSET=utf8mb3 COLLATE=utf8mb3_general_ci COMMENT='engine "InnoDB"'
 DROP TABLE bugs;