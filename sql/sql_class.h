/* Copyright (C) 2000-2006 MySQL AB

   This program is free software; you can redistribute it and/or modify
   it under the terms of the GNU General Public License as published by
   the Free Software Foundation; version 2 of the License.

   This program is distributed in the hope that it will be useful,
   but WITHOUT ANY WARRANTY; without even the implied warranty of
   MERCHANTABILITY or FITNESS FOR A PARTICULAR PURPOSE.  See the
   GNU General Public License for more details.

   You should have received a copy of the GNU General Public License
   along with this program; if not, write to the Free Software
   Foundation, Inc., 59 Temple Place, Suite 330, Boston, MA  02111-1307  USA */


/* Classes in mysql */

#ifdef USE_PRAGMA_INTERFACE
#pragma interface			/* gcc class implementation */
#endif

#include "log.h"
#include "rpl_tblmap.h"

class Relay_log_info;

class Query_log_event;
class Load_log_event;
class Slave_log_event;
class sp_rcontext;
class sp_cache;
class Lex_input_stream;
class Rows_log_event;

enum enum_enable_or_disable { LEAVE_AS_IS, ENABLE, DISABLE };
enum enum_ha_read_modes { RFIRST, RNEXT, RPREV, RLAST, RKEY, RNEXT_SAME };
enum enum_duplicates { DUP_ERROR, DUP_REPLACE, DUP_UPDATE };
enum enum_delay_key_write { DELAY_KEY_WRITE_NONE, DELAY_KEY_WRITE_ON,
			    DELAY_KEY_WRITE_ALL };
enum enum_mark_columns
{ MARK_COLUMNS_NONE, MARK_COLUMNS_READ, MARK_COLUMNS_WRITE};

extern char internal_table_name[2];
extern char empty_c_string[1];
extern const char **errmesg;

#define TC_LOG_PAGE_SIZE   8192
#define TC_LOG_MIN_SIZE    (3*TC_LOG_PAGE_SIZE)

#define TC_HEURISTIC_RECOVER_COMMIT   1
#define TC_HEURISTIC_RECOVER_ROLLBACK 2
extern uint tc_heuristic_recover;

typedef struct st_user_var_events
{
  user_var_entry *user_var_event;
  char *value;
  ulong length;
  Item_result type;
  uint charset_number;
} BINLOG_USER_VAR_EVENT;

#define RP_LOCK_LOG_IS_ALREADY_LOCKED 1
#define RP_FORCE_ROTATE               2

/*
  The COPY_INFO structure is used by INSERT/REPLACE code.
  The schema of the row counting by the INSERT/INSERT ... ON DUPLICATE KEY
  UPDATE code:
    If a row is inserted then the copied variable is incremented.
    If a row is updated by the INSERT ... ON DUPLICATE KEY UPDATE and the
      new data differs from the old one then the copied and the updated
      variables are incremented.
    The touched variable is incremented if a row was touched by the update part
      of the INSERT ... ON DUPLICATE KEY UPDATE no matter whether the row
      was actually changed or not.
*/
typedef struct st_copy_info {
  ha_rows records; /* Number of processed records */
  ha_rows deleted; /* Number of deleted records */
  ha_rows updated; /* Number of updated records */
  ha_rows copied;  /* Number of copied records */
  ha_rows error_count;
  ha_rows touched; /* Number of touched records */
  enum enum_duplicates handle_duplicates;
  int escape_char, last_errno;
  bool ignore;
  /* for INSERT ... UPDATE */
  List<Item> *update_fields;
  List<Item> *update_values;
  /* for VIEW ... WITH CHECK OPTION */
  TABLE_LIST *view;
} COPY_INFO;


class Key_part_spec :public Sql_alloc {
public:
  const char *field_name;
  uint length;
  Key_part_spec(const char *name,uint len=0) :field_name(name), length(len) {}
  bool operator==(const Key_part_spec& other) const;
  /**
    Construct a copy of this Key_part_spec. field_name is copied
    by-pointer as it is known to never change. At the same time
    'length' may be reset in mysql_prepare_create_table, and this
    is why we supply it with a copy.

    @return If out of memory, 0 is returned and an error is set in
    THD.
  */
  Key_part_spec *clone(MEM_ROOT *mem_root) const
  { return new (mem_root) Key_part_spec(*this); }
};


class Alter_drop :public Sql_alloc {
public:
  enum drop_type {KEY, COLUMN };
  const char *name;
  enum drop_type type;
  Alter_drop(enum drop_type par_type,const char *par_name)
    :name(par_name), type(par_type) {}
  /**
    Used to make a clone of this object for ALTER/CREATE TABLE
    @sa comment for Key_part_spec::clone
  */
  Alter_drop *clone(MEM_ROOT *mem_root) const
    { return new (mem_root) Alter_drop(*this); }
};


class Alter_column :public Sql_alloc {
public:
  const char *name;
  Item *def;
  Alter_column(const char *par_name,Item *literal)
    :name(par_name), def(literal) {}
  /**
    Used to make a clone of this object for ALTER/CREATE TABLE
    @sa comment for Key_part_spec::clone
  */
  Alter_column *clone(MEM_ROOT *mem_root) const
    { return new (mem_root) Alter_column(*this); }
};


class Key :public Sql_alloc {
public:
  enum Keytype { PRIMARY, UNIQUE, MULTIPLE, FULLTEXT, SPATIAL, FOREIGN_KEY};
  enum Keytype type;
  KEY_CREATE_INFO key_create_info;
  List<Key_part_spec> columns;
  const char *name;
  bool generated;

  Key(enum Keytype type_par, const char *name_arg,
      KEY_CREATE_INFO *key_info_arg,
      bool generated_arg, List<Key_part_spec> &cols)
    :type(type_par), key_create_info(*key_info_arg), columns(cols),
    name(name_arg), generated(generated_arg)
  {}
  Key(const Key &rhs, MEM_ROOT *mem_root);
  virtual ~Key() {}
  /* Equality comparison of keys (ignoring name) */
  friend bool foreign_key_prefix(Key *a, Key *b);
  /**
    Used to make a clone of this object for ALTER/CREATE TABLE
    @sa comment for Key_part_spec::clone
  */
  virtual Key *clone(MEM_ROOT *mem_root) const
    { return new (mem_root) Key(*this, mem_root); }
};

class Table_ident;

class Foreign_key: public Key {
public:
  enum fk_match_opt { FK_MATCH_UNDEF, FK_MATCH_FULL,
		      FK_MATCH_PARTIAL, FK_MATCH_SIMPLE};
  enum fk_option { FK_OPTION_UNDEF, FK_OPTION_RESTRICT, FK_OPTION_CASCADE,
		   FK_OPTION_SET_NULL, FK_OPTION_NO_ACTION, FK_OPTION_DEFAULT};

  Table_ident *ref_table;
  List<Key_part_spec> ref_columns;
  uint delete_opt, update_opt, match_opt;
  Foreign_key(const char *name_arg, List<Key_part_spec> &cols,
	      Table_ident *table,   List<Key_part_spec> &ref_cols,
	      uint delete_opt_arg, uint update_opt_arg, uint match_opt_arg)
    :Key(FOREIGN_KEY, name_arg, &default_key_create_info, 0, cols),
    ref_table(table), ref_columns(ref_cols),
    delete_opt(delete_opt_arg), update_opt(update_opt_arg),
    match_opt(match_opt_arg)
  {}
  Foreign_key(const Foreign_key &rhs, MEM_ROOT *mem_root);
  /**
    Used to make a clone of this object for ALTER/CREATE TABLE
    @sa comment for Key_part_spec::clone
  */
  virtual Key *clone(MEM_ROOT *mem_root) const
  { return new (mem_root) Foreign_key(*this, mem_root); }
};

typedef struct st_mysql_lock
{
  TABLE **table;
  uint table_count,lock_count;
  THR_LOCK_DATA **locks;
} MYSQL_LOCK;


class LEX_COLUMN : public Sql_alloc
{
public:
  String column;
  uint rights;
  LEX_COLUMN (const String& x,const  uint& y ): column (x),rights (y) {}
};

#include "sql_lex.h"				/* Must be here */

class Delayed_insert;
class select_result;
class Time_zone;

#define THD_SENTRY_MAGIC 0xfeedd1ff
#define THD_SENTRY_GONE  0xdeadbeef

#define THD_CHECK_SENTRY(thd) DBUG_ASSERT(thd->dbug_sentry == THD_SENTRY_MAGIC)

struct system_variables
{
  /*
    How dynamically allocated system variables are handled:
    
    The global_system_variables and max_system_variables are "authoritative"
    They both should have the same 'version' and 'size'.
    When attempting to access a dynamic variable, if the session version
    is out of date, then the session version is updated and realloced if
    neccessary and bytes copied from global to make up for missing data.
  */ 
  ulong dynamic_variables_version;
  char* dynamic_variables_ptr;
  uint dynamic_variables_head;  /* largest valid variable offset */
  uint dynamic_variables_size;  /* how many bytes are in use */
  
  ulonglong myisam_max_extra_sort_file_size;
  ulonglong myisam_max_sort_file_size;
  ulonglong max_heap_table_size;
  ulonglong tmp_table_size;
  ulonglong long_query_time;
  ha_rows select_limit;
  ha_rows max_join_size;
  ulong auto_increment_increment, auto_increment_offset;
  ulong bulk_insert_buff_size;
  ulong join_buff_size;
  ulong max_allowed_packet;
  ulong max_error_count;
  ulong max_length_for_sort_data;
  ulong max_sort_length;
  ulong max_tmp_tables;
  ulong max_insert_delayed_threads;
  ulong min_examined_row_limit;
  ulong multi_range_count;
  ulong myisam_repair_threads;
  ulong myisam_sort_buff_size;
  ulong myisam_stats_method;
  ulong net_buffer_length;
  ulong net_interactive_timeout;
  ulong net_read_timeout;
  ulong net_retry_count;
  ulong net_wait_timeout;
  ulong net_write_timeout;
  ulong optimizer_prune_level;
  ulong optimizer_search_depth;
  ulong preload_buff_size;
  ulong query_cache_type;
  ulong read_buff_size;
  ulong read_rnd_buff_size;
  ulong div_precincrement;
  ulong sortbuff_size;
  ulong thread_handling;
  ulong tx_isolation;
  ulong completion_type;
  /* Determines which non-standard SQL behaviour should be enabled */
  ulong sql_mode;
  ulong max_sp_recursion_depth;
  /* check of key presence in updatable view */
  ulong updatable_views_with_limit;
  ulong default_week_format;
  ulong max_seeks_for_key;
  ulong range_alloc_block_size;
  ulong query_alloc_block_size;
  ulong query_prealloc_size;
  ulong trans_alloc_block_size;
  ulong trans_prealloc_size;
  ulong log_warnings;
  ulong group_concat_max_len;
  ulong ndb_autoincrement_prefetch_sz;
  ulong ndb_index_stat_cache_entries;
  ulong ndb_index_stat_update_freq;
  ulong binlog_format; // binlog format for this thd (see enum_binlog_format)
  /*
    In slave thread we need to know in behalf of which
    thread the query is being run to replicate temp tables properly
  */
  my_thread_id pseudo_thread_id;

  my_bool low_priority_updates;
  my_bool new_mode;
  /* 
    compatibility option:
      - index usage hints (USE INDEX without a FOR clause) behave as in 5.0 
  */
  my_bool old_mode;
  my_bool query_cache_wlock_invalidate;
  my_bool engine_condition_pushdown;
  my_bool keep_files_on_create;
  my_bool ndb_force_send;
  my_bool ndb_use_copying_alter_table;
  my_bool ndb_use_exact_count;
  my_bool ndb_use_transactions;
  my_bool ndb_index_stat_enable;

  my_bool old_alter_table;
  my_bool old_passwords;

  plugin_ref table_plugin;

  /* Only charset part of these variables is sensible */
  CHARSET_INFO  *character_set_filesystem;
  CHARSET_INFO  *character_set_client;
  CHARSET_INFO  *character_set_results;

  /* Both charset and collation parts of these variables are important */
  CHARSET_INFO	*collation_server;
  CHARSET_INFO	*collation_database;
  CHARSET_INFO  *collation_connection;

  /* Locale Support */
  MY_LOCALE *lc_time_names;

  Time_zone *time_zone;

  /* DATE, DATETIME and MYSQL_TIME formats */
  DATE_TIME_FORMAT *date_format;
  DATE_TIME_FORMAT *datetime_format;
  DATE_TIME_FORMAT *time_format;
  my_bool sysdate_is_now;

};


/* per thread status variables */

typedef struct system_status_var
{
  ulonglong bytes_received;
  ulonglong bytes_sent;
  ulong com_other;
  ulong com_stat[(uint) SQLCOM_END];
  ulong created_tmp_disk_tables;
  ulong created_tmp_tables;
  ulong ha_commit_count;
  ulong ha_delete_count;
  ulong ha_read_first_count;
  ulong ha_read_last_count;
  ulong ha_read_key_count;
  ulong ha_read_next_count;
  ulong ha_read_prev_count;
  ulong ha_read_rnd_count;
  ulong ha_read_rnd_next_count;
  ulong ha_rollback_count;
  ulong ha_update_count;
  ulong ha_write_count;
  ulong ha_prepare_count;
  ulong ha_discover_count;
  ulong ha_savepoint_count;
  ulong ha_savepoint_rollback_count;

  /* KEY_CACHE parts. These are copies of the original */
  ulong key_blocks_changed;
  ulong key_blocks_used;
  ulong key_cache_r_requests;
  ulong key_cache_read;
  ulong key_cache_w_requests;
  ulong key_cache_write;
  /* END OF KEY_CACHE parts */

  ulong net_big_packet_count;
  ulong opened_tables;
  ulong opened_shares;
  ulong select_full_join_count;
  ulong select_full_range_join_count;
  ulong select_range_count;
  ulong select_range_check_count;
  ulong select_scan_count;
  ulong long_query_count;
  ulong filesort_merge_passes;
  ulong filesort_range_count;
  ulong filesort_rows;
  ulong filesort_scan_count;
  /* Prepared statements and binary protocol */
  ulong com_stmt_prepare;
  ulong com_stmt_execute;
  ulong com_stmt_send_long_data;
  ulong com_stmt_fetch;
  ulong com_stmt_reset;
  ulong com_stmt_close;

  /*
    Status variables which it does not make sense to add to
    global status variable counter
  */
  double last_query_cost;
} STATUS_VAR;

/*
  This is used for 'SHOW STATUS'. It must be updated to the last ulong
  variable in system_status_var which is makes sens to add to the global
  counter
*/

#define last_system_status_var com_stmt_close

void mark_transaction_to_rollback(THD *thd, bool all);

#ifdef MYSQL_SERVER

void free_tmp_table(THD *thd, TABLE *entry);


/* The following macro is to make init of Query_arena simpler */
#ifndef DBUG_OFF
#define INIT_ARENA_DBUG_INFO is_backup_arena= 0
#else
#define INIT_ARENA_DBUG_INFO
#endif

class Query_arena
{
public:
  /*
    List of items created in the parser for this query. Every item puts
    itself to the list on creation (see Item::Item() for details))
  */
  Item *free_list;
  MEM_ROOT *mem_root;                   // Pointer to current memroot
#ifndef DBUG_OFF
  bool is_backup_arena; /* True if this arena is used for backup. */
#endif
  /*
    The states relfects three diffrent life cycles for three
    different types of statements:
    Prepared statement: INITIALIZED -> PREPARED -> EXECUTED.
    Stored procedure:   INITIALIZED_FOR_SP -> EXECUTED.
    Other statements:   CONVENTIONAL_EXECUTION never changes.
  */
  enum enum_state
  {
    INITIALIZED= 0, INITIALIZED_FOR_SP= 1, PREPARED= 2,
    CONVENTIONAL_EXECUTION= 3, EXECUTED= 4, ERROR= -1
  };

  enum_state state;

  /* We build without RTTI, so dynamic_cast can't be used. */
  enum Type
  {
    STATEMENT, PREPARED_STATEMENT, STORED_PROCEDURE
  };

  Query_arena(MEM_ROOT *mem_root_arg, enum enum_state state_arg) :
    free_list(0), mem_root(mem_root_arg), state(state_arg)
  { INIT_ARENA_DBUG_INFO; }
  /*
    This constructor is used only when Query_arena is created as
    backup storage for another instance of Query_arena.
  */
  Query_arena() { INIT_ARENA_DBUG_INFO; }

  virtual Type type() const;
  virtual ~Query_arena() {};

  inline bool is_stmt_prepare() const { return state == INITIALIZED; }
  inline bool is_first_sp_execute() const
  { return state == INITIALIZED_FOR_SP; }
  inline bool is_stmt_prepare_or_first_sp_execute() const
  { return (int)state < (int)PREPARED; }
  inline bool is_first_stmt_execute() const { return state == PREPARED; }
  inline bool is_stmt_execute() const
  { return state == PREPARED || state == EXECUTED; }
  inline bool is_conventional() const
  { return state == CONVENTIONAL_EXECUTION; }

  inline void* alloc(size_t size) { return alloc_root(mem_root,size); }
  inline void* calloc(size_t size)
  {
    void *ptr;
    if ((ptr=alloc_root(mem_root,size)))
      bzero(ptr, size);
    return ptr;
  }
  inline char *strdup(const char *str)
  { return strdup_root(mem_root,str); }
  inline char *strmake(const char *str, size_t size)
  { return strmake_root(mem_root,str,size); }
  inline void *memdup(const void *str, size_t size)
  { return memdup_root(mem_root,str,size); }
  inline void *memdup_w_gap(const void *str, size_t size, uint gap)
  {
    void *ptr;
    if ((ptr= alloc_root(mem_root,size+gap)))
      memcpy(ptr,str,size);
    return ptr;
  }

  void set_query_arena(Query_arena *set);

  void free_items();
  /* Close the active state associated with execution of this statement */
  virtual void cleanup_stmt();
};


class Server_side_cursor;

/**
  @class Statement
  @brief State of a single command executed against this connection.

  One connection can contain a lot of simultaneously running statements,
  some of which could be:
   - prepared, that is, contain placeholders,
   - opened as cursors. We maintain 1 to 1 relationship between
     statement and cursor - if user wants to create another cursor for his
     query, we create another statement for it. 
  To perform some action with statement we reset THD part to the state  of
  that statement, do the action, and then save back modified state from THD
  to the statement. It will be changed in near future, and Statement will
  be used explicitly.
*/

class Statement: public ilink, public Query_arena
{
  Statement(const Statement &rhs);              /* not implemented: */
  Statement &operator=(const Statement &rhs);   /* non-copyable */
public:
  /*
    Uniquely identifies each statement object in thread scope; change during
    statement lifetime. FIXME: must be const
  */
   ulong id;

  /*
    MARK_COLUMNS_NONE:  Means mark_used_colums is not set and no indicator to
                        handler of fields used is set
    MARK_COLUMNS_READ:  Means a bit in read set is set to inform handler
	                that the field is to be read. If field list contains
                        duplicates, then thd->dup_field is set to point
                        to the last found duplicate.
    MARK_COLUMNS_WRITE: Means a bit is set in write set to inform handler
			that it needs to update this field in write_row
                        and update_row.
  */
  enum enum_mark_columns mark_used_columns;

  LEX_STRING name; /* name for named prepared statements */
  LEX *lex;                                     // parse tree descriptor
  /*
    Points to the query associated with this statement. It's const, but
    we need to declare it char * because all table handlers are written
    in C and need to point to it.

    Note that (A) if we set query = NULL, we must at the same time set
    query_length = 0, and protect the whole operation with the
    LOCK_thread_count mutex. And (B) we are ONLY allowed to set query to a
    non-NULL value if its previous value is NULL. We do not need to protect
    operation (B) with any mutex. To avoid crashes in races, if we do not
    know that thd->query cannot change at the moment, one should print
    thd->query like this:
      (1) reserve the LOCK_thread_count mutex;
      (2) check if thd->query is NULL;
      (3) if not NULL, then print at most thd->query_length characters from
      it. We will see the query_length field as either 0, or the right value
      for it.
    Assuming that the write and read of an n-bit memory field in an n-bit
    computer is atomic, we can avoid races in the above way. 
    This printing is needed at least in SHOW PROCESSLIST and SHOW INNODB
    STATUS.
  */
  char *query;
  uint32 query_length;                          // current query length
  Server_side_cursor *cursor;

  /**
    Name of the current (default) database.

    If there is the current (default) database, "db" contains its name. If
    there is no current (default) database, "db" is NULL and "db_length" is
    0. In other words, "db", "db_length" must either be NULL, or contain a
    valid database name.

    @note this attribute is set and alloced by the slave SQL thread (for
    the THD of that thread); that thread is (and must remain, for now) the
    only responsible for freeing this member.
  */

  char *db;
  uint db_length;

public:

  /* This constructor is called for backup statements */
  Statement() {}

  Statement(LEX *lex_arg, MEM_ROOT *mem_root_arg,
            enum enum_state state_arg, ulong id_arg);
  virtual ~Statement();

  /* Assign execution context (note: not all members) of given stmt to self */
  void set_statement(Statement *stmt);
  void set_n_backup_statement(Statement *stmt, Statement *backup);
  void restore_backup_statement(Statement *stmt, Statement *backup);
  /* return class type */
  virtual Type type() const;
};


/**
  Container for all statements created/used in a connection.
  Statements in Statement_map have unique Statement::id (guaranteed by id
  assignment in Statement::Statement)
  Non-empty statement names are unique too: attempt to insert a new statement
  with duplicate name causes older statement to be deleted

  Statements are auto-deleted when they are removed from the map and when the
  map is deleted.
*/

class Statement_map
{
public:
  Statement_map();

  int insert(THD *thd, Statement *statement);

  Statement *find_by_name(LEX_STRING *name)
  {
    Statement *stmt;
    stmt= (Statement*)hash_search(&names_hash, (uchar*)name->str,
                                  name->length);
    return stmt;
  }

  Statement *find(ulong id)
  {
    if (last_found_statement == 0 || id != last_found_statement->id)
    {
      Statement *stmt;
      stmt= (Statement *) hash_search(&st_hash, (uchar *) &id, sizeof(id));
      if (stmt && stmt->name.str)
        return NULL;
      last_found_statement= stmt;
    }
    return last_found_statement;
  }
  /*
    Close all cursors of this connection that use tables of a storage
    engine that has transaction-specific state and therefore can not
    survive COMMIT or ROLLBACK. Currently all but MyISAM cursors are closed.
  */
  void close_transient_cursors();
  void erase(Statement *statement);
  /* Erase all statements (calls Statement destructor) */
  void reset();
  ~Statement_map();
private:
  HASH st_hash;
  HASH names_hash;
  I_List<Statement> transient_cursor_list;
  Statement *last_found_statement;
};

struct st_savepoint {
  struct st_savepoint *prev;
  char                *name;
  uint                 length, nht;
};

enum xa_states {XA_NOTR=0, XA_ACTIVE, XA_IDLE, XA_PREPARED};
extern const char *xa_state_names[];

typedef struct st_xid_state {
  /* For now, this is only used to catch duplicated external xids */
  XID  xid;                           // transaction identifier
  enum xa_states xa_state;            // used by external XA only
  bool in_thd;
} XID_STATE;

extern pthread_mutex_t LOCK_xid_cache;
extern HASH xid_cache;
bool xid_cache_init(void);
void xid_cache_free(void);
XID_STATE *xid_cache_search(XID *xid);
bool xid_cache_insert(XID *xid, enum xa_states xa_state);
bool xid_cache_insert(XID_STATE *xid_state);
void xid_cache_delete(XID_STATE *xid_state);

/**
  @class Security_context
  @brief A set of THD members describing the current authenticated user.
*/

class Security_context {
public:
  Security_context() {}                       /* Remove gcc warning */
  /*
    host - host of the client
    user - user of the client, set to NULL until the user has been read from
    the connection
    priv_user - The user privilege we are using. May be "" for anonymous user.
    ip - client IP
  */
  char   *host, *user, *priv_user, *ip;
  /* The host privilege we are using */
  char   priv_host[MAX_HOSTNAME];
  /* points to host if host is available, otherwise points to ip */
  const char *host_or_ip;
  ulong master_access;                 /* Global privileges from mysql.user */
  ulong db_access;                     /* Privileges for current db */

  void init();
  void destroy();
  void skip_grants();
  inline char *priv_host_name()
  {
    return (*priv_host ? priv_host : (char *)"%");
  }
  
  bool set_user(char *user_arg);

#ifndef NO_EMBEDDED_ACCESS_CHECKS
  bool
  change_security_context(THD *thd,
                          LEX_STRING *definer_user,
                          LEX_STRING *definer_host,
                          LEX_STRING *db,
                          Security_context **backup);

  void
  restore_security_context(THD *thd, Security_context *backup);
#endif
};


/**
  A registry for item tree transformations performed during
  query optimization. We register only those changes which require
  a rollback to re-execute a prepared statement or stored procedure
  yet another time.
*/

struct Item_change_record;
typedef I_List<Item_change_record> Item_change_list;


/**
  Type of prelocked mode.
  See comment for THD::prelocked_mode for complete description.
*/

enum prelocked_mode_type {NON_PRELOCKED= 0, PRELOCKED= 1,
                          PRELOCKED_UNDER_LOCK_TABLES= 2};


/**
  Class that holds information about tables which were opened and locked
  by the thread. It is also used to save/restore this information in
  push_open_tables_state()/pop_open_tables_state().
*/

class Open_tables_state
{
public:
  /**
    List of regular tables in use by this thread. Contains temporary and
    base tables that were opened with @see open_tables().
  */
  TABLE *open_tables;
  /**
    List of temporary tables used by this thread. Contains user-level
    temporary tables, created with CREATE TEMPORARY TABLE, and
    internal temporary tables, created, e.g., to resolve a SELECT,
    or for an intermediate table used in ALTER.
    XXX Why are internal temporary tables added to this list?
  */
  TABLE *temporary_tables;
  /**
    List of tables that were opened with HANDLER OPEN and are
    still in use by this thread.
  */
  TABLE *handler_tables;
  TABLE *derived_tables;
  /*
    During a MySQL session, one can lock tables in two modes: automatic
    or manual. In automatic mode all necessary tables are locked just before
    statement execution, and all acquired locks are stored in 'lock'
    member. Unlocking takes place automatically as well, when the
    statement ends.
    Manual mode comes into play when a user issues a 'LOCK TABLES'
    statement. In this mode the user can only use the locked tables.
    Trying to use any other tables will give an error. The locked tables are
    stored in 'locked_tables' member.  Manual locking is described in
    the 'LOCK_TABLES' chapter of the MySQL manual.
    See also lock_tables() for details.
  */
  MYSQL_LOCK *lock;
  /*
    Tables that were locked with explicit or implicit LOCK TABLES.
    (Implicit LOCK TABLES happens when we are prelocking tables for
     execution of statement which uses stored routines. See description
     THD::prelocked_mode for more info.)
  */
  MYSQL_LOCK *locked_tables;

  /*
    CREATE-SELECT keeps an extra lock for the table being
    created. This field is used to keep the extra lock available for
    lower level routines, which would otherwise miss that lock.
   */
  MYSQL_LOCK *extra_lock;

  /*
    prelocked_mode_type enum and prelocked_mode member are used for
    indicating whenever "prelocked mode" is on, and what type of
    "prelocked mode" is it.

    Prelocked mode is used for execution of queries which explicitly
    or implicitly (via views or triggers) use functions, thus may need
    some additional tables (mentioned in query table list) for their
    execution.

    First open_tables() call for such query will analyse all functions
    used by it and add all additional tables to table its list. It will
    also mark this query as requiring prelocking. After that lock_tables()
    will issue implicit LOCK TABLES for the whole table list and change
    thd::prelocked_mode to non-0. All queries called in functions invoked
    by the main query will use prelocked tables. Non-0 prelocked_mode
    will also surpress mentioned analysys in those queries thus saving
    cycles. Prelocked mode will be turned off once close_thread_tables()
    for the main query will be called.

    Note: Since not all "tables" present in table list are really locked
    thd::prelocked_mode does not imply thd::locked_tables.
  */
  prelocked_mode_type prelocked_mode;
  ulong	version;
  uint current_tablenr;

  enum enum_flags {
    BACKUPS_AVAIL = (1U << 0)     /* There are backups available */
  };

  /*
    Flags with information about the open tables state.
  */
  uint state_flags;

  /*
    This constructor serves for creation of Open_tables_state instances
    which are used as backup storage.
  */
  Open_tables_state() : state_flags(0U) { }

  Open_tables_state(ulong version_arg);

  void set_open_tables_state(Open_tables_state *state)
  {
    *this= *state;
  }

  void reset_open_tables_state()
  {
    open_tables= temporary_tables= handler_tables= derived_tables= 0;
    extra_lock= lock= locked_tables= 0;
    prelocked_mode= NON_PRELOCKED;
    state_flags= 0U;
  }
};

/**
  @class Sub_statement_state
  @brief Used to save context when executing a function or trigger
*/

/* Defines used for Sub_statement_state::in_sub_stmt */

#define SUB_STMT_TRIGGER 1
#define SUB_STMT_FUNCTION 2


class Sub_statement_state
{
public:
  ulonglong options;
  ulonglong first_successful_insert_id_in_prev_stmt;
  ulonglong first_successful_insert_id_in_cur_stmt, insert_id_for_cur_row;
  Discrete_interval auto_inc_interval_for_cur_row;
  ulonglong limit_found_rows;
  ha_rows    cuted_fields, sent_row_count, examined_row_count;
  ulong client_capabilities;
  uint in_sub_stmt;
  bool enable_slow_log;
  bool last_insert_id_used;
  my_bool no_send_ok;
  SAVEPOINT *savepoints;
};


/* Flags for the THD::system_thread variable */
enum enum_thread_type
{
  NON_SYSTEM_THREAD= 0,
  SYSTEM_THREAD_DELAYED_INSERT= 1,
  SYSTEM_THREAD_SLAVE_IO= 2,
  SYSTEM_THREAD_SLAVE_SQL= 4,
  SYSTEM_THREAD_NDBCLUSTER_BINLOG= 8,
  SYSTEM_THREAD_EVENT_SCHEDULER= 16,
  SYSTEM_THREAD_EVENT_WORKER= 32
};


/**
  This class represents the interface for internal error handlers.
  Internal error handlers are exception handlers used by the server
  implementation.
*/
class Internal_error_handler
{
protected:
  Internal_error_handler() {}
  virtual ~Internal_error_handler() {}

public:
  /**
    Handle an error condition.
    This method can be implemented by a subclass to achieve any of the
    following:
    - mask an error internally, prevent exposing it to the user,
    - mask an error and throw another one instead.
    When this method returns true, the error condition is considered
    'handled', and will not be propagated to upper layers.
    It is the responsability of the code installing an internal handler
    to then check for trapped conditions, and implement logic to recover
    from the anticipated conditions trapped during runtime.

    This mechanism is similar to C++ try/throw/catch:
    - 'try' correspond to <code>THD::push_internal_handler()</code>,
    - 'throw' correspond to <code>my_error()</code>,
    which invokes <code>my_message_sql()</code>,
    - 'catch' correspond to checking how/if an internal handler was invoked,
    before removing it from the exception stack with
    <code>THD::pop_internal_handler()</code>.

    @param sql_errno the error number
    @param level the error level
    @param thd the calling thread
    @return true if the error is handled
  */
  virtual bool handle_error(uint sql_errno,
                            const char *message,
                            MYSQL_ERROR::enum_warning_level level,
                            THD *thd) = 0;
};


/**
  @class THD
  For each client connection we create a separate thread with THD serving as
  a thread/connection descriptor
*/

class THD :public Statement,
           public Open_tables_state
{
public:
  /* Used to execute base64 coded binlog events in MySQL server */
  Relay_log_info* rli_fake;

  /*
    Constant for THD::where initialization in the beginning of every query.

    It's needed because we do not save/restore THD::where normally during
    primary (non subselect) query execution.
  */
  static const char * const DEFAULT_WHERE;

#ifdef EMBEDDED_LIBRARY
  struct st_mysql  *mysql;
  unsigned long	 client_stmt_id;
  unsigned long  client_param_count;
  struct st_mysql_bind *client_params;
  char *extra_data;
  ulong extra_length;
  struct st_mysql_data *cur_data;
  struct st_mysql_data *first_data;
  struct st_mysql_data **data_tail;
  void clear_data_list();
  struct st_mysql_data *alloc_new_dataset();
  /*
    In embedded server it points to the statement that is processed
    in the current query. We store some results directly in statement
    fields then.
  */
  struct st_mysql_stmt *current_stmt;
#endif
  NET	  net;				// client connection descriptor
  MEM_ROOT warn_root;			// For warnings and errors
  Protocol *protocol;			// Current protocol
  Protocol_text   protocol_text;	// Normal protocol
  Protocol_binary protocol_binary;	// Binary protocol
  HASH    user_vars;			// hash for user variables
  String  packet;			// dynamic buffer for network I/O
  String  convert_buffer;               // buffer for charset conversions
  struct  sockaddr_in remote;		// client socket address
  struct  rand_struct rand;		// used for authentication
  struct  system_variables variables;	// Changeable local variables
  struct  system_status_var status_var; // Per thread statistic vars
  struct  system_status_var *initial_status_var; /* used by show status */
  THR_LOCK_INFO lock_info;              // Locking info of this thread
  THR_LOCK_OWNER main_lock_id;          // To use for conventional queries
  THR_LOCK_OWNER *lock_id;              // If not main_lock_id, points to
                                        // the lock_id of a cursor.
  pthread_mutex_t LOCK_delete;		// Locked before thd is deleted
  /* all prepared statements and cursors of this connection */
  Statement_map stmt_map;
  /*
    A pointer to the stack frame of handle_one_connection(),
    which is called first in the thread for handling a client
  */
  char	  *thread_stack;

  /**
    Currently selected catalog.
  */
  char *catalog;

  /*
    WARNING: some members of THD (currently 'Statement::db',
    'catalog' and 'query')  are set and alloced by the slave SQL thread
    (for the THD of that thread); that thread is (and must remain, for now)
    the only responsible for freeing these 3 members. If you add members
    here, and you add code to set them in replication, don't forget to
    free_them_and_set_them_to_0 in replication properly. For details see
    the 'err:' label of the handle_slave_sql() in sql/slave.cc.
  */

  Security_context main_security_ctx;
  Security_context *security_ctx;

  /*
    Points to info-string that we show in SHOW PROCESSLIST
    You are supposed to update thd->proc_info only if you have coded
    a time-consuming piece that MySQL can get stuck in for a long time.
  */
  const char *proc_info;

  /*
    Used in error messages to tell user in what part of MySQL we found an
    error. E. g. when where= "having clause", if fix_fields() fails, user
    will know that the error was in having clause.
  */
  const char *where;

  double tmp_double_value;                    /* Used in set_var.cc */
  ulong client_capabilities;		/* What the client supports */
  ulong max_client_packet_length;

  HASH		handler_tables_hash;
  /*
    One thread can hold up to one named user-level lock. This variable
    points to a lock object if the lock is present. See item_func.cc and
    chapter 'Miscellaneous functions', for functions GET_LOCK, RELEASE_LOCK. 
  */
  User_level_lock *ull;
#ifndef DBUG_OFF
  uint dbug_sentry; // watch out for memory corruption
#endif
  struct st_my_thread_var *mysys_var;
  /*
    Type of current query: COM_STMT_PREPARE, COM_QUERY, etc. Set from
    first byte of the packet in do_command()
  */
  enum enum_server_command command;
  uint32     server_id;
  uint32     file_id;			// for LOAD DATA INFILE
  /* remote (peer) port */
  uint16 peer_port;
  time_t     start_time, user_time;
  ulonglong  connect_utime, thr_create_utime; // track down slow pthread_create
  ulonglong  start_utime, utime_after_lock;
  
  thr_lock_type update_lock_default;
  Delayed_insert *di;

  /* <> 0 if we are inside of trigger or stored function. */
  uint in_sub_stmt;

  /* container for handler's private per-connection data */
  void *ha_data[MAX_HA];

#ifndef MYSQL_CLIENT
  int binlog_setup_trx_data();

  /*
    Public interface to write RBR events to the binlog
  */
  void binlog_start_trans_and_stmt();
  int binlog_flush_transaction_cache();
  void binlog_set_stmt_begin();
  int binlog_write_table_map(TABLE *table, bool is_transactional);
  int binlog_write_row(TABLE* table, bool is_transactional,
                       MY_BITMAP const* cols, size_t colcnt,
                       const uchar *buf);
  int binlog_delete_row(TABLE* table, bool is_transactional,
                        MY_BITMAP const* cols, size_t colcnt,
                        const uchar *buf);
  int binlog_update_row(TABLE* table, bool is_transactional,
                        MY_BITMAP const* cols, size_t colcnt,
                        const uchar *old_data, const uchar *new_data);

  void set_server_id(uint32 sid) { server_id = sid; }

  /*
    Member functions to handle pending event for row-level logging.
  */
  template <class RowsEventT> Rows_log_event*
    binlog_prepare_pending_rows_event(TABLE* table, uint32 serv_id,
                                      MY_BITMAP const* cols,
                                      size_t colcnt,
                                      size_t needed,
                                      bool is_transactional,
				      RowsEventT* hint);
  Rows_log_event* binlog_get_pending_rows_event() const;
  void            binlog_set_pending_rows_event(Rows_log_event* ev);
  int binlog_flush_pending_rows_event(bool stmt_end);

private:
  uint binlog_table_maps; // Number of table maps currently in the binlog

  enum enum_binlog_flag {
    BINLOG_FLAG_UNSAFE_STMT_PRINTED,
    BINLOG_FLAG_COUNT
  };

  /**
     Flags with per-thread information regarding the status of the
     binary log.
   */
  uint32 binlog_flags;
public:
  uint get_binlog_table_maps() const {
    return binlog_table_maps;
  }
#endif /* MYSQL_CLIENT */

public:

  struct st_transactions {
    SAVEPOINT *savepoints;
    THD_TRANS all;			// Trans since BEGIN WORK
    THD_TRANS stmt;			// Trans for current statement
    bool on;                            // see ha_enable_transaction()
    XID  xid;                           // transaction identifier
    enum xa_states xa_state;            // used by external XA only
    XID_STATE xid_state;
    Rows_log_event *m_pending_rows_event;

    /*
       Tables changed in transaction (that must be invalidated in query cache).
       List contain only transactional tables, that not invalidated in query
       cache (instead of full list of changed in transaction tables).
    */
    CHANGED_TABLE_LIST* changed_tables;
    MEM_ROOT mem_root; // Transaction-life memory allocation pool
    void cleanup()
    {
      changed_tables= 0;
      savepoints= 0;
#ifdef USING_TRANSACTIONS
      free_root(&mem_root,MYF(MY_KEEP_PREALLOC));
#endif
    }
    st_transactions()
    {
#ifdef USING_TRANSACTIONS
      bzero((char*)this, sizeof(*this));
      xid_state.xid.null();
      init_sql_alloc(&mem_root, ALLOC_ROOT_MIN_BLOCK_SIZE, 0);
#else
      xid_state.xa_state= XA_NOTR;
#endif
    }
  } transaction;
  Field      *dup_field;
#ifndef __WIN__
  sigset_t signals;
#endif
#ifdef SIGNAL_WITH_VIO_CLOSE
  Vio* active_vio;
#endif
  /*
    This is to track items changed during execution of a prepared
    statement/stored procedure. It's created by
    register_item_tree_change() in memory root of THD, and freed in
    rollback_item_tree_changes(). For conventional execution it's always
    empty.
  */
  Item_change_list change_list;

  /*
    A permanent memory area of the statement. For conventional
    execution, the parsed tree and execution runtime reside in the same
    memory root. In this case stmt_arena points to THD. In case of
    a prepared statement or a stored procedure statement, thd->mem_root
    conventionally points to runtime memory, and thd->stmt_arena
    points to the memory of the PS/SP, where the parsed tree of the
    statement resides. Whenever you need to perform a permanent
    transformation of a parsed tree, you should allocate new memory in
    stmt_arena, to allow correct re-execution of PS/SP.
    Note: in the parser, stmt_arena == thd, even for PS/SP.
  */
  Query_arena *stmt_arena;
  /* Tells if LAST_INSERT_ID(#) was called for the current statement */
  bool arg_of_last_insert_id_function;
  /*
    ALL OVER THIS FILE, "insert_id" means "*automatically generated* value for
    insertion into an auto_increment column".
  */
  /*
    This is the first autogenerated insert id which was *successfully*
    inserted by the previous statement (exactly, if the previous statement
    didn't successfully insert an autogenerated insert id, then it's the one
    of the statement before, etc).
    It can also be set by SET LAST_INSERT_ID=# or SELECT LAST_INSERT_ID(#).
    It is returned by LAST_INSERT_ID().
  */
  ulonglong  first_successful_insert_id_in_prev_stmt;
  /*
    Variant of the above, used for storing in statement-based binlog. The
    difference is that the one above can change as the execution of a stored
    function progresses, while the one below is set once and then does not
    change (which is the value which statement-based binlog needs).
  */
  ulonglong  first_successful_insert_id_in_prev_stmt_for_binlog;
  /*
    This is the first autogenerated insert id which was *successfully*
    inserted by the current statement. It is maintained only to set
    first_successful_insert_id_in_prev_stmt when statement ends.
  */
  ulonglong  first_successful_insert_id_in_cur_stmt;
  /*
    We follow this logic:
    - when stmt starts, first_successful_insert_id_in_prev_stmt contains the
    first insert id successfully inserted by the previous stmt.
    - as stmt makes progress, handler::insert_id_for_cur_row changes; every
    time get_auto_increment() is called, auto_inc_intervals_for_binlog is
    augmented with the reserved interval (if statement-based binlogging).
    - at first successful insertion of an autogenerated value,
    first_successful_insert_id_in_cur_stmt is set to
    handler::insert_id_for_cur_row.
    - when stmt goes to binlog, auto_inc_intervals_for_binlog is
    binlogged if non-empty.
    - when stmt ends, first_successful_insert_id_in_prev_stmt is set to
    first_successful_insert_id_in_cur_stmt.
  */
  /*
    stmt_depends_on_first_successful_insert_id_in_prev_stmt is set when
    LAST_INSERT_ID() is used by a statement.
    If it is set, first_successful_insert_id_in_prev_stmt_for_binlog will be
    stored in the statement-based binlog.
    This variable is CUMULATIVE along the execution of a stored function or
    trigger: if one substatement sets it to 1 it will stay 1 until the
    function/trigger ends, thus making sure that
    first_successful_insert_id_in_prev_stmt_for_binlog does not change anymore
    and is propagated to the caller for binlogging.
  */
  bool       stmt_depends_on_first_successful_insert_id_in_prev_stmt;
  /*
    List of auto_increment intervals reserved by the thread so far, for
    storage in the statement-based binlog.
    Note that its minimum is not first_successful_insert_id_in_cur_stmt:
    assuming a table with an autoinc column, and this happens:
    INSERT INTO ... VALUES(3);
    SET INSERT_ID=3; INSERT IGNORE ... VALUES (NULL);
    then the latter INSERT will insert no rows
    (first_successful_insert_id_in_cur_stmt == 0), but storing "INSERT_ID=3"
    in the binlog is still needed; the list's minimum will contain 3.
  */
  Discrete_intervals_list auto_inc_intervals_in_cur_stmt_for_binlog;
  /* Used by replication and SET INSERT_ID */
  Discrete_intervals_list auto_inc_intervals_forced;
  /*
    There is BUG#19630 where statement-based replication of stored
    functions/triggers with two auto_increment columns breaks.
    We however ensure that it works when there is 0 or 1 auto_increment
    column; our rules are
    a) on master, while executing a top statement involving substatements,
    first top- or sub- statement to generate auto_increment values wins the
    exclusive right to see its values be written to binlog (the write
    will be done by the statement or its caller), and the losers won't see
    their values be written to binlog.
    b) on slave, while replicating a top statement involving substatements,
    first top- or sub- statement to need to read auto_increment values from
    the master's binlog wins the exclusive right to read them (so the losers
    won't read their values from binlog but instead generate on their own).
    a) implies that we mustn't backup/restore
    auto_inc_intervals_in_cur_stmt_for_binlog.
    b) implies that we mustn't backup/restore auto_inc_intervals_forced.

    If there are more than 1 auto_increment columns, then intervals for
    different columns may mix into the
    auto_inc_intervals_in_cur_stmt_for_binlog list, which is logically wrong,
    but there is no point in preventing this mixing by preventing intervals
    from the secondly inserted column to come into the list, as such
    prevention would be wrong too.
    What will happen in the case of
    INSERT INTO t1 (auto_inc) VALUES(NULL);
    where t1 has a trigger which inserts into an auto_inc column of t2, is
    that in binlog we'll store the interval of t1 and the interval of t2 (when
    we store intervals, soon), then in slave, t1 will use both intervals, t2
    will use none; if t1 inserts the same number of rows as on master,
    normally the 2nd interval will not be used by t1, which is fine. t2's
    values will be wrong if t2's internal auto_increment counter is different
    from what it was on master (which is likely). In 5.1, in mixed binlogging
    mode, row-based binlogging is used for such cases where two
    auto_increment columns are inserted.
  */
  inline void record_first_successful_insert_id_in_cur_stmt(ulonglong id_arg)
  {
    if (first_successful_insert_id_in_cur_stmt == 0)
      first_successful_insert_id_in_cur_stmt= id_arg;
  }
  inline ulonglong read_first_successful_insert_id_in_prev_stmt(void)
  {
    if (!stmt_depends_on_first_successful_insert_id_in_prev_stmt)
    {
      /* It's the first time we read it */
      first_successful_insert_id_in_prev_stmt_for_binlog=
        first_successful_insert_id_in_prev_stmt;
      stmt_depends_on_first_successful_insert_id_in_prev_stmt= 1;
    }
    return first_successful_insert_id_in_prev_stmt;
  }
  /*
    Used by Intvar_log_event::do_apply_event() and by "SET INSERT_ID=#"
    (mysqlbinlog). We'll soon add a variant which can take many intervals in
    argument.
  */
  inline void force_one_auto_inc_interval(ulonglong next_id)
  {
    auto_inc_intervals_forced.empty(); // in case of multiple SET INSERT_ID
    auto_inc_intervals_forced.append(next_id, ULONGLONG_MAX, 0);
  }

  ulonglong  limit_found_rows;
  ulonglong  options;           /* Bitmap of states */
  longlong   row_count_func;    /* For the ROW_COUNT() function */
  ha_rows    cuted_fields;

  /*
    number of rows we actually sent to the client, including "synthetic"
    rows in ROLLUP etc.
  */
  ha_rows    sent_row_count;

  /*
    number of rows we read, sent or not, including in create_sort_index()
  */
  ha_rows    examined_row_count;

  /*
    The set of those tables whose fields are referenced in all subqueries
    of the query.
    TODO: possibly this it is incorrect to have used tables in THD because
    with more than one subquery, it is not clear what does the field mean.
  */
  table_map  used_tables;
  USER_CONN *user_connect;
  CHARSET_INFO *db_charset;
  /*
    FIXME: this, and some other variables like 'count_cuted_fields'
    maybe should be statement/cursor local, that is, moved to Statement
    class. With current implementation warnings produced in each prepared
    statement/cursor settle here.
  */
  List	     <MYSQL_ERROR> warn_list;
  uint	     warn_count[(uint) MYSQL_ERROR::WARN_LEVEL_END];
  uint	     total_warn_count;
  /*
    Id of current query. Statement can be reused to execute several queries
    query_id is global in context of the whole MySQL server.
    ID is automatically generated from mutex-protected counter.
    It's used in handler code for various purposes: to check which columns
    from table are necessary for this select, to check if it's necessary to
    update auto-updatable fields (like auto_increment and timestamp).
  */
  query_id_t query_id, warn_id;
  ulong      col_access;

#ifdef ERROR_INJECT_SUPPORT
  ulong      error_inject_value;
#endif
  /* Statement id is thread-wide. This counter is used to generate ids */
  ulong      statement_id_counter;
  ulong	     rand_saved_seed1, rand_saved_seed2;
  /*
    Row counter, mainly for errors and warnings. Not increased in
    create_sort_index(); may differ from examined_row_count.
  */
  ulong      row_count;
<<<<<<< HEAD
  pthread_t  real_id;                           /* For debugging */
  my_thread_id  thread_id;
=======
  long	     dbug_thread_id;
  pthread_t  real_id;
>>>>>>> 5c233514
  uint	     tmp_table, global_read_lock;
  uint	     server_status,open_options;
  enum enum_thread_type system_thread;
  uint       select_number;             //number of select (used for EXPLAIN)
  /* variables.transaction_isolation is reset to this after each commit */
  enum_tx_isolation session_tx_isolation;
  enum_check_fields count_cuted_fields;

  DYNAMIC_ARRAY user_var_events;        /* For user variables replication */
  MEM_ROOT      *user_var_events_alloc; /* Allocate above array elements here */

  enum killed_state
  {
    NOT_KILLED=0,
    KILL_BAD_DATA=1,
    KILL_CONNECTION=ER_SERVER_SHUTDOWN,
    KILL_QUERY=ER_QUERY_INTERRUPTED,
    KILLED_NO_VALUE      /* means neither of the states */
  };
  killed_state volatile killed;

  /* scramble - random string sent to client on handshake */
  char	     scramble[SCRAMBLE_LENGTH+1];

  bool       slave_thread, one_shot_set;
  /* tells if current statement should binlog row-based(1) or stmt-based(0) */
  bool       current_stmt_binlog_row_based;
  bool	     locked, some_tables_deleted;
  bool       last_cuted_field;
  bool	     no_errors, password;
  /**
    Set to TRUE if execution of the current compound statement
    can not continue. In particular, disables activation of
    CONTINUE or EXIT handlers of stored routines.
    Reset in the end of processing of the current user request, in
    @see mysql_reset_thd_for_next_command().
  */
  bool is_fatal_error;
  /**
    Set by a storage engine to request the entire
    transaction (that possibly spans multiple engines) to
    rollback. Reset in ha_rollback.
  */
  bool       transaction_rollback_request;
  /**
    TRUE if we are in a sub-statement and the current error can
    not be safely recovered until we left the sub-statement mode.
    In particular, disables activation of CONTINUE and EXIT
    handlers inside sub-statements. E.g. if it is a deadlock
    error and requires a transaction-wide rollback, this flag is
    raised (traditionally, MySQL first has to close all the reads
    via @see handler::ha_index_or_rnd_end() and only then perform
    the rollback).
    Reset to FALSE when we leave the sub-statement mode.
  */
  bool       is_fatal_sub_stmt_error;
  bool	     query_start_used, rand_used, time_zone_used;
  /* for IS NULL => = last_insert_id() fix in remove_eq_conds() */
  bool       substitute_null_with_insert_id;
  bool	     in_lock_tables;
  /**
    True if a slave error. Causes the slave to stop. Not the same
    as the statement execution error (is_error()), since
    a statement may be expected to return an error, e.g. because
    it returned an error on master, and this is OK on the slave.
  */
  bool       is_slave_error;
  bool       bootstrap, cleanup_done;
  
  /**  is set if some thread specific value(s) used in a statement. */
  bool       thread_specific_used;
  bool	     charset_is_system_charset, charset_is_collation_connection;
  bool       charset_is_character_set_filesystem;
  bool       enable_slow_log;   /* enable slow log for current statement */
  bool	     abort_on_warning;
  bool 	     got_warning;       /* Set on call to push_warning() */
  bool	     no_warnings_for_error; /* no warnings on call to my_error() */
  /* set during loop of derived table processing */
  bool       derived_tables_processing;
  my_bool    tablespace_op;	/* This is TRUE in DISCARD/IMPORT TABLESPACE */

  sp_rcontext *spcont;		// SP runtime context
  sp_cache   *sp_proc_cache;
  sp_cache   *sp_func_cache;

  /*
    If we do a purge of binary logs, log index info of the threads
    that are currently reading it needs to be adjusted. To do that
    each thread that is using LOG_INFO needs to adjust the pointer to it
  */
  LOG_INFO*  current_linfo;
  NET*       slave_net;			// network connection from slave -> m.
  /* Used by the sys_var class to store temporary values */
  union
  {
    my_bool   my_bool_value;
    long      long_value;
    ulong     ulong_value;
    ulonglong ulonglong_value;
  } sys_var_tmp;
  
  struct {
    /* 
      If true, mysql_bin_log::write(Log_event) call will not write events to 
      binlog, and maintain 2 below variables instead (use
      mysql_bin_log.start_union_events to turn this on)
    */
    bool do_union;
    /*
      If TRUE, at least one mysql_bin_log::write(Log_event) call has been
      made after last mysql_bin_log.start_union_events() call.
    */
    bool unioned_events;
    /*
      If TRUE, at least one mysql_bin_log::write(Log_event e), where 
      e.cache_stmt == TRUE call has been made after last 
      mysql_bin_log.start_union_events() call.
    */
    bool unioned_events_trans;
    
    /* 
      'queries' (actually SP statements) that run under inside this binlog
      union have thd->query_id >= first_query_id.
    */
    query_id_t first_query_id;
  } binlog_evt_union;

  /**
    Character input stream consumed by the lexical analyser,
    used during parsing.
    Note that since the parser is not re-entrant, we keep only one input
    stream here. This member is valid only when executing code during parsing,
    and may point to invalid memory after that.
  */
  Lex_input_stream *m_lip;

#ifdef WITH_PARTITION_STORAGE_ENGINE
  partition_info *work_part_info;
#endif

  THD();
  ~THD();

  void init(void);
  /*
    Initialize memory roots necessary for query processing and (!)
    pre-allocate memory for it. We can't do that in THD constructor because
    there are use cases (acl_init, delayed inserts, watcher threads,
    killing mysqld) where it's vital to not allocate excessive and not used
    memory. Note, that we still don't return error from init_for_queries():
    if preallocation fails, we should notice that at the first call to
    alloc_root. 
  */
  void init_for_queries();
  void change_user(void);
  void cleanup(void);
  void cleanup_after_query();
  bool store_globals();
#ifdef SIGNAL_WITH_VIO_CLOSE
  inline void set_active_vio(Vio* vio)
  {
    pthread_mutex_lock(&LOCK_delete);
    active_vio = vio;
    pthread_mutex_unlock(&LOCK_delete);
  }
  inline void clear_active_vio()
  {
    pthread_mutex_lock(&LOCK_delete);
    active_vio = 0;
    pthread_mutex_unlock(&LOCK_delete);
  }
  void close_active_vio();
#endif
  void awake(THD::killed_state state_to_set);

#ifndef MYSQL_CLIENT
  enum enum_binlog_query_type {
    /*
      The query can be logged row-based or statement-based
    */
    ROW_QUERY_TYPE,
    
    /*
      The query has to be logged statement-based
    */
    STMT_QUERY_TYPE,
    
    /*
      The query represents a change to a table in the "mysql"
      database and is currently mapped to ROW_QUERY_TYPE.
    */
    MYSQL_QUERY_TYPE,
    QUERY_TYPE_COUNT
  };
  
  int binlog_query(enum_binlog_query_type qtype,
                   char const *query, ulong query_len,
                   bool is_trans, bool suppress_use,
                   THD::killed_state killed_err_arg= THD::KILLED_NO_VALUE);
#endif

  /*
    For enter_cond() / exit_cond() to work the mutex must be got before
    enter_cond(); this mutex is then released by exit_cond().
    Usage must be: lock mutex; enter_cond(); your code; exit_cond().
  */
  inline const char* enter_cond(pthread_cond_t *cond, pthread_mutex_t* mutex,
			  const char* msg)
  {
    const char* old_msg = proc_info;
    safe_mutex_assert_owner(mutex);
    mysys_var->current_mutex = mutex;
    mysys_var->current_cond = cond;
    proc_info = msg;
    return old_msg;
  }
  inline void exit_cond(const char* old_msg)
  {
    /*
      Putting the mutex unlock in exit_cond() ensures that
      mysys_var->current_mutex is always unlocked _before_ mysys_var->mutex is
      locked (if that would not be the case, you'll get a deadlock if someone
      does a THD::awake() on you).
    */
    pthread_mutex_unlock(mysys_var->current_mutex);
    pthread_mutex_lock(&mysys_var->mutex);
    mysys_var->current_mutex = 0;
    mysys_var->current_cond = 0;
    proc_info = old_msg;
    pthread_mutex_unlock(&mysys_var->mutex);
  }
  inline time_t query_start() { query_start_used=1; return start_time; }
  inline void set_time()
  {
    if (user_time)
    {
      start_time= user_time;
      start_utime= utime_after_lock= my_micro_time();
    }
    else
      start_utime= utime_after_lock= my_micro_time_and_time(&start_time);
  }
  inline void	set_current_time()    { start_time= my_time(MY_WME); }
  inline void	set_time(time_t t)
  {
    start_time= user_time= t;
    start_utime= utime_after_lock= my_micro_time();
  }
  void set_time_after_lock()  { utime_after_lock= my_micro_time(); }
  ulonglong current_utime()  { return my_micro_time(); }
  inline ulonglong found_rows(void)
  {
    return limit_found_rows;
  }
  inline bool active_transaction()
  {
#ifdef USING_TRANSACTIONS
    return server_status & SERVER_STATUS_IN_TRANS;
#else
    return 0;
#endif
  }
  inline bool fill_derived_tables()
  {
    return !stmt_arena->is_stmt_prepare() && !lex->only_view_structure();
  }
  inline bool fill_information_schema_tables()
  {
    return !stmt_arena->is_stmt_prepare();
  }
  inline void* trans_alloc(unsigned int size)
  {
    return alloc_root(&transaction.mem_root,size);
  }

  LEX_STRING *make_lex_string(LEX_STRING *lex_str,
                              const char* str, uint length,
                              bool allocate_lex_string);

  bool convert_string(LEX_STRING *to, CHARSET_INFO *to_cs,
		      const char *from, uint from_length,
		      CHARSET_INFO *from_cs);

  bool convert_string(String *s, CHARSET_INFO *from_cs, CHARSET_INFO *to_cs);

  void add_changed_table(TABLE *table);
  void add_changed_table(const char *key, long key_length);
  CHANGED_TABLE_LIST * changed_table_dup(const char *key, long key_length);
  int send_explain_fields(select_result *result);
#ifndef EMBEDDED_LIBRARY
  inline void clear_error()
  {
    DBUG_ENTER("clear_error");
    net.last_error[0]= 0;
    net.last_errno= 0;
    net.report_error= 0;
    is_slave_error= 0;
    DBUG_VOID_RETURN;
  }
  inline bool vio_ok() const { return net.vio != 0; }
#else
  void clear_error();
  inline bool vio_ok() const { return true; }
#endif
  inline void fatal_error()
  {
    is_fatal_error= 1;
    net.report_error= 1;
    DBUG_PRINT("error",("Fatal error set"));
  }
  /**
    TRUE if there is an error in the error stack.

    Please use this method instead of direct access to
    net.report_error.

    If TRUE, the current (sub)-statement should be aborted.
    The main difference between this member and is_fatal_error
    is that a fatal error can not be handled by a stored
    procedure continue handler, whereas a normal error can.

    To raise this flag, use my_error().
  */
  inline bool is_error() const { return net.report_error; }
  inline CHARSET_INFO *charset() { return variables.character_set_client; }
  void update_charset();

  inline Query_arena *activate_stmt_arena_if_needed(Query_arena *backup)
  {
    /*
      Use the persistent arena if we are in a prepared statement or a stored
      procedure statement and we have not already changed to use this arena.
    */
    if (!stmt_arena->is_conventional() && mem_root != stmt_arena->mem_root)
    {
      set_n_backup_active_arena(stmt_arena, backup);
      return stmt_arena;
    }
    return 0;
  }

  void change_item_tree(Item **place, Item *new_value)
  {
    /* TODO: check for OOM condition here */
    if (!stmt_arena->is_conventional())
      nocheck_register_item_tree_change(place, *place, mem_root);
    *place= new_value;
  }
  void nocheck_register_item_tree_change(Item **place, Item *old_value,
                                         MEM_ROOT *runtime_memroot);
  void rollback_item_tree_changes();

  /*
    Cleanup statement parse state (parse tree, lex) and execution
    state after execution of a non-prepared SQL statement.
  */
  void end_statement();
  inline int killed_errno() const
  {
    killed_state killed_val; /* to cache the volatile 'killed' */
    return (killed_val= killed) != KILL_BAD_DATA ? killed_val : 0;
  }
  inline void send_kill_message() const
  {
    int err= killed_errno();
    if (err)
      my_message(err, ER(err), MYF(0));
  }
  /* return TRUE if we will abort query if we make a warning now */
  inline bool really_abort_on_warning()
  {
    return (abort_on_warning &&
            (!transaction.stmt.modified_non_trans_table ||
             (variables.sql_mode & MODE_STRICT_ALL_TABLES)));
  }
  void set_status_var_init();
  bool is_context_analysis_only()
    { return stmt_arena->is_stmt_prepare() || lex->view_prepare_mode; }
  void reset_n_backup_open_tables_state(Open_tables_state *backup);
  void restore_backup_open_tables_state(Open_tables_state *backup);
  void reset_sub_statement_state(Sub_statement_state *backup, uint new_state);
  void restore_sub_statement_state(Sub_statement_state *backup);
  void set_n_backup_active_arena(Query_arena *set, Query_arena *backup);
  void restore_active_arena(Query_arena *set, Query_arena *backup);

  inline void set_current_stmt_binlog_row_based_if_mixed()
  {
    /*
      If in a stored/function trigger, the caller should already have done the
      change. We test in_sub_stmt to prevent introducing bugs where people
      wouldn't ensure that, and would switch to row-based mode in the middle
      of executing a stored function/trigger (which is too late, see also
      reset_current_stmt_binlog_row_based()); this condition will make their
      tests fail and so force them to propagate the
      lex->binlog_row_based_if_mixed upwards to the caller.
    */
    if ((variables.binlog_format == BINLOG_FORMAT_MIXED) &&
        (in_sub_stmt == 0))
      current_stmt_binlog_row_based= TRUE;
  }
  inline void set_current_stmt_binlog_row_based()
  {
    current_stmt_binlog_row_based= TRUE;
  }
  inline void clear_current_stmt_binlog_row_based()
  {
    current_stmt_binlog_row_based= FALSE;
  }
  inline void reset_current_stmt_binlog_row_based()
  {
    /*
      If there are temporary tables, don't reset back to
      statement-based. Indeed it could be that:
      CREATE TEMPORARY TABLE t SELECT UUID(); # row-based
      # and row-based does not store updates to temp tables
      # in the binlog.
      INSERT INTO u SELECT * FROM t; # stmt-based
      and then the INSERT will fail as data inserted into t was not logged.
      So we continue with row-based until the temp table is dropped.
      If we are in a stored function or trigger, we mustn't reset in the
      middle of its execution (as the binary logging way of a stored function
      or trigger is decided when it starts executing, depending for example on
      the caller (for a stored function: if caller is SELECT or
      INSERT/UPDATE/DELETE...).

      Don't reset binlog format for NDB binlog injector thread.
    */
    if ((temporary_tables == NULL) && (in_sub_stmt == 0) &&
        (system_thread != SYSTEM_THREAD_NDBCLUSTER_BINLOG))
    {
      current_stmt_binlog_row_based= 
        test(variables.binlog_format == BINLOG_FORMAT_ROW);
    }
  }

  /**
    Set the current database; use deep copy of C-string.

    @param new_db     a pointer to the new database name.
    @param new_db_len length of the new database name.

    Initialize the current database from a NULL-terminated string with
    length. If we run out of memory, we free the current database and
    return TRUE.  This way the user will notice the error as there will be
    no current database selected (in addition to the error message set by
    malloc).

    @note This operation just sets {db, db_length}. Switching the current
    database usually involves other actions, like switching other database
    attributes including security context. In the future, this operation
    will be made private and more convenient interface will be provided.

    @return Operation status
      @retval FALSE Success
      @retval TRUE  Out-of-memory error
  */
  bool set_db(const char *new_db, size_t new_db_len)
  {
    /* Do not reallocate memory if current chunk is big enough. */
    if (db && new_db && db_length >= new_db_len)
      memcpy(db, new_db, new_db_len+1);
    else
    {
      x_free(db);
      db= new_db ? my_strndup(new_db, new_db_len, MYF(MY_WME)) : NULL;
    }
    db_length= db ? new_db_len : 0;
    return new_db && !db;
  }

  /**
    Set the current database; use shallow copy of C-string.

    @param new_db     a pointer to the new database name.
    @param new_db_len length of the new database name.

    @note This operation just sets {db, db_length}. Switching the current
    database usually involves other actions, like switching other database
    attributes including security context. In the future, this operation
    will be made private and more convenient interface will be provided.
  */
  void reset_db(char *new_db, size_t new_db_len)
  {
    db= new_db;
    db_length= new_db_len;
  }
  /*
    Copy the current database to the argument. Use the current arena to
    allocate memory for a deep copy: current database may be freed after
    a statement is parsed but before it's executed.
  */
  bool copy_db_to(char **p_db, size_t *p_db_length)
  {
    if (db == NULL)
    {
      my_message(ER_NO_DB_ERROR, ER(ER_NO_DB_ERROR), MYF(0));
      return TRUE;
    }
    *p_db= strmake(db, db_length);
    *p_db_length= db_length;
    return FALSE;
  }
  thd_scheduler scheduler;

public:
  /**
    Add an internal error handler to the thread execution context.
    @param handler the exception handler to add
  */
  void push_internal_handler(Internal_error_handler *handler);

  /**
    Handle an error condition.
    @param sql_errno the error number
    @param level the error level
    @return true if the error is handled
  */
  virtual bool handle_error(uint sql_errno, const char *message,
                            MYSQL_ERROR::enum_warning_level level);

  /**
    Remove the error handler last pushed.
  */
  void pop_internal_handler();

private:
  /** The current internal error handler for this thread, or NULL. */
  Internal_error_handler *m_internal_handler;
  /**
    The lex to hold the parsed tree of conventional (non-prepared) queries.
    Whereas for prepared and stored procedure statements we use an own lex
    instance for each new query, for conventional statements we reuse
    the same lex. (@see mysql_parse for details).
  */
  LEX main_lex;
  /**
    This memory root is used for two purposes:
    - for conventional queries, to allocate structures stored in main_lex
    during parsing, and allocate runtime data (execution plan, etc.)
    during execution.
    - for prepared queries, only to allocate runtime data. The parsed
    tree itself is reused between executions and thus is stored elsewhere.
  */
  MEM_ROOT main_mem_root;
};


#define tmp_disable_binlog(A)       \
  {ulonglong tmp_disable_binlog__save_options= (A)->options; \
  (A)->options&= ~OPTION_BIN_LOG

#define reenable_binlog(A)   (A)->options= tmp_disable_binlog__save_options;}


/*
  Used to hold information about file and file structure in exchange
  via non-DB file (...INTO OUTFILE..., ...LOAD DATA...)
  XXX: We never call destructor for objects of this class.
*/

class sql_exchange :public Sql_alloc
{
public:
  char *file_name;
  String *field_term,*enclosed,*line_term,*line_start,*escaped;
  bool opt_enclosed;
  bool dumpfile;
  ulong skip_lines;
  CHARSET_INFO *cs;
  sql_exchange(char *name,bool dumpfile_flag);
};

#include "log_event.h"

/*
  This is used to get result from a select
*/

class JOIN;

class select_result :public Sql_alloc {
protected:
  THD *thd;
  SELECT_LEX_UNIT *unit;
public:
  select_result();
  virtual ~select_result() {};
  virtual int prepare(List<Item> &list, SELECT_LEX_UNIT *u)
  {
    unit= u;
    return 0;
  }
  virtual int prepare2(void) { return 0; }
  /*
    Because of peculiarities of prepared statements protocol
    we need to know number of columns in the result set (if
    there is a result set) apart from sending columns metadata.
  */
  virtual uint field_count(List<Item> &fields) const
  { return fields.elements; }
  virtual bool send_fields(List<Item> &list, uint flags)=0;
  virtual bool send_data(List<Item> &items)=0;
  virtual bool initialize_tables (JOIN *join=0) { return 0; }
  virtual void send_error(uint errcode,const char *err);
  virtual bool send_eof()=0;
  /**
    Check if this query returns a result set and therefore is allowed in
    cursors and set an error message if it is not the case.

    @retval FALSE     success
    @retval TRUE      error, an error message is set
  */
  virtual bool check_simple_select() const;
  virtual void abort() {}
  /*
    Cleanup instance of this class for next execution of a prepared
    statement/stored procedure.
  */
  virtual void cleanup();
  void set_thd(THD *thd_arg) { thd= thd_arg; }
#ifdef EMBEDDED_LIBRARY
  virtual void begin_dataset() {}
#else
  void begin_dataset() {}
#endif
};


/*
  Base class for select_result descendands which intercept and
  transform result set rows. As the rows are not sent to the client,
  sending of result set metadata should be suppressed as well.
*/

class select_result_interceptor: public select_result
{
public:
  select_result_interceptor() {}              /* Remove gcc warning */
  uint field_count(List<Item> &fields) const { return 0; }
  bool send_fields(List<Item> &fields, uint flag) { return FALSE; }
};


class select_send :public select_result {
  /**
    True if we have sent result set metadata to the client.
    In this case the client always expects us to end the result
    set with an eof or error packet
  */
  bool is_result_set_started;
public:
  select_send() :is_result_set_started(FALSE) {}
  bool send_fields(List<Item> &list, uint flags);
  bool send_data(List<Item> &items);
  bool send_eof();
  virtual bool check_simple_select() const { return FALSE; }
  void abort();
  virtual void cleanup();
};


class select_to_file :public select_result_interceptor {
protected:
  sql_exchange *exchange;
  File file;
  IO_CACHE cache;
  ha_rows row_count;
  char path[FN_REFLEN];

public:
  select_to_file(sql_exchange *ex) :exchange(ex), file(-1),row_count(0L)
  { path[0]=0; }
  ~select_to_file();
  void send_error(uint errcode,const char *err);
  bool send_eof();
  void cleanup();
};


#define ESCAPE_CHARS "ntrb0ZN" // keep synchronous with READ_INFO::unescape


/*
 List of all possible characters of a numeric value text representation.
*/
#define NUMERIC_CHARS ".0123456789e+-"


class select_export :public select_to_file {
  uint field_term_length;
  int field_sep_char,escape_char,line_sep_char;
  int field_term_char; // first char of FIELDS TERMINATED BY or MAX_INT
  /*
    The is_ambiguous_field_sep field is true if a value of the field_sep_char
    field is one of the 'n', 't', 'r' etc characters
    (see the READ_INFO::unescape method and the ESCAPE_CHARS constant value).
  */
  bool is_ambiguous_field_sep;
  /*
     The is_ambiguous_field_term is true if field_sep_char contains the first
     char of the FIELDS TERMINATED BY (ENCLOSED BY is empty), and items can
     contain this character.
  */
  bool is_ambiguous_field_term;
  /*
    The is_unsafe_field_sep field is true if a value of the field_sep_char
    field is one of the '0'..'9', '+', '-', '.' and 'e' characters
    (see the NUMERIC_CHARS constant value).
  */
  bool is_unsafe_field_sep;
  bool fixed_row_size;
public:
  select_export(sql_exchange *ex) :select_to_file(ex) {}
  ~select_export();
  int prepare(List<Item> &list, SELECT_LEX_UNIT *u);
  bool send_data(List<Item> &items);
};


class select_dump :public select_to_file {
public:
  select_dump(sql_exchange *ex) :select_to_file(ex) {}
  int prepare(List<Item> &list, SELECT_LEX_UNIT *u);
  bool send_data(List<Item> &items);
};


class select_insert :public select_result_interceptor {
 public:
  TABLE_LIST *table_list;
  TABLE *table;
  List<Item> *fields;
  ulonglong autoinc_value_of_last_inserted_row; // autogenerated or not
  COPY_INFO info;
  bool insert_into_view;
  select_insert(TABLE_LIST *table_list_par,
		TABLE *table_par, List<Item> *fields_par,
		List<Item> *update_fields, List<Item> *update_values,
		enum_duplicates duplic, bool ignore);
  ~select_insert();
  int prepare(List<Item> &list, SELECT_LEX_UNIT *u);
  virtual int prepare2(void);
  bool send_data(List<Item> &items);
  virtual void store_values(List<Item> &values);
  virtual bool can_rollback_data() { return 0; }
  void send_error(uint errcode,const char *err);
  bool send_eof();
  void abort();
  /* not implemented: select_insert is never re-used in prepared statements */
  void cleanup();
};


class select_create: public select_insert {
  ORDER *group;
  TABLE_LIST *create_table;
  HA_CREATE_INFO *create_info;
  TABLE_LIST *select_tables;
  Alter_info *alter_info;
  Field **field;
  /* lock data for tmp table */
  MYSQL_LOCK *m_lock;
  /* m_lock or thd->extra_lock */
  MYSQL_LOCK **m_plock;
public:
  select_create (TABLE_LIST *table_arg,
		 HA_CREATE_INFO *create_info_par,
                 Alter_info *alter_info_arg,
		 List<Item> &select_fields,enum_duplicates duplic, bool ignore,
                 TABLE_LIST *select_tables_arg)
    :select_insert (NULL, NULL, &select_fields, 0, 0, duplic, ignore),
    create_table(table_arg),
    create_info(create_info_par),
    select_tables(select_tables_arg),
    alter_info(alter_info_arg),
    m_plock(NULL)
    {}
  int prepare(List<Item> &list, SELECT_LEX_UNIT *u);

  void binlog_show_create_table(TABLE **tables, uint count);
  void store_values(List<Item> &values);
  void send_error(uint errcode,const char *err);
  bool send_eof();
  void abort();
<<<<<<< HEAD
  virtual bool can_rollback_data() { return 1; }

  // Needed for access from local class MY_HOOKS in prepare(), since thd is proteted.
  const THD *get_thd(void) { return thd; }
  const HA_CREATE_INFO *get_create_info() { return create_info; };
=======
  int prepare2(void) { return 0; }
>>>>>>> 5c233514
};

#include <myisam.h>

/* 
  Param to create temporary tables when doing SELECT:s 
  NOTE
    This structure is copied using memcpy as a part of JOIN.
*/

class TMP_TABLE_PARAM :public Sql_alloc
{
private:
  /* Prevent use of these (not safe because of lists and copy_field) */
  TMP_TABLE_PARAM(const TMP_TABLE_PARAM &);
  void operator=(TMP_TABLE_PARAM &);

public:
  List<Item> copy_funcs;
  List<Item> save_copy_funcs;
  Copy_field *copy_field, *copy_field_end;
  Copy_field *save_copy_field, *save_copy_field_end;
  uchar	    *group_buff;
  Item	    **items_to_copy;			/* Fields in tmp table */
  MI_COLUMNDEF *recinfo,*start_recinfo;
  KEY *keyinfo;
  ha_rows end_write_records;
  uint	field_count,sum_func_count,func_count;
  uint  hidden_field_count;
  uint	group_parts,group_length,group_null_parts;
  uint	quick_group;
  bool  using_indirect_summary_function;
  /* If >0 convert all blob fields to varchar(convert_blob_length) */
  uint  convert_blob_length; 
  CHARSET_INFO *table_charset; 
  bool schema_table;
  /*
    True if GROUP BY and its aggregate functions are already computed
    by a table access method (e.g. by loose index scan). In this case
    query execution should not perform aggregation and should treat
    aggregate functions as normal functions.
  */
  bool precomputed_group_by;
  bool force_copy_fields;

  TMP_TABLE_PARAM()
    :copy_field(0), group_parts(0),
     group_length(0), group_null_parts(0), convert_blob_length(0),
     schema_table(0), precomputed_group_by(0), force_copy_fields(0)
  {}
  ~TMP_TABLE_PARAM()
  {
    cleanup();
  }
  void init(void);
  inline void cleanup(void)
  {
    if (copy_field)				/* Fix for Intel compiler */
    {
      delete [] copy_field;
      save_copy_field= copy_field= 0;
    }
  }
};

class select_union :public select_result_interceptor
{
  TMP_TABLE_PARAM tmp_table_param;
public:
  TABLE *table;

  select_union() :table(0) {}
  int prepare(List<Item> &list, SELECT_LEX_UNIT *u);
  bool send_data(List<Item> &items);
  bool send_eof();
  bool flush();

  bool create_result_table(THD *thd, List<Item> *column_types,
                           bool is_distinct, ulonglong options,
                           const char *alias);
};

/* Base subselect interface class */
class select_subselect :public select_result_interceptor
{
protected:
  Item_subselect *item;
public:
  select_subselect(Item_subselect *item);
  bool send_data(List<Item> &items)=0;
  bool send_eof() { return 0; };
};

/* Single value subselect interface class */
class select_singlerow_subselect :public select_subselect
{
public:
  select_singlerow_subselect(Item_subselect *item_arg)
    :select_subselect(item_arg)
  {}
  bool send_data(List<Item> &items);
};

/* used in independent ALL/ANY optimisation */
class select_max_min_finder_subselect :public select_subselect
{
  Item_cache *cache;
  bool (select_max_min_finder_subselect::*op)();
  bool fmax;
public:
  select_max_min_finder_subselect(Item_subselect *item_arg, bool mx)
    :select_subselect(item_arg), cache(0), fmax(mx)
  {}
  void cleanup();
  bool send_data(List<Item> &items);
  bool cmp_real();
  bool cmp_int();
  bool cmp_decimal();
  bool cmp_str();
};

/* EXISTS subselect interface class */
class select_exists_subselect :public select_subselect
{
public:
  select_exists_subselect(Item_subselect *item_arg)
    :select_subselect(item_arg){}
  bool send_data(List<Item> &items);
};

/* Structs used when sorting */

typedef struct st_sort_field {
  Field *field;				/* Field to sort */
  Item	*item;				/* Item if not sorting fields */
  uint	 length;			/* Length of sort field */
  uint   suffix_length;                 /* Length suffix (0-4) */
  Item_result result_type;		/* Type of item */
  bool reverse;				/* if descending sort */
  bool need_strxnfrm;			/* If we have to use strxnfrm() */
} SORT_FIELD;


typedef struct st_sort_buffer {
  uint index;					/* 0 or 1 */
  uint sort_orders;
  uint change_pos;				/* If sort-fields changed */
  char **buff;
  SORT_FIELD *sortorder;
} SORT_BUFFER;

/* Structure for db & table in sql_yacc */

class Table_ident :public Sql_alloc
{
public:
  LEX_STRING db;
  LEX_STRING table;
  SELECT_LEX_UNIT *sel;
  inline Table_ident(THD *thd, LEX_STRING db_arg, LEX_STRING table_arg,
		     bool force)
    :table(table_arg), sel((SELECT_LEX_UNIT *)0)
  {
    if (!force && (thd->client_capabilities & CLIENT_NO_SCHEMA))
      db.str=0;
    else
      db= db_arg;
  }
  inline Table_ident(LEX_STRING table_arg) 
    :table(table_arg), sel((SELECT_LEX_UNIT *)0)
  {
    db.str=0;
  }
  /*
    This constructor is used only for the case when we create a derived
    table. A derived table has no name and doesn't belong to any database.
    Later, if there was an alias specified for the table, it will be set
    by add_table_to_list.
  */
  inline Table_ident(SELECT_LEX_UNIT *s) : sel(s)
  {
    /* We must have a table name here as this is used with add_table_to_list */
    db.str= empty_c_string;                    /* a subject to casedn_str */
    db.length= 0;
    table.str= internal_table_name;
    table.length=1;
  }
  bool is_derived_table() const { return test(sel); }
  inline void change_db(char *db_name)
  {
    db.str= db_name; db.length= (uint) strlen(db_name);
  }
};

// this is needed for user_vars hash
class user_var_entry
{
 public:
  user_var_entry() {}                         /* Remove gcc warning */
  LEX_STRING name;
  char *value;
  ulong length;
  query_id_t update_query_id, used_query_id;
  Item_result type;
  bool unsigned_flag;

  double val_real(my_bool *null_value);
  longlong val_int(my_bool *null_value);
  String *val_str(my_bool *null_value, String *str, uint decimals);
  my_decimal *val_decimal(my_bool *null_value, my_decimal *result);
  DTCollation collation;
};

/*
   Unique -- class for unique (removing of duplicates). 
   Puts all values to the TREE. If the tree becomes too big,
   it's dumped to the file. User can request sorted values, or
   just iterate through them. In the last case tree merging is performed in
   memory simultaneously with iteration, so it should be ~2-3x faster.
 */

class Unique :public Sql_alloc
{
  DYNAMIC_ARRAY file_ptrs;
  ulong max_elements;
  ulonglong max_in_memory_size;
  IO_CACHE file;
  TREE tree;
  uchar *record_pointers;
  bool flush();
  uint size;

public:
  ulong elements;
  Unique(qsort_cmp2 comp_func, void *comp_func_fixed_arg,
	 uint size_arg, ulonglong max_in_memory_size_arg);
  ~Unique();
  ulong elements_in_tree() { return tree.elements_in_tree; }
  inline bool unique_add(void *ptr)
  {
    DBUG_ENTER("unique_add");
    DBUG_PRINT("info", ("tree %u - %lu", tree.elements_in_tree, max_elements));
    if (tree.elements_in_tree > max_elements && flush())
      DBUG_RETURN(1);
    DBUG_RETURN(!tree_insert(&tree, ptr, 0, tree.custom_arg));
  }

  bool get(TABLE *table);
  static double get_use_cost(uint *buffer, uint nkeys, uint key_size, 
                             ulonglong max_in_memory_size);
  inline static int get_cost_calc_buff_size(ulong nkeys, uint key_size, 
                                            ulonglong max_in_memory_size)
  {
    register ulonglong max_elems_in_tree=
      (1 + max_in_memory_size / ALIGN_SIZE(sizeof(TREE_ELEMENT)+key_size));
    return (int) (sizeof(uint)*(1 + nkeys/max_elems_in_tree));
  }

  void reset();
  bool walk(tree_walk_action action, void *walk_action_arg);

  friend int unique_write_to_file(uchar* key, element_count count, Unique *unique);
  friend int unique_write_to_ptrs(uchar* key, element_count count, Unique *unique);
};


class multi_delete :public select_result_interceptor
{
  TABLE_LIST *delete_tables, *table_being_deleted;
  Unique **tempfiles;
  ha_rows deleted, found;
  uint num_of_tables;
  int error;
  bool do_delete;
  /* True if at least one table we delete from is transactional */
  bool transactional_tables;
  /* True if at least one table we delete from is not transactional */
  bool normal_tables;
  bool delete_while_scanning;

public:
  multi_delete(TABLE_LIST *dt, uint num_of_tables);
  ~multi_delete();
  int prepare(List<Item> &list, SELECT_LEX_UNIT *u);
  bool send_data(List<Item> &items);
  bool initialize_tables (JOIN *join);
  void send_error(uint errcode,const char *err);
  int  do_deletes();
  bool send_eof();
};


class multi_update :public select_result_interceptor
{
  TABLE_LIST *all_tables; /* query/update command tables */
  TABLE_LIST *leaves;     /* list of leves of join table tree */
  TABLE_LIST *update_tables, *table_being_updated;
  TABLE **tmp_tables, *main_table, *table_to_update;
  TMP_TABLE_PARAM *tmp_table_param;
  ha_rows updated, found;
  List <Item> *fields, *values;
  List <Item> **fields_for_table, **values_for_table;
  uint table_count;
  /*
   List of tables referenced in the CHECK OPTION condition of
   the updated view excluding the updated table. 
  */
  List <TABLE> unupdated_check_opt_tables;
  Copy_field *copy_field;
  enum enum_duplicates handle_duplicates;
  bool do_update, trans_safe;
  /* True if the update operation has made a change in a transactional table */
  bool transactional_tables;
  bool ignore;

public:
  multi_update(TABLE_LIST *ut, TABLE_LIST *leaves_list,
	       List<Item> *fields, List<Item> *values,
	       enum_duplicates handle_duplicates, bool ignore);
  ~multi_update();
  int prepare(List<Item> &list, SELECT_LEX_UNIT *u);
  bool send_data(List<Item> &items);
  bool initialize_tables (JOIN *join);
  void send_error(uint errcode,const char *err);
  int  do_updates (bool from_send_error);
  bool send_eof();
};

class my_var : public Sql_alloc  {
public:
  LEX_STRING s;
#ifndef DBUG_OFF
  /*
    Routine to which this Item_splocal belongs. Used for checking if correct
    runtime context is used for variable handling.
  */
  sp_head *sp;
#endif
  bool local;
  uint offset;
  enum_field_types type;
  my_var (LEX_STRING& j, bool i, uint o, enum_field_types t)
    :s(j), local(i), offset(o), type(t)
  {}
  ~my_var() {}
};

class select_dumpvar :public select_result_interceptor {
  ha_rows row_count;
public:
  List<my_var> var_list;
  select_dumpvar()  { var_list.empty(); row_count= 0;}
  ~select_dumpvar() {}
  int prepare(List<Item> &list, SELECT_LEX_UNIT *u);
  bool send_data(List<Item> &items);
  bool send_eof();
  virtual bool check_simple_select() const;
  void cleanup();
};

/* Bits in sql_command_flags */

#define CF_CHANGES_DATA		1
#define CF_HAS_ROW_COUNT	2
#define CF_STATUS_COMMAND	4
#define CF_SHOW_TABLE_COMMAND	8
#define CF_WRITE_LOGS_COMMAND  16

/* Functions in sql_class.cc */

void add_to_status(STATUS_VAR *to_var, STATUS_VAR *from_var);

void add_diff_to_status(STATUS_VAR *to_var, STATUS_VAR *from_var,
                        STATUS_VAR *dec_var);
void mark_transaction_to_rollback(THD *thd, bool all);

#endif /* MYSQL_SERVER */<|MERGE_RESOLUTION|>--- conflicted
+++ resolved
@@ -1420,13 +1420,8 @@
     create_sort_index(); may differ from examined_row_count.
   */
   ulong      row_count;
-<<<<<<< HEAD
   pthread_t  real_id;                           /* For debugging */
   my_thread_id  thread_id;
-=======
-  long	     dbug_thread_id;
-  pthread_t  real_id;
->>>>>>> 5c233514
   uint	     tmp_table, global_read_lock;
   uint	     server_status,open_options;
   enum enum_thread_type system_thread;
@@ -2211,15 +2206,12 @@
   void send_error(uint errcode,const char *err);
   bool send_eof();
   void abort();
-<<<<<<< HEAD
   virtual bool can_rollback_data() { return 1; }
 
   // Needed for access from local class MY_HOOKS in prepare(), since thd is proteted.
   const THD *get_thd(void) { return thd; }
   const HA_CREATE_INFO *get_create_info() { return create_info; };
-=======
   int prepare2(void) { return 0; }
->>>>>>> 5c233514
 };
 
 #include <myisam.h>
