/* Copyright (C) 2003 MySQL AB

  This program is free software; you can redistribute it and/or modify
  it under the terms of the GNU General Public License as published by
  the Free Software Foundation; either version 2 of the License, or
  (at your option) any later version.

  This program is distributed in the hope that it will be useful,
  but WITHOUT ANY WARRANTY; without even the implied warranty of
  MERCHANTABILITY or FITNESS FOR A PARTICULAR PURPOSE.  See the
  GNU General Public License for more details.

  You should have received a copy of the GNU General Public License
  along with this program; if not, write to the Free Software
  Foundation, Inc., 59 Temple Place, Suite 330, Boston, MA  02111-1307  USA */

#ifdef USE_PRAGMA_IMPLEMENTATION
#pragma implementation        // gcc: Class implementation
#endif

#include "mysql_priv.h"

#include "ha_archive.h"
#include <my_dir.h>

/*
  First, if you want to understand storage engines you should look at 
  ha_example.cc and ha_example.h. 
  This example was written as a test case for a customer who needed
  a storage engine without indexes that could compress data very well.
  So, welcome to a completely compressed storage engine. This storage
  engine only does inserts. No replace, deletes, or updates. All reads are 
  complete table scans. Compression is done through azip (bzip compresses
  better, but only marginally, if someone asks I could add support for
  it too, but beaware that it costs a lot more in CPU time then azip).
  
  We keep a file pointer open for each instance of ha_archive for each read
  but for writes we keep one open file handle just for that. We flush it
  only if we have a read occur. azip handles compressing lots of records
  at once much better then doing lots of little records between writes.
  It is possible to not lock on writes but this would then mean we couldn't
  handle bulk inserts as well (that is if someone was trying to read at
  the same time since we would want to flush).

  A "meta" file is kept alongside the data file. This file serves two purpose.
  The first purpose is to track the number of rows in the table. The second 
  purpose is to determine if the table was closed properly or not. When the 
  meta file is first opened it is marked as dirty. It is opened when the table 
  itself is opened for writing. When the table is closed the new count for rows 
  is written to the meta file and the file is marked as clean. If the meta file 
  is opened and it is marked as dirty, it is assumed that a crash occured. At 
  this point an error occurs and the user is told to rebuild the file.
  A rebuild scans the rows and rewrites the meta file. If corruption is found
  in the data file then the meta file is not repaired.

  At some point a recovery method for such a drastic case needs to be divised.

  Locks are row level, and you will get a consistant read. 

  For performance as far as table scans go it is quite fast. I don't have
  good numbers but locally it has out performed both Innodb and MyISAM. For
  Innodb the question will be if the table can be fit into the buffer
  pool. For MyISAM its a question of how much the file system caches the
  MyISAM file. With enough free memory MyISAM is faster. Its only when the OS
  doesn't have enough memory to cache entire table that archive turns out 
  to be any faster. 

  Examples between MyISAM (packed) and Archive.

  Table with 76695844 identical rows:
  29680807 a_archive.ARZ
  920350317 a.MYD


  Table with 8991478 rows (all of Slashdot's comments):
  1922964506 comment_archive.ARZ
  2944970297 comment_text.MYD


  TODO:
   Add bzip optional support.
   Allow users to set compression level.
   Implement versioning, should be easy.
   Allow for errors, find a way to mark bad rows.
   Add optional feature so that rows can be flushed at interval (which will cause less
     compression but may speed up ordered searches).
   Checkpoint the meta file to allow for faster rebuilds.
   Dirty open (right now the meta file is repaired if a crash occured).
   Option to allow for dirty reads, this would lower the sync calls, which would make
     inserts a lot faster, but would mean highly arbitrary reads.

    -Brian
*/
/*
  Notes on file formats.
  The Meta file is layed out as:
  check - Just an int of 254 to make sure that the the file we are opening was
          never corrupted.
  version - The current version of the file format.
  rows - This is an unsigned long long which is the number of rows in the data
         file.
  check point - Reserved for future use
  auto increment - MAX value for autoincrement
  dirty - Status of the file, whether or not its values are the latest. This
          flag is what causes a repair to occur

  The data file:
  check - Just an int of 254 to make sure that the the file we are opening was
          never corrupted.
  version - The current version of the file format.
  data - The data is stored in a "row +blobs" format.
*/

/* If the archive storage engine has been inited */
static bool archive_inited= FALSE;
/* Variables for archive share methods */
pthread_mutex_t archive_mutex;
static HASH archive_open_tables;

/* The file extension */
#define ARZ ".ARZ"               // The data file
#define ARN ".ARN"               // Files used during an optimize call
#define ARM ".ARM"               // Meta file
/*
  uchar + uchar + ulonglong + ulonglong + ulonglong + ulonglong + FN_REFLEN 
  + uchar
*/
#define META_BUFFER_SIZE sizeof(uchar) + sizeof(uchar) + sizeof(ulonglong) \
  + sizeof(ulonglong) + sizeof(ulonglong) + sizeof(ulonglong) + FN_REFLEN \
  + sizeof(uchar)

/*
  uchar + uchar
*/
#define DATA_BUFFER_SIZE 2       // Size of the data used in the data file
#define ARCHIVE_CHECK_HEADER 254 // The number we use to determine corruption

/* Static declarations for handerton */
static handler *archive_create_handler(TABLE_SHARE *table);
/*
  Number of rows that will force a bulk insert.
*/
#define ARCHIVE_MIN_ROWS_TO_USE_BULK_INSERT 2


/* dummy handlerton - only to have something to return from archive_db_init */
handlerton archive_hton = {
  MYSQL_HANDLERTON_INTERFACE_VERSION,
  "ARCHIVE",
  SHOW_OPTION_YES,
  "Archive storage engine", 
  DB_TYPE_ARCHIVE_DB,
  archive_db_init,
  0,       /* slot */
  0,       /* savepoint size. */
  NULL,    /* close_connection */
  NULL,    /* savepoint */
  NULL,    /* rollback to savepoint */
  NULL,    /* releas savepoint */
  NULL,    /* commit */
  NULL,    /* rollback */
  NULL,    /* prepare */
  NULL,    /* recover */
  NULL,    /* commit_by_xid */
  NULL,    /* rollback_by_xid */
  NULL,    /* create_cursor_read_view */
  NULL,    /* set_cursor_read_view */
  NULL,    /* close_cursor_read_view */
  archive_create_handler,    /* Create a new handler */
  NULL,    /* Drop a database */
  archive_db_end,    /* Panic call */
  NULL,    /* Start Consistent Snapshot */
  NULL,    /* Flush logs */
  NULL,    /* Show status */
  NULL,    /* Partition flags */
  NULL,    /* Alter table flags */
  NULL,    /* Alter interface */
  NULL,    /* fill_files_table */
  HTON_NO_FLAGS,
  NULL,    /* binlog_func */
  NULL,    /* binlog_log_query */
  NULL	   /* release_temporary_latches */

};

static handler *archive_create_handler(TABLE_SHARE *table)
{
  return new ha_archive(table);
}

/*
  Used for hash table that tracks open tables.
*/
static byte* archive_get_key(ARCHIVE_SHARE *share,uint *length,
                             my_bool not_used __attribute__((unused)))
{
  *length=share->table_name_length;
  return (byte*) share->table_name;
}


/*
  Initialize the archive handler.

  SYNOPSIS
    archive_db_init()
    void

  RETURN
    FALSE       OK
    TRUE        Error
*/

bool archive_db_init()
{
  DBUG_ENTER("archive_db_init");
  if (pthread_mutex_init(&archive_mutex, MY_MUTEX_INIT_FAST))
    goto error;
  if (hash_init(&archive_open_tables, system_charset_info, 32, 0, 0,
                (hash_get_key) archive_get_key, 0, 0))
  {
    VOID(pthread_mutex_destroy(&archive_mutex));
  }
  else
  {
    archive_inited= TRUE;
    DBUG_RETURN(FALSE);
  }
error:
  have_archive_db= SHOW_OPTION_DISABLED;	// If we couldn't use handler
  DBUG_RETURN(TRUE);
}

/*
  Release the archive handler.

  SYNOPSIS
    archive_db_end()
    void

  RETURN
    FALSE       OK
*/

int archive_db_end(ha_panic_function type)
{
  if (archive_inited)
  {
    hash_free(&archive_open_tables);
    VOID(pthread_mutex_destroy(&archive_mutex));
  }
  archive_inited= 0;
  return 0;
}

ha_archive::ha_archive(TABLE_SHARE *table_arg)
  :handler(&archive_hton, table_arg), delayed_insert(0), bulk_insert(0)
{
  /* Set our original buffer from pre-allocated memory */
  buffer.set((char *)byte_buffer, IO_SIZE, system_charset_info);

  /* The size of the offset value we will use for position() */
  ref_length = sizeof(my_off_t);
}

/*
  This method reads the header of a datafile and returns whether or not it was successful.
*/
int ha_archive::read_data_header(azio_stream *file_to_read)
{
  uchar data_buffer[DATA_BUFFER_SIZE];
  DBUG_ENTER("ha_archive::read_data_header");

  if (azrewind(file_to_read) == -1)
    DBUG_RETURN(HA_ERR_CRASHED_ON_USAGE);

  if (azread(file_to_read, data_buffer, DATA_BUFFER_SIZE) != DATA_BUFFER_SIZE)
    DBUG_RETURN(errno ? errno : -1);
  
  DBUG_PRINT("ha_archive::read_data_header", ("Check %u", data_buffer[0]));
  DBUG_PRINT("ha_archive::read_data_header", ("Version %u", data_buffer[1]));
  
  if ((data_buffer[0] != (uchar)ARCHIVE_CHECK_HEADER) &&  
      (data_buffer[1] != (uchar)ARCHIVE_VERSION))
    DBUG_RETURN(HA_ERR_CRASHED_ON_USAGE);

  DBUG_RETURN(0);
}

/*
  This method writes out the header of a datafile and returns whether or not it was successful.
*/
int ha_archive::write_data_header(azio_stream *file_to_write)
{
  uchar data_buffer[DATA_BUFFER_SIZE];
  DBUG_ENTER("ha_archive::write_data_header");

  data_buffer[0]= (uchar)ARCHIVE_CHECK_HEADER;
  data_buffer[1]= (uchar)ARCHIVE_VERSION;

  if (azwrite(file_to_write, &data_buffer, DATA_BUFFER_SIZE) != 
      DATA_BUFFER_SIZE)
    goto error;
  DBUG_PRINT("ha_archive::write_data_header", ("Check %u", (uint)data_buffer[0]));
  DBUG_PRINT("ha_archive::write_data_header", ("Version %u", (uint)data_buffer[1]));

  DBUG_RETURN(0);
error:
  DBUG_RETURN(errno);
}

/*
  This method reads the header of a meta file and returns whether or not it was successful.
  *rows will contain the current number of rows in the data file upon success.
*/
int ha_archive::read_meta_file(File meta_file, ha_rows *rows, 
                               ulonglong *auto_increment,
                               ulonglong *forced_flushes,
                               char *real_path)
{
  uchar meta_buffer[META_BUFFER_SIZE];
  uchar *ptr= meta_buffer;
  ulonglong check_point;

  DBUG_ENTER("ha_archive::read_meta_file");

  VOID(my_seek(meta_file, 0, MY_SEEK_SET, MYF(0)));
  if (my_read(meta_file, (byte*)meta_buffer, META_BUFFER_SIZE, 0) != META_BUFFER_SIZE)
    DBUG_RETURN(-1);
  
  /*
    Parse out the meta data, we ignore version at the moment
  */

  ptr+= sizeof(uchar)*2; // Move past header
  *rows= (ha_rows)uint8korr(ptr);
  ptr+= sizeof(ulonglong); // Move past rows
  check_point= uint8korr(ptr);
  ptr+= sizeof(ulonglong); // Move past check_point
  *auto_increment= uint8korr(ptr);
  ptr+= sizeof(ulonglong); // Move past auto_increment
  *forced_flushes= uint8korr(ptr);
  ptr+= sizeof(ulonglong); // Move past forced_flush
  memmove(real_path, ptr, FN_REFLEN);
  ptr+= FN_REFLEN; // Move past the possible location of the file

  DBUG_PRINT("ha_archive::read_meta_file", ("Check %d", (uint)meta_buffer[0]));
  DBUG_PRINT("ha_archive::read_meta_file", ("Version %d", (uint)meta_buffer[1]));
  DBUG_PRINT("ha_archive::read_meta_file", ("Rows %llu", *rows));
  DBUG_PRINT("ha_archive::read_meta_file", ("Checkpoint %llu", check_point));
  DBUG_PRINT("ha_archive::read_meta_file", ("Auto-Increment %llu", *auto_increment));
  DBUG_PRINT("ha_archive::read_meta_file", ("Forced Flushes %llu", *forced_flushes));
  DBUG_PRINT("ha_archive::read_meta_file", ("Real Path %s", real_path));
  DBUG_PRINT("ha_archive::read_meta_file", ("Dirty %d", (int)(*ptr)));

  if ((meta_buffer[0] != (uchar)ARCHIVE_CHECK_HEADER) || 
      ((bool)(*ptr)== TRUE))
    DBUG_RETURN(HA_ERR_CRASHED_ON_USAGE);

  my_sync(meta_file, MYF(MY_WME));

  DBUG_RETURN(0);
}

/*
  This method writes out the header of a meta file and returns whether or not it was successful.
  By setting dirty you say whether or not the file represents the actual state of the data file.
  Upon ::open() we set to dirty, and upon ::close() we set to clean.
*/
int ha_archive::write_meta_file(File meta_file, ha_rows rows, 
                                ulonglong auto_increment, 
                                ulonglong forced_flushes, 
                                char *real_path,
                                bool dirty)
{
  uchar meta_buffer[META_BUFFER_SIZE];
  uchar *ptr= meta_buffer;
  ulonglong check_point= 0; //Reserved for the future

  DBUG_ENTER("ha_archive::write_meta_file");

  *ptr= (uchar)ARCHIVE_CHECK_HEADER;
  ptr += sizeof(uchar);
  *ptr= (uchar)ARCHIVE_VERSION;
  ptr += sizeof(uchar);
  int8store(ptr, (ulonglong)rows); 
  ptr += sizeof(ulonglong);
  int8store(ptr, check_point); 
  ptr += sizeof(ulonglong);
  int8store(ptr, auto_increment); 
  ptr += sizeof(ulonglong);
  int8store(ptr, forced_flushes); 
  ptr += sizeof(ulonglong);
  // No matter what, we pad with nulls
  if (real_path)
    strncpy((char *)ptr, real_path, FN_REFLEN);
  else
    bzero(ptr, FN_REFLEN);
  ptr += FN_REFLEN;
  *ptr= (uchar)dirty;
  DBUG_PRINT("ha_archive::write_meta_file", ("Check %d", 
                                             (uint)ARCHIVE_CHECK_HEADER));
  DBUG_PRINT("ha_archive::write_meta_file", ("Version %d", 
                                             (uint)ARCHIVE_VERSION));
  DBUG_PRINT("ha_archive::write_meta_file", ("Rows %llu", (ulonglong)rows));
  DBUG_PRINT("ha_archive::write_meta_file", ("Checkpoint %llu", check_point));
  DBUG_PRINT("ha_archive::write_meta_file", ("Auto Increment %llu",
                                             auto_increment));
  DBUG_PRINT("ha_archive::write_meta_file", ("Forced Flushes %llu", 
                                            forced_flushes));
  DBUG_PRINT("ha_archive::write_meta_file", ("Real path %s", 
                                            real_path));
  DBUG_PRINT("ha_archive::write_meta_file", ("Dirty %d", (uint)dirty));

  VOID(my_seek(meta_file, 0, MY_SEEK_SET, MYF(0)));
  if (my_write(meta_file, (byte *)meta_buffer, META_BUFFER_SIZE, 0) != META_BUFFER_SIZE)
    DBUG_RETURN(-1);
  
  my_sync(meta_file, MYF(MY_WME));

  DBUG_RETURN(0);
}


/*
  We create the shared memory space that we will use for the open table. 
  No matter what we try to get or create a share. This is so that a repair
  table operation can occur. 

  See ha_example.cc for a longer description.
*/
ARCHIVE_SHARE *ha_archive::get_share(const char *table_name, 
                                     TABLE *table, int *rc)
{
  ARCHIVE_SHARE *share;
  char meta_file_name[FN_REFLEN];
  uint length;
  char *tmp_name;
  DBUG_ENTER("ha_archive::get_share");

  pthread_mutex_lock(&archive_mutex);
  length=(uint) strlen(table_name);

  if (!(share=(ARCHIVE_SHARE*) hash_search(&archive_open_tables,
                                           (byte*) table_name,
                                           length)))
  {
    if (!my_multi_malloc(MYF(MY_WME | MY_ZEROFILL),
                          &share, sizeof(*share),
                          &tmp_name, length+1,
                          NullS)) 
    {
      pthread_mutex_unlock(&archive_mutex);
      *rc= HA_ERR_OUT_OF_MEM;
      DBUG_RETURN(NULL);
    }

    share->use_count= 0;
    share->table_name_length= length;
    share->table_name= tmp_name;
    share->crashed= FALSE;
<<<<<<< HEAD
    fn_format(share->data_file_name, table_name, "",
              ARZ,MY_REPLACE_EXT|MY_UNPACK_FILENAME);
    fn_format(meta_file_name, table_name, "", ARM,
              MY_REPLACE_EXT|MY_UNPACK_FILENAME);
    DBUG_PRINT("info", ("archive opening (1) up write at %s", 
                        share->data_file_name));
=======
    share->archive_write_open= FALSE;
    fn_format(share->data_file_name,table_name,"",ARZ,MY_REPLACE_EXT|MY_UNPACK_FILENAME);
    fn_format(meta_file_name,table_name,"",ARM,MY_REPLACE_EXT|MY_UNPACK_FILENAME);
>>>>>>> 11ec75e3
    strmov(share->table_name,table_name);
    /*
      We will use this lock for rows.
    */
    VOID(pthread_mutex_init(&share->mutex,MY_MUTEX_INIT_FAST));
    if ((share->meta_file= my_open(meta_file_name, O_RDWR, MYF(0))) == -1)
      share->crashed= TRUE;
    DBUG_PRINT("info", ("archive opening (1) up write at %s", 
                        share->data_file_name));
    
    /*
      After we read, we set the file to dirty. When we close, we will do the 
      opposite. If the meta file will not open we assume it is crashed and
      leave it up to the user to fix.
    */
    if (read_meta_file(share->meta_file, &share->rows_recorded, 
                       &share->auto_increment_value,
                       &share->forced_flushes,
                       share->real_path))
      share->crashed= TRUE;
<<<<<<< HEAD
    else
      (void)write_meta_file(share->meta_file, share->rows_recorded,
                            share->auto_increment_value, 
                            share->forced_flushes, 
                            share->real_path,
                            TRUE);
    /*
      Since we now possibly no real_path, we will use it instead if it exists.
    */
    if (*share->real_path)
      fn_format(share->data_file_name, share->real_path, "", ARZ,
                MY_REPLACE_EXT|MY_UNPACK_FILENAME);
    /* 
      It is expensive to open and close the data files and since you can't have
      a gzip file that can be both read and written we keep a writer open
      that is shared amoung all open tables.
    */
    if (!(azopen(&(share->archive_write), share->data_file_name, 
                 O_WRONLY|O_APPEND|O_BINARY)))
    {
      DBUG_PRINT("info", ("Could not open archive write file"));
      share->crashed= TRUE;
    }
=======

>>>>>>> 11ec75e3
    VOID(my_hash_insert(&archive_open_tables, (byte*) share));
    thr_lock_init(&share->lock);
  }
  share->use_count++;
  DBUG_PRINT("info", ("archive table %.*s has %d open handles now", 
                      share->table_name_length, share->table_name,
                      share->use_count));
  if (share->crashed)
    *rc= HA_ERR_CRASHED_ON_USAGE;
  pthread_mutex_unlock(&archive_mutex);

  DBUG_RETURN(share);
}


/* 
  Free the share.
  See ha_example.cc for a description.
*/
int ha_archive::free_share(ARCHIVE_SHARE *share)
{
  int rc= 0;
  DBUG_ENTER("ha_archive::free_share");
  DBUG_PRINT("info", ("archive table %.*s has %d open handles on entrance", 
                      share->table_name_length, share->table_name,
                      share->use_count));

  pthread_mutex_lock(&archive_mutex);
  if (!--share->use_count)
  {
    hash_delete(&archive_open_tables, (byte*) share);
    thr_lock_delete(&share->lock);
    VOID(pthread_mutex_destroy(&share->mutex));
<<<<<<< HEAD
    /* 
      We need to make sure we don't reset the crashed state.
      If we open a crashed file, wee need to close it as crashed unless
      it has been repaired.
      Since we will close the data down after this, we go on and count
      the flush on close;
    */
    share->forced_flushes++;
    (void)write_meta_file(share->meta_file, share->rows_recorded,
                          share->auto_increment_value, 
                          share->forced_flushes, 
                          share->real_path, 
                          share->crashed ? TRUE :FALSE);
    if (azclose(&(share->archive_write)))
      rc= 1;
=======
    if (share->crashed)
      (void)write_meta_file(share->meta_file, share->rows_recorded, TRUE);
    else
      (void)write_meta_file(share->meta_file, share->rows_recorded, FALSE);
    if (share->archive_write_open)
      if (gzclose(share->archive_write) == Z_ERRNO)
        rc= 1;
>>>>>>> 11ec75e3
    if (my_close(share->meta_file, MYF(0)))
      rc= 1;
    my_free((gptr) share, MYF(0));
  }
  pthread_mutex_unlock(&archive_mutex);

  DBUG_RETURN(rc);
}

int ha_archive::init_archive_writer()
{
  DBUG_ENTER("ha_archive::init_archive_writer");
  (void)write_meta_file(share->meta_file, share->rows_recorded, TRUE);

  /* 
    It is expensive to open and close the data files and since you can't have
    a gzip file that can be both read and written we keep a writer open
    that is shared amoung all open tables.
  */
  if ((share->archive_write= gzopen(share->data_file_name, "ab")) == NULL)
  {
    share->crashed= TRUE;
    DBUG_RETURN(1);
  }
  share->archive_write_open= TRUE;

  DBUG_RETURN(0);
}


/*
  We just implement one additional file extension.
*/
static const char *ha_archive_exts[] = {
  ARZ,
  ARM,
  NullS
};

const char **ha_archive::bas_ext() const
{
  return ha_archive_exts;
}


/* 
  When opening a file we:
  Create/get our shared structure.
  Init out lock.
  We open the file we will read from.
*/
int ha_archive::open(const char *name, int mode, uint open_options)
{
  int rc= 0;
  DBUG_ENTER("ha_archive::open");

  DBUG_PRINT("info", ("archive table was opened for crash: %s", 
                      (open_options & HA_OPEN_FOR_REPAIR) ? "yes" : "no"));
  share= get_share(name, table, &rc);

  if (rc == HA_ERR_CRASHED_ON_USAGE && !(open_options & HA_OPEN_FOR_REPAIR))
  {
    free_share(share);
    DBUG_RETURN(rc);
  }
  else if (rc == HA_ERR_OUT_OF_MEM)
  {
    DBUG_RETURN(rc);
  }

  thr_lock_data_init(&share->lock,&lock,NULL);

  DBUG_PRINT("info", ("archive data_file_name %s", share->data_file_name));
  if (!(azopen(&archive, share->data_file_name, O_RDONLY|O_BINARY)))
  {
    if (errno == EROFS || errno == EACCES)
      DBUG_RETURN(my_errno= errno);
    DBUG_RETURN(HA_ERR_CRASHED_ON_USAGE);
  }

  DBUG_PRINT("info", ("archive table was crashed %s", 
                      rc == HA_ERR_CRASHED_ON_USAGE ? "yes" : "no"));
  if (rc == HA_ERR_CRASHED_ON_USAGE && open_options & HA_OPEN_FOR_REPAIR)
  {
    DBUG_RETURN(0);
  }
  else
    DBUG_RETURN(rc);
}


/*
  Closes the file.

  SYNOPSIS
    close();
  
  IMPLEMENTATION:

  We first close this storage engines file handle to the archive and
  then remove our reference count to the table (and possibly free it
  as well).

  RETURN
    0  ok
    1  Error
*/

int ha_archive::close(void)
{
  int rc= 0;
  DBUG_ENTER("ha_archive::close");

  /* First close stream */
  if (azclose(&archive))
    rc= 1;
  /* then also close share */
  rc|= free_share(share);

  DBUG_RETURN(rc);
}


/*
  We create our data file here. The format is pretty simple. 
  You can read about the format of the data file above.
  Unlike other storage engines we do not "pack" our data. Since we 
  are about to do a general compression, packing would just be a waste of 
  CPU time. If the table has blobs they are written after the row in the order 
  of creation.
*/

int ha_archive::create(const char *name, TABLE *table_arg,
                       HA_CREATE_INFO *create_info)
{
  File create_file;  // We use to create the datafile and the metafile
  char name_buff[FN_REFLEN];
  int error;
  DBUG_ENTER("ha_archive::create");

  auto_increment_value= (create_info->auto_increment_value ?
                   create_info->auto_increment_value -1 :
                   (ulonglong) 0);

  if ((create_file= my_create(fn_format(name_buff,name,"",ARM,
                                        MY_REPLACE_EXT|MY_UNPACK_FILENAME),0,
                              O_RDWR | O_TRUNC,MYF(MY_WME))) < 0)
  {
    error= my_errno;
    goto error;
  }

  for (uint key= 0; key < table_arg->s->keys; key++)
  {
    KEY *pos= table_arg->key_info+key;
    KEY_PART_INFO *key_part=     pos->key_part;
    KEY_PART_INFO *key_part_end= key_part + pos->key_parts;

    for (; key_part != key_part_end; key_part++)
    {
      Field *field= key_part->field;

      if (!(field->flags & AUTO_INCREMENT_FLAG))
      {
        error= -1;
        goto error;
      }
    }
  }

  write_meta_file(create_file, 0, auto_increment_value, 0, 
                  (char *)create_info->data_file_name,
                  FALSE);
  my_close(create_file,MYF(0));

  /* 
    We reuse name_buff since it is available.
  */
  if (create_info->data_file_name)
  {
    char linkname[FN_REFLEN];
    DBUG_PRINT("info", ("archive will create stream file %s", 
                        create_info->data_file_name));
                        
    fn_format(name_buff, create_info->data_file_name, "", ARZ,
              MY_REPLACE_EXT|MY_UNPACK_FILENAME);
    fn_format(linkname, name, "", ARZ,
              MY_UNPACK_FILENAME | MY_APPEND_EXT);
    if ((create_file= my_create_with_symlink(linkname, name_buff, 0,
                                O_RDWR | O_TRUNC,MYF(MY_WME))) < 0)
    {
      error= my_errno;
      goto error;
    }
  }
  else
  {
    if ((create_file= my_create(fn_format(name_buff, name,"", ARZ,
                                          MY_REPLACE_EXT|MY_UNPACK_FILENAME),0,
                                O_RDWR | O_TRUNC,MYF(MY_WME))) < 0)
    {
      error= my_errno;
      goto error;
    }
  }
  if (!azdopen(&archive, create_file, O_WRONLY|O_BINARY))
  {
    error= errno;
    goto error2;
  }
  if (write_data_header(&archive))
  {
    error= errno;
    goto error3;
  }

  if (azclose(&archive))
  {
    error= errno;
    goto error2;
  }

  DBUG_RETURN(0);

error3:
  /* We already have an error, so ignore results of azclose. */
  (void)azclose(&archive);
error2:
  my_close(create_file, MYF(0));
  delete_table(name);
error:
  /* Return error number, if we got one */
  DBUG_RETURN(error ? error : -1);
}

/*
  This is where the actual row is written out.
*/
int ha_archive::real_write_row(byte *buf, azio_stream *writer)
{
  my_off_t written;
  uint *ptr, *end;
  DBUG_ENTER("ha_archive::real_write_row");

  written= azwrite(writer, buf, table->s->reclength);
  DBUG_PRINT("ha_archive::real_write_row", ("Wrote %d bytes expected %d", 
                                            written, table->s->reclength));
  if (!delayed_insert || !bulk_insert)
    share->dirty= TRUE;

  if (written != (my_off_t)table->s->reclength)
    DBUG_RETURN(errno ? errno : -1);
  /*
    We should probably mark the table as damagaged if the record is written
    but the blob fails.
  */
  for (ptr= table->s->blob_field, end= ptr + table->s->blob_fields ;
       ptr != end ;
       ptr++)
  {
    char *data_ptr;
    uint32 size= ((Field_blob*) table->field[*ptr])->get_length();

    if (size)
    {
      ((Field_blob*) table->field[*ptr])->get_ptr(&data_ptr);
      written= azwrite(writer, data_ptr, (unsigned)size);
      if (written != (my_off_t)size)
        DBUG_RETURN(errno ? errno : -1);
    }
  }
  DBUG_RETURN(0);
}


/* 
  Look at ha_archive::open() for an explanation of the row format.
  Here we just write out the row.

  Wondering about start_bulk_insert()? We don't implement it for
  archive since it optimizes for lots of writes. The only save
  for implementing start_bulk_insert() is that we could skip 
  setting dirty to true each time.
*/
int ha_archive::write_row(byte *buf)
{
  int rc;
  byte *read_buf= NULL;
  ulonglong temp_auto;
  DBUG_ENTER("ha_archive::write_row");

  if (share->crashed)
      DBUG_RETURN(HA_ERR_CRASHED_ON_USAGE);

  statistic_increment(table->in_use->status_var.ha_write_count, &LOCK_status);
  if (table->timestamp_field_type & TIMESTAMP_AUTO_SET_ON_INSERT)
    table->timestamp_field->set_time();
  pthread_mutex_lock(&share->mutex);
<<<<<<< HEAD

  if (table->next_number_field)
  {
    KEY *mkey= &table->s->key_info[0]; // We only support one key right now
    update_auto_increment();
    temp_auto= table->next_number_field->val_int();

    /*
      Bad news, this will cause a search for the unique value which is very 
      expensive since we will have to do a table scan which will lock up 
      all other writers during this period. This could perhaps be optimized 
      in the future.
    */
    if (temp_auto == share->auto_increment_value && 
        mkey->flags & HA_NOSAME)
    {
      rc= HA_ERR_FOUND_DUPP_KEY;
      goto error;
    }

    if (temp_auto < share->auto_increment_value && 
        mkey->flags & HA_NOSAME)
    {
      /* 
        First we create a buffer that we can use for reading rows, and can pass
        to get_row().
      */
      if (!(read_buf= (byte*) my_malloc(table->s->reclength, MYF(MY_WME))))
      {
        rc= HA_ERR_OUT_OF_MEM;
        goto error;
      }
       /* 
         All of the buffer must be written out or we won't see all of the
         data 
       */
      azflush(&(share->archive_write), Z_SYNC_FLUSH);
      share->forced_flushes++;
      /*
        Set the position of the local read thread to the beginning postion.
      */
      if (read_data_header(&archive))
      {
        rc= HA_ERR_CRASHED_ON_USAGE;
        goto error;
      }

      /*
        Now we read and check all of the rows.
        if (!memcmp(table->next_number_field->ptr, mfield->ptr, mfield->max_length()))
        if ((longlong)temp_auto == 
            mfield->val_int((char*)(read_buf + mfield->offset())))
      */
      Field *mfield= table->next_number_field;

      while (!(get_row(&archive, read_buf)))
      {
        if (!memcmp(read_buf + mfield->offset(), table->next_number_field->ptr,
                    mfield->max_length()))
        {
          rc= HA_ERR_FOUND_DUPP_KEY;
          goto error;
        }
      }
    }
    else
    {
      if (temp_auto > share->auto_increment_value)
        auto_increment_value= share->auto_increment_value= temp_auto;
    }
  }

  /*
    Notice that the global auto_increment has been increased.
    In case of a failed row write, we will never try to reuse the value.
  */
=======
  if (!share->archive_write_open)
    if (init_archive_writer())
      DBUG_RETURN(HA_ERR_CRASHED_ON_USAGE);
>>>>>>> 11ec75e3

  share->rows_recorded++;
  rc= real_write_row(buf, &(share->archive_write));
error:
  pthread_mutex_unlock(&share->mutex);
  if (read_buf)
    my_free((gptr) read_buf, MYF(0));

  DBUG_RETURN(rc);
}


ulonglong ha_archive::get_auto_increment()
{
  return share->auto_increment_value + 1;
}

/* Initialized at each key walk (called multiple times unlike rnd_init()) */
int ha_archive::index_init(uint keynr, bool sorted)
{
  DBUG_ENTER("ha_archive::index_init");
  active_index= keynr;
  DBUG_RETURN(0);
}


/*
  No indexes, so if we get a request for an index search since we tell
  the optimizer that we have unique indexes, we scan
*/
int ha_archive::index_read(byte *buf, const byte *key,
                             uint key_len, enum ha_rkey_function find_flag)
{
  int rc;
  DBUG_ENTER("ha_archive::index_read");
  rc= index_read_idx(buf, active_index, key, key_len, find_flag);
  DBUG_RETURN(rc);
}


int ha_archive::index_read_idx(byte *buf, uint index, const byte *key,
                                 uint key_len, enum ha_rkey_function find_flag)
{
  int rc= 0;
  bool found= 0;
  KEY *mkey= &table->s->key_info[index];
  current_k_offset= mkey->key_part->offset;
  current_key= key;
  current_key_len= key_len;


  DBUG_ENTER("ha_archive::index_read_idx");

  /* 
    All of the buffer must be written out or we won't see all of the
    data 
  */
  pthread_mutex_lock(&share->mutex);
  azflush(&(share->archive_write), Z_SYNC_FLUSH);
  share->forced_flushes++;
  pthread_mutex_unlock(&share->mutex);

  /*
    Set the position of the local read thread to the beginning postion.
  */
  if (read_data_header(&archive))
  {
    rc= HA_ERR_CRASHED_ON_USAGE;
    goto error;
  }

  while (!(get_row(&archive, buf)))
  {
    if (!memcmp(current_key, buf + current_k_offset, current_key_len))
    {
      found= 1;
      break;
    }
  }

  if (found)
    DBUG_RETURN(0);

error:
  DBUG_RETURN(rc ? rc : HA_ERR_END_OF_FILE);
}


int ha_archive::index_next(byte * buf) 
{ 
  bool found= 0;

  DBUG_ENTER("ha_archive::index_next");

  while (!(get_row(&archive, buf)))
  {
    if (!memcmp(current_key, buf+current_k_offset, current_key_len))
    {
      found= 1;
      break;
    }
  }

  DBUG_RETURN(found ? 0 : HA_ERR_END_OF_FILE); 
}

/*
  All calls that need to scan the table start with this method. If we are told
  that it is a table scan we rewind the file to the beginning, otherwise
  we assume the position will be set.
*/

int ha_archive::rnd_init(bool scan)
{
  DBUG_ENTER("ha_archive::rnd_init");
  
  if (share->crashed)
      DBUG_RETURN(HA_ERR_CRASHED_ON_USAGE);

  /* We rewind the file so that we can read from the beginning if scan */
  if (scan)
  {
    scan_rows= share->rows_recorded;
    DBUG_PRINT("info", ("archive will retrieve %llu rows", scan_rows));
    records= 0;

    /* 
      If dirty, we lock, and then reset/flush the data.
      I found that just calling azflush() doesn't always work.
    */
    if (share->dirty == TRUE)
    {
      pthread_mutex_lock(&share->mutex);
      if (share->dirty == TRUE)
      {
        DBUG_PRINT("info", ("archive flushing out rows for scan"));
        azflush(&(share->archive_write), Z_SYNC_FLUSH);
        share->forced_flushes++;
        share->dirty= FALSE;
      }
      pthread_mutex_unlock(&share->mutex);
    }

    if (read_data_header(&archive))
      DBUG_RETURN(HA_ERR_CRASHED_ON_USAGE);
  }

  DBUG_RETURN(0);
}


/*
  This is the method that is used to read a row. It assumes that the row is 
  positioned where you want it.
*/
int ha_archive::get_row(azio_stream *file_to_read, byte *buf)
{
  int read; // Bytes read, azread() returns int
  uint *ptr, *end;
  char *last;
  size_t total_blob_length= 0;
  DBUG_ENTER("ha_archive::get_row");

  read= azread(file_to_read, buf, table->s->reclength);
  DBUG_PRINT("ha_archive::get_row", ("Read %d bytes expected %d", read, 
                                     table->s->reclength));

  if (read == Z_STREAM_ERROR)
    DBUG_RETURN(HA_ERR_CRASHED_ON_USAGE);

  /* If we read nothing we are at the end of the file */
  if (read == 0)
    DBUG_RETURN(HA_ERR_END_OF_FILE);

  /* 
    If the record is the wrong size, the file is probably damaged, unless 
    we are dealing with a delayed insert or a bulk insert.
  */
  if ((ulong) read != table->s->reclength)
    DBUG_RETURN(HA_ERR_END_OF_FILE);

  /* Calculate blob length, we use this for our buffer */
  for (ptr= table->s->blob_field, end=ptr + table->s->blob_fields ;
       ptr != end ;
       ptr++)
  {
    if (ha_get_bit_in_read_set(((Field_blob*) table->field[*ptr])->fieldnr))
      total_blob_length += ((Field_blob*) table->field[*ptr])->get_length();
  }

  /* Adjust our row buffer if we need be */
  buffer.alloc(total_blob_length);
  last= (char *)buffer.ptr();

  /* Loop through our blobs and read them */
  for (ptr= table->s->blob_field, end=ptr + table->s->blob_fields ;
       ptr != end ;
       ptr++)
  {
    size_t size= ((Field_blob*) table->field[*ptr])->get_length();
    if (size)
    {
      if (ha_get_bit_in_read_set(((Field_blob*) table->field[*ptr])->fieldnr))
      {
        read= azread(file_to_read, last, size);
        if ((size_t) read != size)
          DBUG_RETURN(HA_ERR_END_OF_FILE);
        ((Field_blob*) table->field[*ptr])->set_ptr(size, last);
        last += size;
      }
      else
      {
        (void)azseek(file_to_read, size, SEEK_CUR);
      }
    }
  }
  DBUG_RETURN(0);
}


/* 
  Called during ORDER BY. Its position is either from being called sequentially
  or by having had ha_archive::rnd_pos() called before it is called.
*/

int ha_archive::rnd_next(byte *buf)
{
  int rc;
  DBUG_ENTER("ha_archive::rnd_next");

  if (share->crashed)
      DBUG_RETURN(HA_ERR_CRASHED_ON_USAGE);

  if (!scan_rows)
    DBUG_RETURN(HA_ERR_END_OF_FILE);
  scan_rows--;

  statistic_increment(table->in_use->status_var.ha_read_rnd_next_count,
		      &LOCK_status);
  current_position= aztell(&archive);
  rc= get_row(&archive, buf);


  if (rc != HA_ERR_END_OF_FILE)
    records++;

  DBUG_RETURN(rc);
}


/*
  Thanks to the table flag HA_REC_NOT_IN_SEQ this will be called after
  each call to ha_archive::rnd_next() if an ordering of the rows is
  needed.
*/

void ha_archive::position(const byte *record)
{
  DBUG_ENTER("ha_archive::position");
  my_store_ptr(ref, ref_length, current_position);
  DBUG_VOID_RETURN;
}


/*
  This is called after a table scan for each row if the results of the
  scan need to be ordered. It will take *pos and use it to move the
  cursor in the file so that the next row that is called is the
  correctly ordered row.
*/

int ha_archive::rnd_pos(byte * buf, byte *pos)
{
  DBUG_ENTER("ha_archive::rnd_pos");
  statistic_increment(table->in_use->status_var.ha_read_rnd_next_count,
		      &LOCK_status);
  current_position= (my_off_t)my_get_ptr(pos, ref_length);
  (void)azseek(&archive, current_position, SEEK_SET);

  DBUG_RETURN(get_row(&archive, buf));
}

/*
  This method repairs the meta file. It does this by walking the datafile and 
  rewriting the meta file. Currently it does this by calling optimize with
  the extended flag.
*/
int ha_archive::repair(THD* thd, HA_CHECK_OPT* check_opt)
{
  DBUG_ENTER("ha_archive::repair");
  check_opt->flags= T_EXTEND;
  int rc= optimize(thd, check_opt);

  if (rc)
    DBUG_RETURN(HA_ERR_CRASHED_ON_REPAIR);

  share->crashed= FALSE;
  DBUG_RETURN(0);
}

/*
  The table can become fragmented if data was inserted, read, and then
  inserted again. What we do is open up the file and recompress it completely. 
*/
int ha_archive::optimize(THD* thd, HA_CHECK_OPT* check_opt)
{
  DBUG_ENTER("ha_archive::optimize");
  int rc;
  azio_stream writer;
  char writer_filename[FN_REFLEN];

  /* Open up the writer if we haven't yet */
  if (!share->archive_write_open)
    init_archive_writer();

  /* Flush any waiting data */
  azflush(&(share->archive_write), Z_SYNC_FLUSH);
  share->forced_flushes++;

  /* Lets create a file to contain the new data */
  fn_format(writer_filename, share->table_name, "", ARN, 
            MY_REPLACE_EXT|MY_UNPACK_FILENAME);

  if (!(azopen(&writer, writer_filename, O_CREAT|O_WRONLY|O_TRUNC|O_BINARY)))
    DBUG_RETURN(HA_ERR_CRASHED_ON_USAGE); 

  /* 
    An extended rebuild is a lot more effort. We open up each row and re-record it. 
    Any dead rows are removed (aka rows that may have been partially recorded). 
  */

  if (check_opt->flags == T_EXTEND)
  {
    DBUG_PRINT("info", ("archive extended rebuild"));
    byte *buf; 

    /* 
      First we create a buffer that we can use for reading rows, and can pass
      to get_row().
    */
    if (!(buf= (byte*) my_malloc(table->s->reclength, MYF(MY_WME))))
    {
      rc= HA_ERR_OUT_OF_MEM;
      goto error;
    }

    /*
      Now we will rewind the archive file so that we are positioned at the 
      start of the file.
    */
    rc= read_data_header(&archive);
    
    /*
      Assuming now error from rewinding the archive file, we now write out the 
      new header for out data file.
    */
    if (!rc)
      rc= write_data_header(&writer);

    /* 
      On success of writing out the new header, we now fetch each row and
      insert it into the new archive file. 
    */
    if (!rc)
    {
      share->rows_recorded= 0;
      auto_increment_value= share->auto_increment_value= 0;
      while (!(rc= get_row(&archive, buf)))
      {
        real_write_row(buf, &writer);
        if (table->found_next_number_field)
        {
          Field *field= table->found_next_number_field;
          ulonglong auto_value=
            (ulonglong) field->val_int((char*)(buf + field->offset()));
          if (share->auto_increment_value < auto_value)
            auto_increment_value= share->auto_increment_value=
              auto_value;
        }
        share->rows_recorded++;
      }
    }
    DBUG_PRINT("info", ("recovered %llu archive rows", share->rows_recorded));

    my_free((char*)buf, MYF(0));
    if (rc && rc != HA_ERR_END_OF_FILE)
      goto error;
  } 
  else
  {
    DBUG_PRINT("info", ("archive quick rebuild"));
    /* 
      The quick method is to just read the data raw, and then compress it directly.
    */
    int read; // Bytes read, azread() returns int
    char block[IO_SIZE];
    if (azrewind(&archive) == -1)
    {
      rc= HA_ERR_CRASHED_ON_USAGE;
      DBUG_PRINT("info", ("archive HA_ERR_CRASHED_ON_USAGE"));
      goto error;
    }

    while ((read= azread(&archive, block, IO_SIZE)) > 0)
      azwrite(&writer, block, read);
  }

  azclose(&writer);
  share->dirty= FALSE;
  share->forced_flushes= 0;
  azclose(&(share->archive_write));
  DBUG_PRINT("info", ("Reopening archive data file"));
  if (!(azopen(&(share->archive_write), share->data_file_name, 
               O_WRONLY|O_APPEND|O_BINARY)))
  {
    DBUG_PRINT("info", ("Could not open archive write file"));
    rc= HA_ERR_CRASHED_ON_USAGE;
    goto error;
  }

  my_rename(writer_filename,share->data_file_name,MYF(0));

  /*
    Now we need to reopen our read descriptor since it has changed.
  */
  azclose(&archive);
  if (!(azopen(&archive, share->data_file_name, O_RDONLY|O_BINARY)))
  {
    rc= HA_ERR_CRASHED_ON_USAGE;
    goto error;
  }


  DBUG_RETURN(0); 

error:
  azclose(&writer);

  DBUG_RETURN(rc); 
}

/* 
  Below is an example of how to setup row level locking.
*/
THR_LOCK_DATA **ha_archive::store_lock(THD *thd,
                                       THR_LOCK_DATA **to,
                                       enum thr_lock_type lock_type)
{
  if (lock_type == TL_WRITE_DELAYED)
    delayed_insert= TRUE;
  else
    delayed_insert= FALSE;

  if (lock_type != TL_IGNORE && lock.type == TL_UNLOCK) 
  {
    /* 
      Here is where we get into the guts of a row level lock.
      If TL_UNLOCK is set 
      If we are not doing a LOCK TABLE or DISCARD/IMPORT
      TABLESPACE, then allow multiple writers 
    */

    if ((lock_type >= TL_WRITE_CONCURRENT_INSERT &&
         lock_type <= TL_WRITE) && !thd->in_lock_tables
        && !thd->tablespace_op)
      lock_type = TL_WRITE_ALLOW_WRITE;

    /* 
      In queries of type INSERT INTO t1 SELECT ... FROM t2 ...
      MySQL would use the lock TL_READ_NO_INSERT on t2, and that
      would conflict with TL_WRITE_ALLOW_WRITE, blocking all inserts
      to t2. Convert the lock to a normal read lock to allow
      concurrent inserts to t2. 
    */

    if (lock_type == TL_READ_NO_INSERT && !thd->in_lock_tables) 
      lock_type = TL_READ;

    lock.type=lock_type;
  }

  *to++= &lock;

  return to;
}

void ha_archive::update_create_info(HA_CREATE_INFO *create_info)
{
  ha_archive::info(HA_STATUS_AUTO | HA_STATUS_CONST);
  if (!(create_info->used_fields & HA_CREATE_USED_AUTO))
  {
    create_info->auto_increment_value= auto_increment_value;
  }
  if (*share->real_path)
    create_info->data_file_name= share->real_path;
}


/*
  Hints for optimizer, see ha_tina for more information
*/
void ha_archive::info(uint flag)
{
  DBUG_ENTER("ha_archive::info");
  /* 
    This should be an accurate number now, though bulk and delayed inserts can
    cause the number to be inaccurate.
  */
  records= share->rows_recorded;
  deleted= 0;
  /* Costs quite a bit more to get all information */
  if (flag & HA_STATUS_TIME)
  {
    MY_STAT file_stat;  // Stat information for the data file

    VOID(my_stat(share->data_file_name, &file_stat, MYF(MY_WME)));

    mean_rec_length= table->s->reclength + buffer.alloced_length();
    data_file_length= file_stat.st_size;
    create_time= file_stat.st_ctime;
    update_time= file_stat.st_mtime;
    max_data_file_length= share->rows_recorded * mean_rec_length;
  }
  delete_length= 0;
  index_file_length=0;

  if (flag & HA_STATUS_AUTO)
    auto_increment_value= share->auto_increment_value;

  DBUG_VOID_RETURN;
}


/*
  This method tells us that a bulk insert operation is about to occur. We set
  a flag which will keep write_row from saying that its data is dirty. This in
  turn will keep selects from causing a sync to occur.
  Basically, yet another optimizations to keep compression working well.
*/
void ha_archive::start_bulk_insert(ha_rows rows)
{
  DBUG_ENTER("ha_archive::start_bulk_insert");
  if (!rows || rows >= ARCHIVE_MIN_ROWS_TO_USE_BULK_INSERT)
    bulk_insert= TRUE;
  DBUG_VOID_RETURN;
}


/* 
  Other side of start_bulk_insert, is end_bulk_insert. Here we turn off the bulk insert
  flag, and set the share dirty so that the next select will call sync for us.
*/
int ha_archive::end_bulk_insert()
{
  DBUG_ENTER("ha_archive::end_bulk_insert");
  bulk_insert= FALSE;
  share->dirty= TRUE;
  DBUG_RETURN(0);
}

/*
  We cancel a truncate command. The only way to delete an archive table is to drop it.
  This is done for security reasons. In a later version we will enable this by 
  allowing the user to select a different row format.
*/
int ha_archive::delete_all_rows()
{
  DBUG_ENTER("ha_archive::delete_all_rows");
  DBUG_RETURN(0);
}

/*
  We just return state if asked.
*/
bool ha_archive::is_crashed() const 
{
  DBUG_ENTER("ha_archive::is_crashed");
  DBUG_RETURN(share->crashed); 
}

/*
  Simple scan of the tables to make sure everything is ok.
*/

int ha_archive::check(THD* thd, HA_CHECK_OPT* check_opt)
{
  int rc= 0;
  byte *buf; 
  const char *old_proc_info=thd->proc_info;
  ha_rows count= share->rows_recorded;
  DBUG_ENTER("ha_archive::check");

  thd->proc_info= "Checking table";
  /* Flush any waiting data */
  azflush(&(share->archive_write), Z_SYNC_FLUSH);
  share->forced_flushes++;

  /* 
    First we create a buffer that we can use for reading rows, and can pass
    to get_row().
  */
  if (!(buf= (byte*) my_malloc(table->s->reclength, MYF(MY_WME))))
    rc= HA_ERR_OUT_OF_MEM;

  /*
    Now we will rewind the archive file so that we are positioned at the 
    start of the file.
  */
  if (!rc)
    read_data_header(&archive);

  if (!rc)
    while (!(rc= get_row(&archive, buf)))
      count--;

  my_free((char*)buf, MYF(0));

  thd->proc_info= old_proc_info;

  if ((rc && rc != HA_ERR_END_OF_FILE) || count)  
  {
    share->crashed= FALSE;
    DBUG_RETURN(HA_ADMIN_CORRUPT);
  }
  else
  {
    DBUG_RETURN(HA_ADMIN_OK);
  }
}

/*
  Check and repair the table if needed.
*/
bool ha_archive::check_and_repair(THD *thd) 
{
  HA_CHECK_OPT check_opt;
  DBUG_ENTER("ha_archive::check_and_repair");

  check_opt.init();

  DBUG_RETURN(repair(thd, &check_opt));
}<|MERGE_RESOLUTION|>--- conflicted
+++ resolved
@@ -459,18 +459,11 @@
     share->table_name_length= length;
     share->table_name= tmp_name;
     share->crashed= FALSE;
-<<<<<<< HEAD
+    share->archive_write_open= FALSE;
     fn_format(share->data_file_name, table_name, "",
               ARZ,MY_REPLACE_EXT|MY_UNPACK_FILENAME);
     fn_format(meta_file_name, table_name, "", ARM,
               MY_REPLACE_EXT|MY_UNPACK_FILENAME);
-    DBUG_PRINT("info", ("archive opening (1) up write at %s", 
-                        share->data_file_name));
-=======
-    share->archive_write_open= FALSE;
-    fn_format(share->data_file_name,table_name,"",ARZ,MY_REPLACE_EXT|MY_UNPACK_FILENAME);
-    fn_format(meta_file_name,table_name,"",ARM,MY_REPLACE_EXT|MY_UNPACK_FILENAME);
->>>>>>> 11ec75e3
     strmov(share->table_name,table_name);
     /*
       We will use this lock for rows.
@@ -482,42 +475,20 @@
                         share->data_file_name));
     
     /*
-      After we read, we set the file to dirty. When we close, we will do the 
-      opposite. If the meta file will not open we assume it is crashed and
-      leave it up to the user to fix.
+      We read the meta file, but do not mark it dirty unless we actually do
+      a write.
     */
     if (read_meta_file(share->meta_file, &share->rows_recorded, 
                        &share->auto_increment_value,
                        &share->forced_flushes,
                        share->real_path))
       share->crashed= TRUE;
-<<<<<<< HEAD
-    else
-      (void)write_meta_file(share->meta_file, share->rows_recorded,
-                            share->auto_increment_value, 
-                            share->forced_flushes, 
-                            share->real_path,
-                            TRUE);
     /*
       Since we now possibly no real_path, we will use it instead if it exists.
     */
     if (*share->real_path)
       fn_format(share->data_file_name, share->real_path, "", ARZ,
                 MY_REPLACE_EXT|MY_UNPACK_FILENAME);
-    /* 
-      It is expensive to open and close the data files and since you can't have
-      a gzip file that can be both read and written we keep a writer open
-      that is shared amoung all open tables.
-    */
-    if (!(azopen(&(share->archive_write), share->data_file_name, 
-                 O_WRONLY|O_APPEND|O_BINARY)))
-    {
-      DBUG_PRINT("info", ("Could not open archive write file"));
-      share->crashed= TRUE;
-    }
-=======
-
->>>>>>> 11ec75e3
     VOID(my_hash_insert(&archive_open_tables, (byte*) share));
     thr_lock_init(&share->lock);
   }
@@ -551,7 +522,6 @@
     hash_delete(&archive_open_tables, (byte*) share);
     thr_lock_delete(&share->lock);
     VOID(pthread_mutex_destroy(&share->mutex));
-<<<<<<< HEAD
     /* 
       We need to make sure we don't reset the crashed state.
       If we open a crashed file, wee need to close it as crashed unless
@@ -565,17 +535,9 @@
                           share->forced_flushes, 
                           share->real_path, 
                           share->crashed ? TRUE :FALSE);
-    if (azclose(&(share->archive_write)))
-      rc= 1;
-=======
-    if (share->crashed)
-      (void)write_meta_file(share->meta_file, share->rows_recorded, TRUE);
-    else
-      (void)write_meta_file(share->meta_file, share->rows_recorded, FALSE);
     if (share->archive_write_open)
-      if (gzclose(share->archive_write) == Z_ERRNO)
+      if (azclose(&(share->archive_write)))
         rc= 1;
->>>>>>> 11ec75e3
     if (my_close(share->meta_file, MYF(0)))
       rc= 1;
     my_free((gptr) share, MYF(0));
@@ -588,15 +550,21 @@
 int ha_archive::init_archive_writer()
 {
   DBUG_ENTER("ha_archive::init_archive_writer");
-  (void)write_meta_file(share->meta_file, share->rows_recorded, TRUE);
+  (void)write_meta_file(share->meta_file, share->rows_recorded,
+                        share->auto_increment_value, 
+                        share->forced_flushes, 
+                        share->real_path,
+                        TRUE);
 
   /* 
     It is expensive to open and close the data files and since you can't have
     a gzip file that can be both read and written we keep a writer open
     that is shared amoung all open tables.
   */
-  if ((share->archive_write= gzopen(share->data_file_name, "ab")) == NULL)
-  {
+  if (!(azopen(&(share->archive_write), share->data_file_name, 
+               O_WRONLY|O_APPEND|O_BINARY)))
+  {
+    DBUG_PRINT("info", ("Could not open archive write file"));
     share->crashed= TRUE;
     DBUG_RETURN(1);
   }
@@ -874,7 +842,6 @@
   if (table->timestamp_field_type & TIMESTAMP_AUTO_SET_ON_INSERT)
     table->timestamp_field->set_time();
   pthread_mutex_lock(&share->mutex);
-<<<<<<< HEAD
 
   if (table->next_number_field)
   {
@@ -951,11 +918,9 @@
     Notice that the global auto_increment has been increased.
     In case of a failed row write, we will never try to reuse the value.
   */
-=======
   if (!share->archive_write_open)
     if (init_archive_writer())
       DBUG_RETURN(HA_ERR_CRASHED_ON_USAGE);
->>>>>>> 11ec75e3
 
   share->rows_recorded++;
   rc= real_write_row(buf, &(share->archive_write));
