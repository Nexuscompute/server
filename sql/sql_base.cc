--- conflicted
+++ resolved
@@ -1,9 +1,5 @@
-<<<<<<< HEAD
-/* Copyright (c) 2000, 2012, Oracle and/or its affiliates.
-   Copyright (c) 2010, 2011 Monty Program Ab
-=======
-/* Copyright (c) 2000, 2013, Oracle and/or its affiliates. All rights reserved.
->>>>>>> 543b6e02
+/* Copyright (c) 2000, 2013, Oracle and/or its affiliates.
+   Copyright (c) 2010, 2013 Monty Program Ab
 
    This program is free software; you can redistribute it and/or modify
    it under the terms of the GNU General Public License as published by
