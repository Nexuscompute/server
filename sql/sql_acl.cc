--- conflicted
+++ resolved
@@ -1,9 +1,5 @@
-<<<<<<< HEAD
-/* Copyright (c) 2000, 2013, Oracle and/or its affiliates.
-   Copyright (c) 2009, 2014, SkySQL Ab.
-=======
-/* Copyright (c) 2000, 2016, Oracle and/or its affiliates. All rights reserved.
->>>>>>> e7061f7e
+/* Copyright (c) 2000, 2016, Oracle and/or its affiliates.
+   Copyright (c) 2009, 2016, MariaDB
 
    This program is free software; you can redistribute it and/or modify
    it under the terms of the GNU General Public License as published by
@@ -829,11 +825,7 @@
     goto end;
 
   table->use_all_columns();
-<<<<<<< HEAD
-  (void) my_init_dynamic_array(&acl_users,sizeof(ACL_USER),50,100);
   username_char_length= min(table->field[1]->char_length(), USERNAME_CHAR_LENGTH);
-=======
->>>>>>> e7061f7e
   password_length= table->field[2]->field_length /
     table->field[2]->charset()->mbmaxlen;
   if (password_length < SCRAMBLED_PASSWORD_CHAR_LENGTH_323)
