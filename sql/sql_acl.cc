--- conflicted
+++ resolved
@@ -67,15 +67,10 @@
 static int acl_compare(ACL_ACCESS *a,ACL_ACCESS *b);
 static ulong get_sort(uint count,...);
 static void init_check_host(void);
-<<<<<<< HEAD
 static ACL_USER *find_acl_user(const char *host, const char *user,
                                my_bool exact);
-static bool update_user_table(THD *thd, const char *host, const char *user,
-=======
-static ACL_USER *find_acl_user(const char *host, const char *user);
 static bool update_user_table(THD *thd, TABLE *table,
                               const char *host, const char *user,
->>>>>>> 2a64e9a2
 			      const char *new_password, uint new_password_len);
 static void update_hostname(acl_host_and_ip *host, const char *hostname);
 static bool compare_hostname(const acl_host_and_ip *host,const char *hostname,
