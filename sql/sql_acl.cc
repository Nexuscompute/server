/* Copyright (c) 2000, 2016, Oracle and/or its affiliates.
   Copyright (c) 2009, 2016, MariaDB

   This program is free software; you can redistribute it and/or modify
   it under the terms of the GNU General Public License as published by
   the Free Software Foundation; version 2 of the License.

   This program is distributed in the hope that it will be useful,
   but WITHOUT ANY WARRANTY; without even the implied warranty of
   MERCHANTABILITY or FITNESS FOR A PARTICULAR PURPOSE.  See the
   GNU General Public License for more details.

   You should have received a copy of the GNU General Public License
   along with this program; if not, write to the Free Software
   Foundation, Inc., 51 Franklin Street, Fifth Floor, Boston, MA  02110-1301, USA */


/*
  The privileges are saved in the following tables:
  mysql/user	 ; super user who are allowed to do almost anything
  mysql/host	 ; host privileges. This is used if host is empty in mysql/db.
  mysql/db	 ; database privileges / user

  data in tables is sorted according to how many not-wild-cards there is
  in the relevant fields. Empty strings comes last.
*/

#include <my_global.h>                          /* NO_EMBEDDED_ACCESS_CHECKS */
#include "sql_priv.h"
#include "sql_acl.h"         // MYSQL_DB_FIELD_COUNT, ACL_ACCESS
#include "sql_base.h"                           // close_mysql_tables
#include "key.h"             // key_copy, key_cmp_if_same, key_restore
#include "sql_show.h"        // append_identifier
#include "sql_table.h"                         // write_bin_log
#include "hash_filo.h"
#include "sql_parse.h"                          // check_access
#include "sql_view.h"                           // VIEW_ANY_ACL
#include "records.h"              // READ_RECORD, read_record_info,
                                  // init_read_record, end_read_record
#include "rpl_filter.h"           // rpl_filter
#include "rpl_rli.h"
#include <m_ctype.h>
#include <stdarg.h>
#include "sp_head.h"
#include "sp.h"
#include "transaction.h"
#include "lock.h"                               // MYSQL_LOCK_IGNORE_TIMEOUT
#include <sql_common.h>
#include <mysql/plugin_auth.h>
#include <mysql/plugin_password_validation.h>
#include "sql_connect.h"
#include "hostname.h"
#include "sql_db.h"
#include "sql_array.h"
#include "sql_hset.h"
#include "password.h"

#include "sql_plugin_compat.h"

bool mysql_user_table_is_in_short_password_format= false;

static const
TABLE_FIELD_TYPE mysql_db_table_fields[MYSQL_DB_FIELD_COUNT] = {
  {
    { C_STRING_WITH_LEN("Host") },
    { C_STRING_WITH_LEN("char(60)") },
    {NULL, 0}
  },
  {
    { C_STRING_WITH_LEN("Db") },
    { C_STRING_WITH_LEN("char(64)") },
    {NULL, 0}
  },
  {
    { C_STRING_WITH_LEN("User") },
    { C_STRING_WITH_LEN("char(") },
    {NULL, 0}
  },
  {
    { C_STRING_WITH_LEN("Select_priv") },
    { C_STRING_WITH_LEN("enum('N','Y')") },
    { C_STRING_WITH_LEN("utf8") }
  },
  {
    { C_STRING_WITH_LEN("Insert_priv") },
    { C_STRING_WITH_LEN("enum('N','Y')") },
    { C_STRING_WITH_LEN("utf8") }
  },
  {
    { C_STRING_WITH_LEN("Update_priv") },
    { C_STRING_WITH_LEN("enum('N','Y')") },
    { C_STRING_WITH_LEN("utf8") }
  },
  {
    { C_STRING_WITH_LEN("Delete_priv") },
    { C_STRING_WITH_LEN("enum('N','Y')") },
    { C_STRING_WITH_LEN("utf8") }
  },
  {
    { C_STRING_WITH_LEN("Create_priv") },
    { C_STRING_WITH_LEN("enum('N','Y')") },
    { C_STRING_WITH_LEN("utf8") }
  },
  {
    { C_STRING_WITH_LEN("Drop_priv") },
    { C_STRING_WITH_LEN("enum('N','Y')") },
    { C_STRING_WITH_LEN("utf8") }
  },
  {
    { C_STRING_WITH_LEN("Grant_priv") },
    { C_STRING_WITH_LEN("enum('N','Y')") },
    { C_STRING_WITH_LEN("utf8") }
  },
  {
    { C_STRING_WITH_LEN("References_priv") },
    { C_STRING_WITH_LEN("enum('N','Y')") },
    { C_STRING_WITH_LEN("utf8") }
  },
  {
    { C_STRING_WITH_LEN("Index_priv") },
    { C_STRING_WITH_LEN("enum('N','Y')") },
    { C_STRING_WITH_LEN("utf8") }
  },
  {
    { C_STRING_WITH_LEN("Alter_priv") },
    { C_STRING_WITH_LEN("enum('N','Y')") },
    { C_STRING_WITH_LEN("utf8") }
  },
  {
    { C_STRING_WITH_LEN("Create_tmp_table_priv") },
    { C_STRING_WITH_LEN("enum('N','Y')") },
    { C_STRING_WITH_LEN("utf8") }
  },
  {
    { C_STRING_WITH_LEN("Lock_tables_priv") },
    { C_STRING_WITH_LEN("enum('N','Y')") },
    { C_STRING_WITH_LEN("utf8") }
  },
  {
    { C_STRING_WITH_LEN("Create_view_priv") },
    { C_STRING_WITH_LEN("enum('N','Y')") },
    { C_STRING_WITH_LEN("utf8") }
  },
  {
    { C_STRING_WITH_LEN("Show_view_priv") },
    { C_STRING_WITH_LEN("enum('N','Y')") },
    { C_STRING_WITH_LEN("utf8") }
  },
  {
    { C_STRING_WITH_LEN("Create_routine_priv") },
    { C_STRING_WITH_LEN("enum('N','Y')") },
    { C_STRING_WITH_LEN("utf8") }
  },
  {
    { C_STRING_WITH_LEN("Alter_routine_priv") },
    { C_STRING_WITH_LEN("enum('N','Y')") },
    { C_STRING_WITH_LEN("utf8") }
  },
  {
    { C_STRING_WITH_LEN("Execute_priv") },
    { C_STRING_WITH_LEN("enum('N','Y')") },
    { C_STRING_WITH_LEN("utf8") }
  },
  {
    { C_STRING_WITH_LEN("Event_priv") },
    { C_STRING_WITH_LEN("enum('N','Y')") },
    { C_STRING_WITH_LEN("utf8") }
  },
  {
    { C_STRING_WITH_LEN("Trigger_priv") },
    { C_STRING_WITH_LEN("enum('N','Y')") },
    { C_STRING_WITH_LEN("utf8") }
  }
};

const TABLE_FIELD_DEF
mysql_db_table_def= {MYSQL_DB_FIELD_COUNT, mysql_db_table_fields, 0, (uint*) 0 };

static LEX_CSTRING native_password_plugin_name= {
  STRING_WITH_LEN("mysql_native_password")
};

static LEX_CSTRING old_password_plugin_name= {
  STRING_WITH_LEN("mysql_old_password")
};

/// @todo make it configurable
LEX_CSTRING *default_auth_plugin_name= &native_password_plugin_name;

/*
  Wildcard host, matches any hostname
*/
LEX_CSTRING host_not_specified= { STRING_WITH_LEN("%") };

/*
  Constants, used in the SHOW GRANTS command.
  Their actual string values are irrelevant, they're always compared
  as pointers to these string constants.
*/
LEX_CSTRING current_user= { STRING_WITH_LEN("*current_user") };
LEX_CSTRING current_role= { STRING_WITH_LEN("*current_role") };
LEX_CSTRING current_user_and_current_role= { STRING_WITH_LEN("*current_user_and_current_role") };


#ifndef NO_EMBEDDED_ACCESS_CHECKS
static plugin_ref old_password_plugin;
#endif
static plugin_ref native_password_plugin;

/* Classes */

struct acl_host_and_ip
{
  char *hostname;
  long ip, ip_mask;                      // Used with masked ip:s
};

#ifndef NO_EMBEDDED_ACCESS_CHECKS
static bool compare_hostname(const acl_host_and_ip *, const char *, const char *);
#else
#define compare_hostname(X,Y,Z) 0
#endif

class ACL_ACCESS {
public:
  ulong sort;
  ulong access;
};

/* ACL_HOST is used if no host is specified */

class ACL_HOST :public ACL_ACCESS
{
public:
  acl_host_and_ip host;
  char *db;
};

class ACL_USER_BASE :public ACL_ACCESS
{

public:
  static void *operator new(size_t size, MEM_ROOT *mem_root)
  { return (void*) alloc_root(mem_root, size); }

  uchar flags;           // field used to store various state information
  LEX_CSTRING user;
  /* list to hold references to granted roles (ACL_ROLE instances) */
  DYNAMIC_ARRAY role_grants;
};

class ACL_USER :public ACL_USER_BASE
{
public:
  acl_host_and_ip host;
  uint hostname_length;
  USER_RESOURCES user_resource;
  uint8 salt[SCRAMBLE_LENGTH + 1];       // scrambled password in binary form
  uint8 salt_len;        // 0 - no password, 4 - 3.20, 8 - 4.0,  20 - 4.1.1
  enum SSL_type ssl_type;
  const char *ssl_cipher, *x509_issuer, *x509_subject;
  LEX_CSTRING plugin;
  LEX_CSTRING auth_string;
  LEX_CSTRING default_rolename;

  ACL_USER *copy(MEM_ROOT *root)
  {
    ACL_USER *dst= (ACL_USER *) alloc_root(root, sizeof(ACL_USER));
    if (!dst)
      return 0;
    *dst= *this;
    dst->user.str= safe_strdup_root(root, user.str);
    dst->user.length= user.length;
    dst->ssl_cipher= safe_strdup_root(root, ssl_cipher);
    dst->x509_issuer= safe_strdup_root(root, x509_issuer);
    dst->x509_subject= safe_strdup_root(root, x509_subject);
    if (plugin.str == native_password_plugin_name.str ||
        plugin.str == old_password_plugin_name.str)
      dst->plugin= plugin;
    else
      dst->plugin.str= strmake_root(root, plugin.str, plugin.length);
    dst->auth_string.str= safe_strdup_root(root, auth_string.str);
    dst->host.hostname= safe_strdup_root(root, host.hostname);
    dst->default_rolename.str= safe_strdup_root(root, default_rolename.str);
    dst->default_rolename.length= default_rolename.length;
    bzero(&dst->role_grants, sizeof(role_grants));
    return dst;
  }

  int cmp(const char *user2, const char *host2)
  {
    CHARSET_INFO *cs= system_charset_info;
    int res;
    res= strcmp(safe_str(user.str), safe_str(user2));
    if (!res)
      res= my_strcasecmp(cs, host.hostname, host2);
    return res;
  }

  bool eq(const char *user2, const char *host2) { return !cmp(user2, host2); }

  bool wild_eq(const char *user2, const char *host2, const char *ip2)
  {
    if (strcmp(safe_str(user.str), safe_str(user2)))
      return false;

    return compare_hostname(&host, host2, ip2 ? ip2 : host2);
  }
};

class ACL_ROLE :public ACL_USER_BASE
{
public:
  /*
    In case of granting a role to a role, the access bits are merged together
    via a bit OR operation and placed in the ACL_USER::access field.

    When rebuilding role_grants via the rebuild_role_grant function,
    the ACL_USER::access field needs to be reset first. The field
    initial_role_access holds initial grants, as granted directly to the role
  */
  ulong initial_role_access;
  /*
    In subgraph traversal, when we need to traverse only a part of the graph
    (e.g. all direct and indirect grantees of a role X), the counter holds the
    number of affected neighbour nodes.
    See also propagate_role_grants()
  */
  uint  counter;
  DYNAMIC_ARRAY parent_grantee; // array of backlinks to elements granted

  ACL_ROLE(ACL_USER * user, MEM_ROOT *mem);
  ACL_ROLE(const char * rolename, ulong privileges, MEM_ROOT *mem);

};

class ACL_DB :public ACL_ACCESS
{
public:
  acl_host_and_ip host;
  const char *user,*db;
  ulong initial_access; /* access bits present in the table */
};

#ifndef DBUG_OFF
/* status variables, only visible in SHOW STATUS after -#d,role_merge_stats */
ulong role_global_merges= 0, role_db_merges= 0, role_table_merges= 0,
      role_column_merges= 0, role_routine_merges= 0;
#endif

#ifndef NO_EMBEDDED_ACCESS_CHECKS
static bool fix_and_copy_user(LEX_USER *to, LEX_USER *from, THD *thd);
static void update_hostname(acl_host_and_ip *host, const char *hostname);
static ulong get_sort(uint count,...);
static bool show_proxy_grants (THD *, const char *, const char *,
                               char *, size_t);
static bool show_role_grants(THD *, const char *, const char *,
                             ACL_USER_BASE *, char *, size_t);
static bool show_global_privileges(THD *, ACL_USER_BASE *,
                                   bool, char *, size_t);
static bool show_database_privileges(THD *, const char *, const char *,
                                     char *, size_t);
static bool show_table_and_column_privileges(THD *, const char *, const char *,
                                             char *, size_t);
static int show_routine_grants(THD *, const char *, const char *,
                               const Sp_handler *sph, char *, int);

class Grant_tables;
class User_table;
class Proxies_priv_table;

class ACL_PROXY_USER :public ACL_ACCESS
{
  acl_host_and_ip host;
  const char *user;
  acl_host_and_ip proxied_host;
  const char *proxied_user;
  bool with_grant;

  typedef enum {
    MYSQL_PROXIES_PRIV_HOST,
    MYSQL_PROXIES_PRIV_USER,
    MYSQL_PROXIES_PRIV_PROXIED_HOST,
    MYSQL_PROXIES_PRIV_PROXIED_USER,
    MYSQL_PROXIES_PRIV_WITH_GRANT,
    MYSQL_PROXIES_PRIV_GRANTOR,
    MYSQL_PROXIES_PRIV_TIMESTAMP } proxy_table_fields;
public:
  ACL_PROXY_USER () {};

  void init(const char *host_arg, const char *user_arg,
       const char *proxied_host_arg, const char *proxied_user_arg,
       bool with_grant_arg)
  {
    user= (user_arg && *user_arg) ? user_arg : NULL;
    update_hostname (&host, (host_arg && *host_arg) ? host_arg : NULL);
    proxied_user= (proxied_user_arg && *proxied_user_arg) ?
      proxied_user_arg : NULL;
    update_hostname (&proxied_host,
                     (proxied_host_arg && *proxied_host_arg) ?
                     proxied_host_arg : NULL);
    with_grant= with_grant_arg;
    sort= get_sort(4, host.hostname, user, proxied_host.hostname, proxied_user);
  }

  void init(MEM_ROOT *mem, const char *host_arg, const char *user_arg,
       const char *proxied_host_arg, const char *proxied_user_arg,
       bool with_grant_arg)
  {
    init ((host_arg && *host_arg) ? strdup_root (mem, host_arg) : NULL,
          (user_arg && *user_arg) ? strdup_root (mem, user_arg) : NULL,
          (proxied_host_arg && *proxied_host_arg) ?
            strdup_root (mem, proxied_host_arg) : NULL,
          (proxied_user_arg && *proxied_user_arg) ?
            strdup_root (mem, proxied_user_arg) : NULL,
          with_grant_arg);
  }

  void init(const Proxies_priv_table& proxies_priv_table, MEM_ROOT *mem);

  bool get_with_grant() { return with_grant; }
  const char *get_user() { return user; }
  const char *get_host() { return host.hostname; }
  const char *get_proxied_user() { return proxied_user; }
  const char *get_proxied_host() { return proxied_host.hostname; }
  void set_user(MEM_ROOT *mem, const char *user_arg)
  {
    user= user_arg && *user_arg ? strdup_root(mem, user_arg) : NULL;
  }
  void set_host(MEM_ROOT *mem, const char *host_arg)
  {
    update_hostname(&host, safe_strdup_root(mem, host_arg));
  }

  bool check_validity(bool check_no_resolve)
  {
    if (check_no_resolve &&
        (hostname_requires_resolving(host.hostname) ||
         hostname_requires_resolving(proxied_host.hostname)))
    {
      sql_print_warning("'proxies_priv' entry '%s@%s %s@%s' "
                        "ignored in --skip-name-resolve mode.",
                        safe_str(proxied_user),
                        safe_str(proxied_host.hostname),
                        safe_str(user),
                        safe_str(host.hostname));
      return TRUE;
    }
    return FALSE;
  }

  bool matches(const char *host_arg, const char *user_arg, const char *ip_arg,
                const char *proxied_user_arg)
  {
    DBUG_ENTER("ACL_PROXY_USER::matches");
    DBUG_PRINT("info", ("compare_hostname(%s,%s,%s) &&"
                        "compare_hostname(%s,%s,%s) &&"
                        "wild_compare (%s,%s) &&"
                        "wild_compare (%s,%s)",
                        host.hostname, host_arg, ip_arg, proxied_host.hostname,
                        host_arg, ip_arg, user_arg, user,
                        proxied_user_arg, proxied_user));
    DBUG_RETURN(compare_hostname(&host, host_arg, ip_arg) &&
                compare_hostname(&proxied_host, host_arg, ip_arg) &&
                (!user ||
                 (user_arg && !wild_compare(user_arg, user, TRUE))) &&
                (!proxied_user ||
                 (proxied_user && !wild_compare(proxied_user_arg,
                                                proxied_user, TRUE))));
  }


  inline static bool auth_element_equals(const char *a, const char *b)
  {
    return (a == b || (a != NULL && b != NULL && !strcmp(a,b)));
  }


  bool pk_equals(ACL_PROXY_USER *grant)
  {
    DBUG_ENTER("pk_equals");
    DBUG_PRINT("info", ("strcmp(%s,%s) &&"
                        "strcmp(%s,%s) &&"
                        "wild_compare (%s,%s) &&"
                        "wild_compare (%s,%s)",
                        user, grant->user, proxied_user, grant->proxied_user,
                        host.hostname, grant->host.hostname,
                        proxied_host.hostname, grant->proxied_host.hostname));

    bool res= auth_element_equals(user, grant->user) &&
              auth_element_equals(proxied_user, grant->proxied_user) &&
              auth_element_equals(host.hostname, grant->host.hostname) &&
              auth_element_equals(proxied_host.hostname,
                                  grant->proxied_host.hostname);
    DBUG_RETURN(res);
  }


  bool granted_on(const char *host_arg, const char *user_arg)
  {
    return (((!user && (!user_arg || !user_arg[0])) ||
             (user && user_arg && !strcmp(user, user_arg))) &&
            ((!host.hostname && (!host_arg || !host_arg[0])) ||
             (host.hostname && host_arg && !strcmp(host.hostname, host_arg))));
  }


  void print_grant(String *str)
  {
    str->append(STRING_WITH_LEN("GRANT PROXY ON '"));
    if (proxied_user)
      str->append(proxied_user, strlen(proxied_user));
    str->append(STRING_WITH_LEN("'@'"));
    if (proxied_host.hostname)
      str->append(proxied_host.hostname, strlen(proxied_host.hostname));
    str->append(STRING_WITH_LEN("' TO '"));
    if (user)
      str->append(user, strlen(user));
    str->append(STRING_WITH_LEN("'@'"));
    if (host.hostname)
      str->append(host.hostname, strlen(host.hostname));
    str->append(STRING_WITH_LEN("'"));
    if (with_grant)
      str->append(STRING_WITH_LEN(" WITH GRANT OPTION"));
  }

  void set_data(ACL_PROXY_USER *grant)
  {
    with_grant= grant->with_grant;
  }

  static int store_pk(TABLE *table,
                      const LEX_CSTRING *host,
                      const LEX_CSTRING *user,
                      const LEX_CSTRING *proxied_host,
                      const LEX_CSTRING *proxied_user)
  {
    DBUG_ENTER("ACL_PROXY_USER::store_pk");
    DBUG_PRINT("info", ("host=%s, user=%s, proxied_host=%s, proxied_user=%s",
                        host->str, user->str,
                        proxied_host->str, proxied_user->str));
    if (table->field[MYSQL_PROXIES_PRIV_HOST]->store(host->str,
                                                   host->length,
                                                   system_charset_info))
      DBUG_RETURN(TRUE);
    if (table->field[MYSQL_PROXIES_PRIV_USER]->store(user->str,
                                                   user->length,
                                                   system_charset_info))
      DBUG_RETURN(TRUE);
    if (table->field[MYSQL_PROXIES_PRIV_PROXIED_HOST]->store(proxied_host->str,
                                                           proxied_host->length,
                                                           system_charset_info))
      DBUG_RETURN(TRUE);
    if (table->field[MYSQL_PROXIES_PRIV_PROXIED_USER]->store(proxied_user->str,
                                                           proxied_user->length,
                                                           system_charset_info))
      DBUG_RETURN(TRUE);

    DBUG_RETURN(FALSE);
  }

  static int store_data_record(TABLE *table,
                               const LEX_CSTRING *host,
                               const LEX_CSTRING *user,
                               const LEX_CSTRING *proxied_host,
                               const LEX_CSTRING *proxied_user,
                               bool with_grant,
                               const char *grantor)
  {
    DBUG_ENTER("ACL_PROXY_USER::store_pk");
    if (store_pk(table,  host, user, proxied_host, proxied_user))
      DBUG_RETURN(TRUE);
    DBUG_PRINT("info", ("with_grant=%s", with_grant ? "TRUE" : "FALSE"));
    if (table->field[MYSQL_PROXIES_PRIV_WITH_GRANT]->store(with_grant ? 1 : 0,
                                                           TRUE))
      DBUG_RETURN(TRUE);
    if (table->field[MYSQL_PROXIES_PRIV_GRANTOR]->store(grantor,
                                                        strlen(grantor),
                                                        system_charset_info))
      DBUG_RETURN(TRUE);

    DBUG_RETURN(FALSE);
  }
};

#define FIRST_NON_YN_FIELD 26

class acl_entry :public hash_filo_element
{
public:
  ulong access;
  uint16 length;
  char key[1];					// Key will be stored here
};


static uchar* acl_entry_get_key(acl_entry *entry, size_t *length,
                                my_bool not_used __attribute__((unused)))
{
  *length=(uint) entry->length;
  return (uchar*) entry->key;
}

static uchar* acl_role_get_key(ACL_ROLE *entry, size_t *length,
                               my_bool not_used __attribute__((unused)))
{
  *length=(uint) entry->user.length;
  return (uchar*) entry->user.str;
}

struct ROLE_GRANT_PAIR : public Sql_alloc
{
  char *u_uname;
  char *u_hname;
  char *r_uname;
  LEX_STRING hashkey;
  bool with_admin;

  bool init(MEM_ROOT *mem, const char *username, const char *hostname,
            const char *rolename, bool with_admin_option);
};

static uchar* acl_role_map_get_key(ROLE_GRANT_PAIR *entry, size_t *length,
                                  my_bool not_used __attribute__((unused)))
{
  *length=(uint) entry->hashkey.length;
  return (uchar*) entry->hashkey.str;
}

bool ROLE_GRANT_PAIR::init(MEM_ROOT *mem, const char *username,
                           const char *hostname, const char *rolename,
                           bool with_admin_option)
{
  size_t uname_l = safe_strlen(username);
  size_t hname_l = safe_strlen(hostname);
  size_t rname_l = safe_strlen(rolename);
  /*
    Create a buffer that holds all 3 NULL terminated strings in succession
    To save memory space, the same buffer is used as the hashkey
  */
  size_t bufflen = uname_l + hname_l + rname_l + 3; //add the '\0' aswell
  char *buff= (char *)alloc_root(mem, bufflen);
  if (!buff)
    return true;

  /*
    Offsets in the buffer for all 3 strings
  */
  char *username_pos= buff;
  char *hostname_pos= buff + uname_l + 1;
  char *rolename_pos= buff + uname_l + hname_l + 2;

  if (username) //prevent undefined behaviour
    memcpy(username_pos, username, uname_l);
  username_pos[uname_l]= '\0';         //#1 string terminator
  u_uname= username_pos;

  if (hostname) //prevent undefined behaviour
    memcpy(hostname_pos, hostname, hname_l);
  hostname_pos[hname_l]= '\0';         //#2 string terminator
  u_hname= hostname_pos;

  if (rolename) //prevent undefined behaviour
    memcpy(rolename_pos, rolename, rname_l);
  rolename_pos[rname_l]= '\0';         //#3 string terminator
  r_uname= rolename_pos;

  hashkey.str = buff;
  hashkey.length = bufflen;

  with_admin= with_admin_option;

  return false;
}

#define IP_ADDR_STRLEN (3 + 1 + 3 + 1 + 3 + 1 + 3)
#define ACL_KEY_LENGTH (IP_ADDR_STRLEN + 1 + NAME_LEN + \
                        1 + USERNAME_LENGTH + 1)

#if defined(HAVE_OPENSSL)
/*
  Without SSL the handshake consists of one packet. This packet
  has both client capabilities and scrambled password.
  With SSL the handshake might consist of two packets. If the first
  packet (client capabilities) has CLIENT_SSL flag set, we have to
  switch to SSL and read the second packet. The scrambled password
  is in the second packet and client_capabilities field will be ignored.
  Maybe it is better to accept flags other than CLIENT_SSL from the
  second packet?
*/
#define SSL_HANDSHAKE_SIZE      2
#define MIN_HANDSHAKE_SIZE      2
#else
#define MIN_HANDSHAKE_SIZE      6
#endif /* HAVE_OPENSSL && !EMBEDDED_LIBRARY */
#define NORMAL_HANDSHAKE_SIZE   6

#define ROLE_ASSIGN_COLUMN_IDX  43
#define DEFAULT_ROLE_COLUMN_IDX 44
#define MAX_STATEMENT_TIME_COLUMN_IDX 45

/* various flags valid for ACL_USER */
#define IS_ROLE                 (1L << 0)
/* Flag to mark that a ROLE is on the recursive DEPTH_FIRST_SEARCH stack */
#define ROLE_ON_STACK            (1L << 1)
/*
  Flag to mark that a ROLE and all it's neighbours have
  been visited
*/
#define ROLE_EXPLORED           (1L << 2)
/* Flag to mark that on_node was already called for this role */
#define ROLE_OPENED             (1L << 3)

static DYNAMIC_ARRAY acl_hosts, acl_users, acl_dbs, acl_proxy_users;
static HASH acl_roles;
/*
  An hash containing mappings user <--> role

  A hash is used so as to make updates quickly
  The hashkey used represents all the entries combined
*/
static HASH acl_roles_mappings;
static MEM_ROOT acl_memroot, grant_memroot;
static bool initialized=0;
static bool allow_all_hosts=1;
static HASH acl_check_hosts, column_priv_hash, proc_priv_hash, func_priv_hash;
static DYNAMIC_ARRAY acl_wild_hosts;
static Hash_filo<acl_entry> *acl_cache;
static uint grant_version=0; /* Version of priv tables. incremented by acl_load */
static ulong get_access(TABLE *form,uint fieldnr, uint *next_field=0);
static int acl_compare(ACL_ACCESS *a,ACL_ACCESS *b);
static ulong get_sort(uint count,...);
static void init_check_host(void);
static void rebuild_check_host(void);
static void rebuild_role_grants(void);
static ACL_USER *find_user_exact(const char *host, const char *user);
static ACL_USER *find_user_wild(const char *host, const char *user, const char *ip= 0);
static ACL_ROLE *find_acl_role(const char *user);
static ROLE_GRANT_PAIR *find_role_grant_pair(const LEX_CSTRING *u, const LEX_CSTRING *h, const LEX_CSTRING *r);
static ACL_USER_BASE *find_acl_user_base(const char *user, const char *host);
static bool update_user_table(THD *, const User_table &, const char *, const char *, const
                              char *, uint);
static bool acl_load(THD *thd, const Grant_tables& grant_tables);
static inline void get_grantor(THD *thd, char* grantor);
static bool add_role_user_mapping(const char *uname, const char *hname, const char *rname);
static bool get_YN_as_bool(Field *field);

#define ROLE_CYCLE_FOUND 2
static int traverse_role_graph_up(ACL_ROLE *, void *,
                                  int (*) (ACL_ROLE *, void *),
                                  int (*) (ACL_ROLE *, ACL_ROLE *, void *));

static int traverse_role_graph_down(ACL_USER_BASE *, void *,
                             int (*) (ACL_USER_BASE *, void *),
                             int (*) (ACL_USER_BASE *, ACL_ROLE *, void *));


HASH *Sp_handler_procedure::get_priv_hash() const
{
  return &proc_priv_hash;
}


HASH *Sp_handler_function::get_priv_hash() const
{
  return &func_priv_hash;
}


/*
 Enumeration of ACL/GRANT tables in the mysql database
*/
enum enum_acl_tables
{
  USER_TABLE,
  DB_TABLE,
  TABLES_PRIV_TABLE,
  COLUMNS_PRIV_TABLE,
#define FIRST_OPTIONAL_TABLE HOST_TABLE
  HOST_TABLE,
  PROCS_PRIV_TABLE,
  PROXIES_PRIV_TABLE,
  ROLES_MAPPING_TABLE,
  TABLES_MAX // <== always the last
};
// bits for open_grant_tables
static const int Table_user= 1 << USER_TABLE;
static const int Table_db= 1 << DB_TABLE;
static const int Table_tables_priv= 1 << TABLES_PRIV_TABLE;
static const int Table_columns_priv= 1 << COLUMNS_PRIV_TABLE;
static const int Table_host= 1 << HOST_TABLE;
static const int Table_procs_priv= 1 << PROCS_PRIV_TABLE;
static const int Table_proxies_priv= 1 << PROXIES_PRIV_TABLE;
static const int Table_roles_mapping= 1 << ROLES_MAPPING_TABLE;

/**
  Base class representing a generic grant table from the mysql database.

  The potential tables that this class can represent are:
  user, db, columns_priv, tables_priv, host, procs_priv, proxies_priv,
  roles_mapping

  Objects belonging to this parent class can only be constructed by the
  Grants_table class. This ensures the correct initialization of the objects.
*/
class Grant_table_base
{
 public:
  /* Number of fields for this Grant Table. */
  uint num_fields() const { return tl.table->s->fields; }
  /* Check if the table exists after an attempt to open it was made.
     Some tables, such as the host table in MySQL 5.6.7+ are missing. */
  bool table_exists() const { return tl.table; };
  /* Initializes the READ_RECORD structure provided as a parameter
     to read through the whole table, with all columns available. Cleaning up
     is the caller's job. */
  bool init_read_record(READ_RECORD* info, THD* thd) const
  {
    DBUG_ASSERT(tl.table);
    bool result= ::init_read_record(info, thd, tl.table, NULL, NULL, 1,
                                    true, false);
    if (!result)
      tl.table->use_all_columns();
    return result;
  }

  /* Return the number of privilege columns for this table. */
  uint num_privileges() const { return num_privilege_cols; }
  /* Return a privilege column by index. */
  Field* priv_field(uint privilege_idx) const
  {
    DBUG_ASSERT(privilege_idx < num_privileges());
    return tl.table->field[start_privilege_column + privilege_idx];
  }

  /* Fetch the privileges from the table as a set of bits. The first column
     is represented by the first bit in the result, the second column by the
     second bit, etc. */
  ulong get_access() const
  {
    return get_access(start_privilege_column,
                      start_privilege_column + num_privileges() - 1);
  }

  /* Return the underlying TABLE handle. */
  TABLE* table() const
  {
    return tl.table;
  }

  /** Check if the table was opened, issue an error otherwise. */
  int no_such_table() const
  {
    if (table_exists())
      return 0;

    my_error(ER_NO_SUCH_TABLE, MYF(0), tl.db, tl.alias);
    return 1;
  }


 protected:
  friend class Grant_tables;

  Grant_table_base() : start_privilege_column(0), num_privilege_cols(0)
  {
    bzero(&tl, sizeof(tl));
  };

  /* Initialization sequence common for all grant tables. This should be called
     after all table-specific initialization is performed. */
  void init(enum thr_lock_type lock_type, bool is_optional)
  {
    tl.open_type= OT_BASE_ONLY;
    if (lock_type >= TL_WRITE_ALLOW_WRITE)
      tl.updating= 1;
    if (is_optional)
      tl.open_strategy= TABLE_LIST::OPEN_IF_EXISTS;
  }

  /*
    Get all access bits from table between start_field and end_field indices.

    IMPLEMENTATION
    The record should be already read in table->record[0]. All privileges
    are specified as an ENUM(Y,N).

    SYNOPSIS
      get_access()
      start_field_idx   The field index at which the first privilege
                        specification begins.
      end_field_idx     The field index at which the last privilege
                        specification is located.

    RETURN VALUE
      privilege mask
  */
  ulong get_access(uint start_field_idx, uint end_field_idx) const
  {
    ulong access_bits= 0, bit= 1;
    for (uint i = start_field_idx; i <= end_field_idx; i++, bit<<=1)
    {
      if (get_YN_as_bool(tl.table->field[i]))
        access_bits|= bit;
    }
    return access_bits;
  }

  /* Compute how many privilege columns this table has. This method
     can only be called after the table has been opened.

     IMPLEMENTATION
     A privilege column is of type enum('Y', 'N'). Privilege columns are
     expected to be one after another.
  */
  void compute_num_privilege_cols()
  {
    if (!table_exists()) // Table does not exist or not opened.
      return;

    num_privilege_cols= 0;
    for (uint i= 0; i < num_fields(); i++)
    {
      Field *field= tl.table->field[i];
      if (num_privilege_cols > 0 && field->real_type() != MYSQL_TYPE_ENUM)
        return;
      if (field->real_type() == MYSQL_TYPE_ENUM &&
          static_cast<Field_enum*>(field)->typelib->count == 2)
      {
        num_privilege_cols++;
        if (num_privilege_cols == 1)
          start_privilege_column= i;
      }
    }
  }

  /* The index at which privilege columns start. */
  uint start_privilege_column;
  /* The number of privilege columns in the table. */
  uint num_privilege_cols;

  TABLE_LIST tl;
};

class User_table: public Grant_table_base
{
 public:
  /* Field getters return NULL if the column is not present in the table.
     This is consistent only if the table is in a supported version. We do
     not guard against corrupt tables. (yet) */
  Field* host() const
  { return get_field(0); }
  Field* user() const
  { return get_field(1); }
  Field* password() const
  { return have_password() ? NULL : tl.table->field[2]; }
  /* Columns after privilege columns. */
  Field* ssl_type() const
  { return get_field(start_privilege_column + num_privileges()); }
  Field* ssl_cipher() const
  { return get_field(start_privilege_column + num_privileges() + 1); }
  Field* x509_issuer() const
  { return get_field(start_privilege_column + num_privileges() + 2); }
  Field* x509_subject() const
  { return get_field(start_privilege_column + num_privileges() + 3); }
  Field* max_questions() const
  { return get_field(start_privilege_column + num_privileges() + 4); }
  Field* max_updates() const
  { return get_field(start_privilege_column + num_privileges() + 5); }
  Field* max_connections() const
  { return get_field(start_privilege_column + num_privileges() + 6); }
  Field* max_user_connections() const
  { return get_field(start_privilege_column + num_privileges() + 7); }
  Field* plugin() const
  { return get_field(start_privilege_column + num_privileges() + 8); }
  Field* authentication_string() const
  { return get_field(start_privilege_column + num_privileges() + 9); }
  Field* password_expired() const
  { return get_field(start_privilege_column + num_privileges() + 10); }
  Field* is_role() const
  { return get_field(start_privilege_column + num_privileges() + 11); }
  Field* default_role() const
  { return get_field(start_privilege_column + num_privileges() + 12); }
  Field* max_statement_time() const
  { return get_field(start_privilege_column + num_privileges() + 13); }

  /*
    Check if a user entry in the user table is marked as being a role entry

    IMPLEMENTATION
    Access the coresponding column and check the coresponding ENUM of the form
    ENUM('N', 'Y')

    SYNOPSIS
      check_is_role()
      form      an open table to read the entry from.
                The record should be already read in table->record[0]

    RETURN VALUE
      TRUE      if the user is marked as a role
      FALSE     otherwise
  */
  bool check_is_role() const
  {
    /* Table version does not support roles */
    if (!is_role())
      return false;

    return get_YN_as_bool(is_role());
  }


 private:
  friend class Grant_tables;

  /* Only Grant_tables can instantiate this class. */
  User_table() {};

  void init(enum thr_lock_type lock_type)
  {
    /* We are relying on init_one_table zeroing out the TABLE_LIST structure. */
    tl.init_one_table(C_STRING_WITH_LEN("mysql"),
                      C_STRING_WITH_LEN("user"),
                      NULL, lock_type);
    Grant_table_base::init(lock_type, false);
  }

  /* The user table is a bit different compared to the other Grant tables.
     Usually, we only add columns to the grant tables when adding functionality.
     This makes it easy to test which version of the table we are using, by
     just looking at the number of fields present in the table.

     In MySQL 5.7.6 the Password column was removed. We need to guard for that.
     The field-fetching methods for the User table return NULL if the field
     doesn't exist. This simplifies checking of table "version", as we don't
     have to make use of num_fields() any more.
  */
  inline Field* get_field(uint field_num) const
  {
    if (field_num >= num_fields())
      return NULL;

    return tl.table->field[field_num];
  }

  /* Normally password column is the third column in the table. If privileges
     start on the third column instead, we are missing the password column.
     This means we are using a MySQL 5.7.6+ data directory. */
  bool have_password() const { return start_privilege_column == 2; }

};

class Db_table: public Grant_table_base
{
 public:
  Field* host() const { return tl.table->field[0]; }
  Field* db() const { return tl.table->field[1]; }
  Field* user() const { return tl.table->field[2]; }

 private:
  friend class Grant_tables;

  Db_table() {};

  void init(enum thr_lock_type lock_type)
  {
    /* We are relying on init_one_table zeroing out the TABLE_LIST structure. */
    tl.init_one_table(C_STRING_WITH_LEN("mysql"),
                      C_STRING_WITH_LEN("db"),
                      NULL, lock_type);
    Grant_table_base::init(lock_type, false);
  }
};

class Tables_priv_table: public Grant_table_base
{
 public:
  Field* host() const { return tl.table->field[0]; }
  Field* db() const { return tl.table->field[1]; }
  Field* user() const { return tl.table->field[2]; }
  Field* table_name() const { return tl.table->field[3]; }
  Field* grantor() const { return tl.table->field[4]; }
  Field* timestamp() const { return tl.table->field[5]; }
  Field* table_priv() const { return tl.table->field[6]; }
  Field* column_priv() const { return tl.table->field[7]; }

 private:
  friend class Grant_tables;

  Tables_priv_table() {};

  void init(enum thr_lock_type lock_type, Grant_table_base *next_table= NULL)
  {
    /* We are relying on init_one_table zeroing out the TABLE_LIST structure. */
    tl.init_one_table(C_STRING_WITH_LEN("mysql"),
                      C_STRING_WITH_LEN("tables_priv"),
                      NULL, lock_type);
    Grant_table_base::init(lock_type, false);
  }
};

class Columns_priv_table: public Grant_table_base
{
 public:
  Field* host() const { return tl.table->field[0]; }
  Field* db() const { return tl.table->field[1]; }
  Field* user() const { return tl.table->field[2]; }
  Field* table_name() const { return tl.table->field[3]; }
  Field* column_name() const { return tl.table->field[4]; }
  Field* timestamp() const { return tl.table->field[5]; }
  Field* column_priv() const { return tl.table->field[6]; }

 private:
  friend class Grant_tables;

  Columns_priv_table() {};

  void init(enum thr_lock_type lock_type)
  {
    /* We are relying on init_one_table zeroing out the TABLE_LIST structure. */
    tl.init_one_table(C_STRING_WITH_LEN("mysql"),
                      C_STRING_WITH_LEN("columns_priv"),
                      NULL, lock_type);
    Grant_table_base::init(lock_type, false);
  }
};

class Host_table: public Grant_table_base
{
 public:
  Field* host() const { return tl.table->field[0]; }
  Field* db() const { return tl.table->field[1]; }

 private:
  friend class Grant_tables;

  Host_table() {}

  void init(enum thr_lock_type lock_type)
  {
    /* We are relying on init_one_table zeroing out the TABLE_LIST structure. */
    tl.init_one_table(C_STRING_WITH_LEN("mysql"),
                      C_STRING_WITH_LEN("host"),
                      NULL, lock_type);
    Grant_table_base::init(lock_type, true);
  }
};

class Procs_priv_table: public Grant_table_base
{
 public:
  Field* host() const { return tl.table->field[0]; }
  Field* db() const { return tl.table->field[1]; }
  Field* user() const { return tl.table->field[2]; }
  Field* routine_name() const { return tl.table->field[3]; }
  Field* routine_type() const { return tl.table->field[4]; }
  Field* grantor() const { return tl.table->field[5]; }
  Field* proc_priv() const { return tl.table->field[6]; }
  Field* timestamp() const { return tl.table->field[7]; }

 private:
  friend class Grant_tables;

  Procs_priv_table() {}

  void init(enum thr_lock_type lock_type)
  {
    /* We are relying on init_one_table zeroing out the TABLE_LIST structure. */
    tl.init_one_table(C_STRING_WITH_LEN("mysql"),
                      C_STRING_WITH_LEN("procs_priv"),
                      NULL, lock_type);
    Grant_table_base::init(lock_type, true);
  }
};

class Proxies_priv_table: public Grant_table_base
{
 public:
  Field* host() const { return tl.table->field[0]; }
  Field* user() const { return tl.table->field[1]; }
  Field* proxied_host() const { return tl.table->field[2]; }
  Field* proxied_user() const { return tl.table->field[3]; }
  Field* with_grant() const { return tl.table->field[4]; }
  Field* grantor() const { return tl.table->field[5]; }
  Field* timestamp() const { return tl.table->field[6]; }

 private:
  friend class Grant_tables;

  Proxies_priv_table() {}

  void init(enum thr_lock_type lock_type)
  {
    /* We are relying on init_one_table zeroing out the TABLE_LIST structure. */
    tl.init_one_table(C_STRING_WITH_LEN("mysql"),
                      C_STRING_WITH_LEN("proxies_priv"),
                      NULL, lock_type);
    Grant_table_base::init(lock_type, true);
  }
};

class Roles_mapping_table: public Grant_table_base
{
 public:
  Field* host() const { return tl.table->field[0]; }
  Field* user() const { return tl.table->field[1]; }
  Field* role() const { return tl.table->field[2]; }
  Field* admin_option() const { return tl.table->field[3]; }

 private:
  friend class Grant_tables;

  Roles_mapping_table() {}

  void init(enum thr_lock_type lock_type)
  {
    /* We are relying on init_one_table zeroing out the TABLE_LIST structure. */
    tl.init_one_table(C_STRING_WITH_LEN("mysql"),
                      C_STRING_WITH_LEN("roles_mapping"),
                      NULL, lock_type);
    Grant_table_base::init(lock_type, true);
  }
};

/**
  Class that represents a collection of grant tables.
*/
class Grant_tables
{
 public:
  /* When constructing the Grant_tables object, we initialize only
     the tables which are going to be opened.
     @param which_tables   Bitmap of which tables to open.
     @param lock_type      Lock type to use when opening tables.
  */
  Grant_tables(int which_tables, enum thr_lock_type lock_type)
  {
    DBUG_ENTER("Grant_tables::Grant_tables");
    DBUG_PRINT("info", ("which_tables: %x, lock_type: %u",
                        which_tables, lock_type));
    DBUG_ASSERT(which_tables); /* At least one table must be opened. */
    Grant_table_base* prev= NULL;
    /* We start from the last table, Table_roles_mapping, such that
       the first one in the linked list is Table_user. */
    if (which_tables & Table_roles_mapping)
    {
      m_roles_mapping_table.init(lock_type);
      prev= &m_roles_mapping_table;
    }
    if (which_tables & Table_proxies_priv)
    {
      m_proxies_priv_table.init(lock_type);
      link_tables(&m_proxies_priv_table, prev);
      prev= &m_proxies_priv_table;
    }
    if (which_tables & Table_procs_priv)
    {
      m_procs_priv_table.init(lock_type);
      link_tables(&m_procs_priv_table, prev);
      prev= &m_procs_priv_table;
    }
    if (which_tables & Table_host)
    {
      m_host_table.init(lock_type);
      link_tables(&m_host_table, prev);
      prev= &m_host_table;
    }
    if (which_tables & Table_columns_priv)
    {
      m_columns_priv_table.init(lock_type);
      link_tables(&m_columns_priv_table, prev);
      prev= &m_columns_priv_table;
    }
    if (which_tables & Table_tables_priv)
    {
      m_tables_priv_table.init(lock_type);
      link_tables(&m_tables_priv_table, prev);
      prev= &m_tables_priv_table;
    }
    if (which_tables & Table_db)
    {
      m_db_table.init(lock_type);
      link_tables(&m_db_table, prev);
      prev= &m_db_table;
    }
    if (which_tables & Table_user)
    {
      m_user_table.init(lock_type);
      link_tables(&m_user_table, prev);
      prev= &m_user_table;
    }

    first_table_in_list= prev;
    DBUG_VOID_RETURN;
  }

  /* Before any operation is possible on grant tables, they must be opened.
     This opens the tables according to the lock type specified during
     construction.

     @retval  1 replication filters matched. Abort the operation,
                but return OK (!)
     @retval  0 tables were opened successfully
     @retval -1 error, tables could not be opened
  */
  int open_and_lock(THD *thd)
  {
    DBUG_ENTER("Grant_tables::open_and_lock");
    DBUG_ASSERT(first_table_in_list);
#ifdef HAVE_REPLICATION
    if (first_table_in_list->tl.lock_type >= TL_WRITE_ALLOW_WRITE &&
        thd->slave_thread && !thd->spcont)
    {
      /*
        GRANT and REVOKE are applied the slave in/exclusion rules as they are
        some kind of updates to the mysql.% tables.
      */
      Rpl_filter *rpl_filter= thd->system_thread_info.rpl_sql_info->rpl_filter;
      if (rpl_filter->is_on() &&
          !rpl_filter->tables_ok(0, &first_table_in_list->tl))
        DBUG_RETURN(1);
    }
#endif
    if (open_and_lock_tables(thd, &first_table_in_list->tl, FALSE,
                             MYSQL_LOCK_IGNORE_TIMEOUT))
      DBUG_RETURN(-1);

    /*
       We can read privilege tables even when !initialized.
       This can be acl_load() - server startup or FLUSH PRIVILEGES
       */
    if (first_table_in_list->tl.lock_type >= TL_WRITE_ALLOW_WRITE &&
        !initialized)
    {
      my_error(ER_OPTION_PREVENTS_STATEMENT, MYF(0), "--skip-grant-tables");
      DBUG_RETURN(-1);
    }

    /* The privilge columns vary based on MariaDB version. Figure out
       how many we have after we've opened the table. */
    m_user_table.compute_num_privilege_cols();
    m_db_table.compute_num_privilege_cols();
    m_tables_priv_table.compute_num_privilege_cols();
    m_columns_priv_table.compute_num_privilege_cols();
    m_host_table.compute_num_privilege_cols();
    m_procs_priv_table.compute_num_privilege_cols();
    m_proxies_priv_table.compute_num_privilege_cols();
    m_roles_mapping_table.compute_num_privilege_cols();
    DBUG_RETURN(0);
  }

  inline const User_table& user_table() const
  {
    return m_user_table;
  }

  inline const Db_table& db_table() const
  {
    return m_db_table;
  }


  inline const Tables_priv_table& tables_priv_table() const
  {
    return m_tables_priv_table;
  }

  inline const Columns_priv_table& columns_priv_table() const
  {
    return m_columns_priv_table;
  }

  inline const Host_table& host_table() const
  {
    return m_host_table;
  }

  inline const Procs_priv_table& procs_priv_table() const
  {
    return m_procs_priv_table;
  }

  inline const Proxies_priv_table& proxies_priv_table() const
  {
    return m_proxies_priv_table;
  }

  inline const Roles_mapping_table& roles_mapping_table() const
  {
    return m_roles_mapping_table;
  }

 private:
  User_table m_user_table;
  Db_table m_db_table;
  Tables_priv_table m_tables_priv_table;
  Columns_priv_table m_columns_priv_table;
  Host_table m_host_table;
  Procs_priv_table m_procs_priv_table;
  Proxies_priv_table m_proxies_priv_table;
  Roles_mapping_table m_roles_mapping_table;

  /* The grant tables are set-up in a linked list. We keep the head of it. */
  Grant_table_base *first_table_in_list;
  /**
    Chain two grant tables' TABLE_LIST members.
  */
  static void link_tables(Grant_table_base *from, Grant_table_base *to)
  {
    DBUG_ASSERT(from);
    if (to)
      from->tl.next_local= from->tl.next_global= &to->tl;
    else
      from->tl.next_local= from->tl.next_global= NULL;
  }
};


void ACL_PROXY_USER::init(const Proxies_priv_table& proxies_priv_table,
                          MEM_ROOT *mem)
{
  init(get_field(mem, proxies_priv_table.host()),
       get_field(mem, proxies_priv_table.user()),
       get_field(mem, proxies_priv_table.proxied_host()),
       get_field(mem, proxies_priv_table.proxied_user()),
       proxies_priv_table.with_grant()->val_int() != 0);
}



/*
 Enumeration of various ACL's and Hashes used in handle_grant_struct()
*/
enum enum_acl_lists
{
  USER_ACL= 0,
  ROLE_ACL,
  DB_ACL,
  COLUMN_PRIVILEGES_HASH,
  PROC_PRIVILEGES_HASH,
  FUNC_PRIVILEGES_HASH,
  PROXY_USERS_ACL,
  ROLES_MAPPINGS_HASH
};

ACL_ROLE::ACL_ROLE(ACL_USER *user, MEM_ROOT *root) : counter(0)
{

  access= user->access;
  /* set initial role access the same as the table row privileges */
  initial_role_access= user->access;
  this->user.str= safe_strdup_root(root, user->user.str);
  this->user.length= user->user.length;
  bzero(&role_grants, sizeof(role_grants));
  bzero(&parent_grantee, sizeof(parent_grantee));
  flags= IS_ROLE;
}

ACL_ROLE::ACL_ROLE(const char * rolename, ulong privileges, MEM_ROOT *root) :
  initial_role_access(privileges), counter(0)
{
  this->access= initial_role_access;
  this->user.str= safe_strdup_root(root, rolename);
  this->user.length= strlen(rolename);
  bzero(&role_grants, sizeof(role_grants));
  bzero(&parent_grantee, sizeof(parent_grantee));
  flags= IS_ROLE;
}


static bool is_invalid_role_name(const char *str)
{
  if (*str && strcasecmp(str, "PUBLIC") && strcasecmp(str, "NONE"))
    return false;

  my_error(ER_INVALID_ROLE, MYF(0), str);
  return true;
}


static void free_acl_user(ACL_USER *user)
{
  delete_dynamic(&(user->role_grants));
}

static void free_acl_role(ACL_ROLE *role)
{
  delete_dynamic(&(role->role_grants));
  delete_dynamic(&(role->parent_grantee));
}

static my_bool check_if_exists(THD *, plugin_ref, void *)
{
  return TRUE;
}

static bool has_validation_plugins()
{
  return plugin_foreach(NULL, check_if_exists,
                        MariaDB_PASSWORD_VALIDATION_PLUGIN, NULL);
}

struct validation_data { LEX_CSTRING *user, *password; };

static my_bool do_validate(THD *, plugin_ref plugin, void *arg)
{
  struct validation_data *data= (struct validation_data *)arg;
  struct st_mariadb_password_validation *handler=
    (st_mariadb_password_validation *)plugin_decl(plugin)->info;
  return handler->validate_password(data->user, data->password);
}


static bool validate_password(LEX_USER *user, THD *thd)
{
  if (user->pwtext.length || !user->pwhash.length)
  {
    struct validation_data data= { &user->user,
                                   user->pwtext.str ? &user->pwtext :
                                   const_cast<LEX_CSTRING *>(&empty_clex_str) };
    if (plugin_foreach(NULL, do_validate,
                       MariaDB_PASSWORD_VALIDATION_PLUGIN, &data))
    {
      my_error(ER_NOT_VALID_PASSWORD, MYF(0));
      return true;
    }
  }
  else
  {
    if (!thd->slave_thread &&
        strict_password_validation && has_validation_plugins())
    {
      my_error(ER_OPTION_PREVENTS_STATEMENT, MYF(0), "--strict-password-validation");
      return true;
    }
  }
  return false;
}

/**
  Convert scrambled password to binary form, according to scramble type,
  Binary form is stored in user.salt.
  
  @param acl_user The object where to store the salt
  @param password The password hash containing the salt
  @param password_len The length of the password hash
   
  Despite the name of the function it is used when loading ACLs from disk
  to store the password hash in the ACL_USER object.
*/

static void
set_user_salt(ACL_USER *acl_user, const char *password, uint password_len)
{
  if (password_len == SCRAMBLED_PASSWORD_CHAR_LENGTH)
  {
    get_salt_from_password(acl_user->salt, password);
    acl_user->salt_len= SCRAMBLE_LENGTH;
  }
  else if (password_len == SCRAMBLED_PASSWORD_CHAR_LENGTH_323)
  {
    get_salt_from_password_323((ulong *) acl_user->salt, password);
    acl_user->salt_len= SCRAMBLE_LENGTH_323;
  }
  else
    acl_user->salt_len= 0;
}

static const char *fix_plugin_ptr(const char *name)
{
  if (my_strcasecmp(system_charset_info, name,
                    native_password_plugin_name.str) == 0)
    return native_password_plugin_name.str;
  else
  if (my_strcasecmp(system_charset_info, name,
                    old_password_plugin_name.str) == 0)
    return old_password_plugin_name.str;
  else
    return name;
}

/**
  Fix ACL::plugin pointer to point to a hard-coded string, if appropriate

  Make sure that if ACL_USER's plugin is a built-in, then it points
  to a hard coded string, not to an allocated copy. Run-time, for
  authentication, we want to be able to detect built-ins by comparing
  pointers, not strings.

  Additionally - update the salt if the plugin is built-in.

  @retval 0 the pointers were fixed
  @retval 1 this ACL_USER uses a not built-in plugin
*/
static bool fix_user_plugin_ptr(ACL_USER *user)
{
  if (my_strcasecmp(system_charset_info, user->plugin.str,
                    native_password_plugin_name.str) == 0)
    user->plugin= native_password_plugin_name;
  else
  if (my_strcasecmp(system_charset_info, user->plugin.str,
                    old_password_plugin_name.str) == 0)
    user->plugin= old_password_plugin_name;
  else
    return true;

  if (user->auth_string.length)
    set_user_salt(user, user->auth_string.str, user->auth_string.length);
  return false;
}


/*
  Validates the password, calculates password hash, transforms
  equivalent LEX_USER representations.

  Upon entering this function:

  - if user->plugin is specified, user->auth is the plugin auth data.
  - if user->plugin is mysql_native_password or mysql_old_password,
    user->auth is the password hash, and LEX_USER is transformed
    to match the next case (that is, user->plugin is cleared).
  - if user->plugin is NOT specified, built-in auth is assumed, that is
    mysql_native_password or mysql_old_password. In that case,
    user->pwhash is the password hash. And user->pwtext is the original
    plain-text password. Either one can be set or both.

  Upon exiting this function:

  - user->pwtext is left untouched
  - user->pwhash is the password hash, as the mysql.user.password column
  - user->plugin is the plugin name, as the mysql.user.plugin column
  - user->auth is the plugin auth data, as the mysql.user.authentication_string column
*/
static bool fix_lex_user(THD *thd, LEX_USER *user)
{
  size_t check_length;

  DBUG_ASSERT(user->plugin.length || !user->auth.length);
  DBUG_ASSERT(!(user->plugin.length && (user->pwtext.length || user->pwhash.length)));

  if (my_strcasecmp(system_charset_info, user->plugin.str,
                    native_password_plugin_name.str) == 0)
    check_length= SCRAMBLED_PASSWORD_CHAR_LENGTH;
  else
  if (my_strcasecmp(system_charset_info, user->plugin.str,
                    old_password_plugin_name.str) == 0)
    check_length= SCRAMBLED_PASSWORD_CHAR_LENGTH_323;
  else
  if (user->plugin.length)
    return false; // nothing else to do
  else if (thd->variables.old_passwords == 1 ||
           user->pwhash.length == SCRAMBLED_PASSWORD_CHAR_LENGTH_323)
    check_length= SCRAMBLED_PASSWORD_CHAR_LENGTH_323;
  else
    check_length= SCRAMBLED_PASSWORD_CHAR_LENGTH;

  if (user->plugin.length)
  {
    user->pwhash= user->auth;
    user->plugin= empty_clex_str;
    user->auth= empty_clex_str;
  }

  if (user->pwhash.length && user->pwhash.length != check_length)
  {
    my_error(ER_PASSWD_LENGTH, MYF(0), (int) check_length);
    return true;
  }

  if (user->pwtext.length && !user->pwhash.length)
  {
    size_t scramble_length;
    void (*make_scramble)(char *, const char *, size_t);

    if (thd->variables.old_passwords == 1)
    {
      scramble_length= SCRAMBLED_PASSWORD_CHAR_LENGTH_323;
      make_scramble= my_make_scrambled_password_323;
    }
    else
    {
      scramble_length= SCRAMBLED_PASSWORD_CHAR_LENGTH;
      make_scramble= my_make_scrambled_password;
    }

    Query_arena *arena, backup;
    arena= thd->activate_stmt_arena_if_needed(&backup);
    char *buff= (char *) thd->alloc(scramble_length + 1);
    if (arena)
      thd->restore_active_arena(arena, &backup);

    if (buff == NULL)
      return true;
    make_scramble(buff, user->pwtext.str, user->pwtext.length);
    user->pwhash.str= buff;
    user->pwhash.length= scramble_length;
  }

  return false;
}


static bool get_YN_as_bool(Field *field)
{
  char buff[2];
  String res(buff,sizeof(buff),&my_charset_latin1);
  field->val_str(&res);
  return res[0] == 'Y' || res[0] == 'y';
}


/*
  Initialize structures responsible for user/db-level privilege checking and
  load privilege information for them from tables in the 'mysql' database.

  SYNOPSIS
    acl_init()
      dont_read_acl_tables  TRUE if we want to skip loading data from
                            privilege tables and disable privilege checking.

  NOTES
    This function is mostly responsible for preparatory steps, main work
    on initialization and grants loading is done in acl_reload().

  RETURN VALUES
    0	ok
    1	Could not initialize grant's
*/

bool acl_init(bool dont_read_acl_tables)
{
  THD  *thd;
  bool return_val;
  DBUG_ENTER("acl_init");

  acl_cache= new Hash_filo<acl_entry>(ACL_CACHE_SIZE, 0, 0,
                           (my_hash_get_key) acl_entry_get_key,
                           (my_hash_free_key) free,
                           &my_charset_utf8_bin);

  /*
    cache built-in native authentication plugins,
    to avoid hash searches and a global mutex lock on every connect
  */
  native_password_plugin= my_plugin_lock_by_name(0,
           &native_password_plugin_name, MYSQL_AUTHENTICATION_PLUGIN);
  old_password_plugin= my_plugin_lock_by_name(0,
           &old_password_plugin_name, MYSQL_AUTHENTICATION_PLUGIN);

  if (!native_password_plugin || !old_password_plugin)
    DBUG_RETURN(1);

  if (dont_read_acl_tables)
  {
    DBUG_RETURN(0); /* purecov: tested */
  }

  /*
    To be able to run this from boot, we allocate a temporary THD
  */
  if (!(thd=new THD(0)))
    DBUG_RETURN(1); /* purecov: inspected */
  thd->thread_stack= (char*) &thd;
  thd->store_globals();
  /*
    It is safe to call acl_reload() since acl_* arrays and hashes which
    will be freed there are global static objects and thus are initialized
    by zeros at startup.
  */
  return_val= acl_reload(thd);
  delete thd;
  DBUG_RETURN(return_val);
}

/**
  Choose from either native or old password plugins when assigning a password
*/

static bool set_user_plugin (ACL_USER *user, int password_len)
{
  switch (password_len)
  {
  case 0: /* no password */
  case SCRAMBLED_PASSWORD_CHAR_LENGTH:
    user->plugin= native_password_plugin_name;
    return FALSE;
  case SCRAMBLED_PASSWORD_CHAR_LENGTH_323:
    user->plugin= old_password_plugin_name;
    return FALSE;
  default:
    sql_print_warning("Found invalid password for user: '%s@%s'; "
                      "Ignoring user", safe_str(user->user.str),
                      safe_str(user->host.hostname));
    return TRUE;
  }
}


/*
  Initialize structures responsible for user/db-level privilege checking
  and load information about grants from open privilege tables.

  SYNOPSIS
    acl_load()
      thd     Current thread
      tables  List containing open "mysql.host", "mysql.user",
              "mysql.db", "mysql.proxies_priv" and "mysql.roles_mapping"
              tables.

  RETURN VALUES
    FALSE  Success
    TRUE   Error
*/

static bool acl_load(THD *thd, const Grant_tables& tables)
{
  READ_RECORD read_record_info;
  bool check_no_resolve= specialflag & SPECIAL_NO_RESOLVE;
  char tmp_name[SAFE_NAME_LEN+1];
  int password_length;
  Sql_mode_save old_mode_save(thd);
  DBUG_ENTER("acl_load");

  thd->variables.sql_mode&= ~MODE_PAD_CHAR_TO_FULL_LENGTH;

  grant_version++; /* Privileges updated */

  const Host_table& host_table= tables.host_table();
  init_sql_alloc(&acl_memroot, ACL_ALLOC_BLOCK_SIZE, 0, MYF(0));
  if (host_table.table_exists()) // "host" table may not exist (e.g. in MySQL 5.6.7+)
  {
    if (host_table.init_read_record(&read_record_info, thd))
      DBUG_RETURN(true);
    while (!(read_record_info.read_record(&read_record_info)))
    {
      ACL_HOST host;
      update_hostname(&host.host, get_field(&acl_memroot, host_table.host()));
      host.db= get_field(&acl_memroot, host_table.db());
      if (lower_case_table_names && host.db)
      {
        /*
          convert db to lower case and give a warning if the db wasn't
          already in lower case
        */
        char *end = strnmov(tmp_name, host.db, sizeof(tmp_name));
        if (end >= tmp_name + sizeof(tmp_name))
        {
          sql_print_warning(ER_THD(thd, ER_WRONG_DB_NAME), host.db);
          continue;
        }
        my_casedn_str(files_charset_info, host.db);
        if (strcmp(host.db, tmp_name) != 0)
          sql_print_warning("'host' entry '%s|%s' had database in mixed "
                            "case that has been forced to lowercase because "
                            "lower_case_table_names is set. It will not be "
                            "possible to remove this privilege using REVOKE.",
                            host.host.hostname, host.db);
      }
      host.access= host_table.get_access();
      host.access= fix_rights_for_db(host.access);
      host.sort= get_sort(2, host.host.hostname, host.db);
      if (check_no_resolve && hostname_requires_resolving(host.host.hostname))
      {
        sql_print_warning("'host' entry '%s|%s' "
                        "ignored in --skip-name-resolve mode.",
                         safe_str(host.host.hostname),
                         safe_str(host.db));
        continue;
      }
#ifndef TO_BE_REMOVED
      if (host_table.num_fields() == 8)
      {						// Without grant
        if (host.access & CREATE_ACL)
          host.access|=REFERENCES_ACL | INDEX_ACL | ALTER_ACL | CREATE_TMP_ACL;
      }
#endif
      (void) push_dynamic(&acl_hosts,(uchar*) &host);
    }
    my_qsort((uchar*) dynamic_element(&acl_hosts, 0, ACL_HOST*),
             acl_hosts.elements, sizeof(ACL_HOST),(qsort_cmp) acl_compare);
    end_read_record(&read_record_info);
  }
  freeze_size(&acl_hosts);

  const User_table& user_table= tables.user_table();
  if (user_table.init_read_record(&read_record_info, thd))
    DBUG_RETURN(true);

  username_char_length= MY_MIN(user_table.user()->char_length(),
                               USERNAME_CHAR_LENGTH);
  if (user_table.password()) // Password column might be missing. (MySQL 5.7.6+)
  {
    password_length= user_table.password()->field_length /
                     user_table.password()->charset()->mbmaxlen;
    if (password_length < SCRAMBLED_PASSWORD_CHAR_LENGTH_323)
    {
      sql_print_error("Fatal error: mysql.user table is damaged or in "
                      "unsupported 3.20 format.");
      DBUG_RETURN(TRUE);
    }

    DBUG_PRINT("info",("user table fields: %d, password length: %d",
                       user_table.num_fields(), password_length));

    mysql_mutex_lock(&LOCK_global_system_variables);
    if (password_length < SCRAMBLED_PASSWORD_CHAR_LENGTH)
    {
      if (opt_secure_auth)
      {
        mysql_mutex_unlock(&LOCK_global_system_variables);
        sql_print_error("Fatal error: mysql.user table is in old format, "
                        "but server started with --secure-auth option.");
        DBUG_RETURN(TRUE);
      }
      mysql_user_table_is_in_short_password_format= true;
      if (global_system_variables.old_passwords)
        mysql_mutex_unlock(&LOCK_global_system_variables);
      else
      {
        extern sys_var *Sys_old_passwords_ptr;
        Sys_old_passwords_ptr->value_origin= sys_var::AUTO;
        global_system_variables.old_passwords= 1;
        mysql_mutex_unlock(&LOCK_global_system_variables);
        sql_print_warning("mysql.user table is not updated to new password format; "
                          "Disabling new password usage until "
                          "mysql_fix_privilege_tables is run");
      }
      thd->variables.old_passwords= 1;
    }
    else
    {
      mysql_user_table_is_in_short_password_format= false;
      mysql_mutex_unlock(&LOCK_global_system_variables);
    }
  }

  allow_all_hosts=0;
  while (!(read_record_info.read_record(&read_record_info)))
  {
    ACL_USER user;
    bool is_role= FALSE;
    bzero(&user, sizeof(user));
    update_hostname(&user.host, get_field(&acl_memroot, user_table.host()));
    char *username= get_field(&acl_memroot, user_table.user());
    user.user.str= username;
    user.user.length= safe_strlen(username);

    /*
       If the user entry is a role, skip password and hostname checks
       A user can not log in with a role so some checks are not necessary
    */
    is_role= user_table.check_is_role();

    if (is_role && is_invalid_role_name(username))
    {
      thd->clear_error(); // the warning is still issued
      continue;
    }

    if (!is_role && check_no_resolve &&
        hostname_requires_resolving(user.host.hostname))
    {
      sql_print_warning("'user' entry '%s@%s' "
                        "ignored in --skip-name-resolve mode.",
                        safe_str(user.user.str),
                        safe_str(user.host.hostname));
      continue;
    }

    char *password= const_cast<char*>("");
    if (user_table.password())
      password= get_field(&acl_memroot, user_table.password());
    uint password_len= safe_strlen(password);
    user.auth_string.str= safe_str(password);
    user.auth_string.length= password_len;
    set_user_salt(&user, password, password_len);

    if (!is_role && set_user_plugin(&user, password_len))
      continue;

    {
      user.access= user_table.get_access() & GLOBAL_ACLS;
      /*
        if it is pre 5.0.1 privilege table then map CREATE privilege on
        CREATE VIEW & SHOW VIEW privileges
      */
      if (user_table.num_fields() <= 31 && (user.access & CREATE_ACL))
        user.access|= (CREATE_VIEW_ACL | SHOW_VIEW_ACL);

      /*
        if it is pre 5.0.2 privilege table then map CREATE/ALTER privilege on
        CREATE PROCEDURE & ALTER PROCEDURE privileges
      */
      if (user_table.num_fields() <= 33 && (user.access & CREATE_ACL))
        user.access|= CREATE_PROC_ACL;
      if (user_table.num_fields() <= 33 && (user.access & ALTER_ACL))
        user.access|= ALTER_PROC_ACL;

      /*
        pre 5.0.3 did not have CREATE_USER_ACL
      */
      if (user_table.num_fields() <= 36 && (user.access & GRANT_ACL))
        user.access|= CREATE_USER_ACL;


      /*
        if it is pre 5.1.6 privilege table then map CREATE privilege on
        CREATE|ALTER|DROP|EXECUTE EVENT
      */
      if (user_table.num_fields() <= 37 && (user.access & SUPER_ACL))
        user.access|= EVENT_ACL;

      /*
        if it is pre 5.1.6 privilege then map TRIGGER privilege on CREATE.
      */
      if (user_table.num_fields() <= 38 && (user.access & SUPER_ACL))
        user.access|= TRIGGER_ACL;

      user.sort= get_sort(2, user.host.hostname, user.user.str);
      user.hostname_length= safe_strlen(user.host.hostname);
      user.user_resource.user_conn= 0;
      user.user_resource.max_statement_time= 0.0;

      /* Starting from 4.0.2 we have more fields */
      if (user_table.ssl_type())
      {
        char *ssl_type=get_field(thd->mem_root, user_table.ssl_type());
        if (!ssl_type)
          user.ssl_type=SSL_TYPE_NONE;
        else if (!strcmp(ssl_type, "ANY"))
          user.ssl_type=SSL_TYPE_ANY;
        else if (!strcmp(ssl_type, "X509"))
          user.ssl_type=SSL_TYPE_X509;
        else  /* !strcmp(ssl_type, "SPECIFIED") */
          user.ssl_type=SSL_TYPE_SPECIFIED;

        user.ssl_cipher=   get_field(&acl_memroot, user_table.ssl_cipher());
        user.x509_issuer=  get_field(&acl_memroot, user_table.x509_issuer());
        user.x509_subject= get_field(&acl_memroot, user_table.x509_subject());

        char *ptr = get_field(thd->mem_root, user_table.max_questions());
        user.user_resource.questions=ptr ? atoi(ptr) : 0;
        ptr = get_field(thd->mem_root, user_table.max_updates());
        user.user_resource.updates=ptr ? atoi(ptr) : 0;
        ptr = get_field(thd->mem_root, user_table.max_connections());
        user.user_resource.conn_per_hour= ptr ? atoi(ptr) : 0;
        if (user.user_resource.questions || user.user_resource.updates ||
            user.user_resource.conn_per_hour)
          mqh_used=1;

        if (user_table.max_user_connections())
        {
          /* Starting from 5.0.3 we have max_user_connections field */
          ptr= get_field(thd->mem_root, user_table.max_user_connections());
          user.user_resource.user_conn= ptr ? atoi(ptr) : 0;
        }

        if (!is_role && user_table.plugin())
        {
          /* We may have plugin & auth_String fields */
          char *tmpstr= get_field(&acl_memroot, user_table.plugin());
          if (tmpstr)
          {
            user.plugin.str= tmpstr;
            user.plugin.length= strlen(user.plugin.str);
            user.auth_string.str=
              safe_str(get_field(&acl_memroot,
                                 user_table.authentication_string()));
            user.auth_string.length= strlen(user.auth_string.str);

            if (user.auth_string.length && password_len)
            {
              sql_print_warning("'user' entry '%s@%s' has both a password "
                                "and an authentication plugin specified. The "
                                "password will be ignored.",
                                safe_str(user.user.str),
                                safe_str(user.host.hostname));
            }

            fix_user_plugin_ptr(&user);
          }
        }

        if (user_table.max_statement_time())
        {
          /* Starting from 10.1.1 we can have max_statement_time */
          ptr= get_field(thd->mem_root,
                         user_table.max_statement_time());
          user.user_resource.max_statement_time= ptr ? atof(ptr) : 0.0;
        }
      }
      else
      {
        user.ssl_type=SSL_TYPE_NONE;
#ifndef TO_BE_REMOVED
        if (user_table.num_fields() <= 13)
        {						// Without grant
          if (user.access & CREATE_ACL)
            user.access|=REFERENCES_ACL | INDEX_ACL | ALTER_ACL;
        }
        /* Convert old privileges */
        user.access|= LOCK_TABLES_ACL | CREATE_TMP_ACL | SHOW_DB_ACL;
        if (user.access & FILE_ACL)
          user.access|= REPL_CLIENT_ACL | REPL_SLAVE_ACL;
        if (user.access & PROCESS_ACL)
          user.access|= SUPER_ACL | EXECUTE_ACL;
#endif
      }

      (void) my_init_dynamic_array(&user.role_grants,sizeof(ACL_ROLE *),
                                   8, 8, MYF(0));

      /* check default role, if any */
      if (!is_role && user_table.default_role())
      {
        user.default_rolename.str=
          get_field(&acl_memroot, user_table.default_role());
        user.default_rolename.length= safe_strlen(user.default_rolename.str);
      }

      if (is_role)
      {
        DBUG_PRINT("info", ("Found role %s", user.user.str));
        ACL_ROLE *entry= new (&acl_memroot) ACL_ROLE(&user, &acl_memroot);
        entry->role_grants = user.role_grants;
        (void) my_init_dynamic_array(&entry->parent_grantee,
                                     sizeof(ACL_USER_BASE *), 8, 8, MYF(0));
        my_hash_insert(&acl_roles, (uchar *)entry);

        continue;
      }
      else
      {
        DBUG_PRINT("info", ("Found user %s", user.user.str));
        (void) push_dynamic(&acl_users,(uchar*) &user);
      }
      if (!user.host.hostname ||
	  (user.host.hostname[0] == wild_many && !user.host.hostname[1]))
        allow_all_hosts=1;			// Anyone can connect
    }
  }
  my_qsort((uchar*) dynamic_element(&acl_users,0,ACL_USER*),acl_users.elements,
	   sizeof(ACL_USER),(qsort_cmp) acl_compare);
  end_read_record(&read_record_info);
  freeze_size(&acl_users);

  const Db_table& db_table= tables.db_table();
  if (db_table.init_read_record(&read_record_info, thd))
    DBUG_RETURN(TRUE);
  while (!(read_record_info.read_record(&read_record_info)))
  {
    ACL_DB db;
    char *db_name;
    db.user=get_field(&acl_memroot, db_table.user());
    const char *hostname= get_field(&acl_memroot, db_table.host());
    if (!hostname && find_acl_role(db.user))
      hostname= "";
    update_hostname(&db.host, hostname);
    db.db= db_name= get_field(&acl_memroot, db_table.db());
    if (!db.db)
    {
      sql_print_warning("Found an entry in the 'db' table with empty database name; Skipped");
      continue;
    }
    if (check_no_resolve && hostname_requires_resolving(db.host.hostname))
    {
      sql_print_warning("'db' entry '%s %s@%s' "
                        "ignored in --skip-name-resolve mode.",
		        db.db, safe_str(db.user), safe_str(db.host.hostname));
      continue;
    }
    db.access= db_table.get_access();
    db.access=fix_rights_for_db(db.access);
    db.initial_access= db.access;
    if (lower_case_table_names)
    {
      /*
        convert db to lower case and give a warning if the db wasn't
        already in lower case
      */
      char *end = strnmov(tmp_name, db.db, sizeof(tmp_name));
      if (end >= tmp_name + sizeof(tmp_name))
      {
        sql_print_warning(ER_THD(thd, ER_WRONG_DB_NAME), db.db);
        continue;
      }
      my_casedn_str(files_charset_info, db_name);
      if (strcmp(db_name, tmp_name) != 0)
      {
        sql_print_warning("'db' entry '%s %s@%s' had database in mixed "
                          "case that has been forced to lowercase because "
                          "lower_case_table_names is set. It will not be "
                          "possible to remove this privilege using REVOKE.",
		          db.db, safe_str(db.user), safe_str(db.host.hostname));
      }
    }
    db.sort=get_sort(3,db.host.hostname,db.db,db.user);
#ifndef TO_BE_REMOVED
    if (db_table.num_fields() <=  9)
    {						// Without grant
      if (db.access & CREATE_ACL)
	db.access|=REFERENCES_ACL | INDEX_ACL | ALTER_ACL;
    }
#endif
    (void) push_dynamic(&acl_dbs,(uchar*) &db);
  }
  my_qsort((uchar*) dynamic_element(&acl_dbs,0,ACL_DB*),acl_dbs.elements,
	   sizeof(ACL_DB),(qsort_cmp) acl_compare);
  end_read_record(&read_record_info);
  freeze_size(&acl_dbs);

  const Proxies_priv_table& proxies_priv_table= tables.proxies_priv_table();
  if (proxies_priv_table.table_exists())
  {
    if (proxies_priv_table.init_read_record(&read_record_info, thd))
      DBUG_RETURN(TRUE);
    while (!(read_record_info.read_record(&read_record_info)))
    {
      ACL_PROXY_USER proxy;
      proxy.init(proxies_priv_table, &acl_memroot);
      if (proxy.check_validity(check_no_resolve))
        continue;
      if (push_dynamic(&acl_proxy_users, (uchar*) &proxy))
        DBUG_RETURN(TRUE);
    }
    my_qsort((uchar*) dynamic_element(&acl_proxy_users, 0, ACL_PROXY_USER*),
             acl_proxy_users.elements,
             sizeof(ACL_PROXY_USER), (qsort_cmp) acl_compare);
    end_read_record(&read_record_info);
  }
  else
  {
    sql_print_error("Missing system table mysql.proxies_priv; "
                    "please run mysql_upgrade to create it");
  }
  freeze_size(&acl_proxy_users);

  const Roles_mapping_table& roles_mapping_table= tables.roles_mapping_table();
  if (roles_mapping_table.table_exists())
  {
    if (roles_mapping_table.init_read_record(&read_record_info, thd))
      DBUG_RETURN(TRUE);

    MEM_ROOT temp_root;
    init_alloc_root(&temp_root, ACL_ALLOC_BLOCK_SIZE, 0, MYF(0));
    while (!(read_record_info.read_record(&read_record_info)))
    {
      char *hostname= safe_str(get_field(&temp_root, roles_mapping_table.host()));
      char *username= safe_str(get_field(&temp_root, roles_mapping_table.user()));
      char *rolename= safe_str(get_field(&temp_root, roles_mapping_table.role()));
      bool with_grant_option= get_YN_as_bool(roles_mapping_table.admin_option());

      if (add_role_user_mapping(username, hostname, rolename)) {
        sql_print_error("Invalid roles_mapping table entry user:'%s@%s', rolename:'%s'",
                        username, hostname, rolename);
        continue;
      }

      ROLE_GRANT_PAIR *mapping= new (&acl_memroot) ROLE_GRANT_PAIR;

      if (mapping->init(&acl_memroot, username, hostname, rolename, with_grant_option))
        continue;

      my_hash_insert(&acl_roles_mappings, (uchar*) mapping);
    }

    free_root(&temp_root, MYF(0));
    end_read_record(&read_record_info);
  }
  else
  {
    sql_print_error("Missing system table mysql.roles_mapping; "
                    "please run mysql_upgrade to create it");
  }

  init_check_host();

  initialized=1;
  DBUG_RETURN(FALSE);
}


void acl_free(bool end)
{
  my_hash_free(&acl_roles);
  free_root(&acl_memroot,MYF(0));
  delete_dynamic(&acl_hosts);
  delete_dynamic_with_callback(&acl_users, (FREE_FUNC) free_acl_user);
  delete_dynamic(&acl_dbs);
  delete_dynamic(&acl_wild_hosts);
  delete_dynamic(&acl_proxy_users);
  my_hash_free(&acl_check_hosts);
  my_hash_free(&acl_roles_mappings);
  if (!end)
    acl_cache->clear(1); /* purecov: inspected */
  else
  {
    plugin_unlock(0, native_password_plugin);
    plugin_unlock(0, old_password_plugin);
    delete acl_cache;
    acl_cache=0;
  }
}


/*
  Forget current user/db-level privileges and read new privileges
  from the privilege tables.

  SYNOPSIS
    acl_reload()
      thd  Current thread

  NOTE
    All tables of calling thread which were open and locked by LOCK TABLES
    statement will be unlocked and closed.
    This function is also used for initialization of structures responsible
    for user/db-level privilege checking.

  RETURN VALUE
    FALSE  Success
    TRUE   Failure
*/

bool acl_reload(THD *thd)
{
  DYNAMIC_ARRAY old_acl_hosts, old_acl_users, old_acl_dbs, old_acl_proxy_users;
  HASH old_acl_roles, old_acl_roles_mappings;
  MEM_ROOT old_mem;
  int result;
  DBUG_ENTER("acl_reload");

  Grant_tables tables(Table_host | Table_user | Table_db | Table_proxies_priv |
                      Table_roles_mapping, TL_READ);
  /*
    To avoid deadlocks we should obtain table locks before
    obtaining acl_cache->lock mutex.
  */
  if ((result= tables.open_and_lock(thd)))
  {
    DBUG_ASSERT(result <= 0);
    /*
      Execution might have been interrupted; only print the error message
      if an error condition has been raised.
    */
    if (thd->get_stmt_da()->is_error())
      sql_print_error("Fatal error: Can't open and lock privilege tables: %s",
                      thd->get_stmt_da()->message());
    goto end;
  }

  acl_cache->clear(0);
  mysql_mutex_lock(&acl_cache->lock);

  old_acl_hosts= acl_hosts;
  old_acl_users= acl_users;
  old_acl_roles= acl_roles;
  old_acl_roles_mappings= acl_roles_mappings;
  old_acl_proxy_users= acl_proxy_users;
  old_acl_dbs= acl_dbs;
  my_init_dynamic_array(&acl_hosts, sizeof(ACL_HOST), 20, 50, MYF(0));
  my_init_dynamic_array(&acl_users, sizeof(ACL_USER), 50, 100, MYF(0));
  my_init_dynamic_array(&acl_dbs, sizeof(ACL_DB), 50, 100, MYF(0));
  my_init_dynamic_array(&acl_proxy_users, sizeof(ACL_PROXY_USER), 50, 100, MYF(0));
  my_hash_init2(&acl_roles,50, &my_charset_utf8_bin,
                0, 0, 0, (my_hash_get_key) acl_role_get_key, 0,
                (void (*)(void *))free_acl_role, 0);
  my_hash_init2(&acl_roles_mappings, 50, &my_charset_utf8_bin, 0, 0, 0,
                (my_hash_get_key) acl_role_map_get_key, 0, 0, 0);
  old_mem= acl_memroot;
  delete_dynamic(&acl_wild_hosts);
  my_hash_free(&acl_check_hosts);

  if ((result= acl_load(thd, tables)))
  {					// Error. Revert to old list
    DBUG_PRINT("error",("Reverting to old privileges"));
    acl_free();				/* purecov: inspected */
    acl_hosts= old_acl_hosts;
    acl_users= old_acl_users;
    acl_roles= old_acl_roles;
    acl_roles_mappings= old_acl_roles_mappings;
    acl_proxy_users= old_acl_proxy_users;
    acl_dbs= old_acl_dbs;
    acl_memroot= old_mem;
    init_check_host();
  }
  else
  {
    my_hash_free(&old_acl_roles);
    free_root(&old_mem,MYF(0));
    delete_dynamic(&old_acl_hosts);
    delete_dynamic_with_callback(&old_acl_users, (FREE_FUNC) free_acl_user);
    delete_dynamic(&old_acl_proxy_users);
    delete_dynamic(&old_acl_dbs);
    my_hash_free(&old_acl_roles_mappings);
  }
  mysql_mutex_unlock(&acl_cache->lock);
end:
  close_mysql_tables(thd);
  DBUG_RETURN(result);
}

/*
  Get all access bits from table after fieldnr

  IMPLEMENTATION
  We know that the access privileges ends when there is no more fields
  or the field is not an enum with two elements.

  SYNOPSIS
    get_access()
    form        an open table to read privileges from.
                The record should be already read in table->record[0]
    fieldnr     number of the first privilege (that is ENUM('N','Y') field
    next_field  on return - number of the field next to the last ENUM
                (unless next_field == 0)

  RETURN VALUE
    privilege mask
*/

static ulong get_access(TABLE *form, uint fieldnr, uint *next_field)
{
  ulong access_bits=0,bit;
  char buff[2];
  String res(buff,sizeof(buff),&my_charset_latin1);
  Field **pos;

  for (pos=form->field+fieldnr, bit=1;
       *pos && (*pos)->real_type() == MYSQL_TYPE_ENUM &&
	 ((Field_enum*) (*pos))->typelib->count == 2 ;
       pos++, fieldnr++, bit<<=1)
  {
    if (get_YN_as_bool(*pos))
      access_bits|= bit;
  }
  if (next_field)
    *next_field=fieldnr;
  return access_bits;
}


/*
  Return a number which, if sorted 'desc', puts strings in this order:
    no wildcards
    wildcards
    empty string
*/

static ulong get_sort(uint count,...)
{
  va_list args;
  va_start(args,count);
  ulong sort=0;

  /* Should not use this function with more than 4 arguments for compare. */
  DBUG_ASSERT(count <= 4);

  while (count--)
  {
    char *start, *str= va_arg(args,char*);
    uint chars= 0;
    uint wild_pos= 0;           /* first wildcard position */

    if ((start= str))
    {
      for (; *str ; str++)
      {
        if (*str == wild_prefix && str[1])
          str++;
        else if (*str == wild_many || *str == wild_one)
        {
          wild_pos= (uint) (str - start) + 1;
          break;
        }
        chars= 128;                             // Marker that chars existed
      }
    }
    sort= (sort << 8) + (wild_pos ? MY_MIN(wild_pos, 127U) : chars);
  }
  va_end(args);
  return sort;
}


static int acl_compare(ACL_ACCESS *a,ACL_ACCESS *b)
{
  if (a->sort > b->sort)
    return -1;
  if (a->sort < b->sort)
    return 1;
  return 0;
}


/*
  Gets user credentials without authentication and resource limit checks.

  SYNOPSIS
    acl_getroot()
      sctx               Context which should be initialized
      user               user name
      host               host name
      ip                 IP
      db                 current data base name

  RETURN
    FALSE  OK
    TRUE   Error
*/

bool acl_getroot(Security_context *sctx, const char *user, const char *host,
                 const char *ip, const char *db)
{
  int res= 1;
  uint i;
  ACL_USER *acl_user= 0;
  DBUG_ENTER("acl_getroot");

  DBUG_PRINT("enter", ("Host: '%s', Ip: '%s', User: '%s', db: '%s'",
                       host, ip, user, db));
  sctx->user= user;
  sctx->host= host;
  sctx->ip= ip;
  sctx->host_or_ip= host ? host : (safe_str(ip));

  if (!initialized)
  {
    /*
      here if mysqld's been started with --skip-grant-tables option.
    */
    sctx->skip_grants();
    DBUG_RETURN(FALSE);
  }

  mysql_mutex_lock(&acl_cache->lock);

  sctx->master_access= 0;
  sctx->db_access= 0;
  *sctx->priv_user= *sctx->priv_host= *sctx->priv_role= 0;

  if (host[0]) // User, not Role
  {
    acl_user= find_user_wild(host, user, ip);

    if (acl_user)
    {
      res= 0;
      for (i=0 ; i < acl_dbs.elements ; i++)
      {
        ACL_DB *acl_db= dynamic_element(&acl_dbs, i, ACL_DB*);
        if (!acl_db->user ||
            (user && user[0] && !strcmp(user, acl_db->user)))
        {
          if (compare_hostname(&acl_db->host, host, ip))
          {
            if (!acl_db->db || (db && !wild_compare(db, acl_db->db, 0)))
            {
              sctx->db_access= acl_db->access;
              break;
            }
          }
        }
      }
      sctx->master_access= acl_user->access;

      if (acl_user->user.str)
        strmake_buf(sctx->priv_user, user);

      if (acl_user->host.hostname)
        strmake_buf(sctx->priv_host, acl_user->host.hostname);
    }
  }
  else // Role, not User
  {
    ACL_ROLE *acl_role= find_acl_role(user);
    if (acl_role)
    {
      res= 0;
      for (i=0 ; i < acl_dbs.elements ; i++)
      {
        ACL_DB *acl_db= dynamic_element(&acl_dbs, i, ACL_DB*);
        if (!acl_db->user ||
            (user && user[0] && !strcmp(user, acl_db->user)))
        {
          if (compare_hostname(&acl_db->host, "", ""))
          {
            if (!acl_db->db || (db && !wild_compare(db, acl_db->db, 0)))
            {
              sctx->db_access= acl_db->access;
              break;
            }
          }
        }
      }
      sctx->master_access= acl_role->access;

      if (acl_role->user.str)
        strmake_buf(sctx->priv_role, user);
    }
  }

  mysql_mutex_unlock(&acl_cache->lock);
  DBUG_RETURN(res);
}

static int check_user_can_set_role(const char *user, const char *host,
                      const char *ip, const char *rolename, ulonglong *access)
{
  ACL_ROLE *role;
  ACL_USER_BASE *acl_user_base;
  ACL_USER *UNINIT_VAR(acl_user);
  bool is_granted= FALSE;
  int result= 0;

  /* clear role privileges */
  mysql_mutex_lock(&acl_cache->lock);

  if (!strcasecmp(rolename, "NONE"))
  {
    /* have to clear the privileges */
    /* get the current user */
    acl_user= find_user_wild(host, user, ip);
    if (acl_user == NULL)
    {
      my_error(ER_INVALID_CURRENT_USER, MYF(0));
      result= -1;
    }
    else if (access)
      *access= acl_user->access;

    goto end;
  }

  role= find_acl_role(rolename);

  /* According to SQL standard, the same error message must be presented */
  if (role == NULL) {
    my_error(ER_INVALID_ROLE, MYF(0), rolename);
    result= -1;
    goto end;
  }

  for (uint i=0 ; i < role->parent_grantee.elements ; i++)
  {
    acl_user_base= *(dynamic_element(&role->parent_grantee, i, ACL_USER_BASE**));
    if (acl_user_base->flags & IS_ROLE)
      continue;

    acl_user= (ACL_USER *)acl_user_base;
    if (acl_user->wild_eq(user, host, ip))
    {
      is_granted= TRUE;
      break;
    }
  }

  /* According to SQL standard, the same error message must be presented */
  if (!is_granted)
  {
    my_error(ER_INVALID_ROLE, MYF(0), rolename);
    result= 1;
    goto end;
  }

  if (access)
  {
    *access = acl_user->access | role->access;
  }
end:
  mysql_mutex_unlock(&acl_cache->lock);
  return result;

}

int acl_check_setrole(THD *thd, const char *rolename, ulonglong *access)
{
    /* Yes! priv_user@host. Don't ask why - that's what check_access() does. */
  return check_user_can_set_role(thd->security_ctx->priv_user,
        thd->security_ctx->host, thd->security_ctx->ip, rolename, access);
}


int acl_setrole(THD *thd, const char *rolename, ulonglong access)
{
  /* merge the privileges */
  Security_context *sctx= thd->security_ctx;
  sctx->master_access= static_cast<ulong>(access);
  if (thd->db)
    sctx->db_access= acl_get(sctx->host, sctx->ip, sctx->user, thd->db, FALSE);

  if (!strcasecmp(rolename, "NONE"))
  {
    thd->security_ctx->priv_role[0]= 0;
  }
  else
  {
    if (thd->db)
      sctx->db_access|= acl_get("", "", rolename, thd->db, FALSE);
    /* mark the current role */
    strmake_buf(thd->security_ctx->priv_role, rolename);
  }
  return 0;
}

static uchar* check_get_key(ACL_USER *buff, size_t *length,
                            my_bool not_used __attribute__((unused)))
{
  *length=buff->hostname_length;
  return (uchar*) buff->host.hostname;
}


static void acl_update_role(const char *rolename, ulong privileges)
{
  ACL_ROLE *role= find_acl_role(rolename);
  if (role)
    role->initial_role_access= role->access= privileges;
}


static void acl_update_user(const char *user, const char *host,
			    const char *password, uint password_len,
			    enum SSL_type ssl_type,
			    const char *ssl_cipher,
			    const char *x509_issuer,
			    const char *x509_subject,
			    USER_RESOURCES  *mqh,
			    ulong privileges,
			    const LEX_CSTRING *plugin,
			    const LEX_CSTRING *auth)
{
  mysql_mutex_assert_owner(&acl_cache->lock);

  for (uint i=0 ; i < acl_users.elements ; i++)
  {
    ACL_USER *acl_user=dynamic_element(&acl_users,i,ACL_USER*);
    if (acl_user->eq(user, host))
    {
      if (plugin->str[0])
      {
        acl_user->plugin= *plugin;
        acl_user->auth_string.str= auth->str ?
          strmake_root(&acl_memroot, auth->str, auth->length) : const_cast<char*>("");
        acl_user->auth_string.length= auth->length;
        if (fix_user_plugin_ptr(acl_user))
          acl_user->plugin.str= strmake_root(&acl_memroot, plugin->str, plugin->length);
      }
      else
        if (password[0])
        {
          acl_user->auth_string.str= strmake_root(&acl_memroot, password, password_len);
          acl_user->auth_string.length= password_len;
          set_user_salt(acl_user, password, password_len);
          set_user_plugin(acl_user, password_len);
        }
      acl_user->access=privileges;
      if (mqh->specified_limits & USER_RESOURCES::QUERIES_PER_HOUR)
        acl_user->user_resource.questions=mqh->questions;
      if (mqh->specified_limits & USER_RESOURCES::UPDATES_PER_HOUR)
        acl_user->user_resource.updates=mqh->updates;
      if (mqh->specified_limits & USER_RESOURCES::CONNECTIONS_PER_HOUR)
        acl_user->user_resource.conn_per_hour= mqh->conn_per_hour;
      if (mqh->specified_limits & USER_RESOURCES::USER_CONNECTIONS)
        acl_user->user_resource.user_conn= mqh->user_conn;
      if (mqh->specified_limits & USER_RESOURCES::MAX_STATEMENT_TIME)
        acl_user->user_resource.max_statement_time= mqh->max_statement_time;
      if (ssl_type != SSL_TYPE_NOT_SPECIFIED)
      {
        acl_user->ssl_type= ssl_type;
        acl_user->ssl_cipher= (ssl_cipher ? strdup_root(&acl_memroot,ssl_cipher) :
                               0);
        acl_user->x509_issuer= (x509_issuer ? strdup_root(&acl_memroot,x509_issuer) :
                                0);
        acl_user->x509_subject= (x509_subject ?
                                 strdup_root(&acl_memroot,x509_subject) : 0);
      }
      /* search complete: */
      break;
    }
  }
}


static void acl_insert_role(const char *rolename, ulong privileges)
{
  ACL_ROLE *entry;

  mysql_mutex_assert_owner(&acl_cache->lock);
  entry= new (&acl_memroot) ACL_ROLE(rolename, privileges, &acl_memroot);
  (void) my_init_dynamic_array(&entry->parent_grantee,
                               sizeof(ACL_USER_BASE *), 8, 8, MYF(0));
  (void) my_init_dynamic_array(&entry->role_grants,sizeof(ACL_ROLE *),
                               8, 8, MYF(0));

  my_hash_insert(&acl_roles, (uchar *)entry);
}


static void acl_insert_user(const char *user, const char *host,
			    const char *password, uint password_len,
			    enum SSL_type ssl_type,
			    const char *ssl_cipher,
			    const char *x509_issuer,
			    const char *x509_subject,
			    USER_RESOURCES *mqh,
			    ulong privileges,
			    const LEX_CSTRING *plugin,
			    const LEX_CSTRING *auth)
{
  ACL_USER acl_user;

  mysql_mutex_assert_owner(&acl_cache->lock);

  bzero(&acl_user, sizeof(acl_user));
  acl_user.user.str=*user ? strdup_root(&acl_memroot,user) : 0;
  acl_user.user.length= strlen(user);
  update_hostname(&acl_user.host, safe_strdup_root(&acl_memroot, host));
  if (plugin->str[0])
  {
    acl_user.plugin= *plugin;
    acl_user.auth_string.str= auth->str ?
      strmake_root(&acl_memroot, auth->str, auth->length) : const_cast<char*>("");
    acl_user.auth_string.length= auth->length;
    if (fix_user_plugin_ptr(&acl_user))
      acl_user.plugin.str= strmake_root(&acl_memroot, plugin->str, plugin->length);
  }
  else
  {
    acl_user.auth_string.str= strmake_root(&acl_memroot, password, password_len);
    acl_user.auth_string.length= password_len;
    set_user_salt(&acl_user, password, password_len);
    set_user_plugin(&acl_user, password_len);
  }

  acl_user.flags= 0;
  acl_user.access=privileges;
  acl_user.user_resource = *mqh;
  acl_user.sort=get_sort(2, acl_user.host.hostname, acl_user.user.str);
  acl_user.hostname_length=(uint) strlen(host);
  acl_user.ssl_type= (ssl_type != SSL_TYPE_NOT_SPECIFIED ?
		      ssl_type : SSL_TYPE_NONE);
  acl_user.ssl_cipher=	ssl_cipher   ? strdup_root(&acl_memroot,ssl_cipher) : 0;
  acl_user.x509_issuer= x509_issuer  ? strdup_root(&acl_memroot,x509_issuer) : 0;
  acl_user.x509_subject=x509_subject ? strdup_root(&acl_memroot,x509_subject) : 0;
  (void) my_init_dynamic_array(&acl_user.role_grants, sizeof(ACL_USER *),
                               8, 8, MYF(0));

  (void) push_dynamic(&acl_users,(uchar*) &acl_user);
  if (!acl_user.host.hostname ||
      (acl_user.host.hostname[0] == wild_many && !acl_user.host.hostname[1]))
    allow_all_hosts=1;		// Anyone can connect /* purecov: tested */
  my_qsort((uchar*) dynamic_element(&acl_users,0,ACL_USER*),acl_users.elements,
	   sizeof(ACL_USER),(qsort_cmp) acl_compare);

  /* Rebuild 'acl_check_hosts' since 'acl_users' has been modified */
  rebuild_check_host();

  /*
    Rebuild every user's role_grants since 'acl_users' has been sorted
    and old pointers to ACL_USER elements are no longer valid
  */
  rebuild_role_grants();
}


static bool acl_update_db(const char *user, const char *host, const char *db,
                          ulong privileges)
{
  mysql_mutex_assert_owner(&acl_cache->lock);

  bool updated= false;

  for (uint i=0 ; i < acl_dbs.elements ; i++)
  {
    ACL_DB *acl_db=dynamic_element(&acl_dbs,i,ACL_DB*);
    if ((!acl_db->user && !user[0]) ||
        (acl_db->user &&
         !strcmp(user,acl_db->user)))
    {
      if ((!acl_db->host.hostname && !host[0]) ||
          (acl_db->host.hostname &&
           !strcmp(host, acl_db->host.hostname)))
      {
        if ((!acl_db->db && !db[0]) ||
            (acl_db->db && !strcmp(db,acl_db->db)))

        {
          if (privileges)
          {
            acl_db->access= privileges;
            acl_db->initial_access= acl_db->access;
          }
          else
            delete_dynamic_element(&acl_dbs,i);
          updated= true;
        }
      }
    }
  }

  return updated;
}


/*
  Insert a user/db/host combination into the global acl_cache

  SYNOPSIS
    acl_insert_db()
    user		User name
    host		Host name
    db			Database name
    privileges		Bitmap of privileges

  NOTES
    acl_cache->lock must be locked when calling this
*/

static void acl_insert_db(const char *user, const char *host, const char *db,
                          ulong privileges)
{
  ACL_DB acl_db;
  mysql_mutex_assert_owner(&acl_cache->lock);
  acl_db.user=strdup_root(&acl_memroot,user);
  update_hostname(&acl_db.host, safe_strdup_root(&acl_memroot, host));
  acl_db.db=strdup_root(&acl_memroot,db);
  acl_db.initial_access= acl_db.access= privileges;
  acl_db.sort=get_sort(3,acl_db.host.hostname,acl_db.db,acl_db.user);
  (void) push_dynamic(&acl_dbs,(uchar*) &acl_db);
  my_qsort((uchar*) dynamic_element(&acl_dbs,0,ACL_DB*),acl_dbs.elements,
	   sizeof(ACL_DB),(qsort_cmp) acl_compare);
}


/*
  Get privilege for a host, user and db combination

  as db_is_pattern changes the semantics of comparison,
  acl_cache is not used if db_is_pattern is set.
*/

ulong acl_get(const char *host, const char *ip,
              const char *user, const char *db, my_bool db_is_pattern)
{
  ulong host_access= ~(ulong)0, db_access= 0;
  uint i;
  size_t key_length;
  char key[ACL_KEY_LENGTH],*tmp_db,*end;
  acl_entry *entry;
  DBUG_ENTER("acl_get");

  tmp_db= strmov(strmov(key, safe_str(ip)) + 1, user) + 1;
  end= strnmov(tmp_db, db, key + sizeof(key) - tmp_db);

  if (end >= key + sizeof(key)) // db name was truncated
    DBUG_RETURN(0);             // no privileges for an invalid db name

  if (lower_case_table_names)
  {
    my_casedn_str(files_charset_info, tmp_db);
    db=tmp_db;
  }
  key_length= (size_t) (end-key);

  mysql_mutex_lock(&acl_cache->lock);
  if (!db_is_pattern && (entry=acl_cache->search((uchar*) key, key_length)))
  {
    db_access=entry->access;
    mysql_mutex_unlock(&acl_cache->lock);
    DBUG_PRINT("exit", ("access: 0x%lx", db_access));
    DBUG_RETURN(db_access);
  }

  /*
    Check if there are some access rights for database and user
  */
  for (i=0 ; i < acl_dbs.elements ; i++)
  {
    ACL_DB *acl_db=dynamic_element(&acl_dbs,i,ACL_DB*);
    if (!acl_db->user || !strcmp(user,acl_db->user))
    {
      if (compare_hostname(&acl_db->host,host,ip))
      {
        if (!acl_db->db || !wild_compare(db,acl_db->db,db_is_pattern))
        {
          db_access=acl_db->access;
          if (acl_db->host.hostname)
            goto exit;                          // Fully specified. Take it
          /* the host table is not used for roles */
          if ((!host || !host[0]) && !acl_db->host.hostname && find_acl_role(user))
            goto exit;
          break; /* purecov: tested */
	}
      }
    }
  }
  if (!db_access)
    goto exit;					// Can't be better

  /*
    No host specified for user. Get hostdata from host table
  */
  host_access=0;				// Host must be found
  for (i=0 ; i < acl_hosts.elements ; i++)
  {
    ACL_HOST *acl_host=dynamic_element(&acl_hosts,i,ACL_HOST*);
    if (compare_hostname(&acl_host->host,host,ip))
    {
      if (!acl_host->db || !wild_compare(db,acl_host->db,db_is_pattern))
      {
	host_access=acl_host->access;		// Fully specified. Take it
	break;
      }
    }
  }
exit:
  /* Save entry in cache for quick retrieval */
  if (!db_is_pattern &&
      (entry= (acl_entry*) malloc(sizeof(acl_entry)+key_length)))
  {
    entry->access=(db_access & host_access);
    entry->length=key_length;
    memcpy((uchar*) entry->key,key,key_length);
    acl_cache->add(entry);
  }
  mysql_mutex_unlock(&acl_cache->lock);
  DBUG_PRINT("exit", ("access: 0x%lx", db_access & host_access));
  DBUG_RETURN(db_access & host_access);
}

/*
  Check if there are any possible matching entries for this host

  NOTES
    All host names without wild cards are stored in a hash table,
    entries with wildcards are stored in a dynamic array
*/

static void init_check_host(void)
{
  DBUG_ENTER("init_check_host");
  (void) my_init_dynamic_array(&acl_wild_hosts,sizeof(struct acl_host_and_ip),
                               acl_users.elements, 1, MYF(0));
  (void) my_hash_init(&acl_check_hosts,system_charset_info,
                      acl_users.elements, 0, 0,
                      (my_hash_get_key) check_get_key, 0, 0);
  if (!allow_all_hosts)
  {
    for (uint i=0 ; i < acl_users.elements ; i++)
    {
      ACL_USER *acl_user=dynamic_element(&acl_users,i,ACL_USER*);
      if (strchr(acl_user->host.hostname,wild_many) ||
	  strchr(acl_user->host.hostname,wild_one) ||
	  acl_user->host.ip_mask)
      {						// Has wildcard
	uint j;
	for (j=0 ; j < acl_wild_hosts.elements ; j++)
	{					// Check if host already exists
	  acl_host_and_ip *acl=dynamic_element(&acl_wild_hosts,j,
					       acl_host_and_ip *);
	  if (!my_strcasecmp(system_charset_info,
                             acl_user->host.hostname, acl->hostname))
	    break;				// already stored
	}
	if (j == acl_wild_hosts.elements)	// If new
	  (void) push_dynamic(&acl_wild_hosts,(uchar*) &acl_user->host);
      }
      else if (!my_hash_search(&acl_check_hosts,(uchar*)
                               acl_user->host.hostname,
                               strlen(acl_user->host.hostname)))
      {
	if (my_hash_insert(&acl_check_hosts,(uchar*) acl_user))
	{					// End of memory
	  allow_all_hosts=1;			// Should never happen
	  DBUG_VOID_RETURN;
	}
      }
    }
  }
  freeze_size(&acl_wild_hosts);
  freeze_size(&acl_check_hosts.array);
  DBUG_VOID_RETURN;
}


/*
  Rebuild lists used for checking of allowed hosts

  We need to rebuild 'acl_check_hosts' and 'acl_wild_hosts' after adding,
  dropping or renaming user, since they contain pointers to elements of
  'acl_user' array, which are invalidated by drop operation, and use
  ACL_USER::host::hostname as a key, which is changed by rename.
*/
static void rebuild_check_host(void)
{
  delete_dynamic(&acl_wild_hosts);
  my_hash_free(&acl_check_hosts);
  init_check_host();
}

/*
  Reset a role role_grants dynamic array.
  Also, the role's access bits are reset to the ones present in the table.
*/
static my_bool acl_role_reset_role_arrays(void *ptr,
                                    void * not_used __attribute__((unused)))
{
  ACL_ROLE *role= (ACL_ROLE *)ptr;
  reset_dynamic(&role->role_grants);
  reset_dynamic(&role->parent_grantee);
  role->counter= 0;
  return 0;
}

/*
   Add a the coresponding pointers present in the mapping to the entries in
   acl_users and acl_roles
*/
static bool add_role_user_mapping(ACL_USER_BASE *grantee, ACL_ROLE *role)
{
  return push_dynamic(&grantee->role_grants, (uchar*) &role)
      || push_dynamic(&role->parent_grantee, (uchar*) &grantee);

}

/*
  Revert the last add_role_user_mapping() action
*/
static void undo_add_role_user_mapping(ACL_USER_BASE *grantee, ACL_ROLE *role)
{
  void *pop __attribute__((unused));

  pop= pop_dynamic(&grantee->role_grants);
  DBUG_ASSERT(role == *(ACL_ROLE**)pop);

  pop= pop_dynamic(&role->parent_grantee);
  DBUG_ASSERT(grantee == *(ACL_USER_BASE**)pop);
}

/*
  this helper is used when building role_grants and parent_grantee arrays
  from scratch.

  this happens either on initial loading of data from tables, in acl_load().
  or in rebuild_role_grants after acl_role_reset_role_arrays().
*/
static bool add_role_user_mapping(const char *uname, const char *hname,
                                  const char *rname)
{
  ACL_USER_BASE *grantee= find_acl_user_base(uname, hname);
  ACL_ROLE *role= find_acl_role(rname);

  if (grantee == NULL || role == NULL)
    return 1;

  /*
    because all arrays are rebuilt completely, and counters were also reset,
    we can increment them here, and after the rebuild all counters will
    have correct values (equal to the number of roles granted).
  */
  if (grantee->flags & IS_ROLE)
    ((ACL_ROLE*)grantee)->counter++;
  return add_role_user_mapping(grantee, role);
}

/*
  This helper function is used to removes roles and grantees
  from the corresponding cross-reference arrays. see remove_role_user_mapping().
  as such, it asserts that an element to delete is present in the array,
  and is present only once.
*/
static void remove_ptr_from_dynarray(DYNAMIC_ARRAY *array, void *ptr)
{
  bool found __attribute__((unused))= false;
  for (uint i= 0; i < array->elements; i++)
  {
    if (ptr == *dynamic_element(array, i, void**))
    {
      DBUG_ASSERT(!found);
      delete_dynamic_element(array, i);
      IF_DBUG(found= true, break);
    }
  }
  DBUG_ASSERT(found);
}

static void remove_role_user_mapping(ACL_USER_BASE *grantee, ACL_ROLE *role,
                                     int grantee_idx=-1, int role_idx=-1)
{
  remove_ptr_from_dynarray(&grantee->role_grants, role);
  remove_ptr_from_dynarray(&role->parent_grantee, grantee);
}


static my_bool add_role_user_mapping_action(void *ptr, void *unused __attribute__((unused)))
{
  ROLE_GRANT_PAIR *pair= (ROLE_GRANT_PAIR*)ptr;
  bool status __attribute__((unused));
  status= add_role_user_mapping(pair->u_uname, pair->u_hname, pair->r_uname);
  /*
     The invariant chosen is that acl_roles_mappings should _always_
     only contain valid entries, referencing correct user and role grants.
     If add_role_user_mapping detects an invalid entry, it will not add
     the mapping into the ACL_USER::role_grants array.
  */
  DBUG_ASSERT(status == 0);
  return 0;
}


/*
  Rebuild the role grants every time the acl_users is modified

  The role grants in the ACL_USER class need to be rebuilt, as they contain
  pointers to elements of the acl_users array.
*/

static void rebuild_role_grants(void)
{
  DBUG_ENTER("rebuild_role_grants");
  /*
    Reset every user's and role's role_grants array
  */
  for (uint i=0; i < acl_users.elements; i++) {
    ACL_USER *user= dynamic_element(&acl_users, i, ACL_USER *);
    reset_dynamic(&user->role_grants);
  }
  my_hash_iterate(&acl_roles, acl_role_reset_role_arrays, NULL);

  /* Rebuild the direct links between users and roles in ACL_USER::role_grants */
  my_hash_iterate(&acl_roles_mappings, add_role_user_mapping_action, NULL);

  DBUG_VOID_RETURN;
}


/* Return true if there is no users that can match the given host */
bool acl_check_host(const char *host, const char *ip)
{
  if (allow_all_hosts)
    return 0;
  mysql_mutex_lock(&acl_cache->lock);

  if ((host && my_hash_search(&acl_check_hosts,(uchar*) host,strlen(host))) ||
      (ip && my_hash_search(&acl_check_hosts,(uchar*) ip, strlen(ip))))
  {
    mysql_mutex_unlock(&acl_cache->lock);
    return 0;					// Found host
  }
  for (uint i=0 ; i < acl_wild_hosts.elements ; i++)
  {
    acl_host_and_ip *acl=dynamic_element(&acl_wild_hosts,i,acl_host_and_ip*);
    if (compare_hostname(acl, host, ip))
    {
      mysql_mutex_unlock(&acl_cache->lock);
      return 0;					// Host ok
    }
  }
  mysql_mutex_unlock(&acl_cache->lock);
  if (ip != NULL)
  {
    /* Increment HOST_CACHE.COUNT_HOST_ACL_ERRORS. */
    Host_errors errors;
    errors.m_host_acl= 1;
    inc_host_errors(ip, &errors);
  }
  return 1;					// Host is not allowed
}

/**
  Check if the user is allowed to alter the mysql.user table

 @param thd              THD
 @param host             Hostname for the user
 @param user             User name

 @return Error status
   @retval 0 OK
   @retval 1 Error
*/

static int check_alter_user(THD *thd, const char *host, const char *user)
{
  int error = 1;
  if (!initialized)
  {
    my_error(ER_OPTION_PREVENTS_STATEMENT, MYF(0), "--skip-grant-tables");
    goto end;
  }

  if (IF_WSREP((!WSREP(thd) || !thd->wsrep_applier), 1) &&
      !thd->slave_thread && !thd->security_ctx->priv_user[0] &&
      !in_bootstrap)
  {
    my_message(ER_PASSWORD_ANONYMOUS_USER,
               ER_THD(thd, ER_PASSWORD_ANONYMOUS_USER),
               MYF(0));
    goto end;
  }
  if (!host) // Role
  {
    my_error(ER_PASSWORD_NO_MATCH, MYF(0));
    goto end;
  }

  if (!thd->slave_thread &&
      IF_WSREP((!WSREP(thd) || !thd->wsrep_applier),1) &&
      (strcmp(thd->security_ctx->priv_user, user) ||
       my_strcasecmp(system_charset_info, host,
                     thd->security_ctx->priv_host)))
  {
    if (check_access(thd, UPDATE_ACL, "mysql", NULL, NULL, 1, 0))
      goto end;
  }

  error = 0;

end:
  return error;
}
/**
  Check if the user is allowed to change password

 @param thd              THD
 @param user             User, hostname, new password or password hash

 @return Error status
   @retval 0 OK
   @retval 1 ERROR; In this case the error is sent to the client.
*/

bool check_change_password(THD *thd, LEX_USER *user)
{
  LEX_USER *real_user= get_current_user(thd, user);

  if (fix_and_copy_user(real_user, user, thd) ||
      validate_password(real_user, thd))
    return true;

  *user= *real_user;

  return check_alter_user(thd, user->host.str, user->user.str);
}


/**
  Change a password for a user.

  @param thd            THD
  @param user           User, hostname, new password hash
 
  @return Error code
   @retval 0 ok
   @retval 1 ERROR; In this case the error is sent to the client.
*/
bool change_password(THD *thd, LEX_USER *user)
{
  Grant_tables tables(Table_user, TL_WRITE);
  /* Buffer should be extended when password length is extended. */
  char buff[512];
  ulong query_length= 0;
  enum_binlog_format save_binlog_format;
  int result=0;
  const CSET_STRING query_save __attribute__((unused)) = thd->query_string;
  DBUG_ENTER("change_password");
  DBUG_PRINT("enter",("host: '%s'  user: '%s'  new_password: '%s'",
		      user->host.str, user->user.str, user->pwhash.str));
  DBUG_ASSERT(user->host.str != 0);                     // Ensured by parent

  /*
    This statement will be replicated as a statement, even when using
    row-based replication.  The flag will be reset at the end of the
    statement.
    This has to be handled here as it's called by set_var.cc, which is
    not automaticly handled by sql_parse.cc
  */
  save_binlog_format= thd->set_current_stmt_binlog_format_stmt();

  if (mysql_bin_log.is_open() ||
      (WSREP(thd) && !IF_WSREP(thd->wsrep_applier, 0)))
  {
    query_length= sprintf(buff, "SET PASSWORD FOR '%-.120s'@'%-.120s'='%-.120s'",
              safe_str(user->user.str), safe_str(user->host.str),
              safe_str(user->pwhash.str));
  }

  if (WSREP(thd) && !IF_WSREP(thd->wsrep_applier, 0))
  {
    thd->set_query(buff, query_length, system_charset_info);
    WSREP_TO_ISOLATION_BEGIN(WSREP_MYSQL_DB, (char*)"user", NULL);
  }

  if ((result= tables.open_and_lock(thd)))
    DBUG_RETURN(result != 1);

  result= 1;

  mysql_mutex_lock(&acl_cache->lock);
  ACL_USER *acl_user;
  if (!(acl_user= find_user_exact(user->host.str, user->user.str)))
  {
    mysql_mutex_unlock(&acl_cache->lock);
    my_message(ER_PASSWORD_NO_MATCH,
               ER_THD(thd, ER_PASSWORD_NO_MATCH), MYF(0));
    goto end;
  }

  /* update loaded acl entry: */
  if (acl_user->plugin.str == native_password_plugin_name.str ||
      acl_user->plugin.str == old_password_plugin_name.str)
  {
    acl_user->auth_string.str= strmake_root(&acl_memroot, user->pwhash.str, user->pwhash.length);
    acl_user->auth_string.length= user->pwhash.length;
    set_user_salt(acl_user, user->pwhash.str, user->pwhash.length);
    set_user_plugin(acl_user, user->pwhash.length);
  }
  else
    push_warning(thd, Sql_condition::WARN_LEVEL_NOTE,
                 ER_SET_PASSWORD_AUTH_PLUGIN,
                 ER_THD(thd, ER_SET_PASSWORD_AUTH_PLUGIN));

  if (update_user_table(thd, tables.user_table(),
                        safe_str(acl_user->host.hostname),
                        safe_str(acl_user->user.str),
                        user->pwhash.str, user->pwhash.length))
  {
    mysql_mutex_unlock(&acl_cache->lock); /* purecov: deadcode */
    goto end;
  }

  acl_cache->clear(1);				// Clear locked hostname cache
  mysql_mutex_unlock(&acl_cache->lock);
  result= 0;
  if (mysql_bin_log.is_open())
  {
    DBUG_ASSERT(query_length);
    thd->clear_error();
    result= thd->binlog_query(THD::STMT_QUERY_TYPE, buff, query_length,
                              FALSE, FALSE, FALSE, 0);
  }
end:
  close_mysql_tables(thd);

#ifdef WITH_WSREP
error: // this label is used in WSREP_TO_ISOLATION_BEGIN
  if (WSREP(thd) && !thd->wsrep_applier)
  {
    WSREP_TO_ISOLATION_END;

    thd->set_query(query_save);
    thd->wsrep_exec_mode  = LOCAL_STATE;
  }
#endif /* WITH_WSREP */
  thd->restore_stmt_binlog_format(save_binlog_format);

  DBUG_RETURN(result);
}

int acl_check_set_default_role(THD *thd, const char *host, const char *user)
{
  return check_alter_user(thd, host, user);
}

int acl_set_default_role(THD *thd, const char *host, const char *user,
                         const char *rolename)
{
  Grant_tables tables(Table_user, TL_WRITE);
  char user_key[MAX_KEY_LENGTH];
  int result= 1;
  int error;
  ulong query_length= 0;
  bool clear_role= FALSE;
  char buff[512];
  enum_binlog_format save_binlog_format;
  const CSET_STRING query_save __attribute__((unused)) = thd->query_string;

  DBUG_ENTER("acl_set_default_role");
  DBUG_PRINT("enter",("host: '%s'  user: '%s'  rolename: '%s'",
                      safe_str(user), safe_str(host), safe_str(rolename)));

  if (rolename == current_role.str) {
    if (!thd->security_ctx->priv_role[0])
      rolename= "NONE";
    else
      rolename= thd->security_ctx->priv_role;
  }

  if (check_user_can_set_role(user, host, host, rolename, NULL))
    DBUG_RETURN(result);

  if (!strcasecmp(rolename, "NONE"))
    clear_role= TRUE;

  if (mysql_bin_log.is_open() ||
      (WSREP(thd) && !IF_WSREP(thd->wsrep_applier, 0)))
  {
    query_length=
      sprintf(buff,"SET DEFAULT ROLE '%-.120s' FOR '%-.120s'@'%-.120s'",
              safe_str(rolename), safe_str(user), safe_str(host));
  }

  /*
    This statement will be replicated as a statement, even when using
    row-based replication.  The flag will be reset at the end of the
    statement.
    This has to be handled here as it's called by set_var.cc, which is
    not automaticly handled by sql_parse.cc
  */
  save_binlog_format= thd->set_current_stmt_binlog_format_stmt();

  if (WSREP(thd) && !IF_WSREP(thd->wsrep_applier, 0))
  {
    thd->set_query(buff, query_length, system_charset_info);
    WSREP_TO_ISOLATION_BEGIN(WSREP_MYSQL_DB, (char*)"user", NULL);
  }

  /*
    Extra block due to WSREP_TO_ISOLATION_BEGIN using goto.
    TODO(cvicentiu) Should move  this block out in a new function.
  */
  {
    if ((result= tables.open_and_lock(thd)))
      DBUG_RETURN(result != 1);

    const User_table& user_table= tables.user_table();
    TABLE *table= user_table.table();

    result= 1;

    mysql_mutex_lock(&acl_cache->lock);
    ACL_USER *acl_user;
    if (!(acl_user= find_user_exact(host, user)))
    {
      mysql_mutex_unlock(&acl_cache->lock);
      my_message(ER_PASSWORD_NO_MATCH, ER_THD(thd, ER_PASSWORD_NO_MATCH),
                 MYF(0));
      goto end;
    }

    if (!clear_role)
    {
      /* set new default_rolename */
      acl_user->default_rolename.str= safe_strdup_root(&acl_memroot, rolename);
      acl_user->default_rolename.length= strlen(rolename);
    }
    else
    {
      /* clear the default_rolename */
      acl_user->default_rolename.str = NULL;
      acl_user->default_rolename.length = 0;
    }

    /* update the mysql.user table with the new default role */
    tables.user_table().table()->use_all_columns();
    if (!tables.user_table().default_role())
    {
      my_error(ER_COL_COUNT_DOESNT_MATCH_PLEASE_UPDATE, MYF(0),
               table->alias.c_ptr(), DEFAULT_ROLE_COLUMN_IDX + 1,
               tables.user_table().num_fields(),
               static_cast<int>(table->s->mysql_version), MYSQL_VERSION_ID);
      mysql_mutex_unlock(&acl_cache->lock);
      goto end;
    }
    user_table.host()->store(host,(uint) strlen(host), system_charset_info);
    user_table.user()->store(user,(uint) strlen(user), system_charset_info);
    key_copy((uchar *) user_key, table->record[0], table->key_info,
             table->key_info->key_length);

    if (table->file->ha_index_read_idx_map(table->record[0], 0,
                                           (uchar *) user_key, HA_WHOLE_KEY,
                                           HA_READ_KEY_EXACT))
    {
      mysql_mutex_unlock(&acl_cache->lock);
      my_message(ER_PASSWORD_NO_MATCH, ER_THD(thd, ER_PASSWORD_NO_MATCH),
                 MYF(0));
      goto end;
    }
    store_record(table, record[1]);
    user_table.default_role()->store(acl_user->default_rolename.str,
                                     acl_user->default_rolename.length,
                                     system_charset_info);
    if ((error=table->file->ha_update_row(table->record[1],table->record[0])) &&
        error != HA_ERR_RECORD_IS_THE_SAME)
    {
      mysql_mutex_unlock(&acl_cache->lock);
      table->file->print_error(error,MYF(0));	/* purecov: deadcode */
      goto end;
    }

    acl_cache->clear(1);
    mysql_mutex_unlock(&acl_cache->lock);
    result= 0;
    if (mysql_bin_log.is_open())
    {
      DBUG_ASSERT(query_length);
      thd->clear_error();
      result= thd->binlog_query(THD::STMT_QUERY_TYPE, buff, query_length,
                                FALSE, FALSE, FALSE, 0);
    }
  end:
    close_mysql_tables(thd);
  }

#ifdef WITH_WSREP
error: // this label is used in WSREP_TO_ISOLATION_END
  if (WSREP(thd) && !thd->wsrep_applier)
  {
    WSREP_TO_ISOLATION_END;

    thd->set_query(query_save);
    thd->wsrep_exec_mode  = LOCAL_STATE;
  }
#endif /* WITH_WSREP */

  thd->restore_stmt_binlog_format(save_binlog_format);

  DBUG_RETURN(result);
}


/*
  Find user in ACL

  SYNOPSIS
    is_acl_user()
    host                 host name
    user                 user name

  RETURN
   FALSE  user not fond
   TRUE   there is such user
*/

bool is_acl_user(const char *host, const char *user)
{
  bool res;

  /* --skip-grants */
  if (!initialized)
    return TRUE;

  mysql_mutex_lock(&acl_cache->lock);

  if (*host) // User
    res= find_user_exact(host, user) != NULL;
  else // Role
    res= find_acl_role(user) != NULL;

  mysql_mutex_unlock(&acl_cache->lock);
  return res;
}


/*
  unlike find_user_exact and find_user_wild,
  this function finds anonymous users too, it's when a
  user is not empty, but priv_user (acl_user->user) is empty.
*/
static ACL_USER *find_user_or_anon(const char *host, const char *user, const char *ip)
{
  ACL_USER *result= NULL;
  mysql_mutex_assert_owner(&acl_cache->lock);
  for (uint i=0; i < acl_users.elements; i++)
  {
    ACL_USER *acl_user_tmp= dynamic_element(&acl_users, i, ACL_USER*);
    if ((!acl_user_tmp->user.str ||
         !strcmp(user, acl_user_tmp->user.str)) &&
         compare_hostname(&acl_user_tmp->host, host, ip))
    {
      result= acl_user_tmp;
      break;
    }
  }
  return result;
}


/*
  Find first entry that matches the specified user@host pair
*/
static ACL_USER * find_user_exact(const char *host, const char *user)
{
  mysql_mutex_assert_owner(&acl_cache->lock);

  for (uint i=0 ; i < acl_users.elements ; i++)
  {
    ACL_USER *acl_user=dynamic_element(&acl_users,i,ACL_USER*);
    if (acl_user->eq(user, host))
      return acl_user;
  }
  return 0;
}

/*
  Find first entry that matches the specified user@host pair
*/
static ACL_USER * find_user_wild(const char *host, const char *user, const char *ip)
{
  mysql_mutex_assert_owner(&acl_cache->lock);

  for (uint i=0 ; i < acl_users.elements ; i++)
  {
    ACL_USER *acl_user=dynamic_element(&acl_users,i,ACL_USER*);
    if (acl_user->wild_eq(user, host, ip))
      return acl_user;
  }
  return 0;
}

/*
  Find a role with the specified name
*/
static ACL_ROLE *find_acl_role(const char *role)
{
  DBUG_ENTER("find_acl_role");
  DBUG_PRINT("enter",("role: '%s'", role));
  DBUG_PRINT("info", ("Hash elements: %ld", acl_roles.records));

  mysql_mutex_assert_owner(&acl_cache->lock);

  ACL_ROLE *r= (ACL_ROLE *)my_hash_search(&acl_roles, (uchar *)role,
                                          safe_strlen(role));
  DBUG_RETURN(r);
}


static ACL_USER_BASE *find_acl_user_base(const char *user, const char *host)
{
  if (*host)
    return find_user_exact(host, user);

  return find_acl_role(user);
}


/*
  Comparing of hostnames

  NOTES
  A hostname may be of type:
  hostname   (May include wildcards);   monty.pp.sci.fi
  ip	   (May include wildcards);   192.168.0.0
  ip/netmask			      192.168.0.0/255.255.255.0

  A net mask of 0.0.0.0 is not allowed.
*/

static const char *calc_ip(const char *ip, long *val, char end)
{
  long ip_val,tmp;
  if (!(ip=str2int(ip,10,0,255,&ip_val)) || *ip != '.')
    return 0;
  ip_val<<=24;
  if (!(ip=str2int(ip+1,10,0,255,&tmp)) || *ip != '.')
    return 0;
  ip_val+=tmp<<16;
  if (!(ip=str2int(ip+1,10,0,255,&tmp)) || *ip != '.')
    return 0;
  ip_val+=tmp<<8;
  if (!(ip=str2int(ip+1,10,0,255,&tmp)) || *ip != end)
    return 0;
  *val=ip_val+tmp;
  return ip;
}


static void update_hostname(acl_host_and_ip *host, const char *hostname)
{
  // fix historical undocumented convention that empty host is the same as '%'
  hostname=const_cast<char*>(hostname ? hostname : host_not_specified.str);
  host->hostname=(char*) hostname;             // This will not be modified!
  if (!(hostname= calc_ip(hostname,&host->ip,'/')) ||
      !(hostname= calc_ip(hostname+1,&host->ip_mask,'\0')))
  {
    host->ip= host->ip_mask=0;			// Not a masked ip
  }
}


static bool compare_hostname(const acl_host_and_ip *host, const char *hostname,
			     const char *ip)
{
  long tmp;
  if (host->ip_mask && ip && calc_ip(ip,&tmp,'\0'))
  {
    return (tmp & host->ip_mask) == host->ip;
  }
  return (!host->hostname ||
	  (hostname && !wild_case_compare(system_charset_info,
                                          hostname, host->hostname)) ||
	  (ip && !wild_compare(ip, host->hostname, 0)));
}

/**
  Check if the given host name needs to be resolved or not.
  Host name has to be resolved if it actually contains *name*.

  For example:
    192.168.1.1               --> FALSE
    192.168.1.0/255.255.255.0 --> FALSE
    %                         --> FALSE
    192.168.1.%               --> FALSE
    AB%                       --> FALSE

    AAAAFFFF                  --> TRUE (Hostname)
    AAAA:FFFF:1234:5678       --> FALSE
    ::1                       --> FALSE

  This function does not check if the given string is a valid host name or
  not. It assumes that the argument is a valid host name.

  @param hostname   the string to check.

  @return a flag telling if the argument needs to be resolved or not.
  @retval TRUE the argument is a host name and needs to be resolved.
  @retval FALSE the argument is either an IP address, or a patter and
          should not be resolved.
*/

bool hostname_requires_resolving(const char *hostname)
{
  if (!hostname)
    return FALSE;

  /* Check if hostname is the localhost. */

  size_t hostname_len= strlen(hostname);
  size_t localhost_len= strlen(my_localhost);

  if (hostname == my_localhost ||
      (hostname_len == localhost_len &&
       !my_strnncoll(system_charset_info,
                     (const uchar *) hostname,  hostname_len,
                     (const uchar *) my_localhost, strlen(my_localhost))))
  {
    return FALSE;
  }

  /*
    If the string contains any of {':', '%', '_', '/'}, it is definitely
    not a host name:
      - ':' means that the string is an IPv6 address;
      - '%' or '_' means that the string is a pattern;
      - '/' means that the string is an IPv4 network address;
  */

  for (const char *p= hostname; *p; ++p)
  {
    switch (*p) {
      case ':':
      case '%':
      case '_':
      case '/':
        return FALSE;
    }
  }

  /*
    Now we have to tell a host name (ab.cd, 12.ab) from an IPv4 address
    (12.34.56.78). The assumption is that if the string contains only
    digits and dots, it is an IPv4 address. Otherwise -- a host name.
  */

  for (const char *p= hostname; *p; ++p)
  {
    if (*p != '.' && !my_isdigit(&my_charset_latin1, *p))
      return TRUE; /* a "letter" has been found. */
  }

  return FALSE; /* all characters are either dots or digits. */
}


void set_authentication_plugin_from_password(const User_table& user_table,
                                             const char* password,
                                             uint password_length)
{
  if (password_length == SCRAMBLED_PASSWORD_CHAR_LENGTH)
  {
    user_table.plugin()->store(native_password_plugin_name.str,
                               native_password_plugin_name.length,
                               system_charset_info);
  }
  else
  {
    DBUG_ASSERT(password_length == SCRAMBLED_PASSWORD_CHAR_LENGTH_323);
    user_table.plugin()->store(old_password_plugin_name.str,
                               old_password_plugin_name.length,
                               system_charset_info);
  }
  user_table.authentication_string()->store(password,
                                            password_length,
                                            system_charset_info);
}
/**
  Update record for user in mysql.user privilege table with new password.

  @param thd              THD
  @param table            Pointer to TABLE object for open mysql.user table
  @param host             Hostname
  @param user             Username
  @param new_password     New password hash
  @param new_password_len Length of new password hash

  @see change_password
*/

static bool update_user_table(THD *thd, const User_table& user_table,
                              const char *host, const char *user,
                              const char *new_password, uint new_password_len)
{
  char user_key[MAX_KEY_LENGTH];
  int error;
  DBUG_ENTER("update_user_table");
  DBUG_PRINT("enter",("user: %s  host: %s",user,host));

  TABLE *table= user_table.table();
  table->use_all_columns();
  user_table.host()->store(host,(uint) strlen(host), system_charset_info);
  user_table.user()->store(user,(uint) strlen(user), system_charset_info);
  key_copy((uchar *) user_key, table->record[0], table->key_info,
           table->key_info->key_length);

  if (table->file->ha_index_read_idx_map(table->record[0], 0,
                                         (uchar *) user_key, HA_WHOLE_KEY,
                                         HA_READ_KEY_EXACT))
  {
    my_message(ER_PASSWORD_NO_MATCH, ER_THD(thd, ER_PASSWORD_NO_MATCH),
               MYF(0));  /* purecov: deadcode */
    DBUG_RETURN(1);      /* purecov: deadcode */
  }
  store_record(table,record[1]);
  /* If the password column is missing, we use the
     authentication_string column. */
  if (user_table.password())
    user_table.password()->store(new_password, new_password_len, system_charset_info);
  else
    set_authentication_plugin_from_password(user_table, new_password,
                                            new_password_len);


  if ((error=table->file->ha_update_row(table->record[1],table->record[0])) &&
      error != HA_ERR_RECORD_IS_THE_SAME)
  {
    table->file->print_error(error,MYF(0));  /* purecov: deadcode */
    DBUG_RETURN(1);
  }
  DBUG_RETURN(0);
}


/*
  Return 1 if we are allowed to create new users
  the logic here is: INSERT_ACL is sufficient.
  It's also a requirement in opt_safe_user_create,
  otherwise CREATE_USER_ACL is enough.
*/

static bool test_if_create_new_users(THD *thd)
{
  Security_context *sctx= thd->security_ctx;
  bool create_new_users= MY_TEST(sctx->master_access & INSERT_ACL) ||
                         (!opt_safe_user_create &&
                          MY_TEST(sctx->master_access & CREATE_USER_ACL));
  if (!create_new_users)
  {
    TABLE_LIST tl;
    ulong db_access;
    tl.init_one_table(C_STRING_WITH_LEN("mysql"),
                      C_STRING_WITH_LEN("user"), "user", TL_WRITE);
    create_new_users= 1;

    db_access=acl_get(sctx->host, sctx->ip,
		      sctx->priv_user, tl.db, 0);
    if (sctx->priv_role[0])
      db_access|= acl_get("", "", sctx->priv_role, tl.db, 0);
    if (!(db_access & INSERT_ACL))
    {
      if (check_grant(thd, INSERT_ACL, &tl, FALSE, UINT_MAX, TRUE))
	create_new_users=0;
    }
  }
  return create_new_users;
}


/****************************************************************************
  Handle GRANT commands
****************************************************************************/

static int replace_user_table(THD *thd, const User_table &user_table,
                              LEX_USER &combo,
                              ulong rights, bool revoke_grant,
                              bool can_create_user, bool no_auto_create)
{
  int error = -1;
  bool old_row_exists=0;
  char what= (revoke_grant) ? 'N' : 'Y';
  uchar user_key[MAX_KEY_LENGTH];
  bool handle_as_role= combo.is_role();
  LEX *lex= thd->lex;
  TABLE *table= user_table.table();
  DBUG_ENTER("replace_user_table");

  mysql_mutex_assert_owner(&acl_cache->lock);

  if (combo.pwhash.str && combo.pwhash.str[0])
  {
    if (combo.pwhash.length != SCRAMBLED_PASSWORD_CHAR_LENGTH &&
        combo.pwhash.length != SCRAMBLED_PASSWORD_CHAR_LENGTH_323)
    {
      DBUG_ASSERT(0);
      my_error(ER_PASSWD_LENGTH, MYF(0), SCRAMBLED_PASSWORD_CHAR_LENGTH);
      DBUG_RETURN(-1);
    }
  }
  else
    combo.pwhash= empty_clex_str;

  /* if the user table is not up to date, we can't handle role updates */
  if (!user_table.is_role() && handle_as_role)
  {
    my_error(ER_COL_COUNT_DOESNT_MATCH_PLEASE_UPDATE, MYF(0),
             "user", ROLE_ASSIGN_COLUMN_IDX + 1, user_table.num_fields(),
             static_cast<int>(table->s->mysql_version), MYSQL_VERSION_ID);
    DBUG_RETURN(-1);
  }

  table->use_all_columns();
  user_table.host()->store(combo.host.str,combo.host.length,
                         system_charset_info);
  user_table.user()->store(combo.user.str,combo.user.length,
                         system_charset_info);
  key_copy(user_key, table->record[0], table->key_info,
           table->key_info->key_length);

  if (table->file->ha_index_read_idx_map(table->record[0], 0, user_key,
                                         HA_WHOLE_KEY,
                                         HA_READ_KEY_EXACT))
  {
    /* what == 'N' means revoke */
    if (what == 'N')
    {
      my_error(ER_NONEXISTING_GRANT, MYF(0), combo.user.str, combo.host.str);
      goto end;
    }
    /*
      There are four options which affect the process of creation of
      a new user (mysqld option --safe-create-user, 'insert' privilege
      on 'mysql.user' table, using 'GRANT' with 'IDENTIFIED BY' and
      SQL_MODE flag NO_AUTO_CREATE_USER). Below is the simplified rule
      how it should work.
      if (safe-user-create && ! INSERT_priv) => reject
      else if (identified_by) => create
      else if (no_auto_create_user) => reject
      else create

      see also test_if_create_new_users()
    */
    else if (!combo.pwhash.length && !combo.plugin.length && no_auto_create)
    {
      my_error(ER_PASSWORD_NO_MATCH, MYF(0));
      goto end;
    }
    else if (!can_create_user)
    {
      my_error(ER_CANT_CREATE_USER_WITH_GRANT, MYF(0));
      goto end;
    }
    else if (combo.plugin.str[0])
    {
      if (!plugin_is_ready(&combo.plugin, MYSQL_AUTHENTICATION_PLUGIN))
      {
        my_error(ER_PLUGIN_IS_NOT_LOADED, MYF(0), combo.plugin.str);
        goto end;
      }
    }

    old_row_exists = 0;
    restore_record(table,s->default_values);
    user_table.host()->store(combo.host.str,combo.host.length,
                           system_charset_info);
    user_table.user()->store(combo.user.str,combo.user.length,
                           system_charset_info);
  }
  else
  {
    old_row_exists = 1;
    store_record(table,record[1]);			// Save copy for update
  }

  if (!old_row_exists || combo.pwtext.length || combo.pwhash.length)
    if (!handle_as_role && validate_password(&combo, thd))
      goto end;

  /* Update table columns with new privileges */

  ulong priv;
  priv = SELECT_ACL;
  for (uint i= 0; i < user_table.num_privileges(); i++, priv <<= 1)
  {
    if (priv & rights)
      user_table.priv_field(i)->store(&what, 1, &my_charset_latin1);
  }

  rights= user_table.get_access();

  DBUG_PRINT("info",("table fields: %d", user_table.num_fields()));
  /* If we don't have a password column, we'll use the authentication_string
     column later. */
  if (combo.pwhash.str[0] && user_table.password())
    user_table.password()->store(combo.pwhash.str, combo.pwhash.length,
                                 system_charset_info);
  /* We either have the password column, the plugin column, or both. Otherwise
     we have a corrupt user table. */
  DBUG_ASSERT(user_table.password() || user_table.plugin());
  if (user_table.ssl_type())    /* From 4.0.0 we have more fields */
  {
    /* We write down SSL related ACL stuff */
    switch (lex->ssl_type) {
    case SSL_TYPE_ANY:
      user_table.ssl_type()->store(STRING_WITH_LEN("ANY"),
                                   &my_charset_latin1);
      user_table.ssl_cipher()->store("", 0, &my_charset_latin1);
      user_table.x509_issuer()->store("", 0, &my_charset_latin1);
      user_table.x509_subject()->store("", 0, &my_charset_latin1);
      break;
    case SSL_TYPE_X509:
      user_table.ssl_type()->store(STRING_WITH_LEN("X509"),
                                   &my_charset_latin1);
      user_table.ssl_cipher()->store("", 0, &my_charset_latin1);
      user_table.x509_issuer()->store("", 0, &my_charset_latin1);
      user_table.x509_subject()->store("", 0, &my_charset_latin1);
      break;
    case SSL_TYPE_SPECIFIED:
      user_table.ssl_type()->store(STRING_WITH_LEN("SPECIFIED"),
                                   &my_charset_latin1);
      user_table.ssl_cipher()->store("", 0, &my_charset_latin1);
      user_table.x509_issuer()->store("", 0, &my_charset_latin1);
      user_table.x509_subject()->store("", 0, &my_charset_latin1);
      if (lex->ssl_cipher)
        user_table.ssl_cipher()->store(lex->ssl_cipher,
                                       strlen(lex->ssl_cipher),
                                       system_charset_info);
      if (lex->x509_issuer)
        user_table.x509_issuer()->store(lex->x509_issuer,
                                        strlen(lex->x509_issuer),
                                        system_charset_info);
      if (lex->x509_subject)
        user_table.x509_subject()->store(lex->x509_subject,
                                         strlen(lex->x509_subject),
                                         system_charset_info);
      break;
    case SSL_TYPE_NOT_SPECIFIED:
      break;
    case SSL_TYPE_NONE:
      user_table.ssl_type()->store("", 0, &my_charset_latin1);
      user_table.ssl_cipher()->store("", 0, &my_charset_latin1);
      user_table.x509_issuer()->store("", 0, &my_charset_latin1);
      user_table.x509_subject()->store("", 0, &my_charset_latin1);
      break;
    }

    USER_RESOURCES mqh= lex->mqh;
    if (mqh.specified_limits & USER_RESOURCES::QUERIES_PER_HOUR)
      user_table.max_questions()->store((longlong) mqh.questions, TRUE);
    if (mqh.specified_limits & USER_RESOURCES::UPDATES_PER_HOUR)
      user_table.max_updates()->store((longlong) mqh.updates, TRUE);
    if (mqh.specified_limits & USER_RESOURCES::CONNECTIONS_PER_HOUR)
      user_table.max_connections()->store((longlong) mqh.conn_per_hour, TRUE);
    if (user_table.max_user_connections() &&
        (mqh.specified_limits & USER_RESOURCES::USER_CONNECTIONS))
      user_table.max_user_connections()->store((longlong) mqh.user_conn, FALSE);
    if (user_table.plugin())
    {
      user_table.plugin()->set_notnull();
      user_table.authentication_string()->set_notnull();
      if (combo.plugin.str[0])
      {
        DBUG_ASSERT(combo.pwhash.str[0] == 0);
        if (user_table.password())
          user_table.password()->reset();
        user_table.plugin()->store(combo.plugin.str, combo.plugin.length,
                                   system_charset_info);
        user_table.authentication_string()->store(combo.auth.str, combo.auth.length,
                                                  system_charset_info);
      }
      if (combo.pwhash.str[0])
      {
        DBUG_ASSERT(combo.plugin.str[0] == 0);
        /* We have Password column. */
        if (user_table.password())
        {
          user_table.plugin()->reset();
          user_table.authentication_string()->reset();
        }
        else
        {
          /* We do not have Password column. Use PLUGIN && Authentication_string
             columns instead. */
          set_authentication_plugin_from_password(user_table,
                                                  combo.pwhash.str,
                                                  combo.pwhash.length);
        }
      }

      if (user_table.max_statement_time())
      {
        if (mqh.specified_limits & USER_RESOURCES::MAX_STATEMENT_TIME)
          user_table.max_statement_time()->store(mqh.max_statement_time);
      }
    }
    mqh_used= (mqh_used || mqh.questions || mqh.updates || mqh.conn_per_hour ||
               mqh.user_conn || mqh.max_statement_time != 0.0);

    /* table format checked earlier */
    if (handle_as_role)
    {
      if (old_row_exists && !user_table.check_is_role())
      {
        goto end;
      }
      user_table.is_role()->store("Y", 1, system_charset_info);
    }
  }

  if (old_row_exists)
  {
    /*
      We should NEVER delete from the user table, as a uses can still
      use mysqld even if he doesn't have any privileges in the user table!
    */
    if (cmp_record(table, record[1]))
    {
      if ((error=
           table->file->ha_update_row(table->record[1],table->record[0])) &&
          error != HA_ERR_RECORD_IS_THE_SAME)
      {                                         // This should never happen
        table->file->print_error(error,MYF(0)); /* purecov: deadcode */
        error= -1;                              /* purecov: deadcode */
        goto end;                               /* purecov: deadcode */
      }
      else
        error= 0;
    }
  }
  else if ((error=table->file->ha_write_row(table->record[0]))) // insert
  {						// This should never happen
    if (table->file->is_fatal_error(error, HA_CHECK_DUP))
    {
      table->file->print_error(error,MYF(0));	/* purecov: deadcode */
      error= -1;				/* purecov: deadcode */
      goto end;					/* purecov: deadcode */
    }
  }
  error=0;					// Privileges granted / revoked

end:
  if (!error)
  {
    acl_cache->clear(1);			// Clear privilege cache
    if (old_row_exists)
    {
      if (handle_as_role)
        acl_update_role(combo.user.str, rights);
      else
        acl_update_user(combo.user.str, combo.host.str,
                        combo.pwhash.str, combo.pwhash.length,
                        lex->ssl_type,
                        lex->ssl_cipher,
                        lex->x509_issuer,
                        lex->x509_subject,
                        &lex->mqh,
                        rights,
                        &combo.plugin,
                        &combo.auth);
    }
    else
    {
      if (handle_as_role)
        acl_insert_role(combo.user.str, rights);
      else
        acl_insert_user(combo.user.str, combo.host.str,
                        combo.pwhash.str, combo.pwhash.length,
                        lex->ssl_type,
                        lex->ssl_cipher,
                        lex->x509_issuer,
                        lex->x509_subject,
                        &lex->mqh,
                        rights,
                        &combo.plugin,
                        &combo.auth);
    }
  }
  DBUG_RETURN(error);
}


/*
  change grants in the mysql.db table
*/

static int replace_db_table(TABLE *table, const char *db,
			    const LEX_USER &combo,
			    ulong rights, bool revoke_grant)
{
  uint i;
  ulong priv,store_rights;
  bool old_row_exists=0;
  int error;
  char what= (revoke_grant) ? 'N' : 'Y';
  uchar user_key[MAX_KEY_LENGTH];
  DBUG_ENTER("replace_db_table");

  /* Check if there is such a user in user table in memory? */
  if (!find_user_wild(combo.host.str,combo.user.str))
  {
    /* The user could be a role, check if the user is registered as a role */
    if (!combo.host.length && !find_acl_role(combo.user.str))
    {
      my_message(ER_PASSWORD_NO_MATCH, ER_THD(table->in_use,
                                              ER_PASSWORD_NO_MATCH), MYF(0));
      DBUG_RETURN(-1);
    }
  }

  table->use_all_columns();
  table->field[0]->store(combo.host.str,combo.host.length,
                         system_charset_info);
  table->field[1]->store(db,(uint) strlen(db), system_charset_info);
  table->field[2]->store(combo.user.str,combo.user.length,
                         system_charset_info);
  key_copy(user_key, table->record[0], table->key_info,
           table->key_info->key_length);

  if (table->file->ha_index_read_idx_map(table->record[0],0, user_key,
                                         HA_WHOLE_KEY,
                                         HA_READ_KEY_EXACT))
  {
    if (what == 'N')
    { // no row, no revoke
      my_error(ER_NONEXISTING_GRANT, MYF(0), combo.user.str, combo.host.str);
      goto abort;
    }
    old_row_exists = 0;
    restore_record(table, s->default_values);
    table->field[0]->store(combo.host.str,combo.host.length,
                           system_charset_info);
    table->field[1]->store(db,(uint) strlen(db), system_charset_info);
    table->field[2]->store(combo.user.str,combo.user.length,
                           system_charset_info);
  }
  else
  {
    old_row_exists = 1;
    store_record(table,record[1]);
  }

  store_rights=get_rights_for_db(rights);
  for (i= 3, priv= 1; i < table->s->fields; i++, priv <<= 1)
  {
    if (priv & store_rights)			// do it if priv is chosen
      table->field [i]->store(&what,1, &my_charset_latin1);// set requested privileges
  }
  rights=get_access(table,3);
  rights=fix_rights_for_db(rights);

  if (old_row_exists)
  {
    /* update old existing row */
    if (rights)
    {
      if ((error= table->file->ha_update_row(table->record[1],
                                             table->record[0])) &&
          error != HA_ERR_RECORD_IS_THE_SAME)
	goto table_error;			/* purecov: deadcode */
    }
    else	/* must have been a revoke of all privileges */
    {
      if ((error= table->file->ha_delete_row(table->record[1])))
	goto table_error;			/* purecov: deadcode */
    }
  }
  else if (rights && (error= table->file->ha_write_row(table->record[0])))
  {
    if (table->file->is_fatal_error(error, HA_CHECK_DUP_KEY))
      goto table_error; /* purecov: deadcode */
  }

  acl_cache->clear(1);				// Clear privilege cache
  if (old_row_exists)
    acl_update_db(combo.user.str,combo.host.str,db,rights);
  else if (rights)
  {
    /*
       If we did not have an already existing row, for users, we must always
       insert an ACL_DB entry. For roles however, it is possible that one was
       already created when DB privileges were propagated from other granted
       roles onto the current role. For this case, first try to update the
       existing entry, otherwise insert a new one.
    */
    if (!combo.is_role() ||
        !acl_update_db(combo.user.str, combo.host.str, db, rights))
    {
      acl_insert_db(combo.user.str,combo.host.str,db,rights);
    }
  }
  DBUG_RETURN(0);

  /* This could only happen if the grant tables got corrupted */
table_error:
  table->file->print_error(error,MYF(0));	/* purecov: deadcode */

abort:
  DBUG_RETURN(-1);
}

/**
  Updates the mysql.roles_mapping table

  @param table          TABLE to update
  @param user           user name of the grantee
  @param host           host name of the grantee
  @param role           role name to grant
  @param with_admin     WITH ADMIN OPTION flag
  @param existing       the entry in the acl_roles_mappings hash or NULL.
                        it is never NULL if revoke_grant is true.
                        it is NULL when a new pair is added, it's not NULL
                        when an existing pair is updated.
  @param revoke_grant   true for REVOKE, false for GRANT
*/
static int
replace_roles_mapping_table(TABLE *table, LEX_CSTRING *user, LEX_CSTRING *host,
                            LEX_CSTRING *role, bool with_admin,
                            ROLE_GRANT_PAIR *existing, bool revoke_grant)
{
  DBUG_ENTER("replace_roles_mapping_table");

  uchar row_key[MAX_KEY_LENGTH];
  int error;
  table->use_all_columns();
  restore_record(table, s->default_values);
  table->field[0]->store(host->str, host->length, system_charset_info);
  table->field[1]->store(user->str, user->length, system_charset_info);
  table->field[2]->store(role->str, role->length, system_charset_info);

  DBUG_ASSERT(!revoke_grant || existing);

  if (existing) // delete or update
  {
    key_copy(row_key, table->record[0], table->key_info,
             table->key_info->key_length);
    if (table->file->ha_index_read_idx_map(table->record[1], 0, row_key,
                                           HA_WHOLE_KEY, HA_READ_KEY_EXACT))
    {
      /* No match */
      DBUG_RETURN(1);
    }
    if (revoke_grant && !with_admin) 
    {
      if ((error= table->file->ha_delete_row(table->record[1])))
      {
        DBUG_PRINT("info", ("error deleting row '%s' '%s' '%s'",
                            host->str, user->str, role->str));
        goto table_error;
      }
    }
    else if (with_admin)
    {
      table->field[3]->store(!revoke_grant + 1);

      if ((error= table->file->ha_update_row(table->record[1], table->record[0])))
      {
        DBUG_PRINT("info", ("error updating row '%s' '%s' '%s'",
                            host->str, user->str, role->str));
        goto table_error;
      }
    }
    DBUG_RETURN(0);
  }

  table->field[3]->store(with_admin + 1);

  if ((error= table->file->ha_write_row(table->record[0])))
  {
    DBUG_PRINT("info", ("error inserting row '%s' '%s' '%s'",
                        host->str, user->str, role->str));
    goto table_error;
  }

  /* all ok */
  DBUG_RETURN(0);

table_error:
  DBUG_PRINT("info", ("table error"));
  table->file->print_error(error, MYF(0));
  DBUG_RETURN(1);
}


/**
  Updates the acl_roles_mappings hash

  @param user           user name of the grantee
  @param host           host name of the grantee
  @param role           role name to grant
  @param with_admin     WITH ADMIN OPTION flag
  @param existing       the entry in the acl_roles_mappings hash or NULL.
                        it is never NULL if revoke_grant is true.
                        it is NULL when a new pair is added, it's not NULL
                        when an existing pair is updated.
  @param revoke_grant   true for REVOKE, false for GRANT
*/
static int
update_role_mapping(LEX_CSTRING *user, LEX_CSTRING *host, LEX_CSTRING *role,
                    bool with_admin, ROLE_GRANT_PAIR *existing, bool revoke_grant)
{
  if (revoke_grant)
  {
    if (with_admin)
    {
      existing->with_admin= false;
      return 0;
    }
    return my_hash_delete(&acl_roles_mappings, (uchar*)existing);
  }

  if (existing)
  {
    existing->with_admin|= with_admin;
    return 0;
  }

  /* allocate a new entry that will go in the hash */
  ROLE_GRANT_PAIR *hash_entry= new (&acl_memroot) ROLE_GRANT_PAIR;
  if (hash_entry->init(&acl_memroot, user->str, host->str,
                       role->str, with_admin))
    return 1;
  return my_hash_insert(&acl_roles_mappings, (uchar*) hash_entry);
}

static void
acl_update_proxy_user(ACL_PROXY_USER *new_value, bool is_revoke)
{
  mysql_mutex_assert_owner(&acl_cache->lock);

  DBUG_ENTER("acl_update_proxy_user");
  for (uint i= 0; i < acl_proxy_users.elements; i++)
  {
    ACL_PROXY_USER *acl_user=
      dynamic_element(&acl_proxy_users, i, ACL_PROXY_USER *);

    if (acl_user->pk_equals(new_value))
    {
      if (is_revoke)
      {
        DBUG_PRINT("info", ("delting ACL_PROXY_USER"));
        delete_dynamic_element(&acl_proxy_users, i);
      }
      else
      {
        DBUG_PRINT("info", ("updating ACL_PROXY_USER"));
        acl_user->set_data(new_value);
      }
      break;
    }
  }
  DBUG_VOID_RETURN;
}


static void
acl_insert_proxy_user(ACL_PROXY_USER *new_value)
{
  DBUG_ENTER("acl_insert_proxy_user");
  mysql_mutex_assert_owner(&acl_cache->lock);
  (void) push_dynamic(&acl_proxy_users, (uchar *) new_value);
  my_qsort((uchar*) dynamic_element(&acl_proxy_users, 0, ACL_PROXY_USER *),
           acl_proxy_users.elements,
           sizeof(ACL_PROXY_USER), (qsort_cmp) acl_compare);
  DBUG_VOID_RETURN;
}


static int
replace_proxies_priv_table(THD *thd, TABLE *table, const LEX_USER *user,
                         const LEX_USER *proxied_user, bool with_grant_arg,
                         bool revoke_grant)
{
  bool old_row_exists= 0;
  int error;
  uchar user_key[MAX_KEY_LENGTH];
  ACL_PROXY_USER new_grant;
  char grantor[USER_HOST_BUFF_SIZE];

  DBUG_ENTER("replace_proxies_priv_table");

  /* Check if there is such a user in user table in memory? */
  if (!find_user_wild(user->host.str,user->user.str))
  {
    my_message(ER_PASSWORD_NO_MATCH,
               ER_THD(thd, ER_PASSWORD_NO_MATCH), MYF(0));
    DBUG_RETURN(-1);
  }

  table->use_all_columns();
  ACL_PROXY_USER::store_pk (table, &user->host, &user->user,
                            &proxied_user->host, &proxied_user->user);

  key_copy(user_key, table->record[0], table->key_info,
           table->key_info->key_length);

  get_grantor(thd, grantor);

  if ((error= table->file->ha_index_init(0, 1)))
  {
    table->file->print_error(error, MYF(0));
    DBUG_PRINT("info", ("ha_index_init error"));
    DBUG_RETURN(-1);
  }

  if (table->file->ha_index_read_map(table->record[0], user_key,
                                     HA_WHOLE_KEY,
                                     HA_READ_KEY_EXACT))
  {
    DBUG_PRINT ("info", ("Row not found"));
    if (revoke_grant)
    { // no row, no revoke
      my_error(ER_NONEXISTING_GRANT, MYF(0), user->user.str, user->host.str);
      goto abort;
    }
    old_row_exists= 0;
    restore_record(table, s->default_values);
    ACL_PROXY_USER::store_data_record(table, &user->host, &user->user,
                                      &proxied_user->host,
                                      &proxied_user->user,
                                      with_grant_arg,
                                      grantor);
  }
  else
  {
    DBUG_PRINT("info", ("Row found"));
    old_row_exists= 1;
    store_record(table, record[1]);
  }

  if (old_row_exists)
  {
    /* update old existing row */
    if (!revoke_grant)
    {
      if ((error= table->file->ha_update_row(table->record[1],
                                             table->record[0])) &&
          error != HA_ERR_RECORD_IS_THE_SAME)
	goto table_error;			/* purecov: inspected */
    }
    else
    {
      if ((error= table->file->ha_delete_row(table->record[1])))
	goto table_error;			/* purecov: inspected */
    }
  }
  else if ((error= table->file->ha_write_row(table->record[0])))
  {
    DBUG_PRINT("info", ("error inserting the row"));
    if (table->file->is_fatal_error(error, HA_CHECK_DUP_KEY))
      goto table_error; /* purecov: inspected */
  }

  acl_cache->clear(1);				// Clear privilege cache
  if (old_row_exists)
  {
    new_grant.init(user->host.str, user->user.str,
                   proxied_user->host.str, proxied_user->user.str,
                   with_grant_arg);
    acl_update_proxy_user(&new_grant, revoke_grant);
  }
  else
  {
    new_grant.init(&acl_memroot, user->host.str, user->user.str,
                   proxied_user->host.str, proxied_user->user.str,
                   with_grant_arg);
    acl_insert_proxy_user(&new_grant);
  }

  table->file->ha_index_end();
  DBUG_RETURN(0);

  /* This could only happen if the grant tables got corrupted */
table_error:
  DBUG_PRINT("info", ("table error"));
  table->file->print_error(error, MYF(0));	/* purecov: inspected */

abort:
  DBUG_PRINT("info", ("aborting replace_proxies_priv_table"));
  table->file->ha_index_end();
  DBUG_RETURN(-1);
}


class GRANT_COLUMN :public Sql_alloc
{
public:
  char *column;
  ulong rights;
  ulong init_rights;
  uint key_length;
  GRANT_COLUMN(String &c,  ulong y) :rights (y), init_rights(y)
  {
    column= (char*) memdup_root(&grant_memroot,c.ptr(), key_length=c.length());
  }

  /* this constructor assumes thas source->column is allocated in grant_memroot */
  GRANT_COLUMN(GRANT_COLUMN *source) : column(source->column),
    rights (source->rights), init_rights(0), key_length(source->key_length) { }
};


static uchar* get_key_column(GRANT_COLUMN *buff, size_t *length,
			    my_bool not_used __attribute__((unused)))
{
  *length=buff->key_length;
  return (uchar*) buff->column;
}

class GRANT_NAME :public Sql_alloc
{
public:
  acl_host_and_ip host;
  char *db, *user, *tname, *hash_key;
  ulong privs;
  ulong init_privs; /* privileges found in physical table */
  ulong sort;
  size_t key_length;
  GRANT_NAME(const char *h, const char *d,const char *u,
             const char *t, ulong p, bool is_routine);
  GRANT_NAME (TABLE *form, bool is_routine);
  virtual ~GRANT_NAME() {};
  virtual bool ok() { return privs != 0; }
  void set_user_details(const char *h, const char *d,
                        const char *u, const char *t,
                        bool is_routine);
};


class GRANT_TABLE :public GRANT_NAME
{
public:
  ulong cols;
  ulong init_cols; /* privileges found in physical table */
  HASH hash_columns;

  GRANT_TABLE(const char *h, const char *d,const char *u,
              const char *t, ulong p, ulong c);
  GRANT_TABLE (TABLE *form, TABLE *col_privs);
  ~GRANT_TABLE();
  bool ok() { return privs != 0 || cols != 0; }
  void init_hash()
  {
    my_hash_init2(&hash_columns, 4, system_charset_info, 0, 0, 0,
                  (my_hash_get_key) get_key_column, 0, 0, 0);
  }
};


void GRANT_NAME::set_user_details(const char *h, const char *d,
                                  const char *u, const char *t,
                                  bool is_routine)
{
  /* Host given by user */
  update_hostname(&host, strdup_root(&grant_memroot, h));
  if (db != d)
  {
    db= strdup_root(&grant_memroot, d);
    if (lower_case_table_names)
      my_casedn_str(files_charset_info, db);
  }
  user = strdup_root(&grant_memroot,u);
  sort=  get_sort(3,host.hostname,db,user);
  if (tname != t)
  {
    tname= strdup_root(&grant_memroot, t);
    if (lower_case_table_names || is_routine)
      my_casedn_str(files_charset_info, tname);
  }
  key_length= strlen(d) + strlen(u)+ strlen(t)+3;
  hash_key=   (char*) alloc_root(&grant_memroot,key_length);
  strmov(strmov(strmov(hash_key,user)+1,db)+1,tname);
}

GRANT_NAME::GRANT_NAME(const char *h, const char *d,const char *u,
                       const char *t, ulong p, bool is_routine)
  :db(0), tname(0), privs(p), init_privs(p)
{
  set_user_details(h, d, u, t, is_routine);
}

GRANT_TABLE::GRANT_TABLE(const char *h, const char *d,const char *u,
                	 const char *t, ulong p, ulong c)
  :GRANT_NAME(h,d,u,t,p, FALSE), cols(c)
{
  init_hash();
}

/*
  create a new GRANT_TABLE entry for role inheritance. init_* fields are set
  to 0
*/
GRANT_NAME::GRANT_NAME(TABLE *form, bool is_routine)
{
  user= safe_str(get_field(&grant_memroot,form->field[2]));

  const char *hostname= get_field(&grant_memroot, form->field[0]);
  mysql_mutex_lock(&acl_cache->lock);
  if (!hostname && find_acl_role(user))
    hostname= "";
  mysql_mutex_unlock(&acl_cache->lock);
  update_hostname(&host, hostname);

  db=    get_field(&grant_memroot,form->field[1]);
  sort=  get_sort(3, host.hostname, db, user);
  tname= get_field(&grant_memroot,form->field[3]);
  if (!db || !tname)
  {
    /* Wrong table row; Ignore it */
    privs= 0;
    return;					/* purecov: inspected */
  }
  if (lower_case_table_names)
  {
    my_casedn_str(files_charset_info, db);
  }
  if (lower_case_table_names || is_routine)
  {
    my_casedn_str(files_charset_info, tname);
  }
  key_length= (strlen(db) + strlen(user) + strlen(tname) + 3);
  hash_key=   (char*) alloc_root(&grant_memroot, key_length);
  strmov(strmov(strmov(hash_key,user)+1,db)+1,tname);
  privs = (ulong) form->field[6]->val_int();
  privs = fix_rights_for_table(privs);
  init_privs= privs;
}


GRANT_TABLE::GRANT_TABLE(TABLE *form, TABLE *col_privs)
  :GRANT_NAME(form, FALSE)
{
  uchar key[MAX_KEY_LENGTH];

  if (!db || !tname)
  {
    /* Wrong table row; Ignore it */
    my_hash_clear(&hash_columns);               /* allow for destruction */
    cols= 0;
    return;
  }
  cols= (ulong) form->field[7]->val_int();
  cols= fix_rights_for_column(cols);
  /*
    Initial columns privileges are the same as column privileges on creation.
    In case of roles, the cols privilege bits can get inherited and thus
    cause the cols field to change. The init_cols field is always the same
    as the physical table entry
  */
  init_cols= cols;

  init_hash();

  if (cols)
  {
    uint key_prefix_len;
    KEY_PART_INFO *key_part= col_privs->key_info->key_part;
    col_privs->field[0]->store(host.hostname,
                               (uint) safe_strlen(host.hostname),
                               system_charset_info);
    col_privs->field[1]->store(db,(uint) strlen(db), system_charset_info);
    col_privs->field[2]->store(user,(uint) strlen(user), system_charset_info);
    col_privs->field[3]->store(tname,(uint) strlen(tname), system_charset_info);

    key_prefix_len= (key_part[0].store_length +
                     key_part[1].store_length +
                     key_part[2].store_length +
                     key_part[3].store_length);
    key_copy(key, col_privs->record[0], col_privs->key_info, key_prefix_len);
    col_privs->field[4]->store("",0, &my_charset_latin1);

    if (col_privs->file->ha_index_init(0, 1))
    {
      cols= 0;
      init_cols= 0;
      return;
    }

    if (col_privs->file->ha_index_read_map(col_privs->record[0], (uchar*) key,
                                           (key_part_map)15,
                                           HA_READ_KEY_EXACT))
    {
      cols= 0; /* purecov: deadcode */
      init_cols= 0;
      col_privs->file->ha_index_end();
      return;
    }
    do
    {
      String *res,column_name;
      GRANT_COLUMN *mem_check;
      /* As column name is a string, we don't have to supply a buffer */
      res=col_privs->field[4]->val_str(&column_name);
      ulong priv= (ulong) col_privs->field[6]->val_int();
      if (!(mem_check = new GRANT_COLUMN(*res,
                                         fix_rights_for_column(priv))))
      {
        /* Don't use this entry */
        privs= cols= init_privs= init_cols=0;   /* purecov: deadcode */
        return;				/* purecov: deadcode */
      }
      if (my_hash_insert(&hash_columns, (uchar *) mem_check))
      {
        /* Invalidate this entry */
        privs= cols= init_privs= init_cols=0;
        return;
      }
    } while (!col_privs->file->ha_index_next(col_privs->record[0]) &&
             !key_cmp_if_same(col_privs,key,0,key_prefix_len));
    col_privs->file->ha_index_end();
  }
}


GRANT_TABLE::~GRANT_TABLE()
{
  my_hash_free(&hash_columns);
}


static uchar* get_grant_table(GRANT_NAME *buff, size_t *length,
			     my_bool not_used __attribute__((unused)))
{
  *length=buff->key_length;
  return (uchar*) buff->hash_key;
}


static void free_grant_table(GRANT_TABLE *grant_table)
{
  grant_table->~GRANT_TABLE();
}


/* Search after a matching grant. Prefer exact grants before not exact ones */

static GRANT_NAME *name_hash_search(HASH *name_hash,
                                    const char *host,const char* ip,
                                    const char *db,
                                    const char *user, const char *tname,
                                    bool exact, bool name_tolower)
{
  char helping[SAFE_NAME_LEN*2+USERNAME_LENGTH+3];
  char *hend = helping + sizeof(helping);
  uint len;
  GRANT_NAME *grant_name,*found=0;
  HASH_SEARCH_STATE state;

  char *db_ptr= strmov(helping, user) + 1;
  char *tname_ptr= strnmov(db_ptr, db, hend - db_ptr) + 1;
  if (tname_ptr > hend)
    return 0; // invalid name = not found
  char *end= strnmov(tname_ptr, tname, hend - tname_ptr) + 1;
  if (end > hend)
    return 0; // invalid name = not found

  len  = (uint) (end - helping);
  if (name_tolower)
    my_casedn_str(files_charset_info, tname_ptr);
  for (grant_name= (GRANT_NAME*) my_hash_first(name_hash, (uchar*) helping,
                                               len, &state);
       grant_name ;
       grant_name= (GRANT_NAME*) my_hash_next(name_hash,(uchar*) helping,
                                              len, &state))
  {
    if (exact)
    {
      if (!grant_name->host.hostname ||
          (host &&
	   !my_strcasecmp(system_charset_info, host,
                          grant_name->host.hostname)) ||
	  (ip && !strcmp(ip, grant_name->host.hostname)))
	return grant_name;
    }
    else
    {
      if (compare_hostname(&grant_name->host, host, ip) &&
          (!found || found->sort < grant_name->sort))
	found=grant_name;					// Host ok
    }
  }
  return found;
}


static GRANT_NAME *
routine_hash_search(const char *host, const char *ip, const char *db,
                    const char *user, const char *tname, const Sp_handler *sph,
                    bool exact)
{
  return (GRANT_TABLE*)
    name_hash_search(sph->get_priv_hash(),
		     host, ip, db, user, tname, exact, TRUE);
}


static GRANT_TABLE *
table_hash_search(const char *host, const char *ip, const char *db,
		  const char *user, const char *tname, bool exact)
{
  return (GRANT_TABLE*) name_hash_search(&column_priv_hash, host, ip, db,
					 user, tname, exact, FALSE);
}


static GRANT_COLUMN *
column_hash_search(GRANT_TABLE *t, const char *cname, uint length)
{
  if (!my_hash_inited(&t->hash_columns))
    return (GRANT_COLUMN*) 0;
  return (GRANT_COLUMN*) my_hash_search(&t->hash_columns,
                                        (uchar*) cname, length);
}


static int replace_column_table(GRANT_TABLE *g_t,
				TABLE *table, const LEX_USER &combo,
				List <LEX_COLUMN> &columns,
				const char *db, const char *table_name,
				ulong rights, bool revoke_grant)
{
  int result=0;
  uchar key[MAX_KEY_LENGTH];
  uint key_prefix_length;
  KEY_PART_INFO *key_part= table->key_info->key_part;
  DBUG_ENTER("replace_column_table");

  table->use_all_columns();
  table->field[0]->store(combo.host.str,combo.host.length,
                         system_charset_info);
  table->field[1]->store(db,(uint) strlen(db),
                         system_charset_info);
  table->field[2]->store(combo.user.str,combo.user.length,
                         system_charset_info);
  table->field[3]->store(table_name,(uint) strlen(table_name),
                         system_charset_info);

  /* Get length of 4 first key parts */
  key_prefix_length= (key_part[0].store_length + key_part[1].store_length +
                      key_part[2].store_length + key_part[3].store_length);
  key_copy(key, table->record[0], table->key_info, key_prefix_length);

  rights&= COL_ACLS;				// Only ACL for columns

  /* first fix privileges for all columns in column list */

  List_iterator <LEX_COLUMN> iter(columns);
  class LEX_COLUMN *column;
  int error= table->file->ha_index_init(0, 1);
  if (error)
  {
    table->file->print_error(error, MYF(0));
    DBUG_RETURN(-1);
  }

  while ((column= iter++))
  {
    ulong privileges= column->rights;
    bool old_row_exists=0;
    uchar user_key[MAX_KEY_LENGTH];

    key_restore(table->record[0],key,table->key_info,
                key_prefix_length);
    table->field[4]->store(column->column.ptr(), column->column.length(),
                           system_charset_info);
    /* Get key for the first 4 columns */
    key_copy(user_key, table->record[0], table->key_info,
             table->key_info->key_length);

    if (table->file->ha_index_read_map(table->record[0], user_key,
                                       HA_WHOLE_KEY, HA_READ_KEY_EXACT))
    {
      if (revoke_grant)
      {
	my_error(ER_NONEXISTING_TABLE_GRANT, MYF(0),
                 combo.user.str, combo.host.str,
                 table_name);                   /* purecov: inspected */
	result= -1;                             /* purecov: inspected */
	continue;                               /* purecov: inspected */
      }
      old_row_exists = 0;
      restore_record(table, s->default_values);		// Get empty record
      key_restore(table->record[0],key,table->key_info,
                  key_prefix_length);
      table->field[4]->store(column->column.ptr(),column->column.length(),
                             system_charset_info);
    }
    else
    {
      ulong tmp= (ulong) table->field[6]->val_int();
      tmp=fix_rights_for_column(tmp);

      if (revoke_grant)
	privileges = tmp & ~(privileges | rights);
      else
	privileges |= tmp;
      old_row_exists = 1;
      store_record(table,record[1]);			// copy original row
    }

    table->field[6]->store((longlong) get_rights_for_column(privileges), TRUE);

    if (old_row_exists)
    {
      GRANT_COLUMN *grant_column;
      if (privileges)
	error=table->file->ha_update_row(table->record[1],table->record[0]);
      else
	error=table->file->ha_delete_row(table->record[1]);
      if (error && error != HA_ERR_RECORD_IS_THE_SAME)
      {
	table->file->print_error(error,MYF(0)); /* purecov: inspected */
	result= -1;				/* purecov: inspected */
	goto end;				/* purecov: inspected */
      }
      else
        error= 0;
      grant_column= column_hash_search(g_t, column->column.ptr(),
                                       column->column.length());
      if (grant_column)				// Should always be true
	grant_column->rights= privileges;	// Update hash
    }
    else					// new grant
    {
      GRANT_COLUMN *grant_column;
      if ((error=table->file->ha_write_row(table->record[0])))
      {
	table->file->print_error(error,MYF(0)); /* purecov: inspected */
	result= -1;				/* purecov: inspected */
	goto end;				/* purecov: inspected */
      }
      grant_column= new GRANT_COLUMN(column->column,privileges);
      if (my_hash_insert(&g_t->hash_columns,(uchar*) grant_column))
      {
        result= -1;
        goto end;
      }
    }
  }

  /*
    If revoke of privileges on the table level, remove all such privileges
    for all columns
  */

  if (revoke_grant)
  {
    uchar user_key[MAX_KEY_LENGTH];
    key_copy(user_key, table->record[0], table->key_info,
             key_prefix_length);

    if (table->file->ha_index_read_map(table->record[0], user_key,
                                       (key_part_map)15,
                                       HA_READ_KEY_EXACT))
      goto end;

    /* Scan through all rows with the same host,db,user and table */
    do
    {
      ulong privileges = (ulong) table->field[6]->val_int();
      privileges=fix_rights_for_column(privileges);
      store_record(table,record[1]);

      if (privileges & rights)	// is in this record the priv to be revoked ??
      {
	GRANT_COLUMN *grant_column = NULL;
	char  colum_name_buf[HOSTNAME_LENGTH+1];
	String column_name(colum_name_buf,sizeof(colum_name_buf),
                           system_charset_info);

	privileges&= ~rights;
	table->field[6]->store((longlong)
			       get_rights_for_column(privileges), TRUE);
	table->field[4]->val_str(&column_name);
	grant_column = column_hash_search(g_t,
					  column_name.ptr(),
					  column_name.length());
	if (privileges)
	{
	  int tmp_error;
	  if ((tmp_error=table->file->ha_update_row(table->record[1],
						    table->record[0])) &&
              tmp_error != HA_ERR_RECORD_IS_THE_SAME)
	  {					/* purecov: deadcode */
	    table->file->print_error(tmp_error,MYF(0)); /* purecov: deadcode */
	    result= -1;				/* purecov: deadcode */
	    goto end;				/* purecov: deadcode */
	  }
	  if (grant_column)
          {
            grant_column->rights  = privileges; // Update hash
            grant_column->init_rights = privileges;
          }
	}
	else
	{
	  int tmp_error;
	  if ((tmp_error = table->file->ha_delete_row(table->record[1])))
	  {					/* purecov: deadcode */
	    table->file->print_error(tmp_error,MYF(0)); /* purecov: deadcode */
	    result= -1;				/* purecov: deadcode */
	    goto end;				/* purecov: deadcode */
	  }
	  if (grant_column)
	    my_hash_delete(&g_t->hash_columns,(uchar*) grant_column);
	}
      }
    } while (!table->file->ha_index_next(table->record[0]) &&
	     !key_cmp_if_same(table, key, 0, key_prefix_length));
  }

end:
  table->file->ha_index_end();
  DBUG_RETURN(result);
}

static inline void get_grantor(THD *thd, char *grantor)
{
  const char *user= thd->security_ctx->user;
  const char *host= thd->security_ctx->host_or_ip;

#if defined(HAVE_REPLICATION)
  if (thd->slave_thread && thd->has_invoker())
  {
    user= thd->get_invoker_user().str;
    host= thd->get_invoker_host().str;
  }
#endif
  strxmov(grantor, user, "@", host, NullS);
}

static int replace_table_table(THD *thd, GRANT_TABLE *grant_table,
			       TABLE *table, const LEX_USER &combo,
			       const char *db, const char *table_name,
			       ulong rights, ulong col_rights,
			       bool revoke_grant)
{
  char grantor[USER_HOST_BUFF_SIZE];
  int old_row_exists = 1;
  int error=0;
  ulong store_table_rights, store_col_rights;
  uchar user_key[MAX_KEY_LENGTH];
  DBUG_ENTER("replace_table_table");

  get_grantor(thd, grantor);
  /*
    The following should always succeed as new users are created before
    this function is called!
  */
  if (!find_user_wild(combo.host.str,combo.user.str))
  {
    if (!combo.host.length && !find_acl_role(combo.user.str))
    {
      my_message(ER_PASSWORD_NO_MATCH, ER_THD(thd, ER_PASSWORD_NO_MATCH),
                 MYF(0)); /* purecov: deadcode */
      DBUG_RETURN(-1);                            /* purecov: deadcode */
    }
  }

  table->use_all_columns();
  restore_record(table, s->default_values);     // Get empty record
  table->field[0]->store(combo.host.str,combo.host.length,
                         system_charset_info);
  table->field[1]->store(db,(uint) strlen(db), system_charset_info);
  table->field[2]->store(combo.user.str,combo.user.length,
                         system_charset_info);
  table->field[3]->store(table_name,(uint) strlen(table_name),
                         system_charset_info);
  store_record(table,record[1]);			// store at pos 1
  key_copy(user_key, table->record[0], table->key_info,
           table->key_info->key_length);

  if (table->file->ha_index_read_idx_map(table->record[0], 0, user_key,
                                         HA_WHOLE_KEY,
                                         HA_READ_KEY_EXACT))
  {
    /*
      The following should never happen as we first check the in memory
      grant tables for the user.  There is however always a small change that
      the user has modified the grant tables directly.
    */
    if (revoke_grant)
    { // no row, no revoke
      my_error(ER_NONEXISTING_TABLE_GRANT, MYF(0),
               combo.user.str, combo.host.str,
               table_name);		        /* purecov: deadcode */
      DBUG_RETURN(-1);				/* purecov: deadcode */
    }
    old_row_exists = 0;
    restore_record(table,record[1]);			// Get saved record
  }

  store_table_rights= get_rights_for_table(rights);
  store_col_rights=   get_rights_for_column(col_rights);
  if (old_row_exists)
  {
    ulong j,k;
    store_record(table,record[1]);
    j = (ulong) table->field[6]->val_int();
    k = (ulong) table->field[7]->val_int();

    if (revoke_grant)
    {
      /* column rights are already fixed in mysql_table_grant */
      store_table_rights=j & ~store_table_rights;
    }
    else
    {
      store_table_rights|= j;
      store_col_rights|=   k;
    }
  }

  table->field[4]->store(grantor,(uint) strlen(grantor), system_charset_info);
  table->field[6]->store((longlong) store_table_rights, TRUE);
  table->field[7]->store((longlong) store_col_rights, TRUE);
  rights=fix_rights_for_table(store_table_rights);
  col_rights=fix_rights_for_column(store_col_rights);

  if (old_row_exists)
  {
    if (store_table_rights || store_col_rights)
    {
      if ((error=table->file->ha_update_row(table->record[1],
                                            table->record[0])) &&
          error != HA_ERR_RECORD_IS_THE_SAME)
	goto table_error;			/* purecov: deadcode */
    }
    else if ((error = table->file->ha_delete_row(table->record[1])))
      goto table_error;				/* purecov: deadcode */
  }
  else
  {
    error=table->file->ha_write_row(table->record[0]);
    if (table->file->is_fatal_error(error, HA_CHECK_DUP_KEY))
      goto table_error;				/* purecov: deadcode */
  }

  if (rights | col_rights)
  {
    grant_table->init_privs= rights;
    grant_table->init_cols=  col_rights;

    grant_table->privs= rights;
    grant_table->cols=	col_rights;
  }
  else
  {
    my_hash_delete(&column_priv_hash,(uchar*) grant_table);
  }
  DBUG_RETURN(0);

  /* This should never happen */
table_error:
  table->file->print_error(error,MYF(0)); /* purecov: deadcode */
  DBUG_RETURN(-1); /* purecov: deadcode */
}


/**
  @retval       0  success
  @retval      -1  error
*/
static int replace_routine_table(THD *thd, GRANT_NAME *grant_name,
			      TABLE *table, const LEX_USER &combo,
			      const char *db, const char *routine_name,
			      const Sp_handler *sph,
			      ulong rights, bool revoke_grant)
{
  char grantor[USER_HOST_BUFF_SIZE];
  int old_row_exists= 1;
  int error=0;
  ulong store_proc_rights;
  HASH *hash= sph->get_priv_hash();
  DBUG_ENTER("replace_routine_table");

  if (revoke_grant && !grant_name->init_privs) // only inherited role privs
  {
    my_hash_delete(hash, (uchar*) grant_name);
    DBUG_RETURN(0);
  }

  get_grantor(thd, grantor);
  /*
    New users are created before this function is called.

    There may be some cases where a routine's definer is removed but the
    routine remains.
  */

  table->use_all_columns();
  restore_record(table, s->default_values);		// Get empty record
  table->field[0]->store(combo.host.str,combo.host.length, &my_charset_latin1);
  table->field[1]->store(db,(uint) strlen(db), &my_charset_latin1);
  table->field[2]->store(combo.user.str,combo.user.length, &my_charset_latin1);
  table->field[3]->store(routine_name,(uint) strlen(routine_name),
                         &my_charset_latin1);
  table->field[4]->store((longlong) sph->type(), true);
  store_record(table,record[1]);			// store at pos 1

  if (table->file->ha_index_read_idx_map(table->record[0], 0,
                                         (uchar*) table->field[0]->ptr,
                                         HA_WHOLE_KEY,
                                         HA_READ_KEY_EXACT))
  {
    /*
      The following should never happen as we first check the in memory
      grant tables for the user.  There is however always a small change that
      the user has modified the grant tables directly.

      Also, there is also a second posibility that this routine entry
      is created for a role by being inherited from a granted role.
    */
    if (revoke_grant)
    { // no row, no revoke
      my_error(ER_NONEXISTING_PROC_GRANT, MYF(0),
               combo.user.str, combo.host.str, routine_name);
      DBUG_RETURN(-1);
    }
    old_row_exists= 0;
    restore_record(table,record[1]);			// Get saved record
  }

  store_proc_rights= get_rights_for_procedure(rights);
  if (old_row_exists)
  {
    ulong j;
    store_record(table,record[1]);
    j= (ulong) table->field[6]->val_int();

    if (revoke_grant)
    {
      /* column rights are already fixed in mysql_table_grant */
      store_proc_rights=j & ~store_proc_rights;
    }
    else
    {
      store_proc_rights|= j;
    }
  }

  table->field[5]->store(grantor,(uint) strlen(grantor), &my_charset_latin1);
  table->field[6]->store((longlong) store_proc_rights, TRUE);
  rights=fix_rights_for_procedure(store_proc_rights);

  if (old_row_exists)
  {
    if (store_proc_rights)
    {
      if ((error=table->file->ha_update_row(table->record[1],
                                            table->record[0])) &&
          error != HA_ERR_RECORD_IS_THE_SAME)
	goto table_error;
    }
    else if ((error= table->file->ha_delete_row(table->record[1])))
      goto table_error;
  }
  else
  {
    error=table->file->ha_write_row(table->record[0]);
    if (table->file->is_fatal_error(error, HA_CHECK_DUP_KEY))
      goto table_error;
  }

  if (rights)
  {
    grant_name->init_privs= rights;
    grant_name->privs= rights;
  }
  else
  {
    my_hash_delete(hash, (uchar*) grant_name);
  }
  DBUG_RETURN(0);

  /* This should never happen */
table_error:
  table->file->print_error(error,MYF(0));
  DBUG_RETURN(-1);
}


/*****************************************************************
  Role privilege propagation and graph traversal functionality

  According to the SQL standard, a role can be granted to a role,
  thus role grants can create an arbitrarily complex directed acyclic
  graph (a standard explicitly specifies that cycles are not allowed).

  When a privilege is granted to a role, it becomes available to all grantees.
  The code below recursively traverses a DAG of role grants, propagating
  privilege changes.

  The traversal function can work both ways, from roles to grantees or
  from grantees to roles. The first is used for privilege propagation,
  the second - for SHOW GRANTS and I_S.APPLICABLE_ROLES

  The role propagation code is smart enough to propagate only privilege
  changes to one specific database, table, or routine, if only they
  were changed (like in GRANT ... ON ... TO ...) or it can propagate
  everything (on startup or after FLUSH PRIVILEGES).

  It traverses only a subgraph that's accessible from the modified role,
  only visiting roles that can be possibly affected by the GRANT statement.

  Additionally, it stops traversal early, if this particular GRANT statement
  didn't result in any changes of privileges (e.g. both role1 and role2
  are granted to the role3, both role1 and role2 have SELECT privilege.
  if SELECT is revoked from role1 it won't change role3 privileges,
  so we won't traverse from role3 to its grantees).
******************************************************************/
struct PRIVS_TO_MERGE
{
  enum what { ALL, GLOBAL, DB, TABLE_COLUMN, PROC, FUNC } what;
  const char *db, *name;
};


static enum PRIVS_TO_MERGE::what sp_privs_to_merge(stored_procedure_type type)
{
  switch (type) {
  case TYPE_ENUM_FUNCTION:
    return PRIVS_TO_MERGE::FUNC;
  case TYPE_ENUM_PROCEDURE:
    return PRIVS_TO_MERGE::PROC;
  case TYPE_ENUM_TRIGGER:
  case TYPE_ENUM_PROXY:
    break;
  }
  DBUG_ASSERT(0);
  return PRIVS_TO_MERGE::PROC;
}


static int init_role_for_merging(ACL_ROLE *role, void *context)
{
  role->counter= 0;
  return 0;
}

static int count_subgraph_nodes(ACL_ROLE *role, ACL_ROLE *grantee, void *context)
{
  grantee->counter++;
  return 0;
}

static int merge_role_privileges(ACL_ROLE *, ACL_ROLE *, void *);

/**
  rebuild privileges of all affected roles

  entry point into role privilege propagation. after privileges of the
  'role' were changed, this function rebuilds privileges of all affected roles
  as necessary.
*/
static void propagate_role_grants(ACL_ROLE *role,
                                  enum PRIVS_TO_MERGE::what what,
                                  const char *db= 0, const char *name= 0)
{

  mysql_mutex_assert_owner(&acl_cache->lock);
  PRIVS_TO_MERGE data= { what, db, name };

  /*
     Changing privileges of a role causes all other roles that had
     this role granted to them to have their rights invalidated.

     We need to rebuild all roles' related access bits.

     This cannot be a simple depth-first search, instead we have to merge
     privieges for all roles granted to a specific grantee, *before*
     merging privileges for this grantee. In other words, we must visit all
     parent nodes of a specific node, before descencing into this node.

     For example, if role1 is granted to role2 and role3, and role3 is
     granted to role2, after "GRANT ... role1", we cannot merge privileges
     for role2, until role3 is merged.  The counter will be 0 for role1, 2
     for role2, 1 for role3. Traversal will start from role1, go to role2,
     decrement the counter, backtrack, go to role3, merge it, go to role2
     again, merge it.

     And the counter is not just "all parent nodes", but only parent nodes
     that are part of the subgraph we're interested in. For example, if
     both roleA and roleB are granted to roleC, then roleC has two parent
     nodes. But when granting a privilege to roleA, we're only looking at a
     subgraph that includes roleA and roleC (roleB cannot be possibly
     affected by that grant statement). In this subgraph roleC has only one
     parent.

     (on the other hand, in acl_load we want to update all roles, and
     the counter is exactly equal to the number of all parent nodes)

     Thus, we do two graph traversals here. First we only count parents
     that are part of the subgraph. On the second traversal we decrement
     the counter and actually merge privileges for a node when a counter
     drops to zero.
  */
  traverse_role_graph_up(role, &data, init_role_for_merging, count_subgraph_nodes);
  traverse_role_graph_up(role, &data, NULL, merge_role_privileges);
}


// State of a node during a Depth First Search exploration
struct NODE_STATE
{
  ACL_USER_BASE *node_data; /* pointer to the node data */
  uint neigh_idx;           /* the neighbour that needs to be evaluated next */
};

/**
  Traverse the role grant graph and invoke callbacks at the specified points. 
  
  @param user           user or role to start traversal from
  @param context        opaque parameter to pass to callbacks
  @param offset         offset to ACL_ROLE::parent_grantee or to
                        ACL_USER_BASE::role_grants. Depending on this value,
                        traversal will go from roles to grantees or from
                        grantees to roles.
  @param on_node        called when a node is visited for the first time.
                        Returning a value <0 will abort the traversal.
  @param on_edge        called for every edge in the graph, when traversal
                        goes from a node to a neighbour node.
                        Returning <0 will abort the traversal. Returning >0
                        will make the traversal not to follow this edge.

  @note
  The traverse method is a DEPTH FIRST SEARCH, but callbacks can influence
  that (on_edge returning >0 value).

  @note
  This function should not be called directly, use
  traverse_role_graph_up() and traverse_role_graph_down() instead.

  @retval 0                 traversal finished successfully
  @retval ROLE_CYCLE_FOUND  traversal aborted, cycle detected
  @retval <0                traversal was aborted, because a callback returned
                            this error code
*/
static int traverse_role_graph_impl(ACL_USER_BASE *user, void *context,
       off_t offset,
       int (*on_node) (ACL_USER_BASE *role, void *context),
       int (*on_edge) (ACL_USER_BASE *current, ACL_ROLE *neighbour, void *context))
{
  DBUG_ENTER("traverse_role_graph_impl");
  DBUG_ASSERT(user);
  DBUG_PRINT("enter",("role: '%s'", user->user.str));
  /*
     The search operation should always leave the ROLE_ON_STACK and
     ROLE_EXPLORED flags clean for all nodes involved in the search
  */
  DBUG_ASSERT(!(user->flags & ROLE_ON_STACK));
  DBUG_ASSERT(!(user->flags & ROLE_EXPLORED));
  mysql_mutex_assert_owner(&acl_cache->lock);

  /*
     Stack used to simulate the recursive calls of DFS.
     It uses a Dynamic_array to reduce the number of
     malloc calls to a minimum
  */
  Dynamic_array<NODE_STATE> stack(20,50);
  Dynamic_array<ACL_USER_BASE *> to_clear(20,50);
  NODE_STATE state;     /* variable used to insert elements in the stack */
  int result= 0;

  state.neigh_idx= 0;
  state.node_data= user;
  user->flags|= ROLE_ON_STACK;

  stack.push(state);
  to_clear.push(user);

  user->flags|= ROLE_OPENED;
  if (on_node && ((result= on_node(user, context)) < 0))
    goto end;

  while (stack.elements())
  {
    NODE_STATE *curr_state= stack.back();

    DBUG_ASSERT(curr_state->node_data->flags & ROLE_ON_STACK);

    ACL_USER_BASE *current= curr_state->node_data;
    ACL_USER_BASE *neighbour= NULL;
    DBUG_PRINT("info", ("Examining role %s", current->user.str));
    /*
      Iterate through the neighbours until a first valid jump-to
      neighbour is found
    */
    bool found= FALSE;
    uint i;
    DYNAMIC_ARRAY *array= (DYNAMIC_ARRAY *)(((char*)current) + offset);

    DBUG_ASSERT(array == &current->role_grants || current->flags & IS_ROLE);
    for (i= curr_state->neigh_idx; i < array->elements; i++)
    {
      neighbour= *(dynamic_element(array, i, ACL_ROLE**));
      if (!(neighbour->flags & IS_ROLE))
        continue;

      DBUG_PRINT("info", ("Examining neighbour role %s", neighbour->user.str));

      /* check if it forms a cycle */
      if (neighbour->flags & ROLE_ON_STACK)
      {
        DBUG_PRINT("info", ("Found cycle"));
        result= ROLE_CYCLE_FOUND;
        goto end;
      }

      if (!(neighbour->flags & ROLE_OPENED))
      {
        neighbour->flags|= ROLE_OPENED;
        to_clear.push(neighbour);
        if (on_node && ((result= on_node(neighbour, context)) < 0))
          goto end;
      }

      if (on_edge)
      {
        result= on_edge(current, (ACL_ROLE*)neighbour, context);
        if (result < 0)
          goto end;
        if (result > 0)
          continue;
      }

      /* Check if it was already explored, in that case, move on */
      if (neighbour->flags & ROLE_EXPLORED)
        continue;

      found= TRUE;
      break;
    }

    /* found states that we have found a node to jump next into */
    if (found)
    {
      curr_state->neigh_idx= i + 1;

      /* some sanity checks */
      DBUG_ASSERT(!(neighbour->flags & ROLE_ON_STACK));

      /* add the neighbour on the stack */
      neighbour->flags|= ROLE_ON_STACK;
      state.neigh_idx= 0;
      state.node_data= neighbour;
      stack.push(state);
    }
    else
    {
      /* Make sure we got a correct node */
      DBUG_ASSERT(curr_state->node_data->flags & ROLE_ON_STACK);
      /* Finished with exploring the current node, pop it off the stack */
      curr_state= &stack.pop();
      curr_state->node_data->flags&= ~ROLE_ON_STACK; /* clear the on-stack bit */
      curr_state->node_data->flags|= ROLE_EXPLORED;
    }
  }

end:
  /* Cleanup */
  for (uint i= 0; i < to_clear.elements(); i++)
  {
    ACL_USER_BASE *current= to_clear.at(i);
    DBUG_ASSERT(current->flags & (ROLE_EXPLORED | ROLE_ON_STACK | ROLE_OPENED));
    current->flags&= ~(ROLE_EXPLORED | ROLE_ON_STACK | ROLE_OPENED);
  }
  DBUG_RETURN(result);
}

/**
  Traverse the role grant graph, going from a role to its grantees.

  This is used to propagate changes in privileges, for example,
  when GRANT or REVOKE is issued for a role.
*/

static int traverse_role_graph_up(ACL_ROLE *role, void *context,
       int (*on_node) (ACL_ROLE *role, void *context),
       int (*on_edge) (ACL_ROLE *current, ACL_ROLE *neighbour, void *context))
{
  return traverse_role_graph_impl(role, context,
                    my_offsetof(ACL_ROLE, parent_grantee),
                    (int (*)(ACL_USER_BASE *, void *))on_node,
                    (int (*)(ACL_USER_BASE *, ACL_ROLE *, void *))on_edge);
}

/**
  Traverse the role grant graph, going from a user or a role to granted roles.

  This is used, for example, to print all grants available to a user or a role
  (as in SHOW GRANTS).
*/

static int traverse_role_graph_down(ACL_USER_BASE *user, void *context,
       int (*on_node) (ACL_USER_BASE *role, void *context),
       int (*on_edge) (ACL_USER_BASE *current, ACL_ROLE *neighbour, void *context))
{
  return traverse_role_graph_impl(user, context,
                             my_offsetof(ACL_USER_BASE, role_grants),
                             on_node, on_edge);
}

/*
  To find all db/table/routine privilege for a specific role
  we need to scan the array of privileges. It can be big.
  But the set of privileges granted to a role in question (or
  to roles directly granted to the role in question) is supposedly
  much smaller.

  We put a role and all roles directly granted to it in a hash, and iterate
  the (suposedly long) array of privileges, filtering out "interesting"
  entries using the role hash. We put all these "interesting"
  entries in a (suposedly small) dynamic array and them use it for merging.
*/
static uchar* role_key(const ACL_ROLE *role, size_t *klen, my_bool)
{
  *klen= role->user.length;
  return (uchar*) role->user.str;
}
typedef Hash_set<ACL_ROLE> role_hash_t;

static bool merge_role_global_privileges(ACL_ROLE *grantee)
{
  ulong old= grantee->access;
  grantee->access= grantee->initial_role_access;

  DBUG_EXECUTE_IF("role_merge_stats", role_global_merges++;);

  for (uint i= 0; i < grantee->role_grants.elements; i++)
  {
    ACL_ROLE *r= *dynamic_element(&grantee->role_grants, i, ACL_ROLE**);
    grantee->access|= r->access;
  }
  return old != grantee->access;
}

static int db_name_sort(ACL_DB * const *db1, ACL_DB * const *db2)
{
  return strcmp((*db1)->db, (*db2)->db);
}

/**
  update ACL_DB for given database and a given role with merged privileges

  @param merged ACL_DB of the role in question (or NULL if it wasn't found)
  @param first  first ACL_DB in an array for the database in question
  @param access new privileges for the given role on the gived database
  @param role   the name of the given role

  @return a bitmap of
          1 - privileges were changed
          2 - ACL_DB was added
          4 - ACL_DB was deleted
*/
static int update_role_db(ACL_DB *merged, ACL_DB **first, ulong access,
                          const char *role)
{
  if (!first)
    return 0;

  DBUG_EXECUTE_IF("role_merge_stats", role_db_merges++;);

  if (merged == NULL)
  {
    /*
      there's no ACL_DB for this role (all db grants come from granted roles)
      we need to create it

      Note that we cannot use acl_insert_db() now:
      1. it'll sort elements in the acl_dbs, so the pointers will become invalid
      2. we may need many of them, no need to sort every time
    */
    DBUG_ASSERT(access);
    ACL_DB acl_db;
    acl_db.user= role;
    acl_db.host.hostname= const_cast<char*>("");
    acl_db.host.ip= acl_db.host.ip_mask= 0;
    acl_db.db= first[0]->db;
    acl_db.access= access;
    acl_db.initial_access= 0;
    acl_db.sort=get_sort(3, "", acl_db.db, role);
    push_dynamic(&acl_dbs,(uchar*) &acl_db);
    return 2;
  }
  else if (access == 0)
  {
    /*
      there is ACL_DB but the role has no db privileges granted
      (all privileges were coming from granted roles, and now those roles
      were dropped or had their privileges revoked).
      we need to remove this ACL_DB entry

      Note, that we cannot delete now:
      1. it'll shift elements in the acl_dbs, so the pointers will become invalid
      2. it's O(N) operation, and we may need many of them
      so we only mark elements deleted and will delete later.
    */
    merged->sort= 0; // lower than any valid ACL_DB sort value, will be sorted last
    return 4;
  }
  else if (merged->access != access)
  {
    /* this is easy */
    merged->access= access;
    return 1;
  }
  return 0;
}

/**
  merges db privileges from roles granted to the role 'grantee'.

  @return true if database privileges of the 'grantee' were changed

*/
static bool merge_role_db_privileges(ACL_ROLE *grantee, const char *dbname,
                                     role_hash_t *rhash)
{
  Dynamic_array<ACL_DB *> dbs; 

  /*
    Supposedly acl_dbs can be huge, but only a handful of db grants
    apply to grantee or roles directly granted to grantee.

    Collect these applicable db grants.
  */
  for (uint i=0 ; i < acl_dbs.elements ; i++)
  {
    ACL_DB *db= dynamic_element(&acl_dbs,i,ACL_DB*);
    if (db->host.hostname[0])
      continue;
    if (dbname && strcmp(db->db, dbname))
      continue;
    ACL_ROLE *r= rhash->find(db->user, strlen(db->user));
    if (!r)
      continue;
    dbs.append(db);
  }
  dbs.sort(db_name_sort);

  /*
    Because dbs array is sorted by the db name, all grants for the same db
    (that should be merged) are sorted together. The grantee's ACL_DB element
    is not necessarily the first and may be not present at all.
  */
  ACL_DB **first= NULL, *UNINIT_VAR(merged);
  ulong UNINIT_VAR(access), update_flags= 0;
  for (ACL_DB **cur= dbs.front(); cur <= dbs.back(); cur++)
  {
    if (!first || (!dbname && strcmp(cur[0]->db, cur[-1]->db)))
    { // new db name series
      update_flags|= update_role_db(merged, first, access, grantee->user.str);
      merged= NULL;
      access= 0;
      first= cur;
    }
    if (strcmp(cur[0]->user, grantee->user.str) == 0)
      access|= (merged= cur[0])->initial_access;
    else
      access|= cur[0]->access;
  }
  update_flags|= update_role_db(merged, first, access, grantee->user.str);

  /*
    to make this code a bit simpler, we sort on deletes, to move
    deleted elements to the end of the array. strictly speaking it's
    unnecessary, it'd be faster to remove them in one O(N) array scan.
    
    on the other hand, qsort on almost sorted array is pretty fast anyway...
  */
  if (update_flags & (2|4))
  { // inserted or deleted, need to sort
    my_qsort((uchar*) dynamic_element(&acl_dbs,0,ACL_DB*),acl_dbs.elements,
             sizeof(ACL_DB),(qsort_cmp) acl_compare);
  }
  if (update_flags & 4)
  { // deleted, trim the end
    while (acl_dbs.elements &&
           dynamic_element(&acl_dbs, acl_dbs.elements-1, ACL_DB*)->sort == 0)
      acl_dbs.elements--;
  }
  return update_flags;
}

static int table_name_sort(GRANT_TABLE * const *tbl1, GRANT_TABLE * const *tbl2)
{
  int res = strcmp((*tbl1)->db, (*tbl2)->db);
  if (res) return res;
  return strcmp((*tbl1)->tname, (*tbl2)->tname);
}

/**
  merges column privileges for the entry 'merged'

  @param merged GRANT_TABLE to merge the privileges into
  @param cur    first entry in the array of GRANT_TABLE's for a given table
  @param last   last entry in the array of GRANT_TABLE's for a given table,
                all entries between cur and last correspond to the *same* table

  @return 1 if the _set of columns_ in 'merged' was changed
          (not if the _set of privileges_ was changed).
*/
static int update_role_columns(GRANT_TABLE *merged,
                               GRANT_TABLE **cur, GRANT_TABLE **last)

{
  ulong rights __attribute__((unused))= 0;
  int changed= 0;
  if (!merged->cols)
  {
    changed= merged->hash_columns.records > 0;
    my_hash_reset(&merged->hash_columns);
    return changed;
  }

  DBUG_EXECUTE_IF("role_merge_stats", role_column_merges++;);

  HASH *mh= &merged->hash_columns;
  for (uint i=0 ; i < mh->records ; i++)
  {
    GRANT_COLUMN *col = (GRANT_COLUMN *)my_hash_element(mh, i);
    col->rights= col->init_rights;
  }

  for (; cur < last; cur++)
  {
    if (*cur == merged)
      continue;
    HASH *ch= &cur[0]->hash_columns;
    for (uint i=0 ; i < ch->records ; i++)
    {
      GRANT_COLUMN *ccol = (GRANT_COLUMN *)my_hash_element(ch, i);
      GRANT_COLUMN *mcol = (GRANT_COLUMN *)my_hash_search(mh,
                                  (uchar *)ccol->column, ccol->key_length);
      if (mcol)
        mcol->rights|= ccol->rights;
      else
      {
        changed= 1;
        my_hash_insert(mh, (uchar*)new (&grant_memroot) GRANT_COLUMN(ccol));
      }
    }
  }

  for (uint i=0 ; i < mh->records ; i++)
  {
    GRANT_COLUMN *col = (GRANT_COLUMN *)my_hash_element(mh, i);
    rights|= col->rights;
    if (!col->rights)
    {
      changed= 1;
      my_hash_delete(mh, (uchar*)col);
    }
  }
  DBUG_ASSERT(rights == merged->cols);
  return changed;
}

/**
  update GRANT_TABLE for a given table and a given role with merged privileges

  @param merged GRANT_TABLE of the role in question (or NULL if it wasn't found)
  @param first  first GRANT_TABLE in an array for the table in question
  @param last   last entry in the array of GRANT_TABLE's for a given table,
                all entries between first and last correspond to the *same* table
  @param privs  new table-level privileges for 'merged'
  @param cols   new OR-ed column-level privileges for 'merged'
  @param role   the name of the given role

  @return a bitmap of
          1 - privileges were changed
          2 - GRANT_TABLE was added
          4 - GRANT_TABLE was deleted
*/
static int update_role_table_columns(GRANT_TABLE *merged,
                                     GRANT_TABLE **first, GRANT_TABLE **last,
                                     ulong privs, ulong cols, const char *role)
{
  if (!first)
    return 0;

  DBUG_EXECUTE_IF("role_merge_stats", role_table_merges++;);

  if (merged == NULL)
  {
    /*
      there's no GRANT_TABLE for this role (all table grants come from granted
      roles) we need to create it
    */
    DBUG_ASSERT(privs | cols);
    merged= new (&grant_memroot) GRANT_TABLE("", first[0]->db, role, first[0]->tname,
                                     privs, cols);
    merged->init_privs= merged->init_cols= 0;
    update_role_columns(merged, first, last);
    my_hash_insert(&column_priv_hash,(uchar*) merged);
    return 2;
  }
  else if ((privs | cols) == 0)
  {
    /*
      there is GRANT_TABLE object but the role has no table or column
      privileges granted (all privileges were coming from granted roles, and
      now those roles were dropped or had their privileges revoked).
      we need to remove this GRANT_TABLE
    */
    DBUG_EXECUTE_IF("role_merge_stats",
                    role_column_merges+= MY_TEST(merged->cols););
    my_hash_delete(&column_priv_hash,(uchar*) merged);
    return 4;
  }
  else
  {
    bool changed= merged->cols != cols || merged->privs != privs;
    merged->cols= cols;
    merged->privs= privs;
    if (update_role_columns(merged, first, last))
      changed= true;
    return changed;
  }
}

/**
  merges table privileges from roles granted to the role 'grantee'.

  @return true if table privileges of the 'grantee' were changed

*/
static bool merge_role_table_and_column_privileges(ACL_ROLE *grantee,
                        const char *db, const char *tname, role_hash_t *rhash)
{
  Dynamic_array<GRANT_TABLE *> grants;
  DBUG_ASSERT(MY_TEST(db) == MY_TEST(tname)); // both must be set, or neither

  /*
    first, collect table/column privileges granted to
    roles in question.
  */
  for (uint i=0 ; i < column_priv_hash.records ; i++)
  {
    GRANT_TABLE *grant= (GRANT_TABLE *) my_hash_element(&column_priv_hash, i);
    if (grant->host.hostname[0])
      continue;
    if (tname && (strcmp(grant->db, db) || strcmp(grant->tname, tname)))
      continue;
    ACL_ROLE *r= rhash->find(grant->user, strlen(grant->user));
    if (!r)
      continue;
    grants.append(grant);
  }
  grants.sort(table_name_sort);

  GRANT_TABLE **first= NULL, *UNINIT_VAR(merged), **cur;
  ulong UNINIT_VAR(privs), UNINIT_VAR(cols), update_flags= 0;
  for (cur= grants.front(); cur <= grants.back(); cur++)
  {
    if (!first ||
        (!tname && (strcmp(cur[0]->db, cur[-1]->db) ||
                   strcmp(cur[0]->tname, cur[-1]->tname))))
    { // new db.tname series
      update_flags|= update_role_table_columns(merged, first, cur,
                                               privs, cols, grantee->user.str);
      merged= NULL;
      privs= cols= 0;
      first= cur;
    }
    if (strcmp(cur[0]->user, grantee->user.str) == 0)
    {
      merged= cur[0];
      cols|= cur[0]->init_cols;
      privs|= cur[0]->init_privs;
    }
    else
    {
      cols|= cur[0]->cols;
      privs|= cur[0]->privs;
    }
  }
  update_flags|= update_role_table_columns(merged, first, cur,
                                           privs, cols, grantee->user.str);

  return update_flags;
}

static int routine_name_sort(GRANT_NAME * const *r1, GRANT_NAME * const *r2)
{
  int res= strcmp((*r1)->db, (*r2)->db);
  if (res) return res;
  return strcmp((*r1)->tname, (*r2)->tname);
}

/**
  update GRANT_NAME for a given routine and a given role with merged privileges

  @param merged GRANT_NAME of the role in question (or NULL if it wasn't found)
  @param first  first GRANT_NAME in an array for the routine in question
  @param privs  new routine-level privileges for 'merged'
  @param role   the name of the given role
  @param hash   proc_priv_hash or func_priv_hash

  @return a bitmap of
          1 - privileges were changed
          2 - GRANT_NAME was added
          4 - GRANT_NAME was deleted
*/
static int update_role_routines(GRANT_NAME *merged, GRANT_NAME **first,
                                ulong privs, const char *role, HASH *hash)
{
  if (!first)
    return 0;

  DBUG_EXECUTE_IF("role_merge_stats", role_routine_merges++;);

  if (merged == NULL)
  {
    /*
      there's no GRANT_NAME for this role (all routine grants come from granted
      roles) we need to create it
    */
    DBUG_ASSERT(privs);
    merged= new (&grant_memroot) GRANT_NAME("", first[0]->db, role, first[0]->tname,
                                    privs, true);
    merged->init_privs= 0; // all privs are inherited
    my_hash_insert(hash, (uchar *)merged);
    return 2;
  }
  else if (privs == 0)
  {
    /*
      there is GRANT_NAME but the role has no privileges granted
      (all privileges were coming from granted roles, and now those roles
      were dropped or had their privileges revoked).
      we need to remove this entry
    */
    my_hash_delete(hash, (uchar*)merged);
    return 4;
  }
  else if (merged->privs != privs)
  {
    /* this is easy */
    merged->privs= privs;
    return 1;
  }
  return 0;
}

/**
  merges routine privileges from roles granted to the role 'grantee'.

  @return true if routine privileges of the 'grantee' were changed

*/
static bool merge_role_routine_grant_privileges(ACL_ROLE *grantee,
            const char *db, const char *tname, role_hash_t *rhash, HASH *hash)
{
  ulong update_flags= 0;

  DBUG_ASSERT(MY_TEST(db) == MY_TEST(tname)); // both must be set, or neither

  Dynamic_array<GRANT_NAME *> grants; 

  /* first, collect routine privileges granted to roles in question */
  for (uint i=0 ; i < hash->records ; i++)
  {
    GRANT_NAME *grant= (GRANT_NAME *) my_hash_element(hash, i);
    if (grant->host.hostname[0])
      continue;
    if (tname && (strcmp(grant->db, db) || strcmp(grant->tname, tname)))
      continue;
    ACL_ROLE *r= rhash->find(grant->user, strlen(grant->user));
    if (!r)
      continue;
    grants.append(grant);
  }
  grants.sort(routine_name_sort);

  GRANT_NAME **first= NULL, *UNINIT_VAR(merged);
  ulong UNINIT_VAR(privs);
  for (GRANT_NAME **cur= grants.front(); cur <= grants.back(); cur++)
  {
    if (!first ||
        (!tname && (strcmp(cur[0]->db, cur[-1]->db) ||
                    strcmp(cur[0]->tname, cur[-1]->tname))))
    { // new db.tname series
      update_flags|= update_role_routines(merged, first, privs,
                                          grantee->user.str, hash);
      merged= NULL;
      privs= 0;
      first= cur;
    }
    if (strcmp(cur[0]->user, grantee->user.str) == 0)
    {
      merged= cur[0];
      privs|= cur[0]->init_privs;
    }
    else
    {
      privs|= cur[0]->privs;
    }
  }
  update_flags|= update_role_routines(merged, first, privs,
                                      grantee->user.str, hash);
  return update_flags;
}

/**
  update privileges of the 'grantee' from all roles, granted to it
*/
static int merge_role_privileges(ACL_ROLE *role __attribute__((unused)),
                                 ACL_ROLE *grantee, void *context)
{
  PRIVS_TO_MERGE *data= (PRIVS_TO_MERGE *)context;

  DBUG_ASSERT(grantee->counter > 0);
  if (--grantee->counter)
    return 1; // don't recurse into grantee just yet

  grantee->counter= 1; // Mark the grantee as merged.

  /* if we'll do db/table/routine privileges, create a hash of role names */
  role_hash_t role_hash(role_key);
  if (data->what != PRIVS_TO_MERGE::GLOBAL)
  {
    role_hash.insert(grantee);
    for (uint i= 0; i < grantee->role_grants.elements; i++)
      role_hash.insert(*dynamic_element(&grantee->role_grants, i, ACL_ROLE**));
  }

  bool all= data->what == PRIVS_TO_MERGE::ALL;
  bool changed= false;
  if (all || data->what == PRIVS_TO_MERGE::GLOBAL)
    changed|= merge_role_global_privileges(grantee);
  if (all || data->what == PRIVS_TO_MERGE::DB)
    changed|= merge_role_db_privileges(grantee, data->db, &role_hash);
  if (all || data->what == PRIVS_TO_MERGE::TABLE_COLUMN)
    changed|= merge_role_table_and_column_privileges(grantee,
                                             data->db, data->name, &role_hash);
  if (all || data->what == PRIVS_TO_MERGE::PROC)
    changed|= merge_role_routine_grant_privileges(grantee,
                            data->db, data->name, &role_hash, &proc_priv_hash);
  if (all || data->what == PRIVS_TO_MERGE::FUNC)
    changed|= merge_role_routine_grant_privileges(grantee,
                            data->db, data->name, &role_hash, &func_priv_hash);

  return !changed; // don't recurse into the subgraph if privs didn't change
}

static bool merge_one_role_privileges(ACL_ROLE *grantee)
{
  PRIVS_TO_MERGE data= { PRIVS_TO_MERGE::ALL, 0, 0 };
  grantee->counter= 1;
  return merge_role_privileges(0, grantee, &data);
}

/*****************************************************************
  End of the role privilege propagation and graph traversal code
******************************************************************/

static bool has_auth(LEX_USER *user, LEX *lex)
{
  return user->pwtext.length || user->pwhash.length || user->plugin.length || user->auth.length ||
         lex->ssl_type != SSL_TYPE_NOT_SPECIFIED || lex->ssl_cipher ||
         lex->x509_issuer || lex->x509_subject ||
         lex->mqh.specified_limits;
}

static bool fix_and_copy_user(LEX_USER *to, LEX_USER *from, THD *thd)
{
  if (to != from)
  {
    /* preserve authentication information, if LEX_USER was  reallocated */
    to->pwtext= from->pwtext;
    to->pwhash= from->pwhash;
    to->plugin= from->plugin;
    to->auth= from->auth;
  }

  if (fix_lex_user(thd, to))
    return true;

  return false;
}

static bool copy_and_check_auth(LEX_USER *to, LEX_USER *from, THD *thd)
{
  if (fix_and_copy_user(to, from, thd))
    return true;

  // if changing auth for an existing user
  if (has_auth(to, thd->lex) && find_user_exact(to->host.str, to->user.str))
  {
    mysql_mutex_unlock(&acl_cache->lock);
    bool res= check_alter_user(thd, to->host.str, to->user.str);
    mysql_mutex_lock(&acl_cache->lock);
    return res;
  }

  return false;
}


/*
  Store table level and column level grants in the privilege tables

  SYNOPSIS
    mysql_table_grant()
    thd			Thread handle
    table_list		List of tables to give grant
    user_list		List of users to give grant
    columns		List of columns to give grant
    rights		Table level grant
    revoke_grant	Set to 1 if this is a REVOKE command

  RETURN
    FALSE ok
    TRUE  error
*/

int mysql_table_grant(THD *thd, TABLE_LIST *table_list,
		      List <LEX_USER> &user_list,
		      List <LEX_COLUMN> &columns, ulong rights,
		      bool revoke_grant)
{
  ulong column_priv= 0;
  int result;
  List_iterator <LEX_USER> str_list (user_list);
  LEX_USER *Str, *tmp_Str;
  bool create_new_users=0;
  const char *db_name, *table_name;
  DBUG_ENTER("mysql_table_grant");

  if (rights & ~TABLE_ACLS)
  {
    my_message(ER_ILLEGAL_GRANT_FOR_TABLE,
               ER_THD(thd, ER_ILLEGAL_GRANT_FOR_TABLE),
               MYF(0));
    DBUG_RETURN(TRUE);
  }

  if (!revoke_grant)
  {
    if (columns.elements)
    {
      class LEX_COLUMN *column;
      List_iterator <LEX_COLUMN> column_iter(columns);

      if (open_normal_and_derived_tables(thd, table_list, 0, DT_PREPARE))
        DBUG_RETURN(TRUE);

      while ((column = column_iter++))
      {
        uint unused_field_idx= NO_CACHED_FIELD_INDEX;
        TABLE_LIST *dummy;
        Field *f=find_field_in_table_ref(thd, table_list, column->column.ptr(),
                                         column->column.length(),
                                         column->column.ptr(), NULL, NULL,
                                         NULL, TRUE, FALSE,
                                         &unused_field_idx, FALSE, &dummy);
        if (f == (Field*)0)
        {
          my_error(ER_BAD_FIELD_ERROR, MYF(0),
                   column->column.c_ptr(), table_list->alias);
          DBUG_RETURN(TRUE);
        }
        if (f == (Field *)-1)
          DBUG_RETURN(TRUE);
        column_priv|= column->rights;
      }
      close_mysql_tables(thd);
    }
    else
    {
      if (!(rights & CREATE_ACL))
      {
        if (!ha_table_exists(thd, table_list->db, table_list->table_name))
        {
          my_error(ER_NO_SUCH_TABLE, MYF(0), table_list->db, table_list->alias);
          DBUG_RETURN(TRUE);
        }
      }
      if (table_list->grant.want_privilege)
      {
        char command[128];
        get_privilege_desc(command, sizeof(command),
                           table_list->grant.want_privilege);
        my_error(ER_TABLEACCESS_DENIED_ERROR, MYF(0),
                 command, thd->security_ctx->priv_user,
                 thd->security_ctx->host_or_ip, table_list->alias);
        DBUG_RETURN(-1);
      }
    }
  }

  /*
    Open the mysql.user and mysql.tables_priv tables.
    Don't open column table if we don't need it !
  */
  int maybe_columns_priv= 0;
  if (column_priv ||
      (revoke_grant && ((rights & COL_ACLS) || columns.elements)))
    maybe_columns_priv= Table_columns_priv;

  /*
    The lock api is depending on the thd->lex variable which needs to be
    re-initialized.
  */
  Query_tables_list backup;
  thd->lex->reset_n_backup_query_tables_list(&backup);
  /*
    Restore Query_tables_list::sql_command value, which was reset
    above, as the code writing query to the binary log assumes that
    this value corresponds to the statement being executed.
  */
  thd->lex->sql_command= backup.sql_command;

  Grant_tables tables(Table_user | Table_tables_priv | maybe_columns_priv,
                      TL_WRITE);
  if ((result= tables.open_and_lock(thd)))
  {
    thd->lex->restore_backup_query_tables_list(&backup);
    DBUG_RETURN(result != 1);
  }

  if (!revoke_grant)
    create_new_users= test_if_create_new_users(thd);
  mysql_rwlock_wrlock(&LOCK_grant);
  mysql_mutex_lock(&acl_cache->lock);
  MEM_ROOT *old_root= thd->mem_root;
  thd->mem_root= &grant_memroot;
  grant_version++;

  while ((tmp_Str = str_list++))
  {
    int error;
    GRANT_TABLE *grant_table;
    if (!(Str= get_current_user(thd, tmp_Str, false)))
    {
      result= TRUE;
      continue;
    }
    /* Create user if needed */
    error= copy_and_check_auth(Str, tmp_Str, thd) ||
           replace_user_table(thd, tables.user_table(), *Str,
                               0, revoke_grant, create_new_users,
                               MY_TEST(thd->variables.sql_mode &
                                       MODE_NO_AUTO_CREATE_USER));
    if (error)
    {
      result= TRUE;				// Remember error
      continue;					// Add next user
    }

    db_name= table_list->get_db_name();
    table_name= table_list->get_table_name();

    /* Find/create cached table grant */
    grant_table= table_hash_search(Str->host.str, NullS, db_name,
				   Str->user.str, table_name, 1);
    if (!grant_table)
    {
      if (revoke_grant)
      {
	my_error(ER_NONEXISTING_TABLE_GRANT, MYF(0),
                 Str->user.str, Str->host.str, table_list->table_name);
	result= TRUE;
	continue;
      }
      grant_table = new GRANT_TABLE (Str->host.str, db_name,
				     Str->user.str, table_name,
				     rights,
				     column_priv);
      if (!grant_table ||
        my_hash_insert(&column_priv_hash,(uchar*) grant_table))
      {
	result= TRUE;				/* purecov: deadcode */
	continue;				/* purecov: deadcode */
      }
    }

    /* If revoke_grant, calculate the new column privilege for tables_priv */
    if (revoke_grant)
    {
      class LEX_COLUMN *column;
      List_iterator <LEX_COLUMN> column_iter(columns);
      GRANT_COLUMN *grant_column;

      /* Fix old grants */
      while ((column = column_iter++))
      {
	grant_column = column_hash_search(grant_table,
					  column->column.ptr(),
					  column->column.length());
	if (grant_column)
	  grant_column->rights&= ~(column->rights | rights);
      }
      /* scan trough all columns to get new column grant */
      column_priv= 0;
      for (uint idx=0 ; idx < grant_table->hash_columns.records ; idx++)
      {
        grant_column= (GRANT_COLUMN*)
          my_hash_element(&grant_table->hash_columns, idx);
	grant_column->rights&= ~rights;		// Fix other columns
	column_priv|= grant_column->rights;
      }
    }
    else
    {
      column_priv|= grant_table->cols;
    }


    /* update table and columns */

    /* TODO(cvicentiu) refactor replace_table_table to use Tables_priv_table
       instead of TABLE directly. */
    if (replace_table_table(thd, grant_table, tables.tables_priv_table().table(),
                            *Str, db_name, table_name,
			    rights, column_priv, revoke_grant))
    {
      /* Should only happen if table is crashed */
      result= TRUE;			       /* purecov: deadcode */
    }
    else if (tables.columns_priv_table().table_exists())
    {
      /* TODO(cvicentiu) refactor replace_column_table to use Columns_priv_table
         instead of TABLE directly. */
      if (replace_column_table(grant_table, tables.columns_priv_table().table(),
                               *Str, columns, db_name, table_name, rights,
                               revoke_grant))
      {
	result= TRUE;
      }
    }
    if (Str->is_role())
      propagate_role_grants(find_acl_role(Str->user.str),
                            PRIVS_TO_MERGE::TABLE_COLUMN, db_name, table_name);
  }

  thd->mem_root= old_root;
  mysql_mutex_unlock(&acl_cache->lock);

  if (!result) /* success */
  {
    result= write_bin_log(thd, TRUE, thd->query(), thd->query_length());
  }

  mysql_rwlock_unlock(&LOCK_grant);

  if (!result) /* success */
    my_ok(thd);

  thd->lex->restore_backup_query_tables_list(&backup);
  DBUG_RETURN(result);
}


/**
  Store routine level grants in the privilege tables

  @param thd Thread handle
  @param table_list List of routines to give grant
  @param sph SP handler
  @param user_list List of users to give grant
  @param rights Table level grant
  @param revoke_grant Is this is a REVOKE command?

  @return
    @retval FALSE Success.
    @retval TRUE An error occurred.
*/

bool mysql_routine_grant(THD *thd, TABLE_LIST *table_list,
                         const Sp_handler *sph,
			 List <LEX_USER> &user_list, ulong rights,
			 bool revoke_grant, bool write_to_binlog)
{
  List_iterator <LEX_USER> str_list (user_list);
  LEX_USER *Str, *tmp_Str;
  bool create_new_users= 0, result;
  const char *db_name, *table_name;
  DBUG_ENTER("mysql_routine_grant");

  if (rights & ~PROC_ACLS)
  {
    my_message(ER_ILLEGAL_GRANT_FOR_TABLE,
               ER_THD(thd, ER_ILLEGAL_GRANT_FOR_TABLE),
               MYF(0));
    DBUG_RETURN(TRUE);
  }

  if (!revoke_grant)
  {
    if (sph->sp_exist_routines(thd, table_list))
      DBUG_RETURN(TRUE);
  }

  Grant_tables tables(Table_user | Table_procs_priv, TL_WRITE);
  if ((result= tables.open_and_lock(thd)))
    DBUG_RETURN(result != 1);

  DBUG_ASSERT(!thd->is_current_stmt_binlog_format_row());

  if (!revoke_grant)
    create_new_users= test_if_create_new_users(thd);
  mysql_rwlock_wrlock(&LOCK_grant);
  mysql_mutex_lock(&acl_cache->lock);
  MEM_ROOT *old_root= thd->mem_root;
  thd->mem_root= &grant_memroot;

  DBUG_PRINT("info",("now time to iterate and add users"));

  while ((tmp_Str= str_list++))
  {
    GRANT_NAME *grant_name;
    if (!(Str= get_current_user(thd, tmp_Str, false)))
    {
      result= TRUE;
      continue;
    }
    /* Create user if needed */
    if (copy_and_check_auth(Str, tmp_Str, thd) ||
        replace_user_table(thd, tables.user_table(), *Str,
			   0, revoke_grant, create_new_users,
                           MY_TEST(thd->variables.sql_mode &
                                     MODE_NO_AUTO_CREATE_USER)))
    {
      result= TRUE;
      continue;
    }

    db_name= table_list->db;
    table_name= table_list->table_name;
    grant_name= routine_hash_search(Str->host.str, NullS, db_name,
                                    Str->user.str, table_name, sph, 1);
    if (!grant_name || !grant_name->init_privs)
    {
      if (revoke_grant)
      {
        my_error(ER_NONEXISTING_PROC_GRANT, MYF(0),
	         Str->user.str, Str->host.str, table_name);
	result= TRUE;
	continue;
      }
      grant_name= new GRANT_NAME(Str->host.str, db_name,
				 Str->user.str, table_name,
				 rights, TRUE);
      if (!grant_name ||
        my_hash_insert(sph->get_priv_hash(), (uchar*) grant_name))
      {
        result= TRUE;
	continue;
      }
    }

    /* TODO(cvicentiu) refactor replace_routine_table to use Tables_procs_priv
       instead of TABLE directly. */
    if (tables.procs_priv_table().no_such_table() ||
        replace_routine_table(thd, grant_name, tables.procs_priv_table().table(),
                              *Str, db_name, table_name, sph, rights,
                              revoke_grant) != 0)
    {
      result= TRUE;
      continue;
    }
    if (Str->is_role())
      propagate_role_grants(find_acl_role(Str->user.str),
                            sp_privs_to_merge(sph->type()),
                            db_name, table_name);
  }
  thd->mem_root= old_root;
  mysql_mutex_unlock(&acl_cache->lock);

  if (write_to_binlog)
  {
    if (write_bin_log(thd, FALSE, thd->query(), thd->query_length()))
      result= TRUE;
  }

  mysql_rwlock_unlock(&LOCK_grant);

  /* Tables are automatically closed */
  DBUG_RETURN(result);
}

/**
  append a user or role name to a buffer that will be later used as an error message
*/
static void append_user(THD *thd, String *str,
                        const LEX_CSTRING *u, const LEX_CSTRING *h)
{
  if (str->length())
    str->append(',');
  append_query_string(system_charset_info, str, u->str, u->length,
                      thd->variables.sql_mode & MODE_NO_BACKSLASH_ESCAPES);
  /* hostname part is not relevant for roles, it is always empty */
  if (u->length == 0 || h->length != 0)
  {
    str->append('@');
    append_query_string(system_charset_info, str, h->str, h->length,
                        thd->variables.sql_mode & MODE_NO_BACKSLASH_ESCAPES);
  }
}

static void append_user(THD *thd, String *str, LEX_USER *user)
{
  append_user(thd, str, & user->user, & user->host);
}

/**
  append a string to a buffer that will be later used as an error message

  @note
  a string can be either CURRENT_USER or CURRENT_ROLE or NONE, it should be
  neither quoted nor escaped.
*/
static void append_str(String *str, const char *s, size_t l)
{
  if (str->length())
    str->append(',');
  str->append(s, l);
}

static int can_grant_role_callback(ACL_USER_BASE *grantee,
                                   ACL_ROLE *role, void *data)
{
  ROLE_GRANT_PAIR *pair;

  if (role != (ACL_ROLE*)data)
    return 0; // keep searching

  if (grantee->flags & IS_ROLE)
    pair= find_role_grant_pair(&grantee->user, &empty_clex_str, &role->user);
  else
  {
    ACL_USER *user= (ACL_USER *)grantee;
    LEX_CSTRING host= { user->host.hostname, user->hostname_length };
    pair= find_role_grant_pair(&user->user, &host, &role->user);
  }
  if (!pair->with_admin)
    return 0; // keep searching

  return -1; // abort the traversal
}


/*
  One can only grant a role if SELECT * FROM I_S.APPLICABLE_ROLES shows this
  role as grantable.
  
  What this really means - we need to traverse role graph for the current user
  looking for our role being granted with the admin option.
*/
static bool can_grant_role(THD *thd, ACL_ROLE *role)
{
  Security_context *sctx= thd->security_ctx;

  if (!sctx->user) // replication
    return true;

  ACL_USER *grantee= find_user_exact(sctx->priv_host, sctx->priv_user);
  if (!grantee)
    return false;

  return traverse_role_graph_down(grantee, role, NULL,
                                  can_grant_role_callback) == -1;
}


bool mysql_grant_role(THD *thd, List <LEX_USER> &list, bool revoke)
{
  DBUG_ENTER("mysql_grant_role");
  /*
     The first entry in the list is the granted role. Need at least two
     entries for the command to be valid
   */
  DBUG_ASSERT(list.elements >= 2);
  int result;
  bool create_new_user, no_auto_create_user;
  String wrong_users;
  LEX_USER *user, *granted_role;
  LEX_CSTRING rolename;
  LEX_CSTRING username;
  LEX_CSTRING hostname;
  ACL_ROLE *role, *role_as_user;

  List_iterator <LEX_USER> user_list(list);
  granted_role= user_list++;
  if (!(granted_role= get_current_user(thd, granted_role)))
    DBUG_RETURN(TRUE);

  DBUG_ASSERT(granted_role->is_role());
  rolename= granted_role->user;

  create_new_user= test_if_create_new_users(thd);
  no_auto_create_user= MY_TEST(thd->variables.sql_mode &
                               MODE_NO_AUTO_CREATE_USER);

  Grant_tables tables(Table_user | Table_roles_mapping, TL_WRITE);
  if ((result= tables.open_and_lock(thd)))
    DBUG_RETURN(result != 1);

  mysql_rwlock_wrlock(&LOCK_grant);
  mysql_mutex_lock(&acl_cache->lock);
  if (!(role= find_acl_role(rolename.str)))
  {
    mysql_mutex_unlock(&acl_cache->lock);
    mysql_rwlock_unlock(&LOCK_grant);
    my_error(ER_INVALID_ROLE, MYF(0), rolename.str);
    DBUG_RETURN(TRUE);
  }

  if (!can_grant_role(thd, role))
  {
    mysql_mutex_unlock(&acl_cache->lock);
    mysql_rwlock_unlock(&LOCK_grant);
    my_error(ER_ACCESS_DENIED_NO_PASSWORD_ERROR, MYF(0),
             thd->security_ctx->priv_user, thd->security_ctx->priv_host);
    DBUG_RETURN(TRUE);
  }

  while ((user= user_list++))
  {
    role_as_user= NULL;
    /* current_role is treated slightly different */
    if (user->user.str == current_role.str)
    {
      /* current_role is NONE */
      if (!thd->security_ctx->priv_role[0])
      {
        my_error(ER_INVALID_ROLE, MYF(0), "NONE");
        append_str(&wrong_users, STRING_WITH_LEN("NONE"));
        result= 1;
        continue;
      }
      if (!(role_as_user= find_acl_role(thd->security_ctx->priv_role)))
      {
        LEX_CSTRING ls= { thd->security_ctx->priv_role,
                          strlen(thd->security_ctx->priv_role) };
        append_user(thd, &wrong_users, &ls, &empty_clex_str);
        result= 1;
        continue;
      }

      /* can not grant current_role to current_role */
      if (granted_role->user.str == current_role.str)
      {
        append_user(thd, &wrong_users, &role_as_user->user, &empty_clex_str);
        result= 1;
        continue;
      }
      username.str= thd->security_ctx->priv_role;
      username.length= strlen(username.str);
      hostname= empty_clex_str;
    }
    else if (user->user.str == current_user.str)
    {
      username.str= thd->security_ctx->priv_user;
      username.length= strlen(username.str);
      hostname.str= thd->security_ctx->priv_host;
      hostname.length= strlen(hostname.str);
    }
    else
    {
      username= user->user;
      if (user->host.str)
        hostname= user->host;
      else
      if ((role_as_user= find_acl_role(user->user.str)))
        hostname= empty_clex_str;
      else
      {
        if (is_invalid_role_name(username.str))
        {
          append_user(thd, &wrong_users, &username, &empty_clex_str);
          result= 1;
          continue;
        }
        hostname= host_not_specified;
      }
    }

    ROLE_GRANT_PAIR *hash_entry= find_role_grant_pair(&username, &hostname,
                                                      &rolename);
    ACL_USER_BASE *grantee= role_as_user;

    if (has_auth(user, thd->lex))
      DBUG_ASSERT(!grantee);
    else if (!grantee)
      grantee= find_user_exact(hostname.str, username.str);

    if (!grantee && !revoke)
    {
      LEX_USER user_combo = *user;
      user_combo.host = hostname;
      user_combo.user = username;

      if (copy_and_check_auth(&user_combo, &user_combo, thd) ||
          replace_user_table(thd, tables.user_table(), user_combo, 0,
                             false, create_new_user,
                             no_auto_create_user))
      {
        append_user(thd, &wrong_users, &username, &hostname);
        result= 1;
        continue;
      }
      grantee= find_user_exact(hostname.str, username.str);

      /* either replace_user_table failed, or we've added the user */
      DBUG_ASSERT(grantee);
    }

    if (!grantee)
    {
      append_user(thd, &wrong_users, &username, &hostname);
      result= 1;
      continue;
    }

    if (!revoke)
    {
      if (hash_entry)
      {
        // perhaps, updating an existing grant, adding WITH ADMIN OPTION
      }
      else
      {
        add_role_user_mapping(grantee, role);

        /*
          Check if this grant would cause a cycle. It only needs to be run
          if we're granting a role to a role
        */
        if (role_as_user &&
            traverse_role_graph_down(role, 0, 0, 0) == ROLE_CYCLE_FOUND)
        {
          append_user(thd, &wrong_users, &username, &empty_clex_str);
          result= 1;
          undo_add_role_user_mapping(grantee, role);
          continue;
        }
      }
    }
    else
    {
      /* grant was already removed or never existed */
      if (!hash_entry)
      {
        append_user(thd, &wrong_users, &username, &hostname);
        result= 1;
        continue;
      }
      if (thd->lex->with_admin_option)
      {
        // only revoking an admin option, not the complete grant
      }
      else
      {
        /* revoke a role grant */
        remove_role_user_mapping(grantee, role);
      }
    }

    /* write into the roles_mapping table */
    /* TODO(cvicentiu) refactor replace_roles_mapping_table to use
       Roles_mapping_table instead of TABLE directly. */
    if (replace_roles_mapping_table(tables.roles_mapping_table().table(),
                                    &username, &hostname, &rolename,
                                    thd->lex->with_admin_option,
                                    hash_entry, revoke))
    {
      append_user(thd, &wrong_users, &username, &empty_clex_str);
      result= 1;
      if (!revoke)
      {
        /* need to remove the mapping added previously */
        undo_add_role_user_mapping(grantee, role);
      }
      else
      {
        /* need to restore the mapping deleted previously */
        add_role_user_mapping(grantee, role);
      }
      continue;
    }
    update_role_mapping(&username, &hostname, &rolename,
                        thd->lex->with_admin_option, hash_entry, revoke);

    /*
       Only need to propagate grants when granting/revoking a role to/from
       a role
    */
    if (role_as_user && merge_one_role_privileges(role_as_user) == 0)
      propagate_role_grants(role_as_user, PRIVS_TO_MERGE::ALL);
  }

  mysql_mutex_unlock(&acl_cache->lock);

  if (result)
    my_error(revoke ? ER_CANNOT_REVOKE_ROLE : ER_CANNOT_GRANT_ROLE, MYF(0),
             rolename.str, wrong_users.c_ptr_safe());
  else
    result= write_bin_log(thd, TRUE, thd->query(), thd->query_length());

  mysql_rwlock_unlock(&LOCK_grant);

  DBUG_RETURN(result);
}


bool mysql_grant(THD *thd, const char *db, List <LEX_USER> &list,
                 ulong rights, bool revoke_grant, bool is_proxy)
{
  List_iterator <LEX_USER> str_list (list);
  LEX_USER *Str, *tmp_Str, *proxied_user= NULL;
  char tmp_db[SAFE_NAME_LEN+1];
  bool create_new_users=0, result;
  DBUG_ENTER("mysql_grant");

  if (lower_case_table_names && db)
  {
    char *end= strnmov(tmp_db,db, sizeof(tmp_db));
    if (end >= tmp_db + sizeof(tmp_db))
    {
      my_error(ER_WRONG_DB_NAME ,MYF(0), db);
      DBUG_RETURN(TRUE);
    }
    my_casedn_str(files_charset_info, tmp_db);
    db=tmp_db;
  }

  if (is_proxy)
  {
    DBUG_ASSERT(!db);
    proxied_user= str_list++;
  }

  Grant_tables tables(Table_user | (is_proxy ? Table_proxies_priv : Table_db),
                      TL_WRITE);
  if ((result= tables.open_and_lock(thd)))
    DBUG_RETURN(result != 1);

  DBUG_ASSERT(!thd->is_current_stmt_binlog_format_row());

  if (!revoke_grant)
    create_new_users= test_if_create_new_users(thd);

  /* go through users in user_list */
  mysql_rwlock_wrlock(&LOCK_grant);
  mysql_mutex_lock(&acl_cache->lock);
  grant_version++;

  if (proxied_user)
  {
    if (!(proxied_user= get_current_user(thd, proxied_user, false)))
      DBUG_RETURN(TRUE);
    DBUG_ASSERT(proxied_user->host.length); // not a Role
  }

  while ((tmp_Str = str_list++))
  {
    if (!(Str= get_current_user(thd, tmp_Str, false)))
    {
      result= true;
      continue;
    }

    if (copy_and_check_auth(Str, tmp_Str, thd) ||
        replace_user_table(thd, tables.user_table(), *Str,
                           (!db ? rights : 0), revoke_grant, create_new_users,
                           MY_TEST(thd->variables.sql_mode &
                                   MODE_NO_AUTO_CREATE_USER)))
      result= true;
    else if (db)
    {
      ulong db_rights= rights & DB_ACLS;
      if (db_rights  == rights)
      {
	if (replace_db_table(tables.db_table().table(), db, *Str, db_rights,
			     revoke_grant))
	  result= true;
      }
      else
      {
	my_error(ER_WRONG_USAGE, MYF(0), "DB GRANT", "GLOBAL PRIVILEGES");
	result= true;
      }
    }
    else if (is_proxy)
    {
    /* TODO(cvicentiu) refactor replace_proxies_priv_table to use
       Proxies_priv_table  instead of TABLE directly. */
      if (tables.proxies_priv_table().no_such_table() ||
          replace_proxies_priv_table (thd, tables.proxies_priv_table().table(),
                                      Str, proxied_user,
                                      rights & GRANT_ACL ? TRUE : FALSE,
                                      revoke_grant))
        result= true;
    }
    if (Str->is_role())
      propagate_role_grants(find_acl_role(Str->user.str),
                            db ? PRIVS_TO_MERGE::DB : PRIVS_TO_MERGE::GLOBAL,
                            db);
  }
  mysql_mutex_unlock(&acl_cache->lock);

  if (!result)
  {
    result= write_bin_log(thd, TRUE, thd->query(), thd->query_length());
  }

  mysql_rwlock_unlock(&LOCK_grant);

  if (!result)
    my_ok(thd);

  DBUG_RETURN(result);
}


/* Free grant array if possible */

void  grant_free(void)
{
  DBUG_ENTER("grant_free");
  my_hash_free(&column_priv_hash);
  my_hash_free(&proc_priv_hash);
  my_hash_free(&func_priv_hash);
  free_root(&grant_memroot,MYF(0));
  DBUG_VOID_RETURN;
}


/**
  @brief Initialize structures responsible for table/column-level privilege
   checking and load information for them from tables in the 'mysql' database.

  @return Error status
    @retval 0 OK
    @retval 1 Could not initialize grant subsystem.
*/

bool grant_init()
{
  THD  *thd;
  bool return_val;
  DBUG_ENTER("grant_init");

  if (!(thd= new THD(0)))
    DBUG_RETURN(1);				/* purecov: deadcode */
  thd->thread_stack= (char*) &thd;
  thd->store_globals();
  return_val=  grant_reload(thd);
  delete thd;
  DBUG_RETURN(return_val);
}


/**
  @brief Initialize structures responsible for table/column-level privilege
    checking and load information about grants from open privilege tables.

  @param thd Current thread
  @param tables List containing open "mysql.tables_priv" and
    "mysql.columns_priv" tables.

  @see grant_reload

  @return Error state
    @retval FALSE Success
    @retval TRUE Error
*/

static bool grant_load(THD *thd,
                       const Tables_priv_table& tables_priv,
                       const Columns_priv_table& columns_priv,
                       const Procs_priv_table& procs_priv)
{
  bool return_val= 1;
  TABLE *t_table, *c_table, *p_table;
  bool check_no_resolve= specialflag & SPECIAL_NO_RESOLVE;
  MEM_ROOT *save_mem_root= thd->mem_root;
  sql_mode_t old_sql_mode= thd->variables.sql_mode;
  DBUG_ENTER("grant_load");

  thd->variables.sql_mode&= ~MODE_PAD_CHAR_TO_FULL_LENGTH;

  (void) my_hash_init(&column_priv_hash, &my_charset_utf8_bin,
                      0,0,0, (my_hash_get_key) get_grant_table,
                      (my_hash_free_key) free_grant_table,0);
  (void) my_hash_init(&proc_priv_hash, &my_charset_utf8_bin,
                      0,0,0, (my_hash_get_key) get_grant_table, 0,0);
  (void) my_hash_init(&func_priv_hash, &my_charset_utf8_bin,
                      0,0,0, (my_hash_get_key) get_grant_table, 0,0);
  init_sql_alloc(&grant_memroot, ACL_ALLOC_BLOCK_SIZE, 0, MYF(0));

  t_table= tables_priv.table();
  c_table= columns_priv.table();
  p_table= procs_priv.table(); // this can be NULL

  if (t_table->file->ha_index_init(0, 1))
    goto end_index_init;

  t_table->use_all_columns();
  c_table->use_all_columns();

  thd->mem_root= &grant_memroot;

  if (!t_table->file->ha_index_first(t_table->record[0]))
  {
    do
    {
      GRANT_TABLE *mem_check;
      /* TODO(cvicentiu) convert this to use tables_priv and columns_priv. */
      if (!(mem_check= new (&grant_memroot) GRANT_TABLE(t_table, c_table)))
      {
	/* This could only happen if we are out memory */
	goto end_unlock;
      }

      if (check_no_resolve)
      {
	if (hostname_requires_resolving(mem_check->host.hostname))
	{
          sql_print_warning("'tables_priv' entry '%s %s@%s' "
                            "ignored in --skip-name-resolve mode.",
                            mem_check->tname,
                            safe_str(mem_check->user),
                            safe_str(mem_check->host.hostname));
	  continue;
	}
      }

      if (! mem_check->ok())
	delete mem_check;
      else if (my_hash_insert(&column_priv_hash,(uchar*) mem_check))
      {
	delete mem_check;
	goto end_unlock;
      }
    }
    while (!t_table->file->ha_index_next(t_table->record[0]));
  }

  return_val= 0;

  if (p_table)
  {
    if (p_table->file->ha_index_init(0, 1))
      goto end_unlock;

    p_table->use_all_columns();

    if (!p_table->file->ha_index_first(p_table->record[0]))
    {
      do
      {
        GRANT_NAME *mem_check;
        HASH *hash;
        if (!(mem_check= new (&grant_memroot) GRANT_NAME(p_table, TRUE)))
        {
          /* This could only happen if we are out memory */
          goto end_unlock_p;
        }

        if (check_no_resolve)
        {
          if (hostname_requires_resolving(mem_check->host.hostname))
          {
            sql_print_warning("'procs_priv' entry '%s %s@%s' "
                              "ignored in --skip-name-resolve mode.",
                              mem_check->tname, mem_check->user,
                              safe_str(mem_check->host.hostname));
            continue;
          }
        }
        uint type= procs_priv.routine_type()->val_int();
        const Sp_handler *sph= Sp_handler::handler((stored_procedure_type)
                                                   type);
        if (!sph || !(hash= sph->get_priv_hash()))
        {
          sql_print_warning("'procs_priv' entry '%s' "
                            "ignored, bad routine type",
                            mem_check->tname);
          continue;
        }

        mem_check->privs= fix_rights_for_procedure(mem_check->privs);
        mem_check->init_privs= mem_check->privs;
        if (! mem_check->ok())
          delete mem_check;
        else if (my_hash_insert(hash, (uchar*) mem_check))
        {
          delete mem_check;
          goto end_unlock_p;
        }
      }
      while (!p_table->file->ha_index_next(p_table->record[0]));
    }
  }

end_unlock_p:
  if (p_table)
    p_table->file->ha_index_end();
end_unlock:
  t_table->file->ha_index_end();
  thd->mem_root= save_mem_root;
end_index_init:
  thd->variables.sql_mode= old_sql_mode;
  DBUG_RETURN(return_val);
}

static my_bool propagate_role_grants_action(void *role_ptr,
                                            void *ptr __attribute__((unused)))
{
  ACL_ROLE *role= static_cast<ACL_ROLE *>(role_ptr);
  if (role->counter)
    return 0;

  mysql_mutex_assert_owner(&acl_cache->lock);
  PRIVS_TO_MERGE data= { PRIVS_TO_MERGE::ALL, 0, 0 };
  traverse_role_graph_up(role, &data, NULL, merge_role_privileges);
  return 0;
}


/**
  @brief Reload information about table and column level privileges if possible

  @param thd Current thread

  Locked tables are checked by acl_reload() and doesn't have to be checked
  in this call.
  This function is also used for initialization of structures responsible
  for table/column-level privilege checking.

  @return Error state
    @retval FALSE Success
    @retval TRUE  Error
*/

bool grant_reload(THD *thd)
{
  HASH old_column_priv_hash, old_proc_priv_hash, old_func_priv_hash;
  MEM_ROOT old_mem;
  int result;
  DBUG_ENTER("grant_reload");

  /*
    To avoid deadlocks we should obtain table locks before
    obtaining LOCK_grant rwlock.
  */

  Grant_tables tables(Table_tables_priv | Table_columns_priv| Table_procs_priv,
                      TL_READ);
  if ((result= tables.open_and_lock(thd)))
    DBUG_RETURN(result != 1);

  mysql_rwlock_wrlock(&LOCK_grant);
  grant_version++;
  old_column_priv_hash= column_priv_hash;
  old_proc_priv_hash= proc_priv_hash;
  old_func_priv_hash= func_priv_hash;

  /*
    Create a new memory pool but save the current memory pool to make an undo
    opertion possible in case of failure.
  */
  old_mem= grant_memroot;

  if ((result= grant_load(thd,
                          tables.tables_priv_table(),
                          tables.columns_priv_table(),
                          tables.procs_priv_table())))
  {						// Error. Revert to old hash
    DBUG_PRINT("error",("Reverting to old privileges"));
    grant_free();				/* purecov: deadcode */
    column_priv_hash= old_column_priv_hash;	/* purecov: deadcode */
    proc_priv_hash= old_proc_priv_hash;
    func_priv_hash= old_func_priv_hash;
    grant_memroot= old_mem;                     /* purecov: deadcode */
  }
  else
  {
    my_hash_free(&old_column_priv_hash);
    my_hash_free(&old_proc_priv_hash);
    my_hash_free(&old_func_priv_hash);
    free_root(&old_mem,MYF(0));
  }

  mysql_mutex_lock(&acl_cache->lock);
  my_hash_iterate(&acl_roles, propagate_role_grants_action, NULL);
  mysql_mutex_unlock(&acl_cache->lock);

  mysql_rwlock_unlock(&LOCK_grant);

  close_mysql_tables(thd);

  DBUG_RETURN(result);
}


/**
  @brief Check table level grants

  @param thd          Thread handler
  @param want_access  Bits of privileges user needs to have.
  @param tables       List of tables to check. The user should have
                      'want_access' to all tables in list.
  @param any_combination_will_do TRUE if it's enough to have any privilege for
    any combination of the table columns.
  @param number       Check at most this number of tables.
  @param no_errors    TRUE if no error should be sent directly to the client.

  If table->grant.want_privilege != 0 then the requested privileges where
  in the set of COL_ACLS but access was not granted on the table level. As
  a consequence an extra check of column privileges is required.

  Specifically if this function returns FALSE the user has some kind of
  privilege on a combination of columns in each table.

  This function is usually preceeded by check_access which establish the
  User-, Db- and Host access rights.

  @see check_access
  @see check_table_access

  @note
     This functions assumes that either number of tables to be inspected
     by it is limited explicitly (i.e. is is not UINT_MAX) or table list
     used and thd->lex->query_tables_own_last value correspond to each
     other (the latter should be either 0 or point to next_global member
     of one of elements of this table list).

     We delay locking of LOCK_grant until we really need it as we assume that
     most privileges be resolved with user or db level accesses.

   @return Access status
     @retval FALSE Access granted; But column privileges might need to be
      checked.
     @retval TRUE The user did not have the requested privileges on any of the
      tables.

*/

bool check_grant(THD *thd, ulong want_access, TABLE_LIST *tables,
                 bool any_combination_will_do, uint number, bool no_errors)
{
  TABLE_LIST *tl;
  TABLE_LIST *first_not_own_table= thd->lex->first_not_own_table();
  Security_context *sctx= thd->security_ctx;
  uint i;
  ulong original_want_access= want_access;
  bool locked= 0;
  GRANT_TABLE *grant_table;
  GRANT_TABLE *grant_table_role= NULL;
  DBUG_ENTER("check_grant");
  DBUG_ASSERT(number > 0);

  /*
    Walk through the list of tables that belong to the query and save the
    requested access (orig_want_privilege) to be able to use it when
    checking access rights to the underlying tables of a view. Our grant
    system gradually eliminates checked bits from want_privilege and thus
    after all checks are done we can no longer use it.
    The check that first_not_own_table is not reached is for the case when
    the given table list refers to the list for prelocking (contains tables
    of other queries). For simple queries first_not_own_table is 0.
  */
  for (i= 0, tl= tables;
       i < number  && tl != first_not_own_table;
       tl= tl->next_global, i++)
  {
    /*
      Save a copy of the privileges without the SHOW_VIEW_ACL attribute.
      It will be checked during making view.
    */
    tl->grant.orig_want_privilege= (want_access & ~SHOW_VIEW_ACL);
  }
  number= i;

  for (tl= tables; number-- ; tl= tl->next_global)
  {
    TABLE_LIST *const t_ref=
      tl->correspondent_table ? tl->correspondent_table : tl;
    sctx= t_ref->security_ctx ? t_ref->security_ctx : thd->security_ctx;
    ulong orig_want_access= original_want_access;

    if (t_ref->sequence)
    {
      /* We want to have either SELECT or INSERT rights to sequences depending
         on how they are accessed
      */
      orig_want_access= ((t_ref->lock_type == TL_WRITE_ALLOW_WRITE) ?
                         INSERT_ACL : SELECT_ACL);
    }

    if (tl->with ||
        (tl->select_lex &&
         (tl->with= tl->select_lex->find_table_def_in_with_clauses(tl))))
      continue;

    const ACL_internal_table_access *access=
      get_cached_table_access(&t_ref->grant.m_internal,
                              t_ref->get_db_name(),
                              t_ref->get_table_name());

    if (access)
    {
      switch(access->check(orig_want_access, &t_ref->grant.privilege))
      {
      case ACL_INTERNAL_ACCESS_GRANTED:
        /*
          Currently,
          -  the information_schema does not subclass ACL_internal_table_access,
          there are no per table privilege checks for I_S,
          - the performance schema does use per tables checks, but at most
          returns 'CHECK_GRANT', and never 'ACCESS_GRANTED'.
          so this branch is not used.
        */
        DBUG_ASSERT(0);
      case ACL_INTERNAL_ACCESS_DENIED:
        goto err;
      case ACL_INTERNAL_ACCESS_CHECK_GRANT:
        break;
      }
    }

    want_access= orig_want_access;
    want_access&= ~sctx->master_access;
    if (!want_access)
      continue;                                 // ok

    if (!(~t_ref->grant.privilege & want_access) ||
        t_ref->is_anonymous_derived_table() || t_ref->schema_table)
    {
      /*
        It is subquery in the FROM clause. VIEW set t_ref->derived after
        table opening, but this function always called before table opening.

        NOTE: is_derived() can't be used here because subquery in this case
        the FROM clase (derived tables) can be not be marked yet.
      */
      if (t_ref->is_anonymous_derived_table() || t_ref->schema_table)
      {
        /*
          If it's a temporary table created for a subquery in the FROM
          clause, or an INFORMATION_SCHEMA table, drop the request for
          a privilege.
        */
        t_ref->grant.want_privilege= 0;
      }
      continue;
    }

    if (is_temporary_table(t_ref))
    {
      /*
        If this table list element corresponds to a pre-opened temporary
        table skip checking of all relevant table-level privileges for it.
        Note that during creation of temporary table we still need to check
        if user has CREATE_TMP_ACL.
      */
      t_ref->grant.privilege|= TMP_TABLE_ACLS;
      t_ref->grant.want_privilege= 0;
      continue;
    }

    if (!locked)
    {
      locked= 1;
      mysql_rwlock_rdlock(&LOCK_grant);
    }

    grant_table= table_hash_search(sctx->host, sctx->ip,
                                   t_ref->get_db_name(),
                                   sctx->priv_user,
                                   t_ref->get_table_name(),
                                   FALSE);
    if (sctx->priv_role[0])
      grant_table_role= table_hash_search("", NULL, t_ref->get_db_name(),
                                          sctx->priv_role,
                                          t_ref->get_table_name(),
                                          TRUE);

    if (!grant_table && !grant_table_role)
    {
      want_access&= ~t_ref->grant.privilege;
      goto err;					// No grants
    }

    /*
      For SHOW COLUMNS, SHOW INDEX it is enough to have some
      privileges on any column combination on the table.
    */
    if (any_combination_will_do)
      continue;

    t_ref->grant.grant_table_user= grant_table; // Remember for column test
    t_ref->grant.grant_table_role= grant_table_role;
    t_ref->grant.version= grant_version;
    t_ref->grant.privilege|= grant_table ? grant_table->privs : 0;
    t_ref->grant.privilege|= grant_table_role ? grant_table_role->privs : 0;
    t_ref->grant.want_privilege= ((want_access & COL_ACLS) & ~t_ref->grant.privilege);

    if (!(~t_ref->grant.privilege & want_access))
      continue;

    if ((want_access&= ~((grant_table ? grant_table->cols : 0) |
                        (grant_table_role ? grant_table_role->cols : 0) |
                        t_ref->grant.privilege)))
    {
      goto err;                                 // impossible
    }
  }
  if (locked)
    mysql_rwlock_unlock(&LOCK_grant);
  DBUG_RETURN(FALSE);

err:
  if (locked)
    mysql_rwlock_unlock(&LOCK_grant);
  if (!no_errors)				// Not a silent skip of table
  {
    char command[128];
    get_privilege_desc(command, sizeof(command), want_access);
    status_var_increment(thd->status_var.access_denied_errors);

    my_error(ER_TABLEACCESS_DENIED_ERROR, MYF(0),
             command,
             sctx->priv_user,
             sctx->host_or_ip,
             tl ? tl->get_table_name() : "unknown");
  }
  DBUG_RETURN(TRUE);
}


/*
  Check column rights in given security context

  SYNOPSIS
    check_grant_column()
    thd                  thread handler
    grant                grant information structure
    db_name              db name
    table_name           table  name
    name                 column name
    length               column name length
    sctx                 security context

  RETURN
    FALSE OK
    TRUE  access denied
*/

bool check_grant_column(THD *thd, GRANT_INFO *grant,
			const char *db_name, const char *table_name,
			const char *name, uint length,  Security_context *sctx)
{
  GRANT_TABLE *grant_table;
  GRANT_TABLE *grant_table_role;
  GRANT_COLUMN *grant_column;
  ulong want_access= grant->want_privilege & ~grant->privilege;
  DBUG_ENTER("check_grant_column");
  DBUG_PRINT("enter", ("table: %s  want_access: %lu", table_name, want_access));

  if (!want_access)
    DBUG_RETURN(0);				// Already checked

  mysql_rwlock_rdlock(&LOCK_grant);

  /* reload table if someone has modified any grants */

  if (grant->version != grant_version)
  {
    grant->grant_table_user=
      table_hash_search(sctx->host, sctx->ip, db_name,
			sctx->priv_user,
			table_name, 0);         /* purecov: inspected */
    grant->grant_table_role=
      sctx->priv_role[0] ? table_hash_search("", NULL, db_name,
                                             sctx->priv_role,
                                             table_name, TRUE) : NULL;
    grant->version= grant_version;		/* purecov: inspected */
  }

  grant_table= grant->grant_table_user;
  grant_table_role= grant->grant_table_role;

  if (!grant_table && !grant_table_role)
    goto err;

  if (grant_table)
  {
    grant_column= column_hash_search(grant_table, name, length);
    if (grant_column)
    {
      want_access&= ~grant_column->rights;
    }
  }
  if (grant_table_role)
  {
    grant_column= column_hash_search(grant_table_role, name, length);
    if (grant_column)
    {
      want_access&= ~grant_column->rights;
    }
  }
  if (!want_access)
  {
    mysql_rwlock_unlock(&LOCK_grant);
    DBUG_RETURN(0);
  }

err:
  mysql_rwlock_unlock(&LOCK_grant);
  char command[128];
  get_privilege_desc(command, sizeof(command), want_access);
  /* TODO perhaps error should print current rolename aswell */
  my_error(ER_COLUMNACCESS_DENIED_ERROR, MYF(0),
           command,
           sctx->priv_user,
           sctx->host_or_ip,
           name,
           table_name);
  DBUG_RETURN(1);
}


/*
  Check the access right to a column depending on the type of table.

  SYNOPSIS
    check_column_grant_in_table_ref()
    thd              thread handler
    table_ref        table reference where to check the field
    name             name of field to check
    length           length of name

  DESCRIPTION
    Check the access rights to a column depending on the type of table
    reference where the column is checked. The function provides a
    generic interface to check column access rights that hides the
    heterogeneity of the column representation - whether it is a view
    or a stored table colum.

  RETURN
    FALSE OK
    TRUE  access denied
*/

bool check_column_grant_in_table_ref(THD *thd, TABLE_LIST * table_ref,
                                     const char *name, uint length)
{
  GRANT_INFO *grant;
  const char *db_name;
  const char *table_name;
  Security_context *sctx= table_ref->security_ctx ?
                          table_ref->security_ctx : thd->security_ctx;

  if (table_ref->view || table_ref->field_translation)
  {
    /* View or derived information schema table. */
    ulong view_privs;
    grant= &(table_ref->grant);
    db_name= table_ref->view_db.str;
    table_name= table_ref->view_name.str;
    if (table_ref->belong_to_view &&
        thd->lex->sql_command == SQLCOM_SHOW_FIELDS)
    {
      view_privs= get_column_grant(thd, grant, db_name, table_name, name);
      if (view_privs & VIEW_ANY_ACL)
      {
        table_ref->belong_to_view->allowed_show= TRUE;
        return FALSE;
      }
      table_ref->belong_to_view->allowed_show= FALSE;
      my_message(ER_VIEW_NO_EXPLAIN, ER_THD(thd, ER_VIEW_NO_EXPLAIN), MYF(0));
      return TRUE;
    }
  }
  else
  {
    /* Normal or temporary table. */
    TABLE *table= table_ref->table;
    grant= &(table->grant);
    db_name= table->s->db.str;
    table_name= table->s->table_name.str;
  }

  if (grant->want_privilege)
    return check_grant_column(thd, grant, db_name, table_name, name,
                              length, sctx);
  else
    return FALSE;

}


/**
  @brief check if a query can access a set of columns

  @param  thd  the current thread
  @param  want_access_arg  the privileges requested
  @param  fields an iterator over the fields of a table reference.
  @return Operation status
    @retval 0 Success
    @retval 1 Falure
  @details This function walks over the columns of a table reference
   The columns may originate from different tables, depending on the kind of
   table reference, e.g. join, view.
   For each table it will retrieve the grant information and will use it
   to check the required access privileges for the fields requested from it.
*/
bool check_grant_all_columns(THD *thd, ulong want_access_arg,
                             Field_iterator_table_ref *fields)
{
  Security_context *sctx= thd->security_ctx;
  ulong UNINIT_VAR(want_access);
  const char *table_name= NULL;
  const char* db_name;
  GRANT_INFO *grant;
  GRANT_TABLE *UNINIT_VAR(grant_table);
  GRANT_TABLE *UNINIT_VAR(grant_table_role);
  /*
     Flag that gets set if privilege checking has to be performed on column
     level.
  */
  bool using_column_privileges= FALSE;

  mysql_rwlock_rdlock(&LOCK_grant);

  for (; !fields->end_of_fields(); fields->next())
  {
    LEX_CSTRING *field_name= fields->name();

    if (table_name != fields->get_table_name())
    {
      table_name= fields->get_table_name();
      db_name= fields->get_db_name();
      grant= fields->grant();
      /* get a fresh one for each table */
      want_access= want_access_arg & ~grant->privilege;
      if (want_access)
      {
        /* reload table if someone has modified any grants */
        if (grant->version != grant_version)
        {
          grant->grant_table_user=
            table_hash_search(sctx->host, sctx->ip, db_name,
                              sctx->priv_user,
                              table_name, 0);	/* purecov: inspected */
          grant->grant_table_role=
            sctx->priv_role[0] ? table_hash_search("", NULL, db_name,
                                                   sctx->priv_role,
                                                   table_name, TRUE) : NULL;
          grant->version= grant_version;	/* purecov: inspected */
        }

        grant_table= grant->grant_table_user;
        grant_table_role= grant->grant_table_role;
        DBUG_ASSERT (grant_table || grant_table_role);
      }
    }

    if (want_access)
    {
      ulong have_access= 0;
      if (grant_table)
      {
        GRANT_COLUMN *grant_column=
          column_hash_search(grant_table, field_name->str, field_name->length);
        if (grant_column)
          have_access= grant_column->rights;
      }
      if (grant_table_role)
      {
        GRANT_COLUMN *grant_column=
          column_hash_search(grant_table_role, field_name->str,
                             field_name->length);
        if (grant_column)
          have_access|= grant_column->rights;
      }

      if (have_access)
        using_column_privileges= TRUE;
      if (want_access & ~have_access)
        goto err;
    }
  }
  mysql_rwlock_unlock(&LOCK_grant);
  return 0;

err:
  mysql_rwlock_unlock(&LOCK_grant);

  char command[128];
  get_privilege_desc(command, sizeof(command), want_access);
  /*
    Do not give an error message listing a column name unless the user has
    privilege to see all columns.
  */
  if (using_column_privileges)
    my_error(ER_TABLEACCESS_DENIED_ERROR, MYF(0),
             command, sctx->priv_user,
             sctx->host_or_ip, table_name);
  else
    my_error(ER_COLUMNACCESS_DENIED_ERROR, MYF(0),
             command,
             sctx->priv_user,
             sctx->host_or_ip,
             fields->name()->str,
             table_name);
  return 1;
}


static bool check_grant_db_routine(THD *thd, const char *db, HASH *hash)
{
  Security_context *sctx= thd->security_ctx;

  for (uint idx= 0; idx < hash->records; ++idx)
  {
    GRANT_NAME *item= (GRANT_NAME*) my_hash_element(hash, idx);

    if (strcmp(item->user, sctx->priv_user) == 0 &&
        strcmp(item->db, db) == 0 &&
        compare_hostname(&item->host, sctx->host, sctx->ip))
    {
      return FALSE;
    }
    if (sctx->priv_role[0] && strcmp(item->user, sctx->priv_role) == 0 &&
        strcmp(item->db, db) == 0 &&
        (!item->host.hostname || !item->host.hostname[0]))
    {
      return FALSE; /* Found current role match */
    }
  }

  return TRUE;
}


/*
  Check if a user has the right to access a database
  Access is accepted if he has a grant for any table/routine in the database
  Return 1 if access is denied
*/

bool check_grant_db(THD *thd, const char *db)
{
  Security_context *sctx= thd->security_ctx;
  char helping [SAFE_NAME_LEN + USERNAME_LENGTH+2], *end;
  char helping2 [SAFE_NAME_LEN + USERNAME_LENGTH+2], *tmp_db;
  uint len, UNINIT_VAR(len2);
  bool error= TRUE;

  tmp_db= strmov(helping, sctx->priv_user) + 1;
  end= strnmov(tmp_db, db, helping + sizeof(helping) - tmp_db);

  if (end >= helping + sizeof(helping)) // db name was truncated
    return 1;                           // no privileges for an invalid db name

  if (lower_case_table_names)
  {
    end = tmp_db + my_casedn_str(files_charset_info, tmp_db);
    db=tmp_db;
  }

  len= (uint) (end - helping) + 1;

  /*
     If a role is set, we need to check for privileges here as well.
  */
  if (sctx->priv_role[0])
  {
    end= strmov(helping2, sctx->priv_role) + 1;
    end= strnmov(end, db, helping2 + sizeof(helping2) - end);
    len2= (uint) (end - helping2) + 1;
  }


  mysql_rwlock_rdlock(&LOCK_grant);

  for (uint idx=0 ; idx < column_priv_hash.records ; idx++)
  {
    GRANT_TABLE *grant_table= (GRANT_TABLE*) my_hash_element(&column_priv_hash,
                                                             idx);
    if (len < grant_table->key_length &&
        !memcmp(grant_table->hash_key, helping, len) &&
        compare_hostname(&grant_table->host, sctx->host, sctx->ip))
    {
      error= FALSE; /* Found match. */
      break;
    }
    if (sctx->priv_role[0] &&
        len2 < grant_table->key_length &&
        !memcmp(grant_table->hash_key, helping2, len2) &&
        (!grant_table->host.hostname || !grant_table->host.hostname[0]))
    {
      error= FALSE; /* Found role match */
      break;
    }
  }

  if (error)
    error= check_grant_db_routine(thd, db, &proc_priv_hash) &&
           check_grant_db_routine(thd, db, &func_priv_hash);

  mysql_rwlock_unlock(&LOCK_grant);

  return error;
}


/****************************************************************************
  Check routine level grants

  SYNPOSIS
   bool check_grant_routine()
   thd		Thread handler
   want_access  Bits of privileges user needs to have
   procs	List of routines to check. The user should have 'want_access'
   sph          SP handler
   no_errors	If 0 then we write an error. The error is sent directly to
		the client

   RETURN
     0  ok
     1  Error: User did not have the requested privielges
****************************************************************************/

bool check_grant_routine(THD *thd, ulong want_access,
			 TABLE_LIST *procs, const Sp_handler *sph,
			 bool no_errors)
{
  TABLE_LIST *table;
  Security_context *sctx= thd->security_ctx;
  char *user= sctx->priv_user;
  char *host= sctx->priv_host;
  char *role= sctx->priv_role;
  DBUG_ENTER("check_grant_routine");

  want_access&= ~sctx->master_access;
  if (!want_access)
    DBUG_RETURN(0);                             // ok

  mysql_rwlock_rdlock(&LOCK_grant);
  for (table= procs; table; table= table->next_global)
  {
    GRANT_NAME *grant_proc;
    if ((grant_proc= routine_hash_search(host, sctx->ip, table->db, user,
                                         table->table_name, sph, 0)))
      table->grant.privilege|= grant_proc->privs;
    if (role[0]) /* current role set check */
    {
      if ((grant_proc= routine_hash_search("", NULL, table->db, role,
                                           table->table_name, sph, 0)))
      table->grant.privilege|= grant_proc->privs;
    }

    if (want_access & ~table->grant.privilege)
    {
      want_access &= ~table->grant.privilege;
      goto err;
    }
  }
  mysql_rwlock_unlock(&LOCK_grant);
  DBUG_RETURN(0);
err:
  mysql_rwlock_unlock(&LOCK_grant);
  if (!no_errors)
  {
    char buff[1024];
    const char *command="";
    if (table)
      strxmov(buff, table->db, ".", table->table_name, NullS);
    if (want_access & EXECUTE_ACL)
      command= "execute";
    else if (want_access & ALTER_PROC_ACL)
      command= "alter routine";
    else if (want_access & GRANT_ACL)
      command= "grant";
    my_error(ER_PROCACCESS_DENIED_ERROR, MYF(0),
             command, user, host, table ? buff : "unknown");
  }
  DBUG_RETURN(1);
}


/*
  Check if routine has any of the
  routine level grants

  SYNPOSIS
   bool    check_routine_level_acl()
   thd	        Thread handler
   db           Database name
   name         Routine name

  RETURN
   0            Ok
   1            error
*/

bool check_routine_level_acl(THD *thd, const char *db, const char *name,
                             const Sp_handler *sph)
{
  bool no_routine_acl= 1;
  GRANT_NAME *grant_proc;
  Security_context *sctx= thd->security_ctx;
  mysql_rwlock_rdlock(&LOCK_grant);
  if ((grant_proc= routine_hash_search(sctx->priv_host,
                                       sctx->ip, db,
                                       sctx->priv_user,
                                       name, sph, 0)))
    no_routine_acl= !(grant_proc->privs & SHOW_PROC_ACLS);

  if (no_routine_acl && sctx->priv_role[0]) /* current set role check */
  {
    if ((grant_proc= routine_hash_search("",
                                         NULL, db,
                                         sctx->priv_role,
                                         name, sph, 0)))
      no_routine_acl= !(grant_proc->privs & SHOW_PROC_ACLS);
  }
  mysql_rwlock_unlock(&LOCK_grant);
  return no_routine_acl;
}


/*****************************************************************************
  Functions to retrieve the grant for a table/column  (for SHOW functions)
*****************************************************************************/

ulong get_table_grant(THD *thd, TABLE_LIST *table)
{
  ulong privilege;
  Security_context *sctx= thd->security_ctx;
  const char *db = table->db ? table->db : thd->db;
  GRANT_TABLE *grant_table;
  GRANT_TABLE *grant_table_role= NULL;

  mysql_rwlock_rdlock(&LOCK_grant);
#ifdef EMBEDDED_LIBRARY
  grant_table= NULL;
  grant_table_role= NULL;
#else
  grant_table= table_hash_search(sctx->host, sctx->ip, db, sctx->priv_user,
				 table->table_name, 0);
  if (sctx->priv_role[0])
    grant_table_role= table_hash_search("", "", db, sctx->priv_role,
                                        table->table_name, 0);
#endif
  table->grant.grant_table_user= grant_table; // Remember for column test
  table->grant.grant_table_role= grant_table_role;
  table->grant.version=grant_version;
  if (grant_table)
    table->grant.privilege|= grant_table->privs;
  if (grant_table_role)
    table->grant.privilege|= grant_table_role->privs;
  privilege= table->grant.privilege;
  mysql_rwlock_unlock(&LOCK_grant);
  return privilege;
}


/*
  Determine the access priviliges for a field.

  SYNOPSIS
    get_column_grant()
    thd         thread handler
    grant       grants table descriptor
    db_name     name of database that the field belongs to
    table_name  name of table that the field belongs to
    field_name  name of field

  DESCRIPTION
    The procedure may also modify: grant->grant_table and grant->version.

  RETURN
    The access priviliges for the field db_name.table_name.field_name
*/

ulong get_column_grant(THD *thd, GRANT_INFO *grant,
                       const char *db_name, const char *table_name,
                       const char *field_name)
{
  GRANT_TABLE *grant_table;
  GRANT_TABLE *grant_table_role;
  GRANT_COLUMN *grant_column;
  ulong priv= 0;

  mysql_rwlock_rdlock(&LOCK_grant);
  /* reload table if someone has modified any grants */
  if (grant->version != grant_version)
  {
    Security_context *sctx= thd->security_ctx;
    grant->grant_table_user=
      table_hash_search(sctx->host, sctx->ip,
                        db_name, sctx->priv_user,
                        table_name, 0);         /* purecov: inspected */
    grant->grant_table_role=
      sctx->priv_role[0] ? table_hash_search("", "", db_name,
                                             sctx->priv_role,
                                             table_name, TRUE) : NULL;
    grant->version= grant_version;              /* purecov: inspected */
  }

  grant_table= grant->grant_table_user;
  grant_table_role= grant->grant_table_role;

  if (!grant_table && !grant_table_role)
    priv= grant->privilege;
  else
  {
    if (grant_table)
    {
      grant_column= column_hash_search(grant_table, field_name,
                                       (uint) strlen(field_name));
      if (!grant_column)
        priv= (grant->privilege | grant_table->privs);
      else
        priv= (grant->privilege | grant_table->privs | grant_column->rights);
    }

    if (grant_table_role)
    {
      grant_column= column_hash_search(grant_table_role, field_name,
                                       (uint) strlen(field_name));
      if (!grant_column)
        priv|= (grant->privilege | grant_table_role->privs);
      else
        priv|= (grant->privilege | grant_table_role->privs |
                grant_column->rights);
    }
  }
  mysql_rwlock_unlock(&LOCK_grant);
  return priv;
}


/* Help function for mysql_show_grants */

static void add_user_option(String *grant, long value, const char *name,
                            bool is_signed)
{
  if (value)
  {
    char buff[22], *p; // just as in int2str
    grant->append(' ');
    grant->append(name, strlen(name));
    grant->append(' ');
    p=int10_to_str(value, buff, is_signed ? -10 : 10);
    grant->append(buff,p-buff);
  }
}


static void add_user_option(String *grant, double value, const char *name)
{
  if (value != 0.0 )
  {
    char buff[FLOATING_POINT_BUFFER];
    size_t len;
    grant->append(' ');
    grant->append(name, strlen(name));
    grant->append(' ');
    len= my_fcvt(value, 6, buff, NULL);
    grant->append(buff, len);
  }
}

static void add_user_parameters(String *result, ACL_USER* acl_user,
                                bool with_grant)
{
  result->append(STRING_WITH_LEN("@'"));
  result->append(acl_user->host.hostname, acl_user->hostname_length,
                system_charset_info);
  result->append('\'');

  if (acl_user->plugin.str == native_password_plugin_name.str ||
      acl_user->plugin.str == old_password_plugin_name.str)
  {
    if (acl_user->auth_string.length)
    {
      DBUG_ASSERT(acl_user->salt_len);
      result->append(STRING_WITH_LEN(" IDENTIFIED BY PASSWORD '"));
      result->append(acl_user->auth_string.str, acl_user->auth_string.length);
      result->append('\'');
    }
  }
  else
  {
    result->append(STRING_WITH_LEN(" IDENTIFIED VIA "));
    result->append(acl_user->plugin.str, acl_user->plugin.length);
    if (acl_user->auth_string.length)
    {
      result->append(STRING_WITH_LEN(" USING '"));
      result->append(acl_user->auth_string.str, acl_user->auth_string.length);
      result->append('\'');
    }
  }
  /* "show grants" SSL related stuff */
  if (acl_user->ssl_type == SSL_TYPE_ANY)
    result->append(STRING_WITH_LEN(" REQUIRE SSL"));
  else if (acl_user->ssl_type == SSL_TYPE_X509)
    result->append(STRING_WITH_LEN(" REQUIRE X509"));
  else if (acl_user->ssl_type == SSL_TYPE_SPECIFIED)
  {
    int ssl_options = 0;
    result->append(STRING_WITH_LEN(" REQUIRE "));
    if (acl_user->x509_issuer)
    {
      ssl_options++;
      result->append(STRING_WITH_LEN("ISSUER \'"));
      result->append(acl_user->x509_issuer,strlen(acl_user->x509_issuer));
      result->append('\'');
    }
    if (acl_user->x509_subject)
    {
      if (ssl_options++)
        result->append(' ');
      result->append(STRING_WITH_LEN("SUBJECT \'"));
      result->append(acl_user->x509_subject,strlen(acl_user->x509_subject),
                    system_charset_info);
      result->append('\'');
    }
    if (acl_user->ssl_cipher)
    {
      if (ssl_options++)
        result->append(' ');
      result->append(STRING_WITH_LEN("CIPHER '"));
      result->append(acl_user->ssl_cipher,strlen(acl_user->ssl_cipher),
                    system_charset_info);
      result->append('\'');
    }
  }
  if (with_grant ||
      (acl_user->user_resource.questions ||
       acl_user->user_resource.updates ||
       acl_user->user_resource.conn_per_hour ||
       acl_user->user_resource.user_conn ||
       acl_user->user_resource.max_statement_time != 0.0))
  {
    result->append(STRING_WITH_LEN(" WITH"));
    if (with_grant)
      result->append(STRING_WITH_LEN(" GRANT OPTION"));
    add_user_option(result, acl_user->user_resource.questions,
                    "MAX_QUERIES_PER_HOUR", false);
    add_user_option(result, acl_user->user_resource.updates,
                    "MAX_UPDATES_PER_HOUR", false);
    add_user_option(result, acl_user->user_resource.conn_per_hour,
                    "MAX_CONNECTIONS_PER_HOUR", false);
    add_user_option(result, acl_user->user_resource.user_conn,
                    "MAX_USER_CONNECTIONS", true);
    add_user_option(result, acl_user->user_resource.max_statement_time,
                    "MAX_STATEMENT_TIME");
  }
}

static const char *command_array[]=
{
  "SELECT", "INSERT", "UPDATE", "DELETE", "CREATE", "DROP", "RELOAD",
  "SHUTDOWN", "PROCESS","FILE", "GRANT", "REFERENCES", "INDEX",
  "ALTER", "SHOW DATABASES", "SUPER", "CREATE TEMPORARY TABLES",
  "LOCK TABLES", "EXECUTE", "REPLICATION SLAVE", "REPLICATION CLIENT",
  "CREATE VIEW", "SHOW VIEW", "CREATE ROUTINE", "ALTER ROUTINE",
  "CREATE USER", "EVENT", "TRIGGER", "CREATE TABLESPACE"
};

static uint command_lengths[]=
{
  6, 6, 6, 6, 6, 4, 6, 8, 7, 4, 5, 10, 5, 5, 14, 5, 23, 11, 7, 17, 18, 11, 9,
  14, 13, 11, 5, 7, 17
};


static bool print_grants_for_role(THD *thd, ACL_ROLE * role)
{
  char buff[1024];

  if (show_role_grants(thd, role->user.str, "", role, buff, sizeof(buff)))
    return TRUE;

  if (show_global_privileges(thd, role, TRUE, buff, sizeof(buff)))
    return TRUE;

  if (show_database_privileges(thd, role->user.str, "", buff, sizeof(buff)))
    return TRUE;

  if (show_table_and_column_privileges(thd, role->user.str, "", buff, sizeof(buff)))
    return TRUE;

  if (show_routine_grants(thd, role->user.str, "", &sp_handler_procedure,
                          buff, sizeof(buff)))
    return TRUE;

  if (show_routine_grants(thd, role->user.str, "", &sp_handler_function,
                          buff, sizeof(buff)))
    return TRUE;

  return FALSE;

}

/** checks privileges for SHOW GRANTS and SHOW CREATE USER

  @note that in case of SHOW CREATE USER the parser guarantees
  that a role can never happen here, so *rolename will never
  be assigned to
*/
static bool check_show_access(THD *thd, LEX_USER *lex_user,
                              const char **username,
                              const char **hostname, const char **rolename)
{
  DBUG_ENTER("check_show_access");

  if (lex_user->user.str == current_user.str)
  {
    *username= thd->security_ctx->priv_user;
    *hostname= thd->security_ctx->priv_host;
  }
  else if (lex_user->user.str == current_role.str)
  {
    *rolename= thd->security_ctx->priv_role;
  }
  else if (lex_user->user.str == current_user_and_current_role.str)
  {
    *username= thd->security_ctx->priv_user;
    *hostname= thd->security_ctx->priv_host;
    *rolename= thd->security_ctx->priv_role;
  }
  else
  {
    Security_context *sctx= thd->security_ctx;
    bool do_check_access;

    lex_user= get_current_user(thd, lex_user);
    if (!lex_user)
      DBUG_RETURN(TRUE);

    if (lex_user->is_role())
    {
      *rolename= lex_user->user.str;
      do_check_access= strcmp(*rolename, sctx->priv_role);
    }
    else
    {
      *username= lex_user->user.str;
      *hostname= lex_user->host.str;
      do_check_access= strcmp(*username, sctx->priv_user) ||
                       strcmp(*hostname, sctx->priv_host);
    }

    if (do_check_access && check_access(thd, SELECT_ACL, "mysql", 0, 0, 1, 0))
      DBUG_RETURN(TRUE);
  }
  DBUG_RETURN(FALSE);
}

bool mysql_show_create_user(THD *thd, LEX_USER *lex_user)
{
  const char *username= NULL, *hostname= NULL;
  char buff[1024]; //Show create user should not take more than 1024 bytes.
  Protocol *protocol= thd->protocol;
  bool error= false;
  ACL_USER *acl_user;
  uint head_length;
  DBUG_ENTER("mysql_show_create_user");

  if (check_show_access(thd, lex_user, &username, &hostname, NULL))
    DBUG_RETURN(TRUE);

  List<Item> field_list;
  head_length= (uint) (strxmov(buff, "CREATE USER for ", username, "@",
                               hostname, NullS) - buff);
  Item_string *field = new (thd->mem_root) Item_string_ascii(thd, "", 0);
  if (!field)
<<<<<<< HEAD
    DBUG_RETURN(true);
=======
    DBUG_RETURN(true);                          // Error given my my_alloc()
>>>>>>> 287d1053

  field->name.str= buff;
  field->name.length= head_length;
  field->max_length= sizeof(buff);
  field_list.push_back(field, thd->mem_root);
  if (protocol->send_result_set_metadata(&field_list,
                                         Protocol::SEND_NUM_ROWS |
                                         Protocol::SEND_EOF))
    DBUG_RETURN(true);

  String result(buff, sizeof(buff), system_charset_info);
  result.length(0);
  mysql_rwlock_rdlock(&LOCK_grant);
  mysql_mutex_lock(&acl_cache->lock);

  acl_user= find_user_exact(hostname, username);

  // User not found in the internal data structures.
  if (!acl_user)
  {
    my_error(ER_PASSWORD_NO_MATCH, MYF(0));
    error= true;
    goto end;
  }

  result.append("CREATE USER '");
  result.append(username);
  result.append('\'');

  add_user_parameters(&result, acl_user, false);

  protocol->prepare_for_resend();
  protocol->store(result.ptr(), result.length(), result.charset());
  if (protocol->write())
  {
    error= true;
  }
  my_eof(thd);

end:
  mysql_rwlock_unlock(&LOCK_grant);
  mysql_mutex_unlock(&acl_cache->lock);

  DBUG_RETURN(error);
}


static int show_grants_callback(ACL_USER_BASE *role, void *data)
{
  THD *thd= (THD *)data;
  DBUG_ASSERT(role->flags & IS_ROLE);
  if (print_grants_for_role(thd, (ACL_ROLE *)role))
    return -1;
  return 0;
}

void mysql_show_grants_get_fields(THD *thd, List<Item> *fields,
                                  const char *name, size_t length)
{
  Item_string *field=new (thd->mem_root) Item_string_ascii(thd, "", 0);
  /* Set name explicit to avoid character set conversions */
  field->name.str= name;
  field->name.length= length;
  field->max_length=1024;
  fields->push_back(field, thd->mem_root);
}


/*
  SHOW GRANTS;  Send grants for a user to the client

  IMPLEMENTATION
   Send to client grant-like strings depicting user@host privileges
*/

bool mysql_show_grants(THD *thd, LEX_USER *lex_user)
{
  int  error = -1;
  ACL_USER *UNINIT_VAR(acl_user);
  ACL_ROLE *acl_role= NULL;
  char buff[1024];
  Protocol *protocol= thd->protocol;
  const char *username= NULL, *hostname= NULL, *rolename= NULL, *end;
  DBUG_ENTER("mysql_show_grants");

  if (!initialized)
  {
    my_error(ER_OPTION_PREVENTS_STATEMENT, MYF(0), "--skip-grant-tables");
    DBUG_RETURN(TRUE);
  }

  if (check_show_access(thd, lex_user, &username, &hostname, &rolename))
    DBUG_RETURN(TRUE);
  DBUG_ASSERT(rolename || username);

  List<Item> field_list;
  if (!username)
    end= strxmov(buff,"Grants for ",rolename, NullS);
  else
    end= strxmov(buff,"Grants for ",username,"@",hostname, NullS);

  mysql_show_grants_get_fields(thd, &field_list, buff, (uint) (end-buff));

  if (protocol->send_result_set_metadata(&field_list,
                               Protocol::SEND_NUM_ROWS | Protocol::SEND_EOF))
    DBUG_RETURN(TRUE);

  mysql_rwlock_rdlock(&LOCK_grant);
  mysql_mutex_lock(&acl_cache->lock);

  if (username)
  {
    acl_user= find_user_exact(hostname, username);
    if (!acl_user)
    {
      mysql_mutex_unlock(&acl_cache->lock);
      mysql_rwlock_unlock(&LOCK_grant);

      my_error(ER_NONEXISTING_GRANT, MYF(0),
               username, hostname);
      DBUG_RETURN(TRUE);
    }

    /* Show granted roles to acl_user */
    if (show_role_grants(thd, username, hostname, acl_user, buff, sizeof(buff)))
      goto end;

    /* Add first global access grants */
    if (show_global_privileges(thd, acl_user, FALSE, buff, sizeof(buff)))
      goto end;

    /* Add database access */
    if (show_database_privileges(thd, username, hostname, buff, sizeof(buff)))
      goto end;

    /* Add table & column access */
    if (show_table_and_column_privileges(thd, username, hostname, buff, sizeof(buff)))
      goto end;

    if (show_routine_grants(thd, username, hostname, &sp_handler_procedure,
                            buff, sizeof(buff)))
      goto end;

    if (show_routine_grants(thd, username, hostname, &sp_handler_function,
                            buff, sizeof(buff)))
      goto end;

    if (show_proxy_grants(thd, username, hostname, buff, sizeof(buff)))
      goto end;
  }

  if (rolename)
  {
    acl_role= find_acl_role(rolename);
    if (acl_role)
    {
      /* get a list of all inherited roles */
      traverse_role_graph_down(acl_role, thd, show_grants_callback, NULL);
    }
    else
    {
      if (lex_user->user.str == current_role.str)
      {
        mysql_mutex_unlock(&acl_cache->lock);
        mysql_rwlock_unlock(&LOCK_grant);
        my_error(ER_NONEXISTING_GRANT, MYF(0),
                 thd->security_ctx->priv_user,
                 thd->security_ctx->priv_host);
        DBUG_RETURN(TRUE);
      }
    }
  }

  error= 0;
end:
  mysql_mutex_unlock(&acl_cache->lock);
  mysql_rwlock_unlock(&LOCK_grant);

  my_eof(thd);
  DBUG_RETURN(error);
}

static ROLE_GRANT_PAIR *find_role_grant_pair(const LEX_CSTRING *u,
                                             const LEX_CSTRING *h,
                                             const LEX_CSTRING *r)
{
  char buf[1024];
  String pair_key(buf, sizeof(buf), &my_charset_bin);

  size_t key_length= u->length + h->length + r->length + 3;
  pair_key.alloc(key_length);

  strmov(strmov(strmov(const_cast<char*>(pair_key.ptr()),
                       safe_str(u->str)) + 1, h->str) + 1, r->str);

  return (ROLE_GRANT_PAIR *)
    my_hash_search(&acl_roles_mappings, (uchar*)pair_key.ptr(), key_length);
}

static bool show_role_grants(THD *thd, const char *username,
                             const char *hostname, ACL_USER_BASE *acl_entry,
                             char *buff, size_t buffsize)
{
  uint counter;
  Protocol *protocol= thd->protocol;
  LEX_CSTRING host= {const_cast<char*>(hostname), strlen(hostname)};

  String grant(buff,sizeof(buff),system_charset_info);
  for (counter= 0; counter < acl_entry->role_grants.elements; counter++)
  {
    grant.length(0);
    grant.append(STRING_WITH_LEN("GRANT "));
    ACL_ROLE *acl_role= *(dynamic_element(&acl_entry->role_grants, counter,
                                          ACL_ROLE**));
    grant.append(acl_role->user.str, acl_role->user.length,
                  system_charset_info);
    grant.append(STRING_WITH_LEN(" TO '"));
    grant.append(acl_entry->user.str, acl_entry->user.length,
                  system_charset_info);
    if (!(acl_entry->flags & IS_ROLE))
    {
      grant.append(STRING_WITH_LEN("'@'"));
      grant.append(&host);
    }
    grant.append('\'');

    ROLE_GRANT_PAIR *pair=
      find_role_grant_pair(&acl_entry->user, &host, &acl_role->user);
    DBUG_ASSERT(pair);

    if (pair->with_admin)
      grant.append(STRING_WITH_LEN(" WITH ADMIN OPTION"));

    protocol->prepare_for_resend();
    protocol->store(grant.ptr(),grant.length(),grant.charset());
    if (protocol->write())
    {
      return TRUE;
    }
  }
  return FALSE;
}

static bool show_global_privileges(THD *thd, ACL_USER_BASE *acl_entry,
                                   bool handle_as_role,
                                   char *buff, size_t buffsize)
{
  uint counter;
  ulong want_access;
  Protocol *protocol= thd->protocol;

  String global(buff,sizeof(buff),system_charset_info);
  global.length(0);
  global.append(STRING_WITH_LEN("GRANT "));

  if (handle_as_role)
    want_access= ((ACL_ROLE *)acl_entry)->initial_role_access;
  else
    want_access= acl_entry->access;
  if (test_all_bits(want_access, (GLOBAL_ACLS & ~ GRANT_ACL)))
    global.append(STRING_WITH_LEN("ALL PRIVILEGES"));
  else if (!(want_access & ~GRANT_ACL))
    global.append(STRING_WITH_LEN("USAGE"));
  else
  {
    bool found=0;
    ulong j,test_access= want_access & ~GRANT_ACL;
    for (counter=0, j = SELECT_ACL;j <= GLOBAL_ACLS;counter++,j <<= 1)
    {
      if (test_access & j)
      {
        if (found)
          global.append(STRING_WITH_LEN(", "));
        found=1;
        global.append(command_array[counter],command_lengths[counter]);
      }
    }
  }
  global.append (STRING_WITH_LEN(" ON *.* TO '"));
  global.append(acl_entry->user.str, acl_entry->user.length,
                system_charset_info);
  global.append('\'');

  if (!handle_as_role)
    add_user_parameters(&global, (ACL_USER *)acl_entry, (want_access & GRANT_ACL));

  protocol->prepare_for_resend();
  protocol->store(global.ptr(),global.length(),global.charset());
  if (protocol->write())
    return TRUE;

  return FALSE;

}

static bool show_database_privileges(THD *thd, const char *username,
                                     const char *hostname,
                                     char *buff, size_t buffsize)
{
  ACL_DB *acl_db;
  ulong want_access;
  uint counter;
  Protocol *protocol= thd->protocol;

  for (counter=0 ; counter < acl_dbs.elements ; counter++)
  {
    const char *user, *host;

    acl_db=dynamic_element(&acl_dbs,counter,ACL_DB*);
    user= safe_str(acl_db->user);
    host=acl_db->host.hostname;

    /*
      We do not make SHOW GRANTS case-sensitive here (like REVOKE),
      but make it case-insensitive because that's the way they are
      actually applied, and showing fewer privileges than are applied
      would be wrong from a security point of view.
    */

    if (!strcmp(username, user) &&
        !my_strcasecmp(system_charset_info, hostname, host))
    {
      /*
        do not print inherited access bits for roles,
        the role bits present in the table are what matters
      */
      if (*hostname) // User
        want_access=acl_db->access;
      else // Role
        want_access=acl_db->initial_access;
      if (want_access)
      {
        String db(buff,sizeof(buff),system_charset_info);
        db.length(0);
        db.append(STRING_WITH_LEN("GRANT "));

        if (test_all_bits(want_access,(DB_ACLS & ~GRANT_ACL)))
          db.append(STRING_WITH_LEN("ALL PRIVILEGES"));
        else if (!(want_access & ~GRANT_ACL))
          db.append(STRING_WITH_LEN("USAGE"));
        else
        {
          int found=0, cnt;
          ulong j,test_access= want_access & ~GRANT_ACL;
          for (cnt=0, j = SELECT_ACL; j <= DB_ACLS; cnt++,j <<= 1)
          {
            if (test_access & j)
            {
              if (found)
                db.append(STRING_WITH_LEN(", "));
              found = 1;
              db.append(command_array[cnt],command_lengths[cnt]);
            }
          }
        }
        db.append (STRING_WITH_LEN(" ON "));
        append_identifier(thd, &db, acl_db->db, strlen(acl_db->db));
        db.append (STRING_WITH_LEN(".* TO '"));
        db.append(username, strlen(username),
                  system_charset_info);
        if (*hostname)
        {
          db.append (STRING_WITH_LEN("'@'"));
          // host and lex_user->host are equal except for case
          db.append(host, strlen(host), system_charset_info);
        }
        db.append ('\'');
        if (want_access & GRANT_ACL)
          db.append(STRING_WITH_LEN(" WITH GRANT OPTION"));
        protocol->prepare_for_resend();
        protocol->store(db.ptr(),db.length(),db.charset());
        if (protocol->write())
        {
          return TRUE;
        }
      }
    }
  }
  return FALSE;

}

static bool show_table_and_column_privileges(THD *thd, const char *username,
                                             const char *hostname,
                                             char *buff, size_t buffsize)
{
  uint counter, index;
  Protocol *protocol= thd->protocol;

  for (index=0 ; index < column_priv_hash.records ; index++)
  {
    const char *user, *host;
    GRANT_TABLE *grant_table= (GRANT_TABLE*)
      my_hash_element(&column_priv_hash, index);

    user= safe_str(grant_table->user);
    host= grant_table->host.hostname;

    /*
      We do not make SHOW GRANTS case-sensitive here (like REVOKE),
      but make it case-insensitive because that's the way they are
      actually applied, and showing fewer privileges than are applied
      would be wrong from a security point of view.
    */

    if (!strcmp(username,user) &&
        !my_strcasecmp(system_charset_info, hostname, host))
    {
      ulong table_access;
      ulong cols_access;
      if (*hostname) // User
      {
        table_access= grant_table->privs;
        cols_access= grant_table->cols;
      }
      else // Role
      {
        table_access= grant_table->init_privs;
        cols_access= grant_table->init_cols;
      }

      if ((table_access | cols_access) != 0)
      {
        String global(buff, sizeof(buff), system_charset_info);
        ulong test_access= (table_access | cols_access) & ~GRANT_ACL;

        global.length(0);
        global.append(STRING_WITH_LEN("GRANT "));

        if (test_all_bits(table_access, (TABLE_ACLS & ~GRANT_ACL)))
          global.append(STRING_WITH_LEN("ALL PRIVILEGES"));
        else if (!test_access)
          global.append(STRING_WITH_LEN("USAGE"));
        else
        {
          /* Add specific column access */
          int found= 0;
          ulong j;

          for (counter= 0, j= SELECT_ACL; j <= TABLE_ACLS; counter++, j<<= 1)
          {
            if (test_access & j)
            {
              if (found)
                global.append(STRING_WITH_LEN(", "));
              found= 1;
              global.append(command_array[counter],command_lengths[counter]);

              if (grant_table->cols)
              {
                uint found_col= 0;
                HASH *hash_columns;
                hash_columns= &grant_table->hash_columns;

                for (uint col_index=0 ;
                     col_index < hash_columns->records ;
                     col_index++)
                {
                  GRANT_COLUMN *grant_column = (GRANT_COLUMN*)
                    my_hash_element(hash_columns,col_index);
                  if (j & (*hostname ? grant_column->rights         // User
                                     : grant_column->init_rights))  // Role
                  {
                    if (!found_col)
                    {
                      found_col= 1;
                      /*
                        If we have a duplicated table level privilege, we
                        must write the access privilege name again.
                      */
                      if (table_access & j)
                      {
                        global.append(STRING_WITH_LEN(", "));
                        global.append(command_array[counter],
                                      command_lengths[counter]);
                      }
                      global.append(STRING_WITH_LEN(" ("));
                    }
                    else
                      global.append(STRING_WITH_LEN(", "));
                    global.append(grant_column->column,
                                  grant_column->key_length,
                                  system_charset_info);
                  }
                }
                if (found_col)
                  global.append(')');
              }
            }
          }
        }
        global.append(STRING_WITH_LEN(" ON "));
        append_identifier(thd, &global, grant_table->db,
                          strlen(grant_table->db));
        global.append('.');
        append_identifier(thd, &global, grant_table->tname,
                          strlen(grant_table->tname));
        global.append(STRING_WITH_LEN(" TO '"));
        global.append(username, strlen(username),
                      system_charset_info);
        if (*hostname)
        {
          global.append(STRING_WITH_LEN("'@'"));
          // host and lex_user->host are equal except for case
          global.append(host, strlen(host), system_charset_info);
        }
        global.append('\'');
        if (table_access & GRANT_ACL)
          global.append(STRING_WITH_LEN(" WITH GRANT OPTION"));
        protocol->prepare_for_resend();
        protocol->store(global.ptr(),global.length(),global.charset());
        if (protocol->write())
        {
          return TRUE;
        }
      }
    }
  }
  return FALSE;

}

static int show_routine_grants(THD* thd,
                               const char *username, const char *hostname,
                               const Sp_handler *sph,
                               char *buff, int buffsize)
{
  uint counter, index;
  int error= 0;
  Protocol *protocol= thd->protocol;
  HASH *hash= sph->get_priv_hash();
  /* Add routine access */
  for (index=0 ; index < hash->records ; index++)
  {
    const char *user, *host;
    GRANT_NAME *grant_proc= (GRANT_NAME*) my_hash_element(hash, index);

    user= safe_str(grant_proc->user);
    host= grant_proc->host.hostname;

    /*
      We do not make SHOW GRANTS case-sensitive here (like REVOKE),
      but make it case-insensitive because that's the way they are
      actually applied, and showing fewer privileges than are applied
      would be wrong from a security point of view.
    */

    if (!strcmp(username, user) &&
        !my_strcasecmp(system_charset_info, hostname, host))
    {
      ulong proc_access;
      if (*hostname) // User
        proc_access= grant_proc->privs;
      else // Role
        proc_access= grant_proc->init_privs;

      if (proc_access != 0)
      {
	String global(buff, buffsize, system_charset_info);
	ulong test_access= proc_access & ~GRANT_ACL;

	global.length(0);
	global.append(STRING_WITH_LEN("GRANT "));

	if (!test_access)
 	  global.append(STRING_WITH_LEN("USAGE"));
	else
	{
          /* Add specific procedure access */
	  int found= 0;
	  ulong j;

	  for (counter= 0, j= SELECT_ACL; j <= PROC_ACLS; counter++, j<<= 1)
	  {
	    if (test_access & j)
	    {
	      if (found)
		global.append(STRING_WITH_LEN(", "));
	      found= 1;
	      global.append(command_array[counter],command_lengths[counter]);
	    }
	  }
	}
	global.append(STRING_WITH_LEN(" ON "));
        global.append(sph->type_lex_cstring());
        global.append(' ');
	append_identifier(thd, &global, grant_proc->db,
			  strlen(grant_proc->db));
	global.append('.');
	append_identifier(thd, &global, grant_proc->tname,
			  strlen(grant_proc->tname));
	global.append(STRING_WITH_LEN(" TO '"));
        global.append(username, strlen(username),
		      system_charset_info);
        if (*hostname)
        {
          global.append(STRING_WITH_LEN("'@'"));
          // host and lex_user->host are equal except for case
          global.append(host, strlen(host), system_charset_info);
        }
	global.append('\'');
	if (proc_access & GRANT_ACL)
	  global.append(STRING_WITH_LEN(" WITH GRANT OPTION"));
	protocol->prepare_for_resend();
	protocol->store(global.ptr(),global.length(),global.charset());
	if (protocol->write())
	{
	  error= -1;
	  break;
	}
      }
    }
  }
  return error;
}


/*
  Make a clear-text version of the requested privilege.
*/

void get_privilege_desc(char *to, uint max_length, ulong access)
{
  uint pos;
  char *start=to;
  DBUG_ASSERT(max_length >= 30);                // For end ', ' removal

  if (access)
  {
    max_length--;				// Reserve place for end-zero
    for (pos=0 ; access ; pos++, access>>=1)
    {
      if ((access & 1) &&
	  command_lengths[pos] + (uint) (to-start) < max_length)
      {
	to= strmov(to, command_array[pos]);
        *to++= ',';
        *to++= ' ';
      }
    }
    to--;                                       // Remove end ' '
    to--;					// Remove end ','
  }
  *to=0;
}


void get_mqh(const char *user, const char *host, USER_CONN *uc)
{
  ACL_USER *acl_user;

  mysql_mutex_lock(&acl_cache->lock);

  if (initialized && (acl_user= find_user_wild(host,user)))
    uc->user_resources= acl_user->user_resource;
  else
    bzero((char*) &uc->user_resources, sizeof(uc->user_resources));

  mysql_mutex_unlock(&acl_cache->lock);
}

static int check_role_is_granted_callback(ACL_USER_BASE *grantee, void *data)
{
  LEX_CSTRING *rolename= static_cast<LEX_CSTRING *>(data);
  if (rolename->length == grantee->user.length &&
      !strcmp(rolename->str, grantee->user.str))
    return -1; // End search, we've found our role.

  /* Keep looking, we haven't found our role yet. */
  return 0;
}

/*
  Modify a privilege table.

  SYNOPSIS
    modify_grant_table()
    table                       The table to modify.
    host_field                  The host name field.
    user_field                  The user name field.
    user_to                     The new name for the user if to be renamed,
                                NULL otherwise.

  DESCRIPTION
  Update user/host in the current record if user_to is not NULL.
  Delete the current record if user_to is NULL.

  RETURN
    0           OK.
    != 0        Error.
*/

static int modify_grant_table(TABLE *table, Field *host_field,
                              Field *user_field, LEX_USER *user_to)
{
  int error;
  DBUG_ENTER("modify_grant_table");

  if (user_to)
  {
    /* rename */
    store_record(table, record[1]);
    host_field->store(user_to->host.str, user_to->host.length,
                      system_charset_info);
    user_field->store(user_to->user.str, user_to->user.length,
                      system_charset_info);
    if ((error= table->file->ha_update_row(table->record[1],
                                           table->record[0])) &&
        error != HA_ERR_RECORD_IS_THE_SAME)
      table->file->print_error(error, MYF(0));
    else
      error= 0;
  }
  else
  {
    /* delete */
    if ((error=table->file->ha_delete_row(table->record[0])))
      table->file->print_error(error, MYF(0));
  }

  DBUG_RETURN(error);
}

/*
  Handle the roles_mapping privilege table
*/
static int handle_roles_mappings_table(TABLE *table, bool drop,
                                       LEX_USER *user_from, LEX_USER *user_to)
{
  /*
    All entries (Host, User) that match user_from will be renamed,
    as well as all Role entries that match if user_from.host.str == ""

    Otherwise, only matching (Host, User) will be renamed.
  */
  DBUG_ENTER("handle_roles_mappings_table");

  int error;
  int result= 0;
  THD *thd= table->in_use;
  const char *host, *user, *role;
  Field *host_field= table->field[0];
  Field *user_field= table->field[1];
  Field *role_field= table->field[2];

  DBUG_PRINT("info", ("Rewriting entry in roles_mapping table: %s@%s",
                      user_from->user.str, user_from->host.str));
  table->use_all_columns();
  if ((error= table->file->ha_rnd_init(1)))
  {
    table->file->print_error(error, MYF(0));
    result= -1;
  }
  else
  {
    while((error= table->file->ha_rnd_next(table->record[0])) !=
          HA_ERR_END_OF_FILE)
    {
      if (error)
      {
        DBUG_PRINT("info", ("scan error: %d", error));
        continue;
      }

      host= safe_str(get_field(thd->mem_root, host_field));
      user= safe_str(get_field(thd->mem_root, user_field));

      if (!(strcmp(user_from->user.str, user) ||
            my_strcasecmp(system_charset_info, user_from->host.str, host)))
        result= ((drop || user_to) &&
                 modify_grant_table(table, host_field, user_field, user_to)) ?
          -1 : result ? result : 1; /* Error or keep result or found. */
      else
      {
        role= safe_str(get_field(thd->mem_root, role_field));

        if (!user_from->is_role() || strcmp(user_from->user.str, role))
          continue;

        error= 0;

        if (drop) /* drop if requested */
        {
          if ((error= table->file->ha_delete_row(table->record[0])))
            table->file->print_error(error, MYF(0));
        }
        else if (user_to)
        {
          store_record(table, record[1]);
          role_field->store(user_to->user.str, user_to->user.length,
                            system_charset_info);
          if ((error= table->file->ha_update_row(table->record[1],
                                                 table->record[0])) &&
              error != HA_ERR_RECORD_IS_THE_SAME)
            table->file->print_error(error, MYF(0));
        }

        /* Error or keep result or found. */
        result= error ? -1 : result ? result : 1;
      }
    }
    table->file->ha_rnd_end();
  }
  DBUG_RETURN(result);
}

/*
  Handle a privilege table.

  SYNOPSIS
    handle_grant_table()
    grant_table                 An open grant table handle.
    which_table                 Which grant table to handle.
    drop                        If user_from is to be dropped.
    user_from                   The the user to be searched/dropped/renamed.
    user_to                     The new name for the user if to be renamed,
                                NULL otherwise.

  DESCRIPTION
    Scan through all records in a grant table and apply the requested
    operation. For the "user" table, a single index access is sufficient,
    since there is an unique index on (host, user).
    Delete from grant table if drop is true.
    Update in grant table if drop is false and user_to is not NULL.
    Search in grant table if drop is false and user_to is NULL.

  RETURN
    > 0         At least one record matched.
    0           OK, but no record matched.
    < 0         Error.

   TODO(cvicentiu) refactor handle_grant_table to use
   Grant_table_base instead of TABLE directly.
*/

static int handle_grant_table(THD *thd, const Grant_table_base& grant_table,
                              enum enum_acl_tables which_table, bool drop,
                              LEX_USER *user_from, LEX_USER *user_to)
{
  int result= 0;
  int error;
  TABLE *table= grant_table.table();
  Field *host_field= table->field[0];
  Field *user_field= table->field[which_table == USER_TABLE ||
                                  which_table == PROXIES_PRIV_TABLE ? 1 : 2];
  const char *host_str= user_from->host.str;
  const char *user_str= user_from->user.str;
  const char *host;
  const char *user;
  uchar user_key[MAX_KEY_LENGTH];
  uint key_prefix_length;
  DBUG_ENTER("handle_grant_table");

  if (which_table == ROLES_MAPPING_TABLE)
  {
    result= handle_roles_mappings_table(table, drop, user_from, user_to);
    DBUG_RETURN(result);
  }

  table->use_all_columns();
  if (which_table == USER_TABLE) // mysql.user table
  {
    /*
      The 'user' table has an unique index on (host, user).
      Thus, we can handle everything with a single index access.
      The host- and user fields are consecutive in the user table records.
      So we set host- and user fields of table->record[0] and use the
      pointer to the host field as key.
      index_read_idx() will replace table->record[0] (its first argument)
      by the searched record, if it exists.
    */
    DBUG_PRINT("info",("read table: '%s'  search: '%s'@'%s'",
                       table->s->table_name.str, user_str, host_str));
    host_field->store(host_str, user_from->host.length, system_charset_info);
    user_field->store(user_str, user_from->user.length, system_charset_info);

    key_prefix_length= (table->key_info->key_part[0].store_length +
                        table->key_info->key_part[1].store_length);
    key_copy(user_key, table->record[0], table->key_info, key_prefix_length);

    error= table->file->ha_index_read_idx_map(table->record[0], 0,
                                              user_key, (key_part_map)3,
                                              HA_READ_KEY_EXACT);
    if (!error && !*host_str)
    { // verify that we got a role or a user, as needed
      if (static_cast<const User_table&>(grant_table).check_is_role() !=
          user_from->is_role())
        error= HA_ERR_KEY_NOT_FOUND;
    }
    if (error)
    {
      if (error != HA_ERR_KEY_NOT_FOUND && error != HA_ERR_END_OF_FILE)
      {
        table->file->print_error(error, MYF(0));
        result= -1;
      }
    }
    else
    {
      /* If requested, delete or update the record. */
      result= ((drop || user_to) &&
               modify_grant_table(table, host_field, user_field, user_to)) ?
        -1 : 1; /* Error or found. */
    }
    DBUG_PRINT("info",("read result: %d", result));
  }
  else
  {
    /*
      The non-'user' table do not have indexes on (host, user).
      And their host- and user fields are not consecutive.
      Thus, we need to do a table scan to find all matching records.
    */
    if ((error= table->file->ha_rnd_init(1)))
    {
      table->file->print_error(error, MYF(0));
      result= -1;
    }
    else
    {
#ifdef EXTRA_DEBUG
      DBUG_PRINT("info",("scan table: '%s'  search: '%s'@'%s'",
                         table->s->table_name.str, user_str, host_str));
#endif
      while ((error= table->file->ha_rnd_next(table->record[0])) !=
             HA_ERR_END_OF_FILE)
      {
        if (error)
        {
          /* Most probable 'deleted record'. */
          DBUG_PRINT("info",("scan error: %d", error));
          continue;
        }
        host= safe_str(get_field(thd->mem_root, host_field));
        user= safe_str(get_field(thd->mem_root, user_field));

#ifdef EXTRA_DEBUG
        if (which_table != PROXIES_PRIV_TABLE)
        {
          DBUG_PRINT("loop",("scan fields: '%s'@'%s' '%s' '%s' '%s'",
                             user, host,
                             get_field(thd->mem_root, table->field[1]) /*db*/,
                             get_field(thd->mem_root, table->field[3]) /*table*/,
                             get_field(thd->mem_root,
                                       table->field[4]) /*column*/));
        }
#endif
        if (strcmp(user_str, user) ||
            my_strcasecmp(system_charset_info, host_str, host))
          continue;

        /* If requested, delete or update the record. */
        result= ((drop || user_to) &&
                 modify_grant_table(table, host_field, user_field, user_to)) ?
          -1 : result ? result : 1; /* Error or keep result or found. */
        /* If search is requested, we do not need to search further. */
        if (! drop && ! user_to)
          break ;
      }
      (void) table->file->ha_rnd_end();
      DBUG_PRINT("info",("scan result: %d", result));
    }
  }

  DBUG_RETURN(result);
}


/**
  Handle an in-memory privilege structure.

  @param struct_no  The number of the structure to handle (0..6).
  @param drop       If user_from is to be dropped.
  @param user_from  The the user to be searched/dropped/renamed.
  @param user_to    The new name for the user if to be renamed, NULL otherwise.

  @note
    Scan through all elements in an in-memory grant structure and apply
    the requested operation.
    Delete from grant structure if drop is true.
    Update in grant structure if drop is false and user_to is not NULL.
    Search in grant structure if drop is false and user_to is NULL.

  @retval > 0  At least one element matched.
  @retval 0    OK, but no element matched.
*/

static int handle_grant_struct(enum enum_acl_lists struct_no, bool drop,
                               LEX_USER *user_from, LEX_USER *user_to)
{
  int result= 0;
  int idx;
  int elements;
  const char *UNINIT_VAR(user);
  const char *UNINIT_VAR(host);
  ACL_USER *acl_user= NULL;
  ACL_ROLE *acl_role= NULL;
  ACL_DB *acl_db= NULL;
  ACL_PROXY_USER *acl_proxy_user= NULL;
  GRANT_NAME *grant_name= NULL;
  ROLE_GRANT_PAIR *UNINIT_VAR(role_grant_pair);
  HASH *grant_name_hash= NULL;
  HASH *roles_mappings_hash= NULL;
  DBUG_ENTER("handle_grant_struct");
  DBUG_PRINT("info",("scan struct: %u  search: '%s'@'%s'",
                     struct_no, user_from->user.str, user_from->host.str));

  mysql_mutex_assert_owner(&acl_cache->lock);

  /* No point in querying ROLE ACL if user_from is not a role */
  if (struct_no == ROLE_ACL && user_from->host.length)
    DBUG_RETURN(0);

  /* same. no roles in PROXY_USERS_ACL */
  if (struct_no == PROXY_USERS_ACL && user_from->is_role())
    DBUG_RETURN(0);

  if (struct_no == ROLE_ACL) //no need to scan the structures in this case
  {
    acl_role= find_acl_role(user_from->user.str);
    if (!acl_role)
      DBUG_RETURN(0);

    if (!drop && !user_to) //role was found
      DBUG_RETURN(1);

    /* this calls for a role update */
    const char *old_key= acl_role->user.str;
    size_t old_key_length= acl_role->user.length;
    if (drop)
    {
      /* all grants must be revoked from this role by now. propagate this */
      propagate_role_grants(acl_role, PRIVS_TO_MERGE::ALL);

      // delete the role from cross-reference arrays
      for (uint i=0; i < acl_role->role_grants.elements; i++)
      {
        ACL_ROLE *grant= *dynamic_element(&acl_role->role_grants,
                                          i, ACL_ROLE**);
        remove_ptr_from_dynarray(&grant->parent_grantee, acl_role);
      }

      for (uint i=0; i < acl_role->parent_grantee.elements; i++)
      {
        ACL_USER_BASE *grantee= *dynamic_element(&acl_role->parent_grantee,
                                                 i, ACL_USER_BASE**);
        remove_ptr_from_dynarray(&grantee->role_grants, acl_role);
      }

      my_hash_delete(&acl_roles, (uchar*) acl_role);
      DBUG_RETURN(1);
    }
    acl_role->user.str= strdup_root(&acl_memroot, user_to->user.str);
    acl_role->user.length= user_to->user.length;

    my_hash_update(&acl_roles, (uchar*) acl_role, (uchar*) old_key,
                   old_key_length);
    DBUG_RETURN(1);

  }

  /* Get the number of elements in the in-memory structure. */
  switch (struct_no) {
  case USER_ACL:
    elements= acl_users.elements;
    break;
  case DB_ACL:
    elements= acl_dbs.elements;
    break;
  case COLUMN_PRIVILEGES_HASH:
    grant_name_hash= &column_priv_hash;
    elements= grant_name_hash->records;
    break;
  case PROC_PRIVILEGES_HASH:
    grant_name_hash= &proc_priv_hash;
    elements= grant_name_hash->records;
    break;
  case FUNC_PRIVILEGES_HASH:
    grant_name_hash= &func_priv_hash;
    elements= grant_name_hash->records;
    break;
  case PROXY_USERS_ACL:
    elements= acl_proxy_users.elements;
    break;
  case ROLES_MAPPINGS_HASH:
    roles_mappings_hash= &acl_roles_mappings;
    elements= roles_mappings_hash->records;
    break;
  default:
    DBUG_ASSERT(0);
    DBUG_RETURN(-1);
  }

#ifdef EXTRA_DEBUG
    DBUG_PRINT("loop",("scan struct: %u  search    user: '%s'  host: '%s'",
                       struct_no, user_from->user.str, user_from->host.str));
#endif
  /* Loop over all elements *backwards* (see the comment below). */
  for (idx= elements - 1; idx >= 0; idx--)
  {
    /*
      Get a pointer to the element.
    */
    switch (struct_no) {
    case USER_ACL:
      acl_user= dynamic_element(&acl_users, idx, ACL_USER*);
      user= acl_user->user.str;
      host= acl_user->host.hostname;
    break;

    case DB_ACL:
      acl_db= dynamic_element(&acl_dbs, idx, ACL_DB*);
      user= acl_db->user;
      host= acl_db->host.hostname;
      break;

    case COLUMN_PRIVILEGES_HASH:
    case PROC_PRIVILEGES_HASH:
    case FUNC_PRIVILEGES_HASH:
      grant_name= (GRANT_NAME*) my_hash_element(grant_name_hash, idx);
      user= grant_name->user;
      host= grant_name->host.hostname;
      break;

    case PROXY_USERS_ACL:
      acl_proxy_user= dynamic_element(&acl_proxy_users, idx, ACL_PROXY_USER*);
      user= acl_proxy_user->get_user();
      host= acl_proxy_user->get_host();
      break;

    case ROLES_MAPPINGS_HASH:
      role_grant_pair= (ROLE_GRANT_PAIR *) my_hash_element(roles_mappings_hash, idx);
      user= role_grant_pair->u_uname;
      host= role_grant_pair->u_hname;
      break;

    default:
      DBUG_ASSERT(0);
    }
    if (! user)
      user= "";
    if (! host)
      host= "";

#ifdef EXTRA_DEBUG
    DBUG_PRINT("loop",("scan struct: %u  index: %u  user: '%s'  host: '%s'",
                       struct_no, idx, user, host));
#endif

    if (struct_no == ROLES_MAPPINGS_HASH)
    {
      const char* role= role_grant_pair->r_uname? role_grant_pair->r_uname: "";
      if (user_from->is_role())
      {
        /* When searching for roles within the ROLES_MAPPINGS_HASH, we have
           to check both the user field as well as the role field for a match.

           It is possible to have a role granted to a role. If we are going
           to modify the mapping entry, it needs to be done on either on the
           "user" end (here represented by a role) or the "role" end. At least
           one part must match.

           If the "user" end has a not-empty host string, it can never match
           as we are searching for a role here. A role always has an empty host
           string.
        */
        if ((*host || strcmp(user_from->user.str, user)) &&
            strcmp(user_from->user.str, role))
          continue;
      }
      else
      {
        if (strcmp(user_from->user.str, user) ||
            my_strcasecmp(system_charset_info, user_from->host.str, host))
          continue;
      }
    }
    else
    {
      if (strcmp(user_from->user.str, user) ||
          my_strcasecmp(system_charset_info, user_from->host.str, host))
        continue;
    }

    result= 1; /* At least one element found. */
    if ( drop )
    {
      elements--;
      switch ( struct_no ) {
      case USER_ACL:
        free_acl_user(dynamic_element(&acl_users, idx, ACL_USER*));
        delete_dynamic_element(&acl_users, idx);
        break;

      case DB_ACL:
        delete_dynamic_element(&acl_dbs, idx);
        break;

      case COLUMN_PRIVILEGES_HASH:
      case PROC_PRIVILEGES_HASH:
      case FUNC_PRIVILEGES_HASH:
        my_hash_delete(grant_name_hash, (uchar*) grant_name);
        /*
          In our HASH implementation on deletion one elements
          is moved into a place where a deleted element was,
          and the last element is moved into the empty space.
          Thus we need to re-examine the current element, but
          we don't have to restart the search from the beginning.
        */
        if (idx != elements)
          idx++;
	break;

      case PROXY_USERS_ACL:
        delete_dynamic_element(&acl_proxy_users, idx);
        break;

      case ROLES_MAPPINGS_HASH:
        my_hash_delete(roles_mappings_hash, (uchar*) role_grant_pair);
        if (idx != elements)
          idx++;
        break;

      default:
        DBUG_ASSERT(0);
        break;
      }
    }
    else if ( user_to )
    {
      switch ( struct_no ) {
      case USER_ACL:
        acl_user->user.str= strdup_root(&acl_memroot, user_to->user.str);
        acl_user->user.length= user_to->user.length;
        update_hostname(&acl_user->host, strdup_root(&acl_memroot, user_to->host.str));
        acl_user->hostname_length= strlen(acl_user->host.hostname);
        break;

      case DB_ACL:
        acl_db->user= strdup_root(&acl_memroot, user_to->user.str);
        update_hostname(&acl_db->host, strdup_root(&acl_memroot, user_to->host.str));
        break;

      case COLUMN_PRIVILEGES_HASH:
      case PROC_PRIVILEGES_HASH:
      case FUNC_PRIVILEGES_HASH:
        {
          /*
            Save old hash key and its length to be able to properly update
            element position in hash.
          */
          char *old_key= grant_name->hash_key;
          size_t old_key_length= grant_name->key_length;

          /*
            Update the grant structure with the new user name and host name.
          */
          grant_name->set_user_details(user_to->host.str, grant_name->db,
                                       user_to->user.str, grant_name->tname,
                                       TRUE);

          /*
            Since username is part of the hash key, when the user name
            is renamed, the hash key is changed. Update the hash to
            ensure that the position matches the new hash key value
          */
          my_hash_update(grant_name_hash, (uchar*) grant_name, (uchar*) old_key,
                         old_key_length);
          /*
            hash_update() operation could have moved element from the tail or
            the head of the hash to the current position.  But it can never
            move an element from the head to the tail or from the tail to the
            head over the current element.
            So we need to examine the current element once again, but
            we don't need to restart the search from the beginning.
          */
          idx++;
          break;
        }

      case PROXY_USERS_ACL:
        acl_proxy_user->set_user (&acl_memroot, user_to->user.str);
        acl_proxy_user->set_host (&acl_memroot, user_to->host.str);
        break;

      case ROLES_MAPPINGS_HASH:
        {
          /*
            Save old hash key and its length to be able to properly update
            element position in hash.
          */
          char *old_key= role_grant_pair->hashkey.str;
          size_t old_key_length= role_grant_pair->hashkey.length;
          bool oom;

          if (user_to->is_role())
            oom= role_grant_pair->init(&acl_memroot, role_grant_pair->u_uname,
                                       role_grant_pair->u_hname,
                                       user_to->user.str, false);
          else
            oom= role_grant_pair->init(&acl_memroot, user_to->user.str,
                                       user_to->host.str,
                                       role_grant_pair->r_uname, false);
          if (oom)
            DBUG_RETURN(-1);

          my_hash_update(roles_mappings_hash, (uchar*) role_grant_pair,
                         (uchar*) old_key, old_key_length);
          idx++; // see the comment above
          break;
        }

      default:
        DBUG_ASSERT(0);
        break;
      }

    }
    else
    {
      /* If search is requested, we do not need to search further. */
      break;
    }
  }
#ifdef EXTRA_DEBUG
  DBUG_PRINT("loop",("scan struct: %u  result %d", struct_no, result));
#endif

  DBUG_RETURN(result);
}


/*
  Handle all privilege tables and in-memory privilege structures.

  SYNOPSIS
    handle_grant_data()
    tables                      The array with the four open tables.
    drop                        If user_from is to be dropped.
    user_from                   The the user to be searched/dropped/renamed.
    user_to                     The new name for the user if to be renamed,
                                NULL otherwise.

  DESCRIPTION
    Go through all grant tables and in-memory grant structures and apply
    the requested operation.
    Delete from grant data if drop is true.
    Update in grant data if drop is false and user_to is not NULL.
    Search in grant data if drop is false and user_to is NULL.

  RETURN
    > 0         At least one element matched.
    0           OK, but no element matched.
    < 0         Error.
*/

static int handle_grant_data(THD *thd, Grant_tables& tables, bool drop,
                             LEX_USER *user_from, LEX_USER *user_to)
{
  int result= 0;
  int found;
  bool handle_as_role= user_from->is_role();
  bool search_only= !drop && !user_to;
  DBUG_ENTER("handle_grant_data");

  if (user_to)
    DBUG_ASSERT(handle_as_role == user_to->is_role());

  if (search_only)
  {
    /* quickly search in-memory structures first */
    if (handle_as_role && find_acl_role(user_from->user.str))
      DBUG_RETURN(1); // found

    if (!handle_as_role && find_user_exact(user_from->host.str, user_from->user.str))
      DBUG_RETURN(1); // found
  }

  /* Handle db table. */
  if ((found= handle_grant_table(thd, tables.db_table(),
                                 DB_TABLE, drop, user_from,
                                 user_to)) < 0)
  {
    /* Handle of table failed, don't touch the in-memory array. */
    result= -1;
  }
  else
  {
    /* Handle db array. */
    if ((handle_grant_struct(DB_ACL, drop, user_from, user_to) || found)
        && ! result)
    {
      result= 1; /* At least one record/element found. */
      /* If search is requested, we do not need to search further. */
      if (search_only)
        goto end;
      acl_cache->clear(1);
    }
  }

  /* Handle stored routines table. */
  if ((found= handle_grant_table(thd, tables.procs_priv_table(),
                                 PROCS_PRIV_TABLE, drop,
                                 user_from, user_to)) < 0)
  {
    /* Handle of table failed, don't touch in-memory array. */
    result= -1;
  }
  else
  {
    /* Handle procs array. */
    if ((handle_grant_struct(PROC_PRIVILEGES_HASH, drop, user_from, user_to) || found)
        && ! result)
    {
      result= 1; /* At least one record/element found. */
      /* If search is requested, we do not need to search further. */
      if (search_only)
        goto end;
    }
    /* Handle funcs array. */
    if ((handle_grant_struct(FUNC_PRIVILEGES_HASH, drop, user_from, user_to) || found)
        && ! result)
    {
      result= 1; /* At least one record/element found. */
      /* If search is requested, we do not need to search further. */
      if (search_only)
        goto end;
    }
  }

  /* Handle tables table. */
  if ((found= handle_grant_table(thd, tables.tables_priv_table(),
                                 TABLES_PRIV_TABLE, drop,
                                 user_from, user_to)) < 0)
  {
    /* Handle of table failed, don't touch columns and in-memory array. */
    result= -1;
  }
  else
  {
    if (found && ! result)
    {
      result= 1; /* At least one record found. */
      /* If search is requested, we do not need to search further. */
      if (search_only)
        goto end;
    }

    /* Handle columns table. */
    if ((found= handle_grant_table(thd, tables.columns_priv_table(),
                                   COLUMNS_PRIV_TABLE, drop,
                                   user_from, user_to)) < 0)
    {
      /* Handle of table failed, don't touch the in-memory array. */
      result= -1;
    }
    else
    {
      /* Handle columns hash. */
      if ((handle_grant_struct(COLUMN_PRIVILEGES_HASH, drop, user_from, user_to) || found)
          && ! result)
        result= 1; /* At least one record/element found. */
      if (search_only)
        goto end;
    }
  }

  /* Handle proxies_priv table. */
  if (tables.proxies_priv_table().table_exists())
  {
    if ((found= handle_grant_table(thd, tables.proxies_priv_table(),
                                   PROXIES_PRIV_TABLE, drop,
                                   user_from, user_to)) < 0)
    {
      /* Handle of table failed, don't touch the in-memory array. */
      result= -1;
    }
    else
    {
      /* Handle proxies_priv array. */
      if ((handle_grant_struct(PROXY_USERS_ACL, drop, user_from, user_to) || found)
          && ! result)
        result= 1; /* At least one record/element found. */
      if (search_only)
        goto end;
    }
  }

  /* Handle roles_mapping table. */
  if (tables.roles_mapping_table().table_exists())
  {
    if ((found= handle_grant_table(thd, tables.roles_mapping_table(),
                                   ROLES_MAPPING_TABLE, drop,
                                   user_from, user_to)) < 0)
    {
      /* Handle of table failed, don't touch the in-memory array. */
      result= -1;
    }
    else
    {
      /* Handle acl_roles_mappings array */
      if ((handle_grant_struct(ROLES_MAPPINGS_HASH, drop, user_from, user_to) || found)
          && ! result)
        result= 1; /* At least one record/element found */
      if (search_only)
        goto end;
    }
  }

  /* Handle user table. */
  if ((found= handle_grant_table(thd, tables.user_table(), USER_TABLE,
                                 drop, user_from, user_to)) < 0)
  {
    /* Handle of table failed, don't touch the in-memory array. */
    result= -1;
  }
  else
  {
    enum enum_acl_lists what= handle_as_role ? ROLE_ACL : USER_ACL;
    if (((handle_grant_struct(what, drop, user_from, user_to)) || found) && !result)
    {
      result= 1; /* At least one record/element found. */
      DBUG_ASSERT(! search_only);
    }
  }

end:
  DBUG_RETURN(result);
}

/*
  Create a list of users.

  SYNOPSIS
    mysql_create_user()
    thd                         The current thread.
    list                        The users to create.
    handle_as_role              Handle the user list as roles if true

  RETURN
    FALSE       OK.
    TRUE        Error.
*/

bool mysql_create_user(THD *thd, List <LEX_USER> &list, bool handle_as_role)
{
  int result;
  String wrong_users;
  LEX_USER *user_name;
  List_iterator <LEX_USER> user_list(list);
  bool binlog= false;
  DBUG_ENTER("mysql_create_user");
  DBUG_PRINT("entry", ("Handle as %s", handle_as_role ? "role" : "user"));

  if (handle_as_role && sp_process_definer(thd))
    DBUG_RETURN(TRUE);

  /* CREATE USER may be skipped on replication client. */
  Grant_tables tables(Table_user | Table_db |
                      Table_tables_priv | Table_columns_priv |
                      Table_procs_priv | Table_proxies_priv |
                      Table_roles_mapping, TL_WRITE);
  if ((result= tables.open_and_lock(thd)))
    DBUG_RETURN(result != 1);

  mysql_rwlock_wrlock(&LOCK_grant);
  mysql_mutex_lock(&acl_cache->lock);

  while ((user_name= user_list++))
  {
    if (user_name->user.str == current_user.str)
    {
      append_str(&wrong_users, STRING_WITH_LEN("CURRENT_USER"));
      result= TRUE;
      continue;
    }

    if (user_name->user.str == current_role.str)
    {
      append_str(&wrong_users, STRING_WITH_LEN("CURRENT_ROLE"));
      result= TRUE;
      continue;
    }

    if (handle_as_role && is_invalid_role_name(user_name->user.str))
    {
      append_user(thd, &wrong_users, user_name);
      result= TRUE;
      continue;
    }

    if (!user_name->host.str)
      user_name->host= host_not_specified;

    if (fix_lex_user(thd, user_name))
    {
      append_user(thd, &wrong_users, user_name);
      result= TRUE;
      continue;
    }

    /*
      Search all in-memory structures and grant tables
      for a mention of the new user/role name.
    */
    if (handle_grant_data(thd, tables, 0, user_name, NULL))
    {
      if (thd->lex->create_info.or_replace())
      {
        // Drop the existing user
        if (handle_grant_data(thd, tables, 1, user_name, NULL) <= 0)
        {
          // DROP failed
          append_user(thd, &wrong_users, user_name);
          result= true;
          continue;
        }
        // Proceed with the creation
      }
      else if (thd->lex->create_info.if_not_exists())
      {
        binlog= true;
        if (handle_as_role)
          push_warning_printf(thd, Sql_condition::WARN_LEVEL_NOTE,
                              ER_ROLE_CREATE_EXISTS,
                              ER_THD(thd, ER_ROLE_CREATE_EXISTS),
                              user_name->user.str);
        else
          push_warning_printf(thd, Sql_condition::WARN_LEVEL_NOTE,
                              ER_USER_CREATE_EXISTS,
                              ER_THD(thd, ER_USER_CREATE_EXISTS),
                              user_name->user.str, user_name->host.str);
        continue;
      }
      else
      {
        // "CREATE USER user1" for an existing user
        append_user(thd, &wrong_users, user_name);
        result= true;
        continue;
      }
    }

    if (replace_user_table(thd, tables.user_table(), *user_name, 0, 0, 1, 0))
    {
      append_user(thd, &wrong_users, user_name);
      result= TRUE;
      continue;
    }
    binlog= true;

    // every created role is automatically granted to its creator-admin
    if (handle_as_role)
    {
      ACL_USER_BASE *grantee= find_acl_user_base(thd->lex->definer->user.str,
                                                 thd->lex->definer->host.str);
      ACL_ROLE *role= find_acl_role(user_name->user.str);

      /*
        just like with routines, views, triggers, and events we allow
        non-existant definers here with a warning (see sp_process_definer())
      */
      if (grantee)
        add_role_user_mapping(grantee, role);

      /* TODO(cvicentiu) refactor replace_roles_mapping_table to use
         Roles_mapping_table instead of TABLE directly. */
      if (replace_roles_mapping_table(tables.roles_mapping_table().table(),
                                      &thd->lex->definer->user,
                                      &thd->lex->definer->host,
                                      &user_name->user, true,
                                      NULL, false))
      {
        append_user(thd, &wrong_users, user_name);
        if (grantee)
          undo_add_role_user_mapping(grantee, role);
        result= TRUE;
      }
      else if (grantee)
             update_role_mapping(&thd->lex->definer->user,
                                 &thd->lex->definer->host,
                                 &user_name->user, true, NULL, false);
    }
  }

  mysql_mutex_unlock(&acl_cache->lock);

  if (result)
    my_error(ER_CANNOT_USER, MYF(0),
             (handle_as_role) ? "CREATE ROLE" : "CREATE USER",
             wrong_users.c_ptr_safe());

  if (binlog)
    result |= write_bin_log(thd, FALSE, thd->query(), thd->query_length());

  mysql_rwlock_unlock(&LOCK_grant);
  DBUG_RETURN(result);
}

/*
  Drop a list of users and all their privileges.

  SYNOPSIS
    mysql_drop_user()
    thd                         The current thread.
    list                        The users to drop.

  RETURN
    FALSE       OK.
    TRUE        Error.
*/

bool mysql_drop_user(THD *thd, List <LEX_USER> &list, bool handle_as_role)
{
  int result;
  String wrong_users;
  LEX_USER *user_name, *tmp_user_name;
  List_iterator <LEX_USER> user_list(list);
  bool binlog= false;
  sql_mode_t old_sql_mode= thd->variables.sql_mode;
  DBUG_ENTER("mysql_drop_user");
  DBUG_PRINT("entry", ("Handle as %s", handle_as_role ? "role" : "user"));

  /* DROP USER may be skipped on replication client. */
  Grant_tables tables(Table_user | Table_db |
                      Table_tables_priv | Table_columns_priv |
                      Table_procs_priv | Table_proxies_priv |
                      Table_roles_mapping, TL_WRITE);
  if ((result= tables.open_and_lock(thd)))
    DBUG_RETURN(result != 1);

  thd->variables.sql_mode&= ~MODE_PAD_CHAR_TO_FULL_LENGTH;

  mysql_rwlock_wrlock(&LOCK_grant);
  mysql_mutex_lock(&acl_cache->lock);

  while ((tmp_user_name= user_list++))
  {
    int rc;
    user_name= get_current_user(thd, tmp_user_name, false);
    if (!user_name)
    {
      thd->clear_error();
      append_str(&wrong_users, STRING_WITH_LEN("CURRENT_ROLE"));
      result= TRUE;
      continue;
    }

    if (handle_as_role != user_name->is_role())
    {
      append_user(thd, &wrong_users, user_name);
      result= TRUE;
      continue;
    }

    if ((rc= handle_grant_data(thd, tables, 1, user_name, NULL)) > 0)
    {
      // The user or role was successfully deleted
      binlog= true;
      continue;
    }

    if (rc == 0 && thd->lex->if_exists())
    {
      // "DROP USER IF EXISTS user1" for a non-existing user or role
      if (handle_as_role)
        push_warning_printf(thd, Sql_condition::WARN_LEVEL_NOTE,
                            ER_ROLE_DROP_EXISTS,
                            ER_THD(thd, ER_ROLE_DROP_EXISTS),
                            user_name->user.str);
      else
        push_warning_printf(thd, Sql_condition::WARN_LEVEL_NOTE,
                            ER_USER_DROP_EXISTS,
                            ER_THD(thd, ER_USER_DROP_EXISTS),
                            user_name->user.str, user_name->host.str);
      binlog= true;
      continue;
    }
    // Internal error, or "DROP USER user1" for a non-existing user
    append_user(thd, &wrong_users, user_name);
    result= TRUE;
  }

  if (!handle_as_role)
  {
    /* Rebuild 'acl_check_hosts' since 'acl_users' has been modified */
    rebuild_check_host();

    /*
      Rebuild every user's role_grants since 'acl_users' has been sorted
      and old pointers to ACL_USER elements are no longer valid
    */
    rebuild_role_grants();
  }

  mysql_mutex_unlock(&acl_cache->lock);

  if (result)
    my_error(ER_CANNOT_USER, MYF(0),
             (handle_as_role) ? "DROP ROLE" : "DROP USER",
             wrong_users.c_ptr_safe());

  if (binlog)
    result |= write_bin_log(thd, FALSE, thd->query(), thd->query_length());

  mysql_rwlock_unlock(&LOCK_grant);
  thd->variables.sql_mode= old_sql_mode;
  DBUG_RETURN(result);
}

/*
  Rename a user.

  SYNOPSIS
    mysql_rename_user()
    thd                         The current thread.
    list                        The user name pairs: (from, to).

  RETURN
    FALSE       OK.
    TRUE        Error.
*/

bool mysql_rename_user(THD *thd, List <LEX_USER> &list)
{
  int result;
  String wrong_users;
  LEX_USER *user_from, *tmp_user_from;
  LEX_USER *user_to, *tmp_user_to;
  List_iterator <LEX_USER> user_list(list);
  bool some_users_renamed= FALSE;
  DBUG_ENTER("mysql_rename_user");

  /* RENAME USER may be skipped on replication client. */
  Grant_tables tables(Table_user | Table_db |
                      Table_tables_priv | Table_columns_priv |
                      Table_procs_priv | Table_proxies_priv |
                      Table_roles_mapping, TL_WRITE);
  if ((result= tables.open_and_lock(thd)))
    DBUG_RETURN(result != 1);

  DBUG_ASSERT(!thd->is_current_stmt_binlog_format_row());

  mysql_rwlock_wrlock(&LOCK_grant);
  mysql_mutex_lock(&acl_cache->lock);

  while ((tmp_user_from= user_list++))
  {
    tmp_user_to= user_list++;
    if (!(user_from= get_current_user(thd, tmp_user_from, false)))
    {
      append_user(thd, &wrong_users, user_from);
      result= TRUE;
      continue;
    }
    if (!(user_to= get_current_user(thd, tmp_user_to, false)))
    {
      append_user(thd, &wrong_users, user_to);
      result= TRUE;
      continue;
    }
    DBUG_ASSERT(!user_from->is_role());
    DBUG_ASSERT(!user_to->is_role());

    /*
      Search all in-memory structures and grant tables
      for a mention of the new user name.
    */
    if (handle_grant_data(thd, tables, 0, user_to, NULL) ||
        handle_grant_data(thd, tables, 0, user_from, user_to) <= 0)
    {
      /* NOTE TODO renaming roles is not yet implemented */
      append_user(thd, &wrong_users, user_from);
      result= TRUE;
      continue;
    }
    some_users_renamed= TRUE;
  }

  /* Rebuild 'acl_check_hosts' since 'acl_users' has been modified */
  rebuild_check_host();

  /*
    Rebuild every user's role_grants since 'acl_users' has been sorted
    and old pointers to ACL_USER elements are no longer valid
  */
  rebuild_role_grants();

  mysql_mutex_unlock(&acl_cache->lock);

  if (result)
    my_error(ER_CANNOT_USER, MYF(0), "RENAME USER", wrong_users.c_ptr_safe());

  if (some_users_renamed && mysql_bin_log.is_open())
    result |= write_bin_log(thd, FALSE, thd->query(), thd->query_length());

  mysql_rwlock_unlock(&LOCK_grant);
  DBUG_RETURN(result);
}

/*
  Alter a user's connection and resource settings.

  SYNOPSIS
    mysql_alter_user()
    thd                         The current thread.
    list                        The users to alter.

  RETURN
    > 0         Error. Error message already sent.
    0           OK.
*/
int mysql_alter_user(THD* thd, List<LEX_USER> &users_list)
{
  DBUG_ENTER("mysql_alter_user");
  int result= 0;
  String wrong_users;

  /* The only table we're altering is the user table. */
  Grant_tables tables(Table_user, TL_WRITE);
  if ((result= tables.open_and_lock(thd)))
    DBUG_RETURN(result != 1);

  /* Lock ACL data structures until we finish altering all users. */
  mysql_rwlock_wrlock(&LOCK_grant);
  mysql_mutex_lock(&acl_cache->lock);

  LEX_USER *tmp_lex_user;
  List_iterator<LEX_USER> users_list_iterator(users_list);
  while ((tmp_lex_user= users_list_iterator++))
  {
    LEX_USER* lex_user= get_current_user(thd, tmp_lex_user, false);
    if (!lex_user ||
        fix_lex_user(thd, lex_user) ||
        replace_user_table(thd, tables.user_table(), *lex_user, 0,
                           false, false, true))
    {
      thd->clear_error();
      append_user(thd, &wrong_users, tmp_lex_user);
      result= TRUE;
      continue;
    }
  }

  /* Unlock ACL data structures. */
  mysql_mutex_unlock(&acl_cache->lock);
  mysql_rwlock_unlock(&LOCK_grant);

  if (result)
  {
    /* 'if exists' flag leads to warnings instead of errors. */
    if (thd->lex->create_info.if_exists())
    {
      push_warning_printf(thd, Sql_condition::WARN_LEVEL_NOTE,
                          ER_CANNOT_USER,
                          ER_THD(thd, ER_CANNOT_USER),
                          "ALTER USER", wrong_users.c_ptr_safe());
      result= FALSE;
    }
    else
    {
      my_error(ER_CANNOT_USER, MYF(0),
               "ALTER USER",
               wrong_users.c_ptr_safe());
    }
  }
  DBUG_RETURN(result);
}


static bool
mysql_revoke_sp_privs(THD *thd,
                      Grant_tables *tables,
                      const Sp_handler *sph,
                      const LEX_USER *lex_user)
{
  bool rc= false;
  uint counter, revoked;
  do {
    HASH *hash= sph->get_priv_hash();
    for (counter= 0, revoked= 0 ; counter < hash->records ; )
    {
      const char *user,*host;
      GRANT_NAME *grant_proc= (GRANT_NAME*) my_hash_element(hash, counter);
      user= safe_str(grant_proc->user);
      host= safe_str(grant_proc->host.hostname);

      if (!strcmp(lex_user->user.str, user) &&
          !strcmp(lex_user->host.str, host))
      {
        if (replace_routine_table(thd, grant_proc,
                                  tables->procs_priv_table().table(),
                                  *lex_user,
                                  grant_proc->db, grant_proc->tname,
                                  sph, ~(ulong)0, 1) == 0)
        {
          revoked= 1;
          continue;
        }
        rc= true;  // Something went wrong
      }
      counter++;
    }
  } while (revoked);
  return rc;
}


/*
  Revoke all privileges from a list of users.

  SYNOPSIS
    mysql_revoke_all()
    thd                         The current thread.
    list                        The users to revoke all privileges from.

  RETURN
    > 0         Error. Error message already sent.
    0           OK.
    < 0         Error. Error message not yet sent.
*/

bool mysql_revoke_all(THD *thd,  List <LEX_USER> &list)
{
  uint counter, revoked;
  int result;
  ACL_DB *acl_db;
  DBUG_ENTER("mysql_revoke_all");

  Grant_tables tables(Table_user | Table_db |
                      Table_tables_priv | Table_columns_priv |
                      Table_procs_priv | Table_proxies_priv |
                      Table_roles_mapping, TL_WRITE);
  if ((result= tables.open_and_lock(thd)))
    DBUG_RETURN(result != 1);

  DBUG_ASSERT(!thd->is_current_stmt_binlog_format_row());

  mysql_rwlock_wrlock(&LOCK_grant);
  mysql_mutex_lock(&acl_cache->lock);

  LEX_USER *lex_user, *tmp_lex_user;
  List_iterator <LEX_USER> user_list(list);
  while ((tmp_lex_user= user_list++))
  {
    if (!(lex_user= get_current_user(thd, tmp_lex_user, false)))
    {
      result= -1;
      continue;
    }

    /* This is not a role and the user could not be found */
    if (!lex_user->is_role() &&
        !find_user_exact(lex_user->host.str, lex_user->user.str))
    {
      result= -1;
      continue;
    }

    if (replace_user_table(thd, tables.user_table(), *lex_user,
                           ~(ulong)0, 1, 0, 0))
    {
      result= -1;
      continue;
    }

    /* Remove db access privileges */
    /*
      Because acl_dbs and column_priv_hash shrink and may re-order
      as privileges are removed, removal occurs in a repeated loop
      until no more privileges are revoked.
     */
    do
    {
      for (counter= 0, revoked= 0 ; counter < acl_dbs.elements ; )
      {
	const char *user,*host;

	acl_db=dynamic_element(&acl_dbs,counter,ACL_DB*);

        user= safe_str(acl_db->user);
        host= safe_str(acl_db->host.hostname);

	if (!strcmp(lex_user->user.str, user) &&
            !strcmp(lex_user->host.str, host))
	{
      /* TODO(cvicentiu) refactor replace_db_table to use
         Db_table instead of TABLE directly. */
	  if (!replace_db_table(tables.db_table().table(), acl_db->db, *lex_user,
                            ~(ulong)0, 1))
	  {
	    /*
	      Don't increment counter as replace_db_table deleted the
	      current element in acl_dbs.
	     */
	    revoked= 1;
	    continue;
	  }
	  result= -1; // Something went wrong
	}
	counter++;
      }
    } while (revoked);

    /* Remove column access */
    do
    {
      for (counter= 0, revoked= 0 ; counter < column_priv_hash.records ; )
      {
	const char *user,*host;
        GRANT_TABLE *grant_table=
          (GRANT_TABLE*) my_hash_element(&column_priv_hash, counter);
        user= safe_str(grant_table->user);
        host= safe_str(grant_table->host.hostname);

	if (!strcmp(lex_user->user.str,user) &&
            !strcmp(lex_user->host.str, host))
	{
      /* TODO(cvicentiu) refactor replace_db_table to use
         Db_table instead of TABLE directly. */
	  if (replace_table_table(thd, grant_table,
                              tables.tables_priv_table().table(),
                              *lex_user, grant_table->db,
				  grant_table->tname, ~(ulong)0, 0, 1))
	  {
	    result= -1;
	  }
	  else
	  {
	    if (!grant_table->cols)
	    {
	      revoked= 1;
	      continue;
	    }
	    List<LEX_COLUMN> columns;
        /* TODO(cvicentiu) refactor replace_db_table to use
           Db_table instead of TABLE directly. */
	    if (!replace_column_table(grant_table,
                                      tables.columns_priv_table().table(),
                                      *lex_user, columns, grant_table->db,
				      grant_table->tname, ~(ulong)0, 1))
	    {
	      revoked= 1;
	      continue;
	    }
	    result= -1;
	  }
	}
	counter++;
      }
    } while (revoked);

    /* Remove procedure access */
    if (mysql_revoke_sp_privs(thd, &tables, &sp_handler_function, lex_user) ||
        mysql_revoke_sp_privs(thd, &tables, &sp_handler_procedure, lex_user))
      result= -1;

    ACL_USER_BASE *user_or_role;
    /* remove role grants */
    if (lex_user->is_role())
    {
      /* this can not fail due to get_current_user already having searched for it */
      user_or_role= find_acl_role(lex_user->user.str);
    }
    else
    {
      user_or_role= find_user_exact(lex_user->host.str, lex_user->user.str);
    }
    /*
      Find every role grant pair matching the role_grants array and remove it,
      both from the acl_roles_mappings and the roles_mapping table
    */
    for (counter= 0; counter < user_or_role->role_grants.elements; counter++)
    {
      ACL_ROLE *role_grant= *dynamic_element(&user_or_role->role_grants,
                                             counter, ACL_ROLE**);
      ROLE_GRANT_PAIR *pair = find_role_grant_pair(&lex_user->user,
                                                   &lex_user->host,
                                                   &role_grant->user);
      /* TODO(cvicentiu) refactor replace_roles_mapping_table to use
         Roles_mapping_table instead of TABLE directly. */
      if (replace_roles_mapping_table(tables.roles_mapping_table().table(),
                                      &lex_user->user, &lex_user->host,
                                      &role_grant->user, false, pair, true))
      {
        result= -1; //Something went wrong
      }
      update_role_mapping(&lex_user->user, &lex_user->host,
                          &role_grant->user, false, pair, true);
      /*
        Delete from the parent_grantee array of the roles granted,
        the entry pointing to this user_or_role
      */
      remove_ptr_from_dynarray(&role_grant->parent_grantee, user_or_role);
    }
    /* TODO
       How to handle an error in the replace_roles_mapping_table, in
       regards to the privileges held in memory
    */

    /* Finally, clear the role_grants array */
    if (counter == user_or_role->role_grants.elements)
    {
      reset_dynamic(&user_or_role->role_grants);
    }
    /*
      If we are revoking from a role, we need to update all the parent grantees
    */
    if (lex_user->is_role())
    {
      propagate_role_grants((ACL_ROLE *)user_or_role, PRIVS_TO_MERGE::ALL);
    }
  }

  mysql_mutex_unlock(&acl_cache->lock);

  if (result)
    my_message(ER_REVOKE_GRANTS, ER_THD(thd, ER_REVOKE_GRANTS), MYF(0));
  
  result= result |
    write_bin_log(thd, FALSE, thd->query(), thd->query_length());

  mysql_rwlock_unlock(&LOCK_grant);

  DBUG_RETURN(result);
}




/**
  If the defining user for a routine does not exist, then the ACL lookup
  code should raise two errors which we should intercept.  We convert the more
  descriptive error into a warning, and consume the other.

  If any other errors are raised, then we set a flag that should indicate
  that there was some failure we should complain at a higher level.
*/
class Silence_routine_definer_errors : public Internal_error_handler
{
public:
  Silence_routine_definer_errors()
    : is_grave(FALSE)
  {}

  virtual ~Silence_routine_definer_errors()
  {}

  virtual bool handle_condition(THD *thd,
                                uint sql_errno,
                                const char* sqlstate,
                                Sql_condition::enum_warning_level *level,
                                const char* msg,
                                Sql_condition ** cond_hdl);

  bool has_errors() { return is_grave; }

private:
  bool is_grave;
};

bool
Silence_routine_definer_errors::handle_condition(
  THD *thd,
  uint sql_errno,
  const char*,
  Sql_condition::enum_warning_level *level,
  const char* msg,
  Sql_condition ** cond_hdl)
{
  *cond_hdl= NULL;
  if (*level == Sql_condition::WARN_LEVEL_ERROR)
  {
    switch (sql_errno)
    {
      case ER_NONEXISTING_PROC_GRANT:
        /* Convert the error into a warning. */
        push_warning(thd, Sql_condition::WARN_LEVEL_WARN,
                     sql_errno, msg);
        return TRUE;
      default:
        is_grave= TRUE;
    }
  }

  return FALSE;
}


/**
  Revoke privileges for all users on a stored procedure.  Use an error handler
  that converts errors about missing grants into warnings.

  @param
    thd                         The current thread.
  @param
    db				DB of the stored procedure
  @param
    name			Name of the stored procedure

  @retval
    0           OK.
  @retval
    < 0         Error. Error message not yet sent.
*/

bool sp_revoke_privileges(THD *thd, const char *sp_db, const char *sp_name,
                          const Sp_handler *sph)
{
  uint counter, revoked;
  int result;
  HASH *hash= sph->get_priv_hash();
  Silence_routine_definer_errors error_handler;
  DBUG_ENTER("sp_revoke_privileges");

  Grant_tables tables(Table_user | Table_db |
                      Table_tables_priv | Table_columns_priv |
                      Table_procs_priv | Table_proxies_priv |
                      Table_roles_mapping, TL_WRITE);
  if ((result= tables.open_and_lock(thd)))
    DBUG_RETURN(result != 1);

  DBUG_ASSERT(!thd->is_current_stmt_binlog_format_row());

  /* Be sure to pop this before exiting this scope! */
  thd->push_internal_handler(&error_handler);

  mysql_rwlock_wrlock(&LOCK_grant);
  mysql_mutex_lock(&acl_cache->lock);

  /* Remove procedure access */
  do
  {
    for (counter= 0, revoked= 0 ; counter < hash->records ; )
    {
      GRANT_NAME *grant_proc= (GRANT_NAME*) my_hash_element(hash, counter);
      if (!my_strcasecmp(&my_charset_utf8_bin, grant_proc->db, sp_db) &&
	  !my_strcasecmp(system_charset_info, grant_proc->tname, sp_name))
      {
        LEX_USER lex_user;
	lex_user.user.str= grant_proc->user;
	lex_user.user.length= strlen(grant_proc->user);
        lex_user.host.str= safe_str(grant_proc->host.hostname);
        lex_user.host.length= strlen(lex_user.host.str);
        if (replace_routine_table(thd, grant_proc,
                                  tables.procs_priv_table().table(), lex_user,
                                  grant_proc->db, grant_proc->tname,
                                  sph, ~(ulong)0, 1) == 0)
	{
	  revoked= 1;
	  continue;
	}
      }
      counter++;
    }
  } while (revoked);

  mysql_mutex_unlock(&acl_cache->lock);
  mysql_rwlock_unlock(&LOCK_grant);

  thd->pop_internal_handler();

  DBUG_RETURN(error_handler.has_errors());
}


/**
  Grant EXECUTE,ALTER privilege for a stored procedure

  @param thd The current thread.
  @param sp_db
  @param sp_name
  @param sph

  @return
    @retval FALSE Success
    @retval TRUE An error occurred. Error message not yet sent.
*/

bool sp_grant_privileges(THD *thd, const char *sp_db, const char *sp_name,
                         const Sp_handler *sph)
{
  Security_context *sctx= thd->security_ctx;
  LEX_USER *combo;
  TABLE_LIST tables[1];
  List<LEX_USER> user_list;
  bool result;
  ACL_USER *au;
  Dummy_error_handler error_handler;
  DBUG_ENTER("sp_grant_privileges");

  if (!(combo=(LEX_USER*) thd->alloc(sizeof(LEX_USER))))
    DBUG_RETURN(TRUE);

  combo->user.str= sctx->user;

  mysql_mutex_lock(&acl_cache->lock);

  if ((au= find_user_wild(combo->host.str=(char*)sctx->host_or_ip, combo->user.str)))
    goto found_acl;
  if ((au= find_user_wild(combo->host.str=(char*)sctx->host, combo->user.str)))
    goto found_acl;
  if ((au= find_user_wild(combo->host.str=(char*)sctx->ip, combo->user.str)))
    goto found_acl;
  if ((au= find_user_wild(combo->host.str=(char*)"%", combo->user.str)))
    goto found_acl;

  mysql_mutex_unlock(&acl_cache->lock);
  DBUG_RETURN(TRUE);

 found_acl:
  mysql_mutex_unlock(&acl_cache->lock);

  bzero((char*)tables, sizeof(TABLE_LIST));
  user_list.empty();

  tables->db= (char*)sp_db;
  tables->table_name= tables->alias= (char*)sp_name;

  thd->make_lex_string(&combo->user, combo->user.str, strlen(combo->user.str));
  thd->make_lex_string(&combo->host, combo->host.str, strlen(combo->host.str));

  combo->reset_auth();

  if(au)
  {
    combo->plugin= au->plugin;
    combo->auth= au->auth_string;
  }

  if (user_list.push_back(combo, thd->mem_root))
    DBUG_RETURN(TRUE);

  thd->lex->ssl_type= SSL_TYPE_NOT_SPECIFIED;
  thd->lex->ssl_cipher= thd->lex->x509_subject= thd->lex->x509_issuer= 0;
  bzero((char*) &thd->lex->mqh, sizeof(thd->lex->mqh));

  /*
    Only care about whether the operation failed or succeeded
    as all errors will be handled later.
  */
  thd->push_internal_handler(&error_handler);
  result= mysql_routine_grant(thd, tables, sph, user_list,
                              DEFAULT_CREATE_PROC_ACLS, FALSE, FALSE);
  thd->pop_internal_handler();
  DBUG_RETURN(result);
}


/**
  Validate if a user can proxy as another user

  @thd                     current thread
  @param user              the logged in user (proxy user)
  @param authenticated_as  the effective user a plugin is trying to
                           impersonate as (proxied user)
  @return                  proxy user definition
    @retval NULL           proxy user definition not found or not applicable
    @retval non-null       the proxy user data
*/

static ACL_PROXY_USER *
acl_find_proxy_user(const char *user, const char *host, const char *ip,
                    const char *authenticated_as, bool *proxy_used)
{
  uint i;
  /* if the proxied and proxy user are the same return OK */
  DBUG_ENTER("acl_find_proxy_user");
  DBUG_PRINT("info", ("user=%s host=%s ip=%s authenticated_as=%s",
                      user, host, ip, authenticated_as));

  if (!strcmp(authenticated_as, user))
  {
    DBUG_PRINT ("info", ("user is the same as authenticated_as"));
    DBUG_RETURN (NULL);
  }

  *proxy_used= TRUE;
  for (i=0; i < acl_proxy_users.elements; i++)
  {
    ACL_PROXY_USER *proxy= dynamic_element(&acl_proxy_users, i,
                                           ACL_PROXY_USER *);
    if (proxy->matches(host, user, ip, authenticated_as))
      DBUG_RETURN(proxy);
  }

  DBUG_RETURN(NULL);
}


bool
acl_check_proxy_grant_access(THD *thd, const char *host, const char *user,
                             bool with_grant)
{
  DBUG_ENTER("acl_check_proxy_grant_access");
  DBUG_PRINT("info", ("user=%s host=%s with_grant=%d", user, host,
                      (int) with_grant));
  if (!initialized)
  {
    my_error(ER_OPTION_PREVENTS_STATEMENT, MYF(0), "--skip-grant-tables");
    DBUG_RETURN(1);
  }

  /* replication slave thread can do anything */
  if (thd->slave_thread)
  {
    DBUG_PRINT("info", ("replication slave"));
    DBUG_RETURN(FALSE);
  }

  /*
    one can grant proxy for self to others.
    Security context in THD contains two pairs of (user,host):
    1. (user,host) pair referring to inbound connection.
    2. (priv_user,priv_host) pair obtained from mysql.user table after doing
        authnetication of incoming connection.
    Privileges should be checked wrt (priv_user, priv_host) tuple, because
    (user,host) pair obtained from inbound connection may have different
    values than what is actually stored in mysql.user table and while granting
    or revoking proxy privilege, user is expected to provide entries mentioned
    in mysql.user table.
  */
  if (!strcmp(thd->security_ctx->priv_user, user) &&
      !my_strcasecmp(system_charset_info, host,
                     thd->security_ctx->priv_host))
  {
    DBUG_PRINT("info", ("strcmp (%s, %s) my_casestrcmp (%s, %s) equal",
                        thd->security_ctx->priv_user, user,
                        host, thd->security_ctx->priv_host));
    DBUG_RETURN(FALSE);
  }

  mysql_mutex_lock(&acl_cache->lock);

  /* check for matching WITH PROXY rights */
  for (uint i=0; i < acl_proxy_users.elements; i++)
  {
    ACL_PROXY_USER *proxy= dynamic_element(&acl_proxy_users, i,
                                           ACL_PROXY_USER *);
    if (proxy->matches(thd->security_ctx->host,
                       thd->security_ctx->user,
                       thd->security_ctx->ip,
                       user) &&
        proxy->get_with_grant())
    {
      DBUG_PRINT("info", ("found"));
      mysql_mutex_unlock(&acl_cache->lock);
      DBUG_RETURN(FALSE);
    }
  }

  mysql_mutex_unlock(&acl_cache->lock);
  my_error(ER_ACCESS_DENIED_NO_PASSWORD_ERROR, MYF(0),
           thd->security_ctx->user,
           thd->security_ctx->host_or_ip);
  DBUG_RETURN(TRUE);
}


static bool
show_proxy_grants(THD *thd, const char *username, const char *hostname,
                  char *buff, size_t buffsize)
{
  Protocol *protocol= thd->protocol;
  int error= 0;

  for (uint i=0; i < acl_proxy_users.elements; i++)
  {
    ACL_PROXY_USER *proxy= dynamic_element(&acl_proxy_users, i,
                                           ACL_PROXY_USER *);
    if (proxy->granted_on(hostname, username))
    {
      String global(buff, buffsize, system_charset_info);
      global.length(0);
      proxy->print_grant(&global);
      protocol->prepare_for_resend();
      protocol->store(global.ptr(), global.length(), global.charset());
      if (protocol->write())
      {
        error= -1;
        break;
      }
    }
  }
  return error;
}

static int enabled_roles_insert(ACL_USER_BASE *role, void *context_data)
{
  TABLE *table= (TABLE*) context_data;
  DBUG_ASSERT(role->flags & IS_ROLE);

  restore_record(table, s->default_values);
  table->field[0]->set_notnull();
  table->field[0]->store(role->user.str, role->user.length,
                         system_charset_info);
  if (schema_table_store_record(table->in_use, table))
    return -1;
  return 0;
}

struct APPLICABLE_ROLES_DATA
{
  TABLE *table;
  const LEX_CSTRING host;
  const LEX_CSTRING user_and_host;
  ACL_USER *user;
};

static int
applicable_roles_insert(ACL_USER_BASE *grantee, ACL_ROLE *role, void *ptr)
{
  APPLICABLE_ROLES_DATA *data= (APPLICABLE_ROLES_DATA *)ptr;
  CHARSET_INFO *cs= system_charset_info;
  TABLE *table= data->table;
  bool is_role= grantee != data->user;
  const LEX_CSTRING *user_and_host= is_role ? &grantee->user
                                           : &data->user_and_host;
  const LEX_CSTRING *host= is_role ? &empty_clex_str : &data->host;

  restore_record(table, s->default_values);
  table->field[0]->store(user_and_host->str, user_and_host->length, cs);
  table->field[1]->store(role->user.str, role->user.length, cs);

  ROLE_GRANT_PAIR *pair=
    find_role_grant_pair(&grantee->user, host, &role->user);
  DBUG_ASSERT(pair);

  if (pair->with_admin)
    table->field[2]->store(STRING_WITH_LEN("YES"), cs);
  else
    table->field[2]->store(STRING_WITH_LEN("NO"), cs);

  /* Default role is only valid when looking at a role granted to a user. */
  if (!is_role)
  {
    if (data->user->default_rolename.length &&
        !strcmp(data->user->default_rolename.str, role->user.str))
      table->field[3]->store(STRING_WITH_LEN("YES"), cs);
    else
      table->field[3]->store(STRING_WITH_LEN("NO"), cs);
    table->field[3]->set_notnull();
  }

  if (schema_table_store_record(table->in_use, table))
    return -1;
  return 0;
}

/**
  Hash iterate function to count the number of total column privileges granted.
*/
static my_bool count_column_grants(void *grant_table,
                                       void *current_count)
{
  HASH hash_columns = ((GRANT_TABLE *)grant_table)->hash_columns;
  *(ulong *)current_count+= hash_columns.records;
  return 0;
}

/**
  SHOW function that computes the number of column grants.

  This must be performed under the mutex in order to make sure the
  iteration does not fail.
*/
static int show_column_grants(THD *thd, SHOW_VAR *var, char *buff,
                              enum enum_var_type scope)
{
  var->type= SHOW_ULONG;
  var->value= buff;
  *(ulong *)buff= 0;
  if (initialized)
  {
    mysql_rwlock_rdlock(&LOCK_grant);
    mysql_mutex_lock(&acl_cache->lock);
    my_hash_iterate(&column_priv_hash, count_column_grants, buff);
    mysql_mutex_unlock(&acl_cache->lock);
    mysql_rwlock_unlock(&LOCK_grant);
  }
  return 0;
}


#else
bool check_grant(THD *, ulong, TABLE_LIST *, bool, uint, bool)
{
  return 0;
}
#endif /*NO_EMBEDDED_ACCESS_CHECKS */

SHOW_VAR acl_statistics[] = {
#ifndef NO_EMBEDDED_ACCESS_CHECKS
  {"column_grants",    (char*)show_column_grants,          SHOW_SIMPLE_FUNC},
  {"database_grants",  (char*)&acl_dbs.elements,           SHOW_UINT},
  {"function_grants",  (char*)&func_priv_hash.records,     SHOW_ULONG},
  {"procedure_grants", (char*)&proc_priv_hash.records,     SHOW_ULONG},
  {"proxy_users",      (char*)&acl_proxy_users.elements,   SHOW_UINT},
  {"role_grants",      (char*)&acl_roles_mappings.records, SHOW_ULONG},
  {"roles",            (char*)&acl_roles.records,          SHOW_ULONG},
  {"table_grants",     (char*)&column_priv_hash.records,   SHOW_ULONG},
  {"users",            (char*)&acl_users.elements,         SHOW_UINT},
#endif
  {NullS, NullS, SHOW_LONG},
};

/* Check if a role is granted to a user/role. We traverse the role graph
   and return true if we find a match.

   hostname == NULL means we are looking for a role as a starting point,
   otherwise a user.
*/
bool check_role_is_granted(const char *username,
                           const char *hostname,
                           const char *rolename)
{
  DBUG_ENTER("check_role_is_granted");
  bool result= false;
#ifndef NO_EMBEDDED_ACCESS_CHECKS
  ACL_USER_BASE *root;
  mysql_mutex_lock(&acl_cache->lock);
  if (hostname)
    root= find_user_exact(username, hostname);
  else
    root= find_acl_role(username);

  LEX_CSTRING role_lex;
  role_lex.str= rolename;
  role_lex.length= strlen(rolename);

  if (root && /* No grantee, nothing to search. */
      traverse_role_graph_down(root, &role_lex, check_role_is_granted_callback,
                               NULL) == -1)
  {
    /* We have found the role during our search. */
    result= true;
  }

  /* We haven't found the role or we had no initial grantee to start from. */
  mysql_mutex_unlock(&acl_cache->lock);
#endif
  DBUG_RETURN(result);
}

int fill_schema_enabled_roles(THD *thd, TABLE_LIST *tables, COND *cond)
{
  TABLE *table= tables->table;
#ifndef NO_EMBEDDED_ACCESS_CHECKS
  if (thd->security_ctx->priv_role[0])
  {
    mysql_rwlock_rdlock(&LOCK_grant);
    mysql_mutex_lock(&acl_cache->lock);
    ACL_ROLE *acl_role= find_acl_role(thd->security_ctx->priv_role);
    if (acl_role)
      traverse_role_graph_down(acl_role, table, enabled_roles_insert, NULL);
    mysql_mutex_unlock(&acl_cache->lock);
    mysql_rwlock_unlock(&LOCK_grant);
    if (acl_role)
      return 0;
  }
#endif

  restore_record(table, s->default_values);
  table->field[0]->set_null();
  return schema_table_store_record(table->in_use, table);
}


/*
  This shows all roles granted to current user
  and recursively all roles granted to those roles
*/
int fill_schema_applicable_roles(THD *thd, TABLE_LIST *tables, COND *cond)
{
  int res= 0;
#ifndef NO_EMBEDDED_ACCESS_CHECKS
  if (initialized)
  {
    TABLE *table= tables->table;
    Security_context *sctx= thd->security_ctx;
    mysql_rwlock_rdlock(&LOCK_grant);
    mysql_mutex_lock(&acl_cache->lock);
    ACL_USER *user= find_user_exact(sctx->priv_host, sctx->priv_user);
    if (user)
    {
      char buff[USER_HOST_BUFF_SIZE+10];
      DBUG_ASSERT(user->user.length + user->hostname_length +2 < sizeof(buff));
      char *end= strxmov(buff, user->user.str, "@", user->host.hostname, NULL);
      APPLICABLE_ROLES_DATA data= { table,
        { user->host.hostname, user->hostname_length },
        { buff, (size_t)(end - buff) }, user
      };

      res= traverse_role_graph_down(user, &data, 0, applicable_roles_insert);
    }

    mysql_mutex_unlock(&acl_cache->lock);
    mysql_rwlock_unlock(&LOCK_grant);
  }
#endif

  return res;
}


int wild_case_compare(CHARSET_INFO *cs, const char *str,const char *wildstr)
{
  reg3 int flag;
  DBUG_ENTER("wild_case_compare");
  DBUG_PRINT("enter",("str: '%s'  wildstr: '%s'",str,wildstr));
  while (*wildstr)
  {
    while (*wildstr && *wildstr != wild_many && *wildstr != wild_one)
    {
      if (*wildstr == wild_prefix && wildstr[1])
	wildstr++;
      if (my_toupper(cs, *wildstr++) !=
          my_toupper(cs, *str++)) DBUG_RETURN(1);
    }
    if (! *wildstr ) DBUG_RETURN (*str != 0);
    if (*wildstr++ == wild_one)
    {
      if (! *str++) DBUG_RETURN (1);	/* One char; skip */
    }
    else
    {						/* Found '*' */
      if (!*wildstr) DBUG_RETURN(0);		/* '*' as last char: OK */
      flag=(*wildstr != wild_many && *wildstr != wild_one);
      do
      {
	if (flag)
	{
	  char cmp;
	  if ((cmp= *wildstr) == wild_prefix && wildstr[1])
	    cmp=wildstr[1];
	  cmp=my_toupper(cs, cmp);
	  while (*str && my_toupper(cs, *str) != cmp)
	    str++;
	  if (!*str) DBUG_RETURN (1);
	}
	if (wild_case_compare(cs, str,wildstr) == 0) DBUG_RETURN (0);
      } while (*str++);
      DBUG_RETURN(1);
    }
  }
  DBUG_RETURN (*str != '\0');
}


#ifndef NO_EMBEDDED_ACCESS_CHECKS
static bool update_schema_privilege(THD *thd, TABLE *table, char *buff,
                                    const char* db, const char* t_name,
                                    const char* column, uint col_length,
                                    const char *priv, uint priv_length,
                                    const char* is_grantable)
{
  int i= 2;
  CHARSET_INFO *cs= system_charset_info;
  restore_record(table, s->default_values);
  table->field[0]->store(buff, (uint) strlen(buff), cs);
  table->field[1]->store(STRING_WITH_LEN("def"), cs);
  if (db)
    table->field[i++]->store(db, (uint) strlen(db), cs);
  if (t_name)
    table->field[i++]->store(t_name, (uint) strlen(t_name), cs);
  if (column)
    table->field[i++]->store(column, col_length, cs);
  table->field[i++]->store(priv, priv_length, cs);
  table->field[i]->store(is_grantable, strlen(is_grantable), cs);
  return schema_table_store_record(thd, table);
}
#endif


int fill_schema_user_privileges(THD *thd, TABLE_LIST *tables, COND *cond)
{
#ifndef NO_EMBEDDED_ACCESS_CHECKS
  int error= 0;
  uint counter;
  ACL_USER *acl_user;
  ulong want_access;
  char buff[100];
  TABLE *table= tables->table;
  bool no_global_access= check_access(thd, SELECT_ACL, "mysql",
                                      NULL, NULL, 1, 1);
  char *curr_host= thd->security_ctx->priv_host_name();
  DBUG_ENTER("fill_schema_user_privileges");

  if (!initialized)
    DBUG_RETURN(0);
  mysql_mutex_lock(&acl_cache->lock);

  for (counter=0 ; counter < acl_users.elements ; counter++)
  {
    const char *user,*host, *is_grantable="YES";
    acl_user=dynamic_element(&acl_users,counter,ACL_USER*);
    user= safe_str(acl_user->user.str);
    host= safe_str(acl_user->host.hostname);

    if (no_global_access &&
        (strcmp(thd->security_ctx->priv_user, user) ||
         my_strcasecmp(system_charset_info, curr_host, host)))
      continue;

    want_access= acl_user->access;
    if (!(want_access & GRANT_ACL))
      is_grantable= "NO";

    strxmov(buff,"'",user,"'@'",host,"'",NullS);
    if (!(want_access & ~GRANT_ACL))
    {
      if (update_schema_privilege(thd, table, buff, 0, 0, 0, 0,
                                  STRING_WITH_LEN("USAGE"), is_grantable))
      {
        error= 1;
        goto err;
      }
    }
    else
    {
      uint priv_id;
      ulong j,test_access= want_access & ~GRANT_ACL;
      for (priv_id=0, j = SELECT_ACL;j <= GLOBAL_ACLS; priv_id++,j <<= 1)
      {
	if (test_access & j)
        {
          if (update_schema_privilege(thd, table, buff, 0, 0, 0, 0,
                                      command_array[priv_id],
                                      command_lengths[priv_id], is_grantable))
          {
            error= 1;
            goto err;
          }
        }
      }
    }
  }
err:
  mysql_mutex_unlock(&acl_cache->lock);

  DBUG_RETURN(error);
#else
  return(0);
#endif
}


int fill_schema_schema_privileges(THD *thd, TABLE_LIST *tables, COND *cond)
{
#ifndef NO_EMBEDDED_ACCESS_CHECKS
  int error= 0;
  uint counter;
  ACL_DB *acl_db;
  ulong want_access;
  char buff[100];
  TABLE *table= tables->table;
  bool no_global_access= check_access(thd, SELECT_ACL, "mysql",
                                      NULL, NULL, 1, 1);
  char *curr_host= thd->security_ctx->priv_host_name();
  DBUG_ENTER("fill_schema_schema_privileges");

  if (!initialized)
    DBUG_RETURN(0);
  mysql_mutex_lock(&acl_cache->lock);

  for (counter=0 ; counter < acl_dbs.elements ; counter++)
  {
    const char *user, *host, *is_grantable="YES";

    acl_db=dynamic_element(&acl_dbs,counter,ACL_DB*);
    user= safe_str(acl_db->user);
    host= safe_str(acl_db->host.hostname);

    if (no_global_access &&
        (strcmp(thd->security_ctx->priv_user, user) ||
         my_strcasecmp(system_charset_info, curr_host, host)))
      continue;

    want_access=acl_db->access;
    if (want_access)
    {
      if (!(want_access & GRANT_ACL))
      {
        is_grantable= "NO";
      }
      strxmov(buff,"'",user,"'@'",host,"'",NullS);
      if (!(want_access & ~GRANT_ACL))
      {
        if (update_schema_privilege(thd, table, buff, acl_db->db, 0, 0,
                                    0, STRING_WITH_LEN("USAGE"), is_grantable))
        {
          error= 1;
          goto err;
        }
      }
      else
      {
        int cnt;
        ulong j,test_access= want_access & ~GRANT_ACL;
        for (cnt=0, j = SELECT_ACL; j <= DB_ACLS; cnt++,j <<= 1)
          if (test_access & j)
          {
            if (update_schema_privilege(thd, table, buff, acl_db->db, 0, 0, 0,
                                        command_array[cnt], command_lengths[cnt],
                                        is_grantable))
            {
              error= 1;
              goto err;
            }
          }
      }
    }
  }
err:
  mysql_mutex_unlock(&acl_cache->lock);

  DBUG_RETURN(error);
#else
  return (0);
#endif
}


int fill_schema_table_privileges(THD *thd, TABLE_LIST *tables, COND *cond)
{
#ifndef NO_EMBEDDED_ACCESS_CHECKS
  int error= 0;
  uint index;
  char buff[100];
  TABLE *table= tables->table;
  bool no_global_access= check_access(thd, SELECT_ACL, "mysql",
                                      NULL, NULL, 1, 1);
  char *curr_host= thd->security_ctx->priv_host_name();
  DBUG_ENTER("fill_schema_table_privileges");

  mysql_rwlock_rdlock(&LOCK_grant);

  for (index=0 ; index < column_priv_hash.records ; index++)
  {
    const char *user, *host, *is_grantable= "YES";
    GRANT_TABLE *grant_table= (GRANT_TABLE*) my_hash_element(&column_priv_hash,
                                                             index);
    user= safe_str(grant_table->user);
    host= safe_str(grant_table->host.hostname);

    if (no_global_access &&
        (strcmp(thd->security_ctx->priv_user, user) ||
         my_strcasecmp(system_charset_info, curr_host, host)))
      continue;

    ulong table_access= grant_table->privs;
    if (table_access)
    {
      ulong test_access= table_access & ~GRANT_ACL;
      /*
        We should skip 'usage' privilege on table if
        we have any privileges on column(s) of this table
      */
      if (!test_access && grant_table->cols)
        continue;
      if (!(table_access & GRANT_ACL))
        is_grantable= "NO";

      strxmov(buff, "'", user, "'@'", host, "'", NullS);
      if (!test_access)
      {
        if (update_schema_privilege(thd, table, buff, grant_table->db,
                                    grant_table->tname, 0, 0,
                                    STRING_WITH_LEN("USAGE"), is_grantable))
        {
          error= 1;
          goto err;
        }
      }
      else
      {
        ulong j;
        int cnt;
        for (cnt= 0, j= SELECT_ACL; j <= TABLE_ACLS; cnt++, j<<= 1)
        {
          if (test_access & j)
          {
            if (update_schema_privilege(thd, table, buff, grant_table->db,
                                        grant_table->tname, 0, 0,
                                        command_array[cnt],
                                        command_lengths[cnt], is_grantable))
            {
              error= 1;
              goto err;
            }
          }
        }
      }
    }
  }
err:
  mysql_rwlock_unlock(&LOCK_grant);

  DBUG_RETURN(error);
#else
  return (0);
#endif
}


int fill_schema_column_privileges(THD *thd, TABLE_LIST *tables, COND *cond)
{
#ifndef NO_EMBEDDED_ACCESS_CHECKS
  int error= 0;
  uint index;
  char buff[100];
  TABLE *table= tables->table;
  bool no_global_access= check_access(thd, SELECT_ACL, "mysql",
                                      NULL, NULL, 1, 1);
  char *curr_host= thd->security_ctx->priv_host_name();
  DBUG_ENTER("fill_schema_table_privileges");

  mysql_rwlock_rdlock(&LOCK_grant);

  for (index=0 ; index < column_priv_hash.records ; index++)
  {
    const char *user, *host, *is_grantable= "YES";
    GRANT_TABLE *grant_table= (GRANT_TABLE*) my_hash_element(&column_priv_hash,
                                                          index);
    user= safe_str(grant_table->user);
    host= safe_str(grant_table->host.hostname);

    if (no_global_access &&
        (strcmp(thd->security_ctx->priv_user, user) ||
         my_strcasecmp(system_charset_info, curr_host, host)))
      continue;

    ulong table_access= grant_table->cols;
    if (table_access != 0)
    {
      if (!(grant_table->privs & GRANT_ACL))
        is_grantable= "NO";

      ulong test_access= table_access & ~GRANT_ACL;
      strxmov(buff, "'", user, "'@'", host, "'", NullS);
      if (!test_access)
        continue;
      else
      {
        ulong j;
        int cnt;
        for (cnt= 0, j= SELECT_ACL; j <= TABLE_ACLS; cnt++, j<<= 1)
        {
          if (test_access & j)
          {
            for (uint col_index=0 ;
                 col_index < grant_table->hash_columns.records ;
                 col_index++)
            {
              GRANT_COLUMN *grant_column = (GRANT_COLUMN*)
                my_hash_element(&grant_table->hash_columns,col_index);
              if ((grant_column->rights & j) && (table_access & j))
              {
                if (update_schema_privilege(thd, table, buff, grant_table->db,
                                            grant_table->tname,
                                            grant_column->column,
                                            grant_column->key_length,
                                            command_array[cnt],
                                            command_lengths[cnt], is_grantable))
                {
                  error= 1;
                  goto err;
                }
              }
            }
          }
        }
      }
    }
  }
err:
  mysql_rwlock_unlock(&LOCK_grant);

  DBUG_RETURN(error);
#else
  return (0);
#endif
}


#ifndef NO_EMBEDDED_ACCESS_CHECKS
/*
  fill effective privileges for table

  SYNOPSIS
    fill_effective_table_privileges()
    thd     thread handler
    grant   grants table descriptor
    db      db name
    table   table name
*/

void fill_effective_table_privileges(THD *thd, GRANT_INFO *grant,
                                     const char *db, const char *table)
{
  Security_context *sctx= thd->security_ctx;
  DBUG_ENTER("fill_effective_table_privileges");
  DBUG_PRINT("enter", ("Host: '%s', Ip: '%s', User: '%s', table: `%s`.`%s`",
                       sctx->priv_host, sctx->ip, sctx->priv_user, db, table));
  /* --skip-grants */
  if (!initialized)
  {
    DBUG_PRINT("info", ("skip grants"));
    grant->privilege= ~NO_ACCESS;             // everything is allowed
    DBUG_PRINT("info", ("privilege 0x%lx", grant->privilege));
    DBUG_VOID_RETURN;
  }

  /* global privileges */
  grant->privilege= sctx->master_access;

  if (!thd->db || strcmp(db, thd->db))
  {
    /* db privileges */
    grant->privilege|= acl_get(sctx->host, sctx->ip, sctx->priv_user, db, 0);
    /* db privileges for role */
    if (sctx->priv_role[0])
      grant->privilege|= acl_get("", "", sctx->priv_role, db, 0);
  }
  else
  {
    grant->privilege|= sctx->db_access;
  }

  /* table privileges */
  mysql_rwlock_rdlock(&LOCK_grant);
  if (grant->version != grant_version)
  {
    grant->grant_table_user=
      table_hash_search(sctx->host, sctx->ip, db,
                        sctx->priv_user,
                        table, 0);              /* purecov: inspected */
    grant->grant_table_role=
      sctx->priv_role[0] ? table_hash_search("", "", db,
                                             sctx->priv_role,
                                             table, TRUE) : NULL;
    grant->version= grant_version;              /* purecov: inspected */
  }
  if (grant->grant_table_user != 0)
  {
    grant->privilege|= grant->grant_table_user->privs;
  }
  if (grant->grant_table_role != 0)
  {
    grant->privilege|= grant->grant_table_role->privs;
  }
  mysql_rwlock_unlock(&LOCK_grant);

  DBUG_PRINT("info", ("privilege 0x%lx", grant->privilege));
  DBUG_VOID_RETURN;
}

#else /* NO_EMBEDDED_ACCESS_CHECKS */

/****************************************************************************
 Dummy wrappers when we don't have any access checks
****************************************************************************/

bool check_routine_level_acl(THD *thd, const char *db, const char *name,
                             const Sp_handler *sph)
{
  return FALSE;
}

#endif

/**
  Return information about user or current user.

  @param[in] thd          thread handler
  @param[in] user         user
  @param[in] lock         whether &acl_cache->lock mutex needs to be locked

  @return
    - On success, return a valid pointer to initialized
    LEX_USER, which contains user information.
    - On error, return 0.
*/

LEX_USER *get_current_user(THD *thd, LEX_USER *user, bool lock)
{
  if (user->user.str == current_user.str)  // current_user
    return create_default_definer(thd, false);

  if (user->user.str == current_role.str)  // current_role
    return create_default_definer(thd, true);

  if (user->host.str == NULL) // Possibly a role
  {
    // to be reexecution friendly we have to make a copy
    LEX_USER *dup= (LEX_USER*) thd->memdup(user, sizeof(*user));
    if (!dup)
      return 0;

#ifndef NO_EMBEDDED_ACCESS_CHECKS
    if (has_auth(user, thd->lex))
    {
      dup->host= host_not_specified;
      return dup;
    }

    if (is_invalid_role_name(user->user.str))
      return 0;

    if (lock)
      mysql_mutex_lock(&acl_cache->lock);
    if (find_acl_role(dup->user.str))
      dup->host= empty_clex_str;
    else
      dup->host= host_not_specified;
    if (lock)
      mysql_mutex_unlock(&acl_cache->lock);
#endif

    return dup;
  }

  return user;
}

struct ACL_internal_schema_registry_entry
{
  const LEX_CSTRING *m_name;
  const ACL_internal_schema_access *m_access;
};

/**
  Internal schema registered.
  Currently, this is only:
  - performance_schema
  - information_schema,
  This can be reused later for:
  - mysql
*/
static ACL_internal_schema_registry_entry registry_array[2];
static uint m_registry_array_size= 0;

/**
  Add an internal schema to the registry.
  @param name the schema name
  @param access the schema ACL specific rules
*/
void ACL_internal_schema_registry::register_schema
  (const LEX_CSTRING *name, const ACL_internal_schema_access *access)
{
  DBUG_ASSERT(m_registry_array_size < array_elements(registry_array));

  /* Not thread safe, and does not need to be. */
  registry_array[m_registry_array_size].m_name= name;
  registry_array[m_registry_array_size].m_access= access;
  m_registry_array_size++;
}

/**
  Search per internal schema ACL by name.
  @param name a schema name
  @return per schema rules, or NULL
*/
const ACL_internal_schema_access *
ACL_internal_schema_registry::lookup(const char *name)
{
  DBUG_ASSERT(name != NULL);

  uint i;

  for (i= 0; i<m_registry_array_size; i++)
  {
    if (my_strcasecmp(system_charset_info, registry_array[i].m_name->str,
                      name) == 0)
      return registry_array[i].m_access;
  }
  return NULL;
}

/**
  Get a cached internal schema access.
  @param grant_internal_info the cache
  @param schema_name the name of the internal schema
*/
const ACL_internal_schema_access *
get_cached_schema_access(GRANT_INTERNAL_INFO *grant_internal_info,
                         const char *schema_name)
{
  if (grant_internal_info)
  {
    if (! grant_internal_info->m_schema_lookup_done)
    {
      grant_internal_info->m_schema_access=
        ACL_internal_schema_registry::lookup(schema_name);
      grant_internal_info->m_schema_lookup_done= TRUE;
    }
    return grant_internal_info->m_schema_access;
  }
  return ACL_internal_schema_registry::lookup(schema_name);
}

/**
  Get a cached internal table access.
  @param grant_internal_info the cache
  @param schema_name the name of the internal schema
  @param table_name the name of the internal table
*/
const ACL_internal_table_access *
get_cached_table_access(GRANT_INTERNAL_INFO *grant_internal_info,
                        const char *schema_name,
                        const char *table_name)
{
  DBUG_ASSERT(grant_internal_info);
  if (! grant_internal_info->m_table_lookup_done)
  {
    const ACL_internal_schema_access *schema_access;
    schema_access= get_cached_schema_access(grant_internal_info, schema_name);
    if (schema_access)
      grant_internal_info->m_table_access= schema_access->lookup(table_name);
    grant_internal_info->m_table_lookup_done= TRUE;
  }
  return grant_internal_info->m_table_access;
}


/****************************************************************************
   AUTHENTICATION CODE
   including initial connect handshake, invoking appropriate plugins,
   client-server plugin negotiation, COM_CHANGE_USER, and native
   MySQL authentication plugins.
****************************************************************************/

/* few defines to have less ifdef's in the code below */
#ifdef EMBEDDED_LIBRARY
#undef HAVE_OPENSSL
#ifdef NO_EMBEDDED_ACCESS_CHECKS
#define initialized 0
#define check_for_max_user_connections(X,Y)   0
#define get_or_create_user_conn(A,B,C,D) 0
#endif
#endif
#ifndef HAVE_OPENSSL
#define ssl_acceptor_fd 0
#define sslaccept(A,B,C,D) 1
#endif

/**
  The internal version of what plugins know as MYSQL_PLUGIN_VIO,
  basically the context of the authentication session
*/
struct MPVIO_EXT :public MYSQL_PLUGIN_VIO
{
  MYSQL_SERVER_AUTH_INFO auth_info;
  ACL_USER *acl_user;       ///< a copy, independent from acl_users array
  plugin_ref plugin;        ///< what plugin we're under
  LEX_CSTRING db;           ///< db name from the handshake packet
  /** when restarting a plugin this caches the last client reply */
  struct {
    const char *plugin;
    char *pkt;              ///< pointer into NET::buff
    uint pkt_len;
  } cached_client_reply;
  /** this caches the first plugin packet for restart request on the client */
  struct {
    char *pkt;
    uint pkt_len;
  } cached_server_packet;
  int packets_read, packets_written; ///< counters for send/received packets
  bool make_it_fail;
  /** when plugin returns a failure this tells us what really happened */
  enum { SUCCESS, FAILURE, RESTART } status;
};

/**
  a helper function to report an access denied error in all the proper places
*/
static void login_failed_error(THD *thd)
{
  my_error(access_denied_error_code(thd->password), MYF(0),
           thd->main_security_ctx.user,
           thd->main_security_ctx.host_or_ip,
           thd->password ? ER_THD(thd, ER_YES) : ER_THD(thd, ER_NO));
  general_log_print(thd, COM_CONNECT,
                    ER_THD(thd, access_denied_error_code(thd->password)),
                    thd->main_security_ctx.user,
                    thd->main_security_ctx.host_or_ip,
                    thd->password ? ER_THD(thd, ER_YES) : ER_THD(thd, ER_NO));
  status_var_increment(thd->status_var.access_denied_errors);
  /*
    Log access denied messages to the error log when log-warnings = 2
    so that the overhead of the general query log is not required to track
    failed connections.
  */
  if (global_system_variables.log_warnings > 1)
  {
    sql_print_warning(ER_THD(thd, access_denied_error_code(thd->password)),
                      thd->main_security_ctx.user,
                      thd->main_security_ctx.host_or_ip,
                      thd->password ? ER_THD(thd, ER_YES) : ER_THD(thd, ER_NO));
  }
}

/**
  sends a server handshake initialization packet, the very first packet
  after the connection was established

  Packet format:

    Bytes       Content
    -----       ----
    1           protocol version (always 10)
    n           server version string, \0-terminated
    4           thread id
    8           first 8 bytes of the plugin provided data (scramble)
    1           \0 byte, terminating the first part of a scramble
    2           server capabilities (two lower bytes)
    1           server character set
    2           server status
    2           server capabilities (two upper bytes)
    1           length of the scramble
    10          reserved, always 0
    n           rest of the plugin provided data (at least 12 bytes)
    1           \0 byte, terminating the second part of a scramble

  @retval 0 ok
  @retval 1 error
*/
static bool send_server_handshake_packet(MPVIO_EXT *mpvio,
                                         const char *data, uint data_len)
{
  DBUG_ASSERT(mpvio->status == MPVIO_EXT::FAILURE);
  DBUG_ASSERT(data_len <= 255);

  THD *thd= mpvio->auth_info.thd;
  char *buff= (char *) my_alloca(1 + SERVER_VERSION_LENGTH + 1 + data_len + 64);
  char scramble_buf[SCRAMBLE_LENGTH];
  char *end= buff;
  DBUG_ENTER("send_server_handshake_packet");

  *end++= protocol_version;

  thd->client_capabilities= CLIENT_BASIC_FLAGS;

  if (opt_using_transactions)
    thd->client_capabilities|= CLIENT_TRANSACTIONS;

  thd->client_capabilities|= CAN_CLIENT_COMPRESS;

  if (ssl_acceptor_fd)
  {
    thd->client_capabilities |= CLIENT_SSL;
    thd->client_capabilities |= CLIENT_SSL_VERIFY_SERVER_CERT;
  }

  if (data_len)
  {
    mpvio->cached_server_packet.pkt= (char*)thd->memdup(data, data_len);
    mpvio->cached_server_packet.pkt_len= data_len;
  }

  if (data_len < SCRAMBLE_LENGTH)
  {
    if (data_len)
    {
      /*
        the first packet *must* have at least 20 bytes of a scramble.
        if a plugin provided less, we pad it to 20 with zeros
      */
      memcpy(scramble_buf, data, data_len);
      bzero(scramble_buf + data_len, SCRAMBLE_LENGTH - data_len);
      data= scramble_buf;
    }
    else
    {
      /*
        if the default plugin does not provide the data for the scramble at
        all, we generate a scramble internally anyway, just in case the
        user account (that will be known only later) uses a
        native_password_plugin (which needs a scramble). If we don't send a
        scramble now - wasting 20 bytes in the packet -
        native_password_plugin will have to send it in a separate packet,
        adding one more round trip.
      */
      thd_create_random_password(thd, thd->scramble, SCRAMBLE_LENGTH);
      data= thd->scramble;
    }
    data_len= SCRAMBLE_LENGTH;
  }

  /* When server version is specified in config file, don't include
     the replication hack prefix. */
  if (using_custom_server_version)
    end= strnmov(end, server_version, SERVER_VERSION_LENGTH) + 1;
  else
    end= strxnmov(end, SERVER_VERSION_LENGTH, RPL_VERSION_HACK, server_version, NullS) + 1;

  int4store((uchar*) end, mpvio->auth_info.thd->thread_id);
  end+= 4;

  /*
    Old clients does not understand long scrambles, but can ignore packet
    tail: that's why first part of the scramble is placed here, and second
    part at the end of packet.
  */
  end= (char*) memcpy(end, data, SCRAMBLE_LENGTH_323);
  end+= SCRAMBLE_LENGTH_323;
  *end++= 0;

  int2store(end, thd->client_capabilities);
  /* write server characteristics: up to 16 bytes allowed */
  end[2]= (char) default_charset_info->number;
  int2store(end+3, mpvio->auth_info.thd->server_status);
  int2store(end+5, thd->client_capabilities >> 16);
  end[7]= data_len;
  DBUG_EXECUTE_IF("poison_srv_handshake_scramble_len", end[7]= -100;);
  bzero(end + 8, 6);
  int4store(end + 14, thd->client_capabilities >> 32);
  end+= 18;
  /* write scramble tail */
  end= (char*) memcpy(end, data + SCRAMBLE_LENGTH_323,
                      data_len - SCRAMBLE_LENGTH_323);
  end+= data_len - SCRAMBLE_LENGTH_323;
  end= strmake(end, plugin_name(mpvio->plugin)->str,
                    plugin_name(mpvio->plugin)->length);

  int res= my_net_write(&mpvio->auth_info.thd->net, (uchar*) buff,
                        (size_t) (end - buff + 1)) ||
           net_flush(&mpvio->auth_info.thd->net);
  my_afree(buff);
  DBUG_RETURN (res);
}

static bool secure_auth(THD *thd)
{
  if (!opt_secure_auth)
    return 0;

  /*
    If the server is running in secure auth mode, short scrambles are
    forbidden. Extra juggling to report the same error as the old code.
  */
  if (thd->client_capabilities & CLIENT_PROTOCOL_41)
  {
    my_error(ER_SERVER_IS_IN_SECURE_AUTH_MODE, MYF(0),
             thd->security_ctx->user,
             thd->security_ctx->host_or_ip);
    general_log_print(thd, COM_CONNECT,
                      ER_THD(thd, ER_SERVER_IS_IN_SECURE_AUTH_MODE),
                      thd->security_ctx->user,
                      thd->security_ctx->host_or_ip);
  }
  else
  {
    my_error(ER_NOT_SUPPORTED_AUTH_MODE, MYF(0));
    general_log_print(thd, COM_CONNECT,
                      ER_THD(thd, ER_NOT_SUPPORTED_AUTH_MODE));
  }
  return 1;
}

/**
  sends a "change plugin" packet, requesting a client to restart authentication
  using a different authentication plugin

  Packet format:

    Bytes       Content
    -----       ----
    1           byte with the value 254
    n           client plugin to use, \0-terminated
    n           plugin provided data

  In a special case of switching from native_password_plugin to
  old_password_plugin, the packet contains only one - the first - byte,
  plugin name is omitted, plugin data aren't needed as the scramble was
  already sent. This one-byte packet is identical to the "use the short
  scramble" packet in the protocol before plugins were introduced.

  @retval 0 ok
  @retval 1 error
*/
static bool send_plugin_request_packet(MPVIO_EXT *mpvio,
                                       const uchar *data, uint data_len)
{
  DBUG_ASSERT(mpvio->packets_written == 1);
  DBUG_ASSERT(mpvio->packets_read == 1);
  NET *net= &mpvio->auth_info.thd->net;
  static uchar switch_plugin_request_buf[]= { 254 };
  DBUG_ENTER("send_plugin_request_packet");

  mpvio->status= MPVIO_EXT::FAILURE; // the status is no longer RESTART

  const char *client_auth_plugin=
    ((st_mysql_auth *) (plugin_decl(mpvio->plugin)->info))->client_auth_plugin;

  DBUG_ASSERT(client_auth_plugin);

  /*
    we send an old "short 4.0 scramble request", if we need to request a
    client to use 4.0 auth plugin (short scramble) and the scramble was
    already sent to the client

    below, cached_client_reply.plugin is the plugin name that client has used,
    client_auth_plugin is derived from mysql.user table, for the given
    user account, it's the plugin that the client need to use to login.
  */
  bool switch_from_long_to_short_scramble=
    native_password_plugin_name.str == mpvio->cached_client_reply.plugin &&
    client_auth_plugin == old_password_plugin_name.str;

  if (switch_from_long_to_short_scramble)
    DBUG_RETURN (secure_auth(mpvio->auth_info.thd) ||
                 my_net_write(net, switch_plugin_request_buf, 1) ||
                 net_flush(net));

  /*
    We never request a client to switch from a short to long scramble.
    Plugin-aware clients can do that, but traditionally it meant to
    ask an old 4.0 client to use the new 4.1 authentication protocol.
  */
  bool switch_from_short_to_long_scramble=
    old_password_plugin_name.str == mpvio->cached_client_reply.plugin &&
    client_auth_plugin == native_password_plugin_name.str;

  if (switch_from_short_to_long_scramble)
  {
    my_error(ER_NOT_SUPPORTED_AUTH_MODE, MYF(0));
    general_log_print(mpvio->auth_info.thd, COM_CONNECT,
                      ER_THD(mpvio->auth_info.thd, ER_NOT_SUPPORTED_AUTH_MODE));
    DBUG_RETURN (1);
  }

  DBUG_PRINT("info", ("requesting client to use the %s plugin",
                      client_auth_plugin));
  DBUG_RETURN(net_write_command(net, switch_plugin_request_buf[0],
                                (uchar*) client_auth_plugin,
                                strlen(client_auth_plugin) + 1,
                                (uchar*) data, data_len));
}

#ifndef NO_EMBEDDED_ACCESS_CHECKS
/**
   Finds acl entry in user database for authentication purposes.

   Finds a user and copies it into mpvio. Creates a fake user
   if no matching user account is found.

   @retval 0    found
   @retval 1    error
*/
static bool find_mpvio_user(MPVIO_EXT *mpvio)
{
  Security_context *sctx= mpvio->auth_info.thd->security_ctx;
  DBUG_ENTER("find_mpvio_user");
  DBUG_ASSERT(mpvio->acl_user == 0);

  mysql_mutex_lock(&acl_cache->lock);

  ACL_USER *user= find_user_or_anon(sctx->host, sctx->user, sctx->ip);
  if (user)
    mpvio->acl_user= user->copy(mpvio->auth_info.thd->mem_root);

  mysql_mutex_unlock(&acl_cache->lock);

  if (!mpvio->acl_user)
  {
    /*
      A matching user was not found. Fake it. Take any user, make the
      authentication fail later.
      This way we get a realistically looking failure, with occasional
      "change auth plugin" requests even for nonexistent users. The ratio
      of "change auth plugin" request will be the same for real and
      nonexistent users.
      Note, that we cannot pick any user at random, it must always be
      the same user account for the incoming sctx->user name.
    */
    ulong nr1=1, nr2=4;
    CHARSET_INFO *cs= &my_charset_latin1;
    cs->coll->hash_sort(cs, (uchar*) sctx->user, strlen(sctx->user), &nr1, &nr2);

    mysql_mutex_lock(&acl_cache->lock);
    if (!acl_users.elements)
    {
      mysql_mutex_unlock(&acl_cache->lock);
      login_failed_error(mpvio->auth_info.thd);
      DBUG_RETURN(1);
    }
    uint i= nr1 % acl_users.elements;
    ACL_USER *acl_user_tmp= dynamic_element(&acl_users, i, ACL_USER*);
    mpvio->acl_user= acl_user_tmp->copy(mpvio->auth_info.thd->mem_root);
    mysql_mutex_unlock(&acl_cache->lock);

    mpvio->make_it_fail= true;
  }

  /* user account requires non-default plugin and the client is too old */
  if (mpvio->acl_user->plugin.str != native_password_plugin_name.str &&
      mpvio->acl_user->plugin.str != old_password_plugin_name.str &&
      !(mpvio->auth_info.thd->client_capabilities & CLIENT_PLUGIN_AUTH))
  {
    DBUG_ASSERT(my_strcasecmp(system_charset_info, mpvio->acl_user->plugin.str,
                              native_password_plugin_name.str));
    DBUG_ASSERT(my_strcasecmp(system_charset_info, mpvio->acl_user->plugin.str,
                              old_password_plugin_name.str));
    my_error(ER_NOT_SUPPORTED_AUTH_MODE, MYF(0));
    general_log_print(mpvio->auth_info.thd, COM_CONNECT,
                      ER_THD(mpvio->auth_info.thd, ER_NOT_SUPPORTED_AUTH_MODE));
    DBUG_RETURN (1);
  }

  mpvio->auth_info.user_name= sctx->user;
  mpvio->auth_info.user_name_length= strlen(sctx->user);
  mpvio->auth_info.auth_string= mpvio->acl_user->auth_string.str;
  mpvio->auth_info.auth_string_length= (unsigned long) mpvio->acl_user->auth_string.length;
  strmake_buf(mpvio->auth_info.authenticated_as, safe_str(mpvio->acl_user->user.str));

  DBUG_PRINT("info", ("exit: user=%s, auth_string=%s, authenticated as=%s"
                      "plugin=%s",
                      mpvio->auth_info.user_name,
                      mpvio->auth_info.auth_string,
                      mpvio->auth_info.authenticated_as,
                      mpvio->acl_user->plugin.str));
  DBUG_RETURN(0);
}

static bool
read_client_connect_attrs(char **ptr, char *end, CHARSET_INFO *from_cs)
{
  ulonglong length;
  char *ptr_save= *ptr;

  /* not enough bytes to hold the length */
  if (ptr_save >= end)
    return true;

  length= safe_net_field_length_ll((uchar **) ptr, end - ptr_save);

  /* cannot even read the length */
  if (*ptr == NULL)
    return true;

  /* length says there're more data than can fit into the packet */
  if (*ptr + length > end)
    return true;

  /* impose an artificial length limit of 64k */
  if (length > 65535)
    return true;

#ifdef HAVE_PSI_THREAD_INTERFACE
  if (PSI_THREAD_CALL(set_thread_connect_attrs)(*ptr, (size_t)length, from_cs) &&
      current_thd->variables.log_warnings)
    sql_print_warning("Connection attributes of length %llu were truncated",
                      length);
#endif
  return false;
}

#endif

/* the packet format is described in send_change_user_packet() */
static bool parse_com_change_user_packet(MPVIO_EXT *mpvio, uint packet_length)
{
  THD *thd= mpvio->auth_info.thd;
  NET *net= &thd->net;
  Security_context *sctx= thd->security_ctx;

  char *user= (char*) net->read_pos;
  char *end= user + packet_length;
  /* Safe because there is always a trailing \0 at the end of the packet */
  char *passwd= strend(user) + 1;
  uint user_len= (uint)(passwd - user - 1);
  char *db= passwd;
  char db_buff[SAFE_NAME_LEN + 1];            // buffer to store db in utf8
  char user_buff[USERNAME_LENGTH + 1];	      // buffer to store user in utf8
  uint dummy_errors;
  DBUG_ENTER ("parse_com_change_user_packet");

  if (passwd >= end)
  {
    my_message(ER_UNKNOWN_COM_ERROR, ER_THD(thd, ER_UNKNOWN_COM_ERROR),
               MYF(0));
    DBUG_RETURN (1);
  }

  /*
    Old clients send null-terminated string as password; new clients send
    the size (1 byte) + string (not null-terminated). Hence in case of empty
    password both send '\0'.

    This strlen() can't be easily deleted without changing protocol.

    Cast *passwd to an unsigned char, so that it doesn't extend the sign for
    *passwd > 127 and become 2**32-127+ after casting to uint.
  */
  uint passwd_len= (thd->client_capabilities & CLIENT_SECURE_CONNECTION ?
                    (uchar) (*passwd++) : strlen(passwd));

  db+= passwd_len + 1;
  /*
    Database name is always NUL-terminated, so in case of empty database
    the packet must contain at least the trailing '\0'.
  */
  if (db >= end)
  {
    my_message(ER_UNKNOWN_COM_ERROR, ER_THD(thd, ER_UNKNOWN_COM_ERROR),
               MYF(0));
    DBUG_RETURN (1);
  }

  uint db_len= strlen(db);

  char *next_field= db + db_len + 1;

  if (next_field + 1 < end)
  {
    if (thd_init_client_charset(thd, uint2korr(next_field)))
      DBUG_RETURN(1);
    next_field+= 2;
  }

  /* Convert database and user names to utf8 */
  db_len= copy_and_convert(db_buff, sizeof(db_buff) - 1, system_charset_info,
                           db, db_len, thd->charset(), &dummy_errors);

  user_len= copy_and_convert(user_buff, sizeof(user_buff) - 1,
                             system_charset_info, user, user_len,
                             thd->charset(), &dummy_errors);

  if (!(sctx->user= my_strndup(user_buff, user_len, MYF(MY_WME))))
    DBUG_RETURN(1);

  /* Clear variables that are allocated */
  thd->user_connect= 0;
  strmake_buf(sctx->priv_user, sctx->user);

  if (thd->make_lex_string(&mpvio->db, db_buff, db_len) == 0)
    DBUG_RETURN(1); /* The error is set by make_lex_string(). */

  /*
    Clear thd->db as it points to something, that will be freed when
    connection is closed. We don't want to accidentally free a wrong
    pointer if connect failed.
  */
  thd->reset_db(NULL, 0);

  if (!initialized)
  {
    // if mysqld's been started with --skip-grant-tables option
    mpvio->status= MPVIO_EXT::SUCCESS;
    DBUG_RETURN(0);
  }

#ifndef NO_EMBEDDED_ACCESS_CHECKS
  thd->password= passwd_len > 0;
  if (find_mpvio_user(mpvio))
    DBUG_RETURN(1);

  const char *client_plugin;
  if (thd->client_capabilities & CLIENT_PLUGIN_AUTH)
  {
    if (next_field >= end)
    {
      my_message(ER_UNKNOWN_COM_ERROR, ER_THD(thd, ER_UNKNOWN_COM_ERROR),
                 MYF(0));
      DBUG_RETURN(1);
    }
    client_plugin= fix_plugin_ptr(next_field);
    next_field+= strlen(next_field) + 1;
  }
  else
  {
    if (thd->client_capabilities & CLIENT_SECURE_CONNECTION)
      client_plugin= native_password_plugin_name.str;
    else
    {
      client_plugin=  old_password_plugin_name.str;
      /*
        For a passwordless accounts we use native_password_plugin.
        But when an old 4.0 client connects to it, we change it to
        old_password_plugin, otherwise MySQL will think that server
        and client plugins don't match.
      */
      if (mpvio->acl_user->auth_string.length == 0)
        mpvio->acl_user->plugin= old_password_plugin_name;
    }
  }

  if ((thd->client_capabilities & CLIENT_CONNECT_ATTRS) &&
      read_client_connect_attrs(&next_field, end,
                                thd->charset()))
  {
    my_message(ER_UNKNOWN_COM_ERROR, ER_THD(thd, ER_UNKNOWN_COM_ERROR),
               MYF(0));
    DBUG_RETURN(1);
  }

  DBUG_PRINT("info", ("client_plugin=%s, restart", client_plugin));
  /*
    Remember the data part of the packet, to present it to plugin in
    read_packet()
  */
  mpvio->cached_client_reply.pkt= passwd;
  mpvio->cached_client_reply.pkt_len= passwd_len;
  mpvio->cached_client_reply.plugin= client_plugin;
  mpvio->status= MPVIO_EXT::RESTART;
#endif

  DBUG_RETURN (0);
}


/* the packet format is described in send_client_reply_packet() */
static ulong parse_client_handshake_packet(MPVIO_EXT *mpvio,
                                           uchar **buff, ulong pkt_len)
{
#ifndef EMBEDDED_LIBRARY
  THD *thd= mpvio->auth_info.thd;
  NET *net= &thd->net;
  char *end;
  DBUG_ASSERT(mpvio->status == MPVIO_EXT::FAILURE);

  if (pkt_len < MIN_HANDSHAKE_SIZE)
    return packet_error;

  /*
    Protocol buffer is guaranteed to always end with \0. (see my_net_read())
    As the code below depends on this, lets check that.
  */
  DBUG_ASSERT(net->read_pos[pkt_len] == 0);

  ulonglong client_capabilities= uint2korr(net->read_pos);
  compile_time_assert(sizeof(client_capabilities) >= 8);
  if (client_capabilities & CLIENT_PROTOCOL_41)
  {
    if (pkt_len < 32)
      return packet_error;
    client_capabilities|= ((ulong) uint2korr(net->read_pos+2)) << 16;
    if (!(client_capabilities & CLIENT_MYSQL))
    {
      // it is client with mariadb extensions
      ulonglong ext_client_capabilities=
        (((ulonglong)uint4korr(net->read_pos + 28)) << 32);
      client_capabilities|= ext_client_capabilities;
    }
  }

  /* Disable those bits which are not supported by the client. */
  compile_time_assert(sizeof(thd->client_capabilities) >= 8);
  thd->client_capabilities&= client_capabilities;

  DBUG_PRINT("info", ("client capabilities: %llu", thd->client_capabilities));
  if (thd->client_capabilities & CLIENT_SSL)
  {
    unsigned long errptr __attribute__((unused));

    /* Do the SSL layering. */
    if (!ssl_acceptor_fd)
      return packet_error;

    DBUG_PRINT("info", ("IO layer change in progress..."));
    if (sslaccept(ssl_acceptor_fd, net->vio, net->read_timeout, &errptr))
    {
      DBUG_PRINT("error", ("Failed to accept new SSL connection"));
      return packet_error;
    }

    DBUG_PRINT("info", ("Reading user information over SSL layer"));
    pkt_len= my_net_read(net);
    if (pkt_len == packet_error || pkt_len < NORMAL_HANDSHAKE_SIZE)
    {
      DBUG_PRINT("error", ("Failed to read user information (pkt_len= %lu)",
			   pkt_len));
      return packet_error;
    }
  }

  if (client_capabilities & CLIENT_PROTOCOL_41)
  {
    thd->max_client_packet_length= uint4korr(net->read_pos+4);
    DBUG_PRINT("info", ("client_character_set: %d", (uint) net->read_pos[8]));
    if (thd_init_client_charset(thd, (uint) net->read_pos[8]))
      return packet_error;
    end= (char*) net->read_pos+32;
  }
  else
  {
    if (pkt_len < 5)
      return packet_error;
    thd->max_client_packet_length= uint3korr(net->read_pos+2);
    end= (char*) net->read_pos+5;
  }

  if (end >= (char*) net->read_pos+ pkt_len +2)
    return packet_error;

  if (thd->client_capabilities & CLIENT_IGNORE_SPACE)
    thd->variables.sql_mode|= MODE_IGNORE_SPACE;
  if (thd->client_capabilities & CLIENT_INTERACTIVE)
    thd->variables.net_wait_timeout= thd->variables.net_interactive_timeout;

  if (end >= (char*) net->read_pos+ pkt_len +2)
    return packet_error;

  if ((thd->client_capabilities & CLIENT_TRANSACTIONS) &&
      opt_using_transactions)
    net->return_status= &thd->server_status;

  char *user= end;
  char *passwd= strend(user)+1;
  uint user_len= (uint)(passwd - user - 1), db_len;
  char *db= passwd;
  char user_buff[USERNAME_LENGTH + 1];	// buffer to store user in utf8
  uint dummy_errors;

  /*
    Old clients send null-terminated string as password; new clients send
    the size (1 byte) + string (not null-terminated). Hence in case of empty
    password both send '\0'.

    This strlen() can't be easily deleted without changing protocol.

    Cast *passwd to an unsigned char, so that it doesn't extend the sign for
    *passwd > 127 and become 2**32-127+ after casting to uint.
  */
  ulonglong len;
  size_t passwd_len;

  if (!(thd->client_capabilities & CLIENT_SECURE_CONNECTION))
    len= strlen(passwd);
  else if (!(thd->client_capabilities & CLIENT_PLUGIN_AUTH_LENENC_CLIENT_DATA))
    len= (uchar)(*passwd++);
  else
  {
    len= safe_net_field_length_ll((uchar**)&passwd,
                                      net->read_pos + pkt_len - (uchar*)passwd);
    if (len > pkt_len)
      return packet_error;
  }

  passwd_len= (size_t)len;
  db= thd->client_capabilities & CLIENT_CONNECT_WITH_DB ?
    db + passwd_len + 1 : 0;

  if (passwd == NULL ||
      passwd + passwd_len + MY_TEST(db) > (char*) net->read_pos + pkt_len)
    return packet_error;

  /* strlen() can't be easily deleted without changing protocol */
  db_len= safe_strlen(db);

  char *next_field;
  const char *client_plugin= next_field= passwd + passwd_len + (db ? db_len + 1 : 0);

  /*
    Since 4.1 all database names are stored in utf8
    The cast is ok as copy_with_error will create a new area for db
  */
  if (thd->copy_with_error(system_charset_info, (LEX_STRING*) &mpvio->db,
                           thd->charset(), db, db_len))
    return packet_error;

  user_len= copy_and_convert(user_buff, sizeof(user_buff) - 1,
                             system_charset_info, user, user_len,
                             thd->charset(), &dummy_errors);
  user= user_buff;

  /* If username starts and ends in "'", chop them off */
  if (user_len > 1 && user[0] == '\'' && user[user_len - 1] == '\'')
  {
    user++;
    user_len-= 2;
  }

  /*
    Clip username to allowed length in characters (not bytes).  This is
    mostly for backward compatibility (to truncate long usernames, as
    old 5.1 did)
  */
  user_len= Well_formed_prefix(system_charset_info, user, user_len,
                               username_char_length).length();
  user[user_len]= '\0';

  Security_context *sctx= thd->security_ctx;

  my_free((char*) sctx->user);
  if (!(sctx->user= my_strndup(user, user_len, MYF(MY_WME))))
    return packet_error; /* The error is set by my_strdup(). */


  /*
    Clear thd->db as it points to something, that will be freed when
    connection is closed. We don't want to accidentally free a wrong
    pointer if connect failed.
  */
  thd->reset_db(NULL, 0);

  if (!initialized)
  {
    // if mysqld's been started with --skip-grant-tables option
    mpvio->status= MPVIO_EXT::SUCCESS;
    return packet_error;
  }

  thd->password= passwd_len > 0;
  if (find_mpvio_user(mpvio))
    return packet_error;

  if ((thd->client_capabilities & CLIENT_PLUGIN_AUTH) &&
      (client_plugin < (char *)net->read_pos + pkt_len))
  {
    client_plugin= fix_plugin_ptr(client_plugin);
    next_field+= strlen(next_field) + 1;
  }
  else
  {
    /* Some clients lie. Sad, but true */
    thd->client_capabilities &= ~CLIENT_PLUGIN_AUTH;

    if (thd->client_capabilities & CLIENT_SECURE_CONNECTION)
      client_plugin= native_password_plugin_name.str;
    else
    {
      client_plugin=  old_password_plugin_name.str;
      /*
        For a passwordless accounts we use native_password_plugin.
        But when an old 4.0 client connects to it, we change it to
        old_password_plugin, otherwise MySQL will think that server
        and client plugins don't match.
      */
      if (mpvio->acl_user->auth_string.length == 0)
        mpvio->acl_user->plugin= old_password_plugin_name;
    }
  }

  if ((thd->client_capabilities & CLIENT_CONNECT_ATTRS) &&
      read_client_connect_attrs(&next_field, ((char *)net->read_pos) + pkt_len,
                                mpvio->auth_info.thd->charset()))
    return packet_error;

  /*
    if the acl_user needs a different plugin to authenticate
    (specified in GRANT ... AUTHENTICATED VIA plugin_name ..)
    we need to restart the authentication in the server.
    But perhaps the client has already used the correct plugin -
    in that case the authentication on the client may not need to be
    restarted and a server auth plugin will read the data that the client
    has just send. Cache them to return in the next server_mpvio_read_packet().
  */
  if (my_strcasecmp(system_charset_info, mpvio->acl_user->plugin.str,
                    plugin_name(mpvio->plugin)->str) != 0)
  {
    mpvio->cached_client_reply.pkt= passwd;
    mpvio->cached_client_reply.pkt_len= passwd_len;
    mpvio->cached_client_reply.plugin= client_plugin;
    mpvio->status= MPVIO_EXT::RESTART;
    return packet_error;
  }

  /*
    ok, we don't need to restart the authentication on the server.
    but if the client used the wrong plugin, we need to restart
    the authentication on the client. Do it here, the server plugin
    doesn't need to know.
  */
  const char *client_auth_plugin=
    ((st_mysql_auth *) (plugin_decl(mpvio->plugin)->info))->client_auth_plugin;

  if (client_auth_plugin &&
      my_strcasecmp(system_charset_info, client_plugin, client_auth_plugin))
  {
    mpvio->cached_client_reply.plugin= client_plugin;
    if (send_plugin_request_packet(mpvio,
                                   (uchar*) mpvio->cached_server_packet.pkt,
                                   mpvio->cached_server_packet.pkt_len))
      return packet_error;

    passwd_len= my_net_read(&thd->net);
    passwd= (char*)thd->net.read_pos;
  }

  *buff= (uchar*) passwd;
  return passwd_len;
#else
  return 0;
#endif
}


/**
  vio->write_packet() callback method for server authentication plugins

  This function is called by a server authentication plugin, when it wants
  to send data to the client.

  It transparently wraps the data into a handshake packet,
  and handles plugin negotiation with the client. If necessary,
  it escapes the plugin data, if it starts with a mysql protocol packet byte.
*/
static int server_mpvio_write_packet(MYSQL_PLUGIN_VIO *param,
                                   const uchar *packet, int packet_len)
{
  MPVIO_EXT *mpvio= (MPVIO_EXT *) param;
  int res;
  DBUG_ENTER("server_mpvio_write_packet");

  /* reset cached_client_reply */
  mpvio->cached_client_reply.pkt= 0;

  /* for the 1st packet we wrap plugin data into the handshake packet */
  if (mpvio->packets_written == 0)
    res= send_server_handshake_packet(mpvio, (char*) packet, packet_len);
  else if (mpvio->status == MPVIO_EXT::RESTART)
    res= send_plugin_request_packet(mpvio, packet, packet_len);
  else if (packet_len > 0 && (*packet == 1 || *packet == 255 || *packet == 254))
  {
    /*
      we cannot allow plugin data packet to start from 255 or 254 -
      as the client will treat it as an error or "change plugin" packet.
      We'll escape these bytes with \1. Consequently, we
      have to escape \1 byte too.
    */
    res= net_write_command(&mpvio->auth_info.thd->net, 1, (uchar*)"", 0,
                           packet, packet_len);
  }
  else
  {
    res= my_net_write(&mpvio->auth_info.thd->net, packet, packet_len) ||
         net_flush(&mpvio->auth_info.thd->net);
  }
  mpvio->packets_written++;
  DBUG_RETURN(res);
}

/**
  vio->read_packet() callback method for server authentication plugins

  This function is called by a server authentication plugin, when it wants
  to read data from the client.

  It transparently extracts the client plugin data, if embedded into
  a client authentication handshake packet, and handles plugin negotiation
  with the client, if necessary.
*/
static int server_mpvio_read_packet(MYSQL_PLUGIN_VIO *param, uchar **buf)
{
  MPVIO_EXT *mpvio= (MPVIO_EXT *) param;
  ulong pkt_len;
  DBUG_ENTER("server_mpvio_read_packet");
  if (mpvio->packets_written == 0)
  {
    /*
      plugin wants to read the data without sending anything first.
      send an empty packet to force a server handshake packet to be sent
    */
    if (server_mpvio_write_packet(mpvio, 0, 0))
      pkt_len= packet_error;
    else
      pkt_len= my_net_read(&mpvio->auth_info.thd->net);
  }
  else if (mpvio->cached_client_reply.pkt)
  {
    DBUG_ASSERT(mpvio->status == MPVIO_EXT::RESTART);
    DBUG_ASSERT(mpvio->packets_read > 0);
    /*
      if the have the data cached from the last server_mpvio_read_packet
      (which can be the case if it's a restarted authentication)
      and a client has used the correct plugin, then we can return the
      cached data straight away and avoid one round trip.
    */
    const char *client_auth_plugin=
      ((st_mysql_auth *) (plugin_decl(mpvio->plugin)->info))->client_auth_plugin;
    if (client_auth_plugin == 0 ||
        my_strcasecmp(system_charset_info, mpvio->cached_client_reply.plugin,
                      client_auth_plugin) == 0)
    {
      mpvio->status= MPVIO_EXT::FAILURE;
      *buf= (uchar*) mpvio->cached_client_reply.pkt;
      mpvio->cached_client_reply.pkt= 0;
      mpvio->packets_read++;

      DBUG_RETURN ((int) mpvio->cached_client_reply.pkt_len);
    }

    /*
      But if the client has used the wrong plugin, the cached data are
      useless. Furthermore, we have to send a "change plugin" request
      to the client.
    */
    if (server_mpvio_write_packet(mpvio, 0, 0))
      pkt_len= packet_error;
    else
      pkt_len= my_net_read(&mpvio->auth_info.thd->net);
  }
  else
    pkt_len= my_net_read(&mpvio->auth_info.thd->net);

  if (pkt_len == packet_error)
    goto err;

  mpvio->packets_read++;

  /*
    the 1st packet has the plugin data wrapped into the client authentication
    handshake packet
  */
  if (mpvio->packets_read == 1)
  {
    pkt_len= parse_client_handshake_packet(mpvio, buf, pkt_len);
    if (pkt_len == packet_error)
      goto err;
  }
  else
    *buf= mpvio->auth_info.thd->net.read_pos;

  DBUG_RETURN((int)pkt_len);

err:
  if (mpvio->status == MPVIO_EXT::FAILURE)
  {
    if (!mpvio->auth_info.thd->is_error())
      my_error(ER_HANDSHAKE_ERROR, MYF(0));
  }
  DBUG_RETURN(-1);
}

/**
  fills MYSQL_PLUGIN_VIO_INFO structure with the information about the
  connection
*/
static void server_mpvio_info(MYSQL_PLUGIN_VIO *vio,
                              MYSQL_PLUGIN_VIO_INFO *info)
{
  MPVIO_EXT *mpvio= (MPVIO_EXT *) vio;
  mpvio_info(mpvio->auth_info.thd->net.vio, info);
}

static bool acl_check_ssl(THD *thd, const ACL_USER *acl_user)
{
#ifdef HAVE_OPENSSL
  Vio *vio= thd->net.vio;
  SSL *ssl= (SSL *) vio->ssl_arg;
  X509 *cert;
#endif

  /*
    At this point we know that user is allowed to connect
    from given host by given username/password pair. Now
    we check if SSL is required, if user is using SSL and
    if X509 certificate attributes are OK
  */
  switch (acl_user->ssl_type) {
  case SSL_TYPE_NOT_SPECIFIED:                  // Impossible
  case SSL_TYPE_NONE:                           // SSL is not required
    return 0;
#ifdef HAVE_OPENSSL
  case SSL_TYPE_ANY:                            // Any kind of SSL is ok
    return vio_type(vio) != VIO_TYPE_SSL;
  case SSL_TYPE_X509: /* Client should have any valid certificate. */
    /*
      Connections with non-valid certificates are dropped already
      in sslaccept() anyway, so we do not check validity here.

      We need to check for absence of SSL because without SSL
      we should reject connection.
    */
    if (vio_type(vio) == VIO_TYPE_SSL &&
        SSL_get_verify_result(ssl) == X509_V_OK &&
        (cert= SSL_get_peer_certificate(ssl)))
    {
      X509_free(cert);
      return 0;
    }
    return 1;
  case SSL_TYPE_SPECIFIED: /* Client should have specified attrib */
    /* If a cipher name is specified, we compare it to actual cipher in use. */
    if (vio_type(vio) != VIO_TYPE_SSL ||
        SSL_get_verify_result(ssl) != X509_V_OK)
      return 1;
    if (acl_user->ssl_cipher)
    {
      DBUG_PRINT("info", ("comparing ciphers: '%s' and '%s'",
                         acl_user->ssl_cipher, SSL_get_cipher(ssl)));
      if (strcmp(acl_user->ssl_cipher, SSL_get_cipher(ssl)))
      {
        if (global_system_variables.log_warnings)
          sql_print_information("X509 ciphers mismatch: should be '%s' but is '%s'",
                            acl_user->ssl_cipher, SSL_get_cipher(ssl));
        return 1;
      }
    }
    if (!acl_user->x509_issuer && !acl_user->x509_subject)
      return 0; // all done

    /* Prepare certificate (if exists) */
    if (!(cert= SSL_get_peer_certificate(ssl)))
      return 1;
    /* If X509 issuer is specified, we check it... */
    if (acl_user->x509_issuer)
    {
      char *ptr= X509_NAME_oneline(X509_get_issuer_name(cert), 0, 0);
      DBUG_PRINT("info", ("comparing issuers: '%s' and '%s'",
                         acl_user->x509_issuer, ptr));
      if (strcmp(acl_user->x509_issuer, ptr))
      {
        if (global_system_variables.log_warnings)
          sql_print_information("X509 issuer mismatch: should be '%s' "
                            "but is '%s'", acl_user->x509_issuer, ptr);
        free(ptr);
        X509_free(cert);
        return 1;
      }
      free(ptr);
    }
    /* X509 subject is specified, we check it .. */
    if (acl_user->x509_subject)
    {
      char *ptr= X509_NAME_oneline(X509_get_subject_name(cert), 0, 0);
      DBUG_PRINT("info", ("comparing subjects: '%s' and '%s'",
                         acl_user->x509_subject, ptr));
      if (strcmp(acl_user->x509_subject, ptr))
      {
        if (global_system_variables.log_warnings)
          sql_print_information("X509 subject mismatch: should be '%s' but is '%s'",
                          acl_user->x509_subject, ptr);
        free(ptr);
        X509_free(cert);
        return 1;
      }
      free(ptr);
    }
    X509_free(cert);
    return 0;
#else  /* HAVE_OPENSSL */
  default:
    /*
      If we don't have SSL but SSL is required for this user the
      authentication should fail.
    */
    return 1;
#endif /* HAVE_OPENSSL */
  }
  return 1;
}


static int do_auth_once(THD *thd, const LEX_CSTRING *auth_plugin_name,
                        MPVIO_EXT *mpvio)
{
  int res= CR_OK, old_status= MPVIO_EXT::FAILURE;
  bool unlock_plugin= false;
  plugin_ref plugin= NULL;

  if (auth_plugin_name->str == native_password_plugin_name.str)
    plugin= native_password_plugin;
#ifndef EMBEDDED_LIBRARY
  else if (auth_plugin_name->str == old_password_plugin_name.str)
    plugin= old_password_plugin;
  else if ((plugin= my_plugin_lock_by_name(thd, auth_plugin_name,
                                           MYSQL_AUTHENTICATION_PLUGIN)))
    unlock_plugin= true;
#endif

  mpvio->plugin= plugin;
  old_status= mpvio->status;

  if (plugin)
  {
    st_mysql_auth *auth= (st_mysql_auth *) plugin_decl(plugin)->info;
    switch (auth->interface_version >> 8) {
    case 0x02:
      res= auth->authenticate_user(mpvio, &mpvio->auth_info);
      break;
    case 0x01:
      {
        MYSQL_SERVER_AUTH_INFO_0x0100 compat;
        compat.downgrade(&mpvio->auth_info);
        res= auth->authenticate_user(mpvio, (MYSQL_SERVER_AUTH_INFO *)&compat);
        compat.upgrade(&mpvio->auth_info);
      }
      break;
    default: DBUG_ASSERT(0);
    }

    if (unlock_plugin)
      plugin_unlock(thd, plugin);
  }
  else
  {
    /* Server cannot load the required plugin. */
    Host_errors errors;
    errors.m_no_auth_plugin= 1;
    inc_host_errors(mpvio->auth_info.thd->security_ctx->ip, &errors);
    my_error(ER_PLUGIN_IS_NOT_LOADED, MYF(0), auth_plugin_name->str);
    res= CR_ERROR;
  }

  /*
    If the status was MPVIO_EXT::RESTART before the authenticate_user() call
    it can never be MPVIO_EXT::RESTART after the call, because any call
    to write_packet() or read_packet() will reset the status.

    But (!) if a plugin never called a read_packet() or write_packet(), the
    status will stay unchanged. We'll fix it, by resetting the status here.
  */
  if (old_status == MPVIO_EXT::RESTART && mpvio->status == MPVIO_EXT::RESTART)
    mpvio->status= MPVIO_EXT::FAILURE; // reset to the default

  return res;
}


/**
  Perform the handshake, authorize the client and update thd sctx variables.

  @param thd                     thread handle
  @param com_change_user_pkt_len size of the COM_CHANGE_USER packet
                                 (without the first, command, byte) or 0
                                 if it's not a COM_CHANGE_USER (that is, if
                                 it's a new connection)

  @retval 0  success, thd is updated.
  @retval 1  error
*/
bool acl_authenticate(THD *thd, uint com_change_user_pkt_len)
{
  int res= CR_OK;
  MPVIO_EXT mpvio;
  const LEX_CSTRING *auth_plugin_name= default_auth_plugin_name;
  enum  enum_server_command command= com_change_user_pkt_len ? COM_CHANGE_USER
                                                             : COM_CONNECT;
  DBUG_ENTER("acl_authenticate");

  bzero(&mpvio, sizeof(mpvio));
  mpvio.read_packet= server_mpvio_read_packet;
  mpvio.write_packet= server_mpvio_write_packet;
  mpvio.info= server_mpvio_info;
  mpvio.status= MPVIO_EXT::FAILURE;
  mpvio.make_it_fail= false;
  mpvio.auth_info.thd= thd;
  mpvio.auth_info.host_or_ip= thd->security_ctx->host_or_ip;
  mpvio.auth_info.host_or_ip_length=
    (unsigned int) strlen(thd->security_ctx->host_or_ip);

  DBUG_PRINT("info", ("com_change_user_pkt_len=%u", com_change_user_pkt_len));

  if (command == COM_CHANGE_USER)
  {
    mpvio.packets_written++; // pretend that a server handshake packet was sent
    mpvio.packets_read++;    // take COM_CHANGE_USER packet into account

    if (parse_com_change_user_packet(&mpvio, com_change_user_pkt_len))
      DBUG_RETURN(1);

    DBUG_ASSERT(mpvio.status == MPVIO_EXT::RESTART ||
                mpvio.status == MPVIO_EXT::SUCCESS);
  }
  else
  {
    /* mark the thd as having no scramble yet */
    thd->scramble[SCRAMBLE_LENGTH]= 1;

    /*
      perform the first authentication attempt, with the default plugin.
      This sends the server handshake packet, reads the client reply
      with a user name, and performs the authentication if everyone has used
      the correct plugin.
    */

    res= do_auth_once(thd, auth_plugin_name, &mpvio);
  }

  /*
    retry the authentication, if - after receiving the user name -
    we found that we need to switch to a non-default plugin
  */
  if (mpvio.status == MPVIO_EXT::RESTART)
  {
    DBUG_ASSERT(mpvio.acl_user);
    DBUG_ASSERT(command == COM_CHANGE_USER ||
                my_strcasecmp(system_charset_info, auth_plugin_name->str,
                              mpvio.acl_user->plugin.str));
    auth_plugin_name= &mpvio.acl_user->plugin;
    res= do_auth_once(thd, auth_plugin_name, &mpvio);
  }
  if (mpvio.make_it_fail && res == CR_OK)
  {
    mpvio.status= MPVIO_EXT::FAILURE;
    res= CR_ERROR;
  }
 
  Security_context *sctx= thd->security_ctx;
  const ACL_USER *acl_user= mpvio.acl_user;

  thd->password= mpvio.auth_info.password_used;  // remember for error messages

  /*
    Log the command here so that the user can check the log
    for the tried logins and also to detect break-in attempts.

    if sctx->user is unset it's protocol failure, bad packet.
  */
  if (sctx->user)
  {
    if (strcmp(sctx->priv_user, sctx->user))
    {
      general_log_print(thd, command, "%s@%s as %s on %s",
                        sctx->user, sctx->host_or_ip,
                        sctx->priv_user[0] ? sctx->priv_user : "anonymous",
                        safe_str(mpvio.db.str));
    }
    else
      general_log_print(thd, command, (char*) "%s@%s on %s",
                        sctx->user, sctx->host_or_ip,
                        safe_str(mpvio.db.str));
  }

  if (res > CR_OK && mpvio.status != MPVIO_EXT::SUCCESS)
  {
    Host_errors errors;
    DBUG_ASSERT(mpvio.status == MPVIO_EXT::FAILURE);
    switch (res)
    {
    case CR_AUTH_PLUGIN_ERROR:
      errors.m_auth_plugin= 1;
      break;
    case CR_AUTH_HANDSHAKE:
      errors.m_handshake= 1;
      break;
    case CR_AUTH_USER_CREDENTIALS:
      errors.m_authentication= 1;
      break;
    case CR_ERROR:
    default:
      /* Unknown of unspecified auth plugin error. */
      errors.m_auth_plugin= 1;
      break;
    }
    inc_host_errors(mpvio.auth_info.thd->security_ctx->ip, &errors);
    if (!thd->is_error())
      login_failed_error(thd);
    DBUG_RETURN(1);
  }

  sctx->proxy_user[0]= 0;

  if (initialized) // if not --skip-grant-tables
  {
#ifndef NO_EMBEDDED_ACCESS_CHECKS
    bool is_proxy_user= FALSE;
    const char *auth_user = safe_str(acl_user->user.str);
    ACL_PROXY_USER *proxy_user;
    /* check if the user is allowed to proxy as another user */
    proxy_user= acl_find_proxy_user(auth_user, sctx->host, sctx->ip,
                                    mpvio.auth_info.authenticated_as,
                                          &is_proxy_user);
    if (is_proxy_user)
    {
      ACL_USER *acl_proxy_user;

      /* we need to find the proxy user, but there was none */
      if (!proxy_user)
      {
        Host_errors errors;
        errors.m_proxy_user= 1;
        inc_host_errors(mpvio.auth_info.thd->security_ctx->ip, &errors);
        if (!thd->is_error())
          login_failed_error(thd);
        DBUG_RETURN(1);
      }

      my_snprintf(sctx->proxy_user, sizeof(sctx->proxy_user) - 1,
                  "'%s'@'%s'", auth_user,
                  safe_str(acl_user->host.hostname));

      /* we're proxying : find the proxy user definition */
      mysql_mutex_lock(&acl_cache->lock);
      acl_proxy_user= find_user_exact(safe_str(proxy_user->get_proxied_host()),
                                     mpvio.auth_info.authenticated_as);
      if (!acl_proxy_user)
      {
        mysql_mutex_unlock(&acl_cache->lock);

        Host_errors errors;
        errors.m_proxy_user_acl= 1;
        inc_host_errors(mpvio.auth_info.thd->security_ctx->ip, &errors);
        if (!thd->is_error())
          login_failed_error(thd);
        DBUG_RETURN(1);
      }
      acl_user= acl_proxy_user->copy(thd->mem_root);
      mysql_mutex_unlock(&acl_cache->lock);
    }
#endif

    sctx->master_access= acl_user->access;
    if (acl_user->user.str)
      strmake_buf(sctx->priv_user, acl_user->user.str);
    else
      *sctx->priv_user= 0;

    if (acl_user->host.hostname)
      strmake_buf(sctx->priv_host, acl_user->host.hostname);
    else
      *sctx->priv_host= 0;

    /*
      OK. Let's check the SSL. Historically it was checked after the password,
      as an additional layer, not instead of the password
      (in which case it would've been a plugin too).
    */
    if (acl_check_ssl(thd, acl_user))
    {
      Host_errors errors;
      errors.m_ssl= 1;
      inc_host_errors(mpvio.auth_info.thd->security_ctx->ip, &errors);
      login_failed_error(thd);
      DBUG_RETURN(1);
    }

    /*
      Don't allow the user to connect if he has done too many queries.
      As we are testing max_user_connections == 0 here, it means that we
      can't let the user change max_user_connections from 0 in the server
      without a restart as it would lead to wrong connect counting.
    */
    if ((acl_user->user_resource.questions ||
         acl_user->user_resource.updates ||
         acl_user->user_resource.conn_per_hour ||
         acl_user->user_resource.user_conn ||
         acl_user->user_resource.max_statement_time != 0.0 ||
         max_user_connections_checking) &&
         get_or_create_user_conn(thd,
           (opt_old_style_user_limits ? sctx->user : sctx->priv_user),
           (opt_old_style_user_limits ? sctx->host_or_ip : sctx->priv_host),
           &acl_user->user_resource))
      DBUG_RETURN(1); // The error is set by get_or_create_user_conn()

    if (acl_user->user_resource.max_statement_time != 0.0)
    {
      thd->variables.max_statement_time_double=
        acl_user->user_resource.max_statement_time;
      thd->variables.max_statement_time=
        (ulonglong) (thd->variables.max_statement_time_double * 1e6 + 0.1);
    }
  }
  else
    sctx->skip_grants();

  if (thd->user_connect &&
      (thd->user_connect->user_resources.conn_per_hour ||
       thd->user_connect->user_resources.user_conn ||
       max_user_connections_checking) &&
       check_for_max_user_connections(thd, thd->user_connect))
  {
    /* Ensure we don't decrement thd->user_connections->connections twice */
    thd->user_connect= 0;
    status_var_increment(denied_connections);
    DBUG_RETURN(1); // The error is set in check_for_max_user_connections()
  }

  DBUG_PRINT("info",
             ("Capabilities: %llu  packet_length: %ld  Host: '%s'  "
              "Login user: '%s' Priv_user: '%s'  Using password: %s "
              "Access: %lu  db: '%s'",
              thd->client_capabilities, thd->max_client_packet_length,
              sctx->host_or_ip, sctx->user, sctx->priv_user,
              thd->password ? "yes": "no",
              sctx->master_access, mpvio.db.str));

  if (command == COM_CONNECT &&
      !(thd->main_security_ctx.master_access & SUPER_ACL))
  {
    mysql_mutex_lock(&LOCK_connection_count);
    bool count_ok= (*thd->scheduler->connection_count <=
                    *thd->scheduler->max_connections);
    mysql_mutex_unlock(&LOCK_connection_count);
    if (!count_ok)
    {                                         // too many connections
      my_error(ER_CON_COUNT_ERROR, MYF(0));
      DBUG_RETURN(1);
    }
  }

  /*
    This is the default access rights for the current database.  It's
    set to 0 here because we don't have an active database yet (and we
    may not have an active database to set.
  */
  sctx->db_access=0;

#ifndef NO_EMBEDDED_ACCESS_CHECKS
  /*
    In case the user has a default role set, attempt to set that role
  */
  if (initialized && acl_user->default_rolename.length) {
    ulonglong access= 0;
    int result;
    result= acl_check_setrole(thd, acl_user->default_rolename.str, &access);
    if (!result)
      result= acl_setrole(thd, acl_user->default_rolename.str, access);
    if (result)
      thd->clear_error(); // even if the default role was not granted, do not
                          // close the connection
  }
#endif

  /* Change a database if necessary */
  if (mpvio.db.length)
  {
    if (mysql_change_db(thd, &mpvio.db, FALSE))
    {
      /* mysql_change_db() has pushed the error message. */
      status_var_increment(thd->status_var.access_denied_errors);
      DBUG_RETURN(1);
    }
  }

  thd->net.net_skip_rest_factor= 2;  // skip at most 2*max_packet_size

  if (mpvio.auth_info.external_user[0])
    sctx->external_user= my_strdup(mpvio.auth_info.external_user, MYF(0));

  if (res == CR_OK_HANDSHAKE_COMPLETE)
    thd->get_stmt_da()->disable_status();
  else
    my_ok(thd);

#ifdef HAVE_PSI_THREAD_INTERFACE
  PSI_THREAD_CALL(set_thread_user_host)
    (thd->main_security_ctx.user, strlen(thd->main_security_ctx.user),
    thd->main_security_ctx.host_or_ip, strlen(thd->main_security_ctx.host_or_ip));
#endif

  /* Ready to handle queries */
  DBUG_RETURN(0);
}

/**
  MySQL Server Password Authentication Plugin

  In the MySQL authentication protocol:
  1. the server sends the random scramble to the client
  2. client sends the encrypted password back to the server
  3. the server checks the password.
*/
static int native_password_authenticate(MYSQL_PLUGIN_VIO *vio,
                                        MYSQL_SERVER_AUTH_INFO *info)
{
  uchar *pkt;
  int pkt_len;
  MPVIO_EXT *mpvio= (MPVIO_EXT *) vio;
  THD *thd=info->thd;
  DBUG_ENTER("native_password_authenticate");

  /* generate the scramble, or reuse the old one */
  if (thd->scramble[SCRAMBLE_LENGTH])
  {
    thd_create_random_password(thd, thd->scramble, SCRAMBLE_LENGTH);
    /* and send it to the client */
    if (mpvio->write_packet(mpvio, (uchar*)thd->scramble, SCRAMBLE_LENGTH + 1))
      DBUG_RETURN(CR_AUTH_HANDSHAKE);
  }

  /* reply and authenticate */

  /*
    <digression>
      This is more complex than it looks.

      The plugin (we) may be called right after the client was connected -
      and will need to send a scramble, read reply, authenticate.

      Or the plugin may be called after another plugin has sent a scramble,
      and read the reply. If the client has used the correct client-plugin,
      we won't need to read anything here from the client, the client
      has already sent a reply with everything we need for authentication.

      Or the plugin may be called after another plugin has sent a scramble,
      and read the reply, but the client has used the wrong client-plugin.
      We'll need to sent a "switch to another plugin" packet to the
      client and read the reply. "Use the short scramble" packet is a special
      case of "switch to another plugin" packet.

      Or, perhaps, the plugin may be called after another plugin has
      done the handshake but did not send a useful scramble. We'll need
      to send a scramble (and perhaps a "switch to another plugin" packet)
      and read the reply.

      Besides, a client may be an old one, that doesn't understand plugins.
      Or doesn't even understand 4.0 scramble.

      And we want to keep the same protocol on the wire  unless non-native
      plugins are involved.

      Anyway, it still looks simple from a plugin point of view:
      "send the scramble, read the reply and authenticate".
      All the magic is transparently handled by the server.
    </digression>
  */

  /* read the reply with the encrypted password */
  if ((pkt_len= mpvio->read_packet(mpvio, &pkt)) < 0)
    DBUG_RETURN(CR_AUTH_HANDSHAKE);
  DBUG_PRINT("info", ("reply read : pkt_len=%d", pkt_len));

#ifdef NO_EMBEDDED_ACCESS_CHECKS
  DBUG_RETURN(CR_OK);
#endif

  DBUG_EXECUTE_IF("native_password_bad_reply", { pkt_len= 12; });

  if (pkt_len == 0) /* no password */
    DBUG_RETURN(mpvio->acl_user->salt_len != 0 ? CR_AUTH_USER_CREDENTIALS : CR_OK);

  info->password_used= PASSWORD_USED_YES;
  if (pkt_len == SCRAMBLE_LENGTH)
  {
    if (!mpvio->acl_user->salt_len)
      DBUG_RETURN(CR_AUTH_USER_CREDENTIALS);

    if (check_scramble(pkt, thd->scramble, mpvio->acl_user->salt))
      DBUG_RETURN(CR_AUTH_USER_CREDENTIALS);
    else
      DBUG_RETURN(CR_OK);
  }

  my_error(ER_HANDSHAKE_ERROR, MYF(0));
  DBUG_RETURN(CR_AUTH_HANDSHAKE);
}

static int old_password_authenticate(MYSQL_PLUGIN_VIO *vio,
                                     MYSQL_SERVER_AUTH_INFO *info)
{
  uchar *pkt;
  int pkt_len;
  MPVIO_EXT *mpvio= (MPVIO_EXT *) vio;
  THD *thd=info->thd;

  /* generate the scramble, or reuse the old one */
  if (thd->scramble[SCRAMBLE_LENGTH])
  {
    thd_create_random_password(thd, thd->scramble, SCRAMBLE_LENGTH);
    /* and send it to the client */
    if (mpvio->write_packet(mpvio, (uchar*)thd->scramble, SCRAMBLE_LENGTH + 1))
      return CR_AUTH_HANDSHAKE;
  }

  /* read the reply and authenticate */
  if ((pkt_len= mpvio->read_packet(mpvio, &pkt)) < 0)
    return CR_AUTH_HANDSHAKE;

#ifdef NO_EMBEDDED_ACCESS_CHECKS
  return CR_OK;
#endif

  /*
    legacy: if switch_from_long_to_short_scramble,
    the password is sent \0-terminated, the pkt_len is always 9 bytes.
    We need to figure out the correct scramble length here.
  */
  if (pkt_len == SCRAMBLE_LENGTH_323 + 1)
    pkt_len= strnlen((char*)pkt, pkt_len);

  if (pkt_len == 0) /* no password */
    return info->auth_string[0] ? CR_AUTH_USER_CREDENTIALS : CR_OK;

  if (secure_auth(thd))
    return CR_AUTH_HANDSHAKE;

  info->password_used= PASSWORD_USED_YES;

  if (pkt_len == SCRAMBLE_LENGTH_323)
  {
    if (!mpvio->acl_user->salt_len)
      return CR_AUTH_USER_CREDENTIALS;

    return check_scramble_323(pkt, thd->scramble,
                             (ulong *) mpvio->acl_user->salt) ? 
                             CR_AUTH_USER_CREDENTIALS : CR_OK;
  }

  my_error(ER_HANDSHAKE_ERROR, MYF(0));
  return CR_AUTH_HANDSHAKE;
}

static struct st_mysql_auth native_password_handler=
{
  MYSQL_AUTHENTICATION_INTERFACE_VERSION,
  native_password_plugin_name.str,
  native_password_authenticate
};

static struct st_mysql_auth old_password_handler=
{
  MYSQL_AUTHENTICATION_INTERFACE_VERSION,
  old_password_plugin_name.str,
  old_password_authenticate
};

maria_declare_plugin(mysql_password)
{
  MYSQL_AUTHENTICATION_PLUGIN,                  /* type constant    */
  &native_password_handler,                     /* type descriptor  */
  native_password_plugin_name.str,              /* Name             */
  "R.J.Silk, Sergei Golubchik",                 /* Author           */
  "Native MySQL authentication",                /* Description      */
  PLUGIN_LICENSE_GPL,                           /* License          */
  NULL,                                         /* Init function    */
  NULL,                                         /* Deinit function  */
  0x0100,                                       /* Version (1.0)    */
  NULL,                                         /* status variables */
  NULL,                                         /* system variables */
  "1.0",                                        /* String version   */
  MariaDB_PLUGIN_MATURITY_STABLE                /* Maturity         */
},
{
  MYSQL_AUTHENTICATION_PLUGIN,                  /* type constant    */
  &old_password_handler,                        /* type descriptor  */
  old_password_plugin_name.str,                 /* Name             */
  "R.J.Silk, Sergei Golubchik",                 /* Author           */
  "Old MySQL-4.0 authentication",               /* Description      */
  PLUGIN_LICENSE_GPL,                           /* License          */
  NULL,                                         /* Init function    */
  NULL,                                         /* Deinit function  */
  0x0100,                                       /* Version (1.0)    */
  NULL,                                         /* status variables */
  NULL,                                         /* system variables */
  "1.0",                                        /* String version   */
  MariaDB_PLUGIN_MATURITY_STABLE                /* Maturity         */
}
maria_declare_plugin_end;<|MERGE_RESOLUTION|>--- conflicted
+++ resolved
@@ -8596,11 +8596,7 @@
                                hostname, NullS) - buff);
   Item_string *field = new (thd->mem_root) Item_string_ascii(thd, "", 0);
   if (!field)
-<<<<<<< HEAD
-    DBUG_RETURN(true);
-=======
     DBUG_RETURN(true);                          // Error given my my_alloc()
->>>>>>> 287d1053
 
   field->name.str= buff;
   field->name.length= head_length;
