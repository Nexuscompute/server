--- conflicted
+++ resolved
@@ -587,31 +587,20 @@
 
 static void wsrep_slave_count_change_update ()
 {
-<<<<<<< HEAD
-  wsrep_slave_count_change= (wsrep_slave_threads - wsrep_running_threads + 2);
-  WSREP_DEBUG("Change on slave threads: New %lu old %lu difference %d",
-      wsrep_slave_threads, wsrep_running_threads, wsrep_slave_count_change);
-=======
   wsrep_slave_count_change = (wsrep_slave_threads - wsrep_running_applier_threads);
   WSREP_DEBUG("Change on slave threads: New %ld old %lu difference %d",
 	  wsrep_slave_threads, wsrep_running_applier_threads, wsrep_slave_count_change);
->>>>>>> f3eb82f0
 }
 
 bool wsrep_slave_threads_update (sys_var *self, THD* thd, enum_var_type type)
 {
   wsrep_slave_count_change_update();
-
   if (wsrep_slave_count_change > 0)
   {
     WSREP_DEBUG("Creating %d applier threads, total %ld", wsrep_slave_count_change, wsrep_slave_threads);
     wsrep_create_appliers(wsrep_slave_count_change);
-<<<<<<< HEAD
-    wsrep_slave_count_change= 0;
-=======
     WSREP_DEBUG("Running %lu applier threads", wsrep_running_applier_threads);
     wsrep_slave_count_change = 0;
->>>>>>> f3eb82f0
   }
   return false;
 }
@@ -773,14 +762,10 @@
   {"provider_name",     (char*) &wsrep_provider_name,     SHOW_CHAR_PTR},
   {"provider_version",  (char*) &wsrep_provider_version,  SHOW_CHAR_PTR},
   {"provider_vendor",   (char*) &wsrep_provider_vendor,   SHOW_CHAR_PTR},
-<<<<<<< HEAD
-  {"wsrep_provider_capabilities", (char*) &wsrep_provider_capabilities, SHOW_CHAR_PTR},
-  {"thread_count",      (char*) &wsrep_running_threads,   SHOW_LONG_NOFLUSH}
-=======
+  {"provider_capabilities", (char*) &wsrep_provider_capabilities, SHOW_CHAR_PTR},
   {"thread_count",      (char*) &wsrep_running_threads,   SHOW_LONG_NOFLUSH},
   {"applier_thread_count", (char*)&wsrep_running_applier_threads, SHOW_LONG_NOFLUSH},
   {"rollbacker_thread_count", (char *)&wsrep_running_rollbacker_threads, SHOW_LONG_NOFLUSH},
->>>>>>> f3eb82f0
 };
 
 static int show_var_cmp(const void *var1, const void *var2)
