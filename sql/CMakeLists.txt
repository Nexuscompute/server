# Copyright (c) 2006, 2011, Oracle and/or its affiliates.
# 
# This program is free software; you can redistribute it and/or modify
# it under the terms of the GNU General Public License as published by
# the Free Software Foundation; version 2 of the License.
# 
# This program is distributed in the hope that it will be useful,
# but WITHOUT ANY WARRANTY; without even the implied warranty of
# MERCHANTABILITY or FITNESS FOR A PARTICULAR PURPOSE.  See the
# GNU General Public License for more details.
# 
# You should have received a copy of the GNU General Public License
# along with this program; if not, write to the Free Software
# Foundation, Inc., 51 Franklin St, Fifth Floor, Boston, MA  02110-1301 USA

INCLUDE_DIRECTORIES(
${CMAKE_SOURCE_DIR}/include 
${CMAKE_SOURCE_DIR}/sql 
${CMAKE_SOURCE_DIR}/regex 
${ZLIB_INCLUDE_DIR}
${SSL_INCLUDE_DIRS}
${CMAKE_BINARY_DIR}/sql
)

SET(GEN_SOURCES
${CMAKE_CURRENT_BINARY_DIR}/sql_yacc.h 
${CMAKE_CURRENT_BINARY_DIR}/sql_yacc.cc
${CMAKE_CURRENT_BINARY_DIR}/sql_builtin.cc
${CMAKE_CURRENT_BINARY_DIR}/lex_hash.h 
)

SET_SOURCE_FILES_PROPERTIES(${GEN_SOURCES} PROPERTIES GENERATED 1)

ADD_DEFINITIONS(-DMYSQL_SERVER -DHAVE_EVENT_SCHEDULER -DHAVE_POOL_OF_THREADS) 
IF(SSL_DEFINES)
 ADD_DEFINITIONS(${SSL_DEFINES})
ENDIF()

SET (SQL_SOURCE
              ../sql-common/client.c derror.cc des_key_file.cc
               discover.cc ../libmysql/errmsg.c field.cc  field_conv.cc 
               filesort.cc gstream.cc sha2.cc
               signal_handler.cc
               handler.cc hash_filo.h sql_plugin_services.h
               hostname.cc init.cc item.cc item_buff.cc item_cmpfunc.cc 
               item_create.cc item_func.cc item_geofunc.cc item_row.cc 
               item_strfunc.cc item_subselect.cc item_sum.cc item_timefunc.cc 
               key.cc log.cc lock.cc
               log_event.cc rpl_record.cc rpl_reporting.cc
               log_event_old.cc rpl_record_old.cc
               message.h mf_iocache.cc my_decimal.cc ../sql-common/my_time.c
               mysqld.cc net_serv.cc  keycaches.cc
               ../sql-common/client_plugin.c
               opt_range.cc opt_range.h opt_sum.cc 
               ../sql-common/pack.c parse_file.cc password.c procedure.cc 
               protocol.cc records.cc repl_failsafe.cc rpl_filter.cc set_var.cc 
               slave.cc sp.cc sp_cache.cc sp_head.cc sp_pcontext.cc 
               sp_rcontext.cc spatial.cc sql_acl.cc sql_analyse.cc sql_base.cc 
               sql_cache.cc sql_class.cc sql_client.cc sql_crypt.cc sql_crypt.h 
               sql_cursor.cc sql_db.cc sql_delete.cc sql_derived.cc sql_do.cc 
               sql_error.cc sql_handler.cc sql_help.cc sql_insert.cc sql_lex.cc 
               sql_list.cc sql_load.cc sql_manager.cc sql_parse.cc
               sql_partition.cc sql_plugin.cc sql_prepare.cc sql_rename.cc 
               debug_sync.cc debug_sync.h
<<<<<<< HEAD
               sql_repl.cc sql_select.cc sql_show.cc sql_state.c sql_string.cc
=======
               signal_handler.cc
               sql_repl.cc sql_select.cc sql_show.cc sql_state.c
               sql_statistics.cc sql_string.cc 
>>>>>>> 09944f37
               sql_table.cc sql_test.cc sql_trigger.cc sql_udf.cc sql_union.cc
               sql_update.cc sql_view.cc strfunc.cc table.cc thr_malloc.cc 
               sql_time.cc tztime.cc uniques.cc unireg.cc item_xmlfunc.cc 
               rpl_tblmap.cc sql_binlog.cc event_scheduler.cc event_data_objects.cc
               event_queue.cc event_db_repository.cc 
               sql_tablespace.cc events.cc ../sql-common/my_user.c 
               partition_info.cc rpl_utility.cc rpl_injector.cc sql_locale.cc
               rpl_rli.cc rpl_mi.cc sql_servers.cc sql_audit.cc
               sql_connect.cc scheduler.cc sql_partition_admin.cc
               sql_profile.cc event_parse_data.cc sql_alter.cc
               sql_signal.cc rpl_handler.cc mdl.cc sql_admin.cc
               transaction.cc sys_vars.cc sql_truncate.cc datadict.cc
               sql_reload.cc

               # added in MariaDB:
               sql_lifo_buffer.h sql_join_cache.h sql_join_cache.cc
               create_options.cc multi_range_read.cc
               opt_index_cond_pushdown.cc opt_subselect.cc
               opt_table_elimination.cc sql_expression_cache.cc
               gcalc_slicescan.cc gcalc_tools.cc
			   threadpool_common.cc 
			   ../sql-common/mysql_async.c
                           sql_logger.cc
               ${GEN_SOURCES}
               ${MYSYS_LIBWRAP_SOURCE}
			   )
  
IF(WIN32)
  SET(SQL_SOURCE ${SQL_SOURCE} threadpool_win.cc)
ELSE()
 SET(SQL_SOURCE ${SQL_SOURCE} threadpool_unix.cc)
ENDIF()

MYSQL_ADD_PLUGIN(partition ha_partition.cc STORAGE_ENGINE DEFAULT STATIC_ONLY
RECOMPILE_FOR_EMBEDDED)

ADD_LIBRARY(sql STATIC ${SQL_SOURCE})
ADD_DEPENDENCIES(sql GenServerSource)
DTRACE_INSTRUMENT(sql)
TARGET_LINK_LIBRARIES(sql ${MYSQLD_STATIC_PLUGIN_LIBS} 
  mysys dbug strings vio regex
  ${LIBWRAP} ${LIBCRYPT} ${LIBDL}
  ${SSL_LIBRARIES})

IF(WIN32)
  SET(MYSQLD_SOURCE main.cc nt_servc.cc nt_servc.h message.rc)
  TARGET_LINK_LIBRARIES(sql psapi)
ELSE()
  SET(MYSQLD_SOURCE main.cc ${DTRACE_PROBES_ALL})
ENDIF()

MYSQL_ADD_EXECUTABLE(mysqld ${MYSQLD_SOURCE} DESTINATION ${INSTALL_SBINDIR} COMPONENT Server)

IF(APPLE) 
  # Add CoreServices framework since some dloadable plugins may need it 
  FIND_LIBRARY(CORESERVICES NAMES CoreServices) 
  IF(CORESERVICES) 
    TARGET_LINK_LIBRARIES(mysqld ${CORESERVICES}) 
  ENDIF() 
ENDIF() 

IF(NOT WITHOUT_DYNAMIC_PLUGINS)
  SET_TARGET_PROPERTIES(mysqld PROPERTIES ENABLE_EXPORTS TRUE)
  GET_TARGET_PROPERTY(mysqld_link_flags mysqld LINK_FLAGS)
  IF(NOT mysqld_link_flags)
    SET(mysqld_link_flags)
  ENDIF()
  IF (MINGW OR CYGWIN)
    SET_TARGET_PROPERTIES(mysqld PROPERTIES LINK_FLAGS "${mysqld_link_flags} -Wl,--export-all-symbols")
  ENDIF()
  IF(MSVC)
    # Set module definition file. Also use non-incremental linker, 
    # incremental appears to crash from time to time,if used with /DEF option
    SET_TARGET_PROPERTIES(mysqld PROPERTIES LINK_FLAGS "${mysqld_link_flags} /DEF:mysqld.def /INCREMENTAL:NO")

    FOREACH (CORELIB sql mysys dbug strings)
      GET_TARGET_PROPERTY(LOC ${CORELIB} LOCATION)
      FILE(TO_NATIVE_PATH ${LOC} LOC)
      SET (LIB_LOCATIONS ${LIB_LOCATIONS} ${LOC}) 
    ENDFOREACH (CORELIB ${MYSQLD_CORE_LIBS})
    SET(_PLATFORM x86)
    IF(CMAKE_SIZEOF_VOID_P EQUAL 8)
      SET(_PLATFORM  x64)
    ENDIF()
    ADD_CUSTOM_COMMAND(TARGET mysqld PRE_LINK
      COMMAND echo ${_PLATFORM} && cscript ARGS //nologo ${PROJECT_SOURCE_DIR}/win/create_def_file.js
                  ${_PLATFORM}  ${LIB_LOCATIONS} > mysqld.def 
      WORKING_DIRECTORY ${CMAKE_CURRENT_BINARY_DIR})
    ADD_DEPENDENCIES(sql GenError)
  ENDIF(MSVC)
ENDIF(NOT WITHOUT_DYNAMIC_PLUGINS)

SET_TARGET_PROPERTIES(mysqld PROPERTIES ENABLE_EXPORTS TRUE) 
TARGET_LINK_LIBRARIES(mysqld sql)

# Provide plugins with minimal set of libraries
SET(INTERFACE_LIBS ${LIBRT})
IF(INTERFACE_LIBS)
 SET_TARGET_PROPERTIES(mysqld PROPERTIES LINK_INTERFACE_LIBRARIES 
  "${INTERFACE_LIBS}")
ENDIF()

# On Solaris, some extra effort is required in order to get dtrace probes
# from static libraries
DTRACE_INSTRUMENT_STATIC_LIBS(mysqld 
 "sql;mysys;${MYSQLD_STATIC_PLUGIN_LIBS}")
 

SET(WITH_MYSQLD_LDFLAGS "" CACHE STRING "Additional linker flags for mysqld")
MARK_AS_ADVANCED(WITH_MYSQLD_LDFLAGS)
IF(WITH_MYSQLD_LDFLAGS)
  GET_TARGET_PROPERTY(mysqld LINK_FLAGS MYSQLD_LINK_FLAGS)
  IF(NOT MYSQLD_LINK_FLAGS)
    SET(MYSQLD_LINK_FLAGS) 
  ENDIF() 
  SET_TARGET_PROPERTIES(mysqld PROPERTIES LINK_FLAGS 
     "${MYSQLD_LINK_FLAGS} ${WITH_MYSQLD_LDFLAGS}")
ENDIF()
INSTALL_DEBUG_TARGET(mysqld 
  DESTINATION ${INSTALL_SBINDIR} 
  PDB_DESTINATION ${INSTALL_SBINDIR}/debug
  RENAME mysqld-debug)

# Handle out-of-source build from source package with possibly broken 
# bison. Copy bison output to from source to build directory, if not already 
# there
IF (NOT ${CMAKE_CURRENT_SOURCE_DIR} STREQUAL ${CMAKE_CURRENT_BINARY_DIR})
  IF(EXISTS ${CMAKE_CURRENT_SOURCE_DIR}/sql_yacc.cc)
    IF(NOT EXISTS ${CMAKE_CURRENT_BINARY_DIR}/sql_yacc.cc)
      CONFIGURE_FILE(${CMAKE_CURRENT_SOURCE_DIR}/sql_yacc.cc 
        ${CMAKE_CURRENT_BINARY_DIR}/sql_yacc.cc COPYONLY)
      CONFIGURE_FILE(${CMAKE_CURRENT_SOURCE_DIR}/sql_yacc.h
        ${CMAKE_CURRENT_BINARY_DIR}/sql_yacc.h COPYONLY)
    ENDIF()
  ENDIF()
ENDIF()


INCLUDE(${CMAKE_SOURCE_DIR}/cmake/bison.cmake)
RUN_BISON(
  ${CMAKE_CURRENT_SOURCE_DIR}/sql_yacc.yy 
  ${CMAKE_CURRENT_BINARY_DIR}/sql_yacc.cc
  ${CMAKE_CURRENT_BINARY_DIR}/sql_yacc.h
)

# Gen_lex_hash
ADD_EXECUTABLE(gen_lex_hash gen_lex_hash.cc)

ADD_CUSTOM_COMMAND(
  OUTPUT ${CMAKE_CURRENT_BINARY_DIR}/lex_hash.h
  COMMAND gen_lex_hash > lex_hash.h
  DEPENDS gen_lex_hash
)

MYSQL_ADD_EXECUTABLE(mysql_tzinfo_to_sql tztime.cc)
SET_TARGET_PROPERTIES(mysql_tzinfo_to_sql PROPERTIES COMPILE_FLAGS "-DTZINFO2SQL")
TARGET_LINK_LIBRARIES(mysql_tzinfo_to_sql mysys)

ADD_CUSTOM_TARGET( 
        GenServerSource
        DEPENDS ${GEN_SOURCES}
)

#Need this only for embedded
SET_TARGET_PROPERTIES(GenServerSource PROPERTIES EXCLUDE_FROM_ALL TRUE)

IF(WIN32 OR HAVE_DLOPEN AND NOT DISABLE_SHARED)
  ADD_LIBRARY(udf_example MODULE udf_example.c)
  SET_TARGET_PROPERTIES(udf_example PROPERTIES PREFIX "")
  # udf_example depends on strings 
  IF(WIN32)
    IF(MSVC)
     SET_TARGET_PROPERTIES(udf_example PROPERTIES LINK_FLAGS "/DEF:${CMAKE_CURRENT_SOURCE_DIR}/udf_example.def")
    ENDIF()
    TARGET_LINK_LIBRARIES(udf_example strings)
  ELSE()
    # udf_example is using safemutex exported by mysqld
    TARGET_LINK_LIBRARIES(udf_example mysqld)
  ENDIF()
ENDIF()

FOREACH(tool glibtoolize libtoolize aclocal autoconf autoheader automake gtar 
 tar bzr)
 STRING(TOUPPER ${tool}  TOOL)
 FIND_PROGRAM(${TOOL}_EXECUTABLE ${tool} DOC "path to the executable")
 MARK_AS_ADVANCED(${TOOL}_EXECUTABLE)
ENDFOREACH()

CONFIGURE_FILE(
  ${CMAKE_SOURCE_DIR}/cmake/make_dist.cmake.in ${CMAKE_BINARY_DIR}/make_dist.cmake @ONLY)

ADD_CUSTOM_TARGET(dist 
  COMMAND ${CMAKE_COMMAND} -P ${CMAKE_BINARY_DIR}/make_dist.cmake
  DEPENDS ${CMAKE_BINARY_DIR}/sql/sql_yacc.cc ${CMAKE_BINARY_DIR}/sql/sql_yacc.h
  WORKING_DIRECTORY ${CMAKE_BINARY_DIR}
)

ADD_CUSTOM_TARGET(distclean
  COMMAND ${CMAKE_COMMAND} -E echo  WARNING: distclean target is not functional
  COMMAND ${CMAKE_COMMAND} -E echo  Use 'bzr clean-tree' with --unknown and/or
    --ignored parameter instead
  VERBATIM
  )

IF(INSTALL_LAYOUT STREQUAL "STANDALONE")

# We need to create empty directories (data/test) the installation.  
# This does not work with current CPack due to http://www.cmake.org/Bug/view.php?id=8767
# Avoid completely empty directories and install dummy file instead.
SET(DUMMY_FILE ${CMAKE_CURRENT_BINARY_DIR}/.empty ) 
FILE(WRITE ${DUMMY_FILE} "")
INSTALL(FILES ${DUMMY_FILE} DESTINATION data/test COMPONENT DataFiles)

# Install initial database on windows
IF(NOT CMAKE_CROSSCOMPILING)
  GET_TARGET_PROPERTY(MYSQLD_EXECUTABLE mysqld LOCATION)
ENDIF()
IF(WIN32 AND MYSQLD_EXECUTABLE)
  CONFIGURE_FILE(
    ${CMAKE_SOURCE_DIR}/cmake/create_initial_db.cmake.in
    ${CMAKE_CURRENT_BINARY_DIR}/create_initial_db.cmake
    @ONLY
  )
  
  IF(MSVC_IDE OR CMAKE_GENERATOR MATCHES "Xcode")
    SET (CONFIG_PARAM -DCONFIG=${CMAKE_CFG_INTDIR})
  ENDIF()
  MAKE_DIRECTORY(${CMAKE_CURRENT_BINARY_DIR}/data)
  ADD_CUSTOM_COMMAND(
     OUTPUT initdb.dep
     COMMAND ${CMAKE_COMMAND}
     ${CONFIG_PARAM} -P ${CMAKE_CURRENT_BINARY_DIR}/create_initial_db.cmake
     WORKING_DIRECTORY ${CMAKE_CURRENT_BINARY_DIR}/data
     COMMAND  ${CMAKE_COMMAND} -E touch ${CMAKE_CURRENT_BINARY_DIR}/initdb.dep
     DEPENDS mysqld
  )
  ADD_CUSTOM_TARGET(initial_database  
    ALL
    DEPENDS  initdb.dep
  )
  INSTALL(DIRECTORY ${CMAKE_CURRENT_BINARY_DIR}/data DESTINATION . 
  COMPONENT DataFiles PATTERN "initdb.dep" EXCLUDE  PATTERN "bootstrap.sql" EXCLUDE)
ELSE()
  # Not windows or cross compiling, just install an empty directory
  INSTALL(FILES ${DUMMY_FILE} DESTINATION data/mysql COMPONENT DataFiles)
ENDIF()
ENDIF()

IF(WIN32)
  SET(my_bootstrap_sql ${CMAKE_CURRENT_BINARY_DIR}/my_bootstrap.sql)
  FILE(TO_NATIVE_PATH ${my_bootstrap_sql} native_outfile)

  # Create bootstrapper SQL script
  ADD_CUSTOM_COMMAND(OUTPUT    
    ${my_bootstrap_sql}
    COMMAND ${CMAKE_COMMAND} -E chdir ${CMAKE_SOURCE_DIR}/scripts
    cmd /c copy mysql_system_tables.sql+mysql_system_tables_data.sql+fill_help_tables.sql ${native_outfile}
    DEPENDS
    ${CMAKE_SOURCE_DIR}/scripts/mysql_system_tables.sql
    ${CMAKE_SOURCE_DIR}/scripts/mysql_system_tables_data.sql
    ${CMAKE_SOURCE_DIR}/scripts/fill_help_tables.sql
  )

  ADD_CUSTOM_COMMAND(
    OUTPUT ${CMAKE_CURRENT_BINARY_DIR}/mysql_bootstrap_sql.c
    COMMAND comp_sql
    mysql_bootstrap_sql
    ${CMAKE_CURRENT_BINARY_DIR}/my_bootstrap.sql
    mysql_bootstrap_sql.c
    WORKING_DIRECTORY ${CMAKE_CURRENT_BINARY_DIR}
    DEPENDS comp_sql ${my_bootstrap_sql}
  )

  MYSQL_ADD_EXECUTABLE(mysql_install_db 
    mysql_install_db.cc
    ${CMAKE_CURRENT_BINARY_DIR}/mysql_bootstrap_sql.c
    COMPONENT Server
  )
  TARGET_LINK_LIBRARIES(mysql_install_db mysys)

  ADD_LIBRARY(winservice STATIC winservice.c)
  TARGET_LINK_LIBRARIES(winservice shell32)
  MYSQL_ADD_EXECUTABLE(mysql_upgrade_service
    mysql_upgrade_service.cc
    COMPONENT Server)	
  TARGET_LINK_LIBRARIES(mysql_upgrade_service mysys winservice)
ENDIF(WIN32)<|MERGE_RESOLUTION|>--- conflicted
+++ resolved
@@ -62,13 +62,8 @@
                sql_list.cc sql_load.cc sql_manager.cc sql_parse.cc
                sql_partition.cc sql_plugin.cc sql_prepare.cc sql_rename.cc 
                debug_sync.cc debug_sync.h
-<<<<<<< HEAD
-               sql_repl.cc sql_select.cc sql_show.cc sql_state.c sql_string.cc
-=======
-               signal_handler.cc
                sql_repl.cc sql_select.cc sql_show.cc sql_state.c
                sql_statistics.cc sql_string.cc 
->>>>>>> 09944f37
                sql_table.cc sql_test.cc sql_trigger.cc sql_udf.cc sql_union.cc
                sql_update.cc sql_view.cc strfunc.cc table.cc thr_malloc.cc 
                sql_time.cc tztime.cc uniques.cc unireg.cc item_xmlfunc.cc 
