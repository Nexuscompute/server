/* Copyright 2008-2015 Codership Oy <http://www.codership.com>
   Copyright (c) 2020, MariaDB

   This program is free software; you can redistribute it and/or modify
   it under the terms of the GNU General Public License as published by
   the Free Software Foundation; version 2 of the License.x1

   This program is distributed in the hope that it will be useful,
   but WITHOUT ANY WARRANTY; without even the implied warranty of
   MERCHANTABILITY or FITNESS FOR A PARTICULAR PURPOSE.  See the
   GNU General Public License for more details.

   You should have received a copy of the GNU General Public License
   along with this program; if not, write to the Free Software
   Foundation, Inc., 51 Franklin Street, Fifth Floor, Boston, MA 02110-1335 USA */

#include "sql_plugin.h"                         /* wsrep_plugins_pre_init() */
#include "my_global.h"
#include "wsrep_server_state.h"

#include "mariadb.h"
#include <mysqld.h>
#include <transaction.h>
#include <sql_class.h>
#include <sql_parse.h>
#include <sql_base.h> /* find_temporary_table() */
#include "slave.h"
#include "rpl_mi.h"
#include "sql_repl.h"
#include "rpl_filter.h"
#include "sql_callback.h"
#include "sp_head.h"
#include "sql_show.h"
#include "sp.h"
#include "wsrep_priv.h"
#include "wsrep_thd.h"
#include "wsrep_sst.h"
#include "wsrep_utils.h"
#include "wsrep_var.h"
#include "wsrep_binlog.h"
#include "wsrep_applier.h"
#include "wsrep_schema.h"
#include "wsrep_xid.h"
#include "wsrep_trans_observer.h"
#include "mysql/service_wsrep.h"
#include <cstdio>
#include <cstdlib>
#include <string>
#include "log_event.h"
#include "sql_connect.h"
<<<<<<< HEAD
#include "thread_cache.h"
=======
>>>>>>> 478b8303

#include <sstream>

/* wsrep-lib */
Wsrep_server_state* Wsrep_server_state::m_instance;

my_bool wsrep_emulate_bin_log= FALSE; // activating parts of binlog interface
my_bool wsrep_preordered_opt= FALSE;

/* Streaming Replication */
const char *wsrep_fragment_units[]= { "bytes", "rows", "statements", NullS };
const char *wsrep_SR_store_types[]= { "none", "table", NullS };

/*
 * Begin configuration options
 */

extern my_bool plugins_are_initialized;

/* System variables. */
const char *wsrep_provider;
const char *wsrep_provider_options;
const char *wsrep_cluster_address;
const char *wsrep_cluster_name;
const char *wsrep_node_name;
const char *wsrep_node_address;
const char *wsrep_node_incoming_address;
const char *wsrep_start_position;
const char *wsrep_data_home_dir;
const char *wsrep_dbug_option;
const char *wsrep_notify_cmd;

ulong   wsrep_debug;                            // Debug level logging
my_bool wsrep_convert_LOCK_to_trx;              // Convert locking sessions to trx
my_bool wsrep_auto_increment_control;           // Control auto increment variables
my_bool wsrep_drupal_282555_workaround;         // Retry autoinc insert after dupkey
my_bool wsrep_certify_nonPK;                    // Certify, even when no primary key
ulong   wsrep_certification_rules      = WSREP_CERTIFICATION_RULES_STRICT;
my_bool wsrep_recovery;                         // Recovery
my_bool wsrep_replicate_myisam;                 // Enable MyISAM replication
my_bool wsrep_log_conflicts;
my_bool wsrep_load_data_splitting= 0;           // Commit load data every 10K intervals
my_bool wsrep_slave_UK_checks;                  // Slave thread does UK checks
my_bool wsrep_slave_FK_checks;                  // Slave thread does FK checks
my_bool wsrep_restart_slave;                    // Should mysql slave thread be
                                                // restarted, when node joins back?
my_bool wsrep_desync;                           // De(re)synchronize the node from the
                                                // cluster
my_bool wsrep_strict_ddl;                       // Reject DDL to
                                                // effected tables not
                                                // supporting Galera replication
bool wsrep_service_started;                     // If Galera was initialized
long wsrep_slave_threads;                       // No. of slave appliers threads
ulong wsrep_retry_autocommit;                   // Retry aborted autocommit trx
ulong wsrep_max_ws_size;                        // Max allowed ws (RBR buffer) size
ulong wsrep_max_ws_rows;                        // Max number of rows in ws
ulong wsrep_forced_binlog_format;
ulong wsrep_mysql_replication_bundle;

bool              wsrep_gtid_mode;              // Enable WSREP native GTID support
Wsrep_gtid_server wsrep_gtid_server;

/* Other configuration variables and their default values. */
my_bool wsrep_incremental_data_collection= 0;   // Incremental data collection
my_bool wsrep_restart_slave_activated= 0;       // Node has dropped, and slave
                                                // restart will be needed
bool wsrep_new_cluster= false;                  // Bootstrap the cluster?
int wsrep_slave_count_change= 0;                // No. of appliers to stop/start
int wsrep_to_isolation= 0;                      // No. of active TO isolation threads
long wsrep_max_protocol_version= 4;             // Maximum protocol version to use
long int  wsrep_protocol_version= wsrep_max_protocol_version;
ulong wsrep_trx_fragment_unit= WSREP_FRAG_BYTES;
                                                // unit for fragment size
ulong wsrep_SR_store_type= WSREP_SR_STORE_TABLE;
uint  wsrep_ignore_apply_errors= 0;


/*
 * End configuration options
 */

/*
 * Other wsrep global variables.
 */

mysql_mutex_t LOCK_wsrep_ready;
mysql_cond_t  COND_wsrep_ready;
mysql_mutex_t LOCK_wsrep_sst;
mysql_cond_t  COND_wsrep_sst;
mysql_mutex_t LOCK_wsrep_sst_init;
mysql_cond_t  COND_wsrep_sst_init;
mysql_mutex_t LOCK_wsrep_replaying;
mysql_cond_t  COND_wsrep_replaying;
mysql_mutex_t LOCK_wsrep_slave_threads;
mysql_cond_t  COND_wsrep_slave_threads;
mysql_mutex_t LOCK_wsrep_gtid_wait_upto;
mysql_mutex_t LOCK_wsrep_cluster_config;
mysql_mutex_t LOCK_wsrep_desync;
mysql_mutex_t LOCK_wsrep_config_state;
mysql_mutex_t LOCK_wsrep_group_commit;
mysql_mutex_t LOCK_wsrep_SR_pool;
mysql_mutex_t LOCK_wsrep_SR_store;
mysql_mutex_t LOCK_wsrep_joiner_monitor;
mysql_mutex_t LOCK_wsrep_donor_monitor;
mysql_cond_t  COND_wsrep_joiner_monitor;
mysql_cond_t  COND_wsrep_donor_monitor;

int wsrep_replaying= 0;
ulong  wsrep_running_threads = 0; // # of currently running wsrep
				  // # threads
ulong  wsrep_running_applier_threads = 0; // # of running applier threads
ulong  wsrep_running_rollbacker_threads = 0; // # of running
					     // # rollbacker threads
ulong  my_bind_addr;

#ifdef HAVE_PSI_INTERFACE
PSI_mutex_key
  key_LOCK_wsrep_replaying, key_LOCK_wsrep_ready, key_LOCK_wsrep_sst,
  key_LOCK_wsrep_sst_thread, key_LOCK_wsrep_sst_init,
  key_LOCK_wsrep_slave_threads, key_LOCK_wsrep_gtid_wait_upto,
  key_LOCK_wsrep_desync,
  key_LOCK_wsrep_config_state, key_LOCK_wsrep_cluster_config,
  key_LOCK_wsrep_group_commit,
  key_LOCK_wsrep_SR_pool,
  key_LOCK_wsrep_SR_store,
  key_LOCK_wsrep_thd_queue,
  key_LOCK_wsrep_joiner_monitor,
  key_LOCK_wsrep_donor_monitor;

PSI_cond_key key_COND_wsrep_thd,
  key_COND_wsrep_replaying, key_COND_wsrep_ready, key_COND_wsrep_sst,
  key_COND_wsrep_sst_init, key_COND_wsrep_sst_thread,
  key_COND_wsrep_thd_queue, key_COND_wsrep_slave_threads, key_COND_wsrep_gtid_wait_upto,
  key_COND_wsrep_joiner_monitor, key_COND_wsrep_donor_monitor;

PSI_file_key key_file_wsrep_gra_log;

static PSI_mutex_info wsrep_mutexes[]=
{
  { &key_LOCK_wsrep_ready, "LOCK_wsrep_ready", PSI_FLAG_GLOBAL},
  { &key_LOCK_wsrep_sst, "LOCK_wsrep_sst", PSI_FLAG_GLOBAL},
  { &key_LOCK_wsrep_sst_thread, "wsrep_sst_thread", 0},
  { &key_LOCK_wsrep_sst_init, "LOCK_wsrep_sst_init", PSI_FLAG_GLOBAL},
  { &key_LOCK_wsrep_sst, "LOCK_wsrep_sst", PSI_FLAG_GLOBAL},
  { &key_LOCK_wsrep_replaying, "LOCK_wsrep_replaying", PSI_FLAG_GLOBAL},
  { &key_LOCK_wsrep_slave_threads, "LOCK_wsrep_slave_threads", PSI_FLAG_GLOBAL},
  { &key_LOCK_wsrep_gtid_wait_upto, "LOCK_wsrep_gtid_wait_upto", PSI_FLAG_GLOBAL},
  { &key_LOCK_wsrep_cluster_config, "LOCK_wsrep_cluster_config", PSI_FLAG_GLOBAL},
  { &key_LOCK_wsrep_desync, "LOCK_wsrep_desync", PSI_FLAG_GLOBAL},
  { &key_LOCK_wsrep_config_state, "LOCK_wsrep_config_state", PSI_FLAG_GLOBAL},
  { &key_LOCK_wsrep_group_commit, "LOCK_wsrep_group_commit", PSI_FLAG_GLOBAL},
  { &key_LOCK_wsrep_SR_pool, "LOCK_wsrep_SR_pool", PSI_FLAG_GLOBAL},
  { &key_LOCK_wsrep_SR_store, "LOCK_wsrep_SR_store", PSI_FLAG_GLOBAL},
  { &key_LOCK_wsrep_joiner_monitor, "LOCK_wsrep_joiner_monitor", PSI_FLAG_GLOBAL},
  { &key_LOCK_wsrep_donor_monitor, "LOCK_wsrep_donor_monitor", PSI_FLAG_GLOBAL}
};

static PSI_cond_info wsrep_conds[]=
{
  { &key_COND_wsrep_ready, "COND_wsrep_ready", PSI_FLAG_GLOBAL},
  { &key_COND_wsrep_sst, "COND_wsrep_sst", PSI_FLAG_GLOBAL},
  { &key_COND_wsrep_sst_init, "COND_wsrep_sst_init", PSI_FLAG_GLOBAL},
  { &key_COND_wsrep_sst_thread, "wsrep_sst_thread", 0},
  { &key_COND_wsrep_thd, "THD::COND_wsrep_thd", 0},
  { &key_COND_wsrep_replaying, "COND_wsrep_replaying", PSI_FLAG_GLOBAL},
  { &key_COND_wsrep_slave_threads, "COND_wsrep_wsrep_slave_threads", PSI_FLAG_GLOBAL},
  { &key_COND_wsrep_gtid_wait_upto, "COND_wsrep_gtid_wait_upto", PSI_FLAG_GLOBAL},
  { &key_COND_wsrep_joiner_monitor, "COND_wsrep_joiner_monitor", PSI_FLAG_GLOBAL},
  { &key_COND_wsrep_donor_monitor, "COND_wsrep_donor_monitor", PSI_FLAG_GLOBAL}
};

static PSI_file_info wsrep_files[]=
{
  { &key_file_wsrep_gra_log, "wsrep_gra_log", 0}
};

PSI_thread_key key_wsrep_sst_joiner, key_wsrep_sst_donor,
  key_wsrep_rollbacker, key_wsrep_applier,
  key_wsrep_sst_joiner_monitor, key_wsrep_sst_donor_monitor;

static PSI_thread_info wsrep_threads[]=
{
 {&key_wsrep_sst_joiner, "wsrep_sst_joiner_thread", PSI_FLAG_GLOBAL},
 {&key_wsrep_sst_donor, "wsrep_sst_donor_thread", PSI_FLAG_GLOBAL},
 {&key_wsrep_rollbacker, "wsrep_rollbacker_thread", PSI_FLAG_GLOBAL},
 {&key_wsrep_applier, "wsrep_applier_thread", PSI_FLAG_GLOBAL},
 {&key_wsrep_sst_joiner_monitor, "wsrep_sst_joiner_monitor", PSI_FLAG_GLOBAL},
 {&key_wsrep_sst_donor_monitor, "wsrep_sst_donor_monitor", PSI_FLAG_GLOBAL}
};

#endif /* HAVE_PSI_INTERFACE */

my_bool wsrep_inited= 0; // initialized ?

static wsrep_uuid_t node_uuid= WSREP_UUID_UNDEFINED;
static char         cluster_uuid_str[40]= { 0, };

static char provider_name[256]= { 0, };
static char provider_version[256]= { 0, };
static char provider_vendor[256]= { 0, };

/*
 * Wsrep status variables. LOCK_status must be locked When modifying
 * these variables,
 */
my_bool     wsrep_connected         = FALSE;
my_bool     wsrep_ready             = FALSE;
const char* wsrep_cluster_state_uuid= cluster_uuid_str;
long long   wsrep_cluster_conf_id   = WSREP_SEQNO_UNDEFINED;
const char* wsrep_cluster_status    = "Disconnected";
long        wsrep_cluster_size      = 0;
long        wsrep_local_index       = -1;
long long   wsrep_local_bf_aborts   = 0;
const char* wsrep_provider_name     = provider_name;
const char* wsrep_provider_version  = provider_version;
const char* wsrep_provider_vendor   = provider_vendor;
char* wsrep_provider_capabilities   = NULL;
char* wsrep_cluster_capabilities    = NULL;
/* End wsrep status variables */

wsp::Config_state *wsrep_config_state;

void WSREP_LOG(void (*fun)(const char* fmt, ...), const char* fmt, ...)
{
  /* Allocate short buffer from stack. If the vsnprintf() return value
     indicates that the message was truncated, a new buffer will be allocated
     dynamically and the message will be reprinted. */
  char msg[128] = {'\0'};
  va_list arglist;
  va_start(arglist, fmt);
  int n= vsnprintf(msg, sizeof(msg) - 1, fmt, arglist);
  va_end(arglist);
  if (n < 0)
  {
    sql_print_warning("WSREP: Printing message failed");
  }
  else if (n < (int)sizeof(msg))
  {
    fun("WSREP: %s", msg);
  }
  else
  {
    size_t dynbuf_size= std::max(n, 4096);
    char* dynbuf= (char*) my_malloc(PSI_NOT_INSTRUMENTED, dynbuf_size, MYF(0));
    if (dynbuf)
    {
      va_start(arglist, fmt);
      (void)vsnprintf(&dynbuf[0], dynbuf_size - 1, fmt, arglist);
      va_end(arglist);
      dynbuf[dynbuf_size - 1] = '\0';
      fun("WSREP: %s", &dynbuf[0]);
      my_free(dynbuf);
    }
    else
    {
      /* Memory allocation for vector failed, print truncated message. */
      fun("WSREP: %s", msg);
    }
  }
}


wsrep_uuid_t               local_uuid       = WSREP_UUID_UNDEFINED;
wsrep_seqno_t              local_seqno      = WSREP_SEQNO_UNDEFINED;
wsp::node_status           local_status;

/*
 */
Wsrep_schema *wsrep_schema= 0;

static void wsrep_log_cb(wsrep::log::level level, const char *msg)
{
  /*
    Silence all wsrep related logging from lib and provider if
    wsrep is not enabled.
  */
  if (WSREP_ON)
  {
    switch (level) {
    case wsrep::log::info:
      sql_print_information("WSREP: %s", msg);
      break;
    case wsrep::log::warning:
      sql_print_warning("WSREP: %s", msg);
      break;
    case wsrep::log::error:
      sql_print_error("WSREP: %s", msg);
    break;
    case wsrep::log::debug:
      if (wsrep_debug) sql_print_information ("[Debug] WSREP: %s", msg);
    default:
      break;
    }
  }
}

void wsrep_init_gtid()
{
  wsrep_server_gtid_t stored_gtid= wsrep_get_SE_checkpoint<wsrep_server_gtid_t>();
  if (stored_gtid.server_id == 0)
  {
    rpl_gtid wsrep_last_gtid;
    stored_gtid.domain_id= wsrep_gtid_server.domain_id;
    if (mysql_bin_log.is_open() &&
        mysql_bin_log.lookup_domain_in_binlog_state(stored_gtid.domain_id,
                                                    &wsrep_last_gtid))
    {
      stored_gtid.server_id= wsrep_last_gtid.server_id;
      stored_gtid.seqno= wsrep_last_gtid.seq_no;
    }
    else
    {
      stored_gtid.server_id= global_system_variables.server_id;
      stored_gtid.seqno= 0;
    }
  }
  wsrep_gtid_server.gtid(stored_gtid);
}

bool wsrep_get_binlog_gtid_seqno(wsrep_server_gtid_t& gtid)
{
  rpl_gtid binlog_gtid;
  int ret= 0;
  if (mysql_bin_log.is_open() &&
      mysql_bin_log.find_in_binlog_state(gtid.domain_id,
                                         gtid.server_id,
                                         &binlog_gtid))
  {
    gtid.domain_id= binlog_gtid.domain_id;
    gtid.server_id= binlog_gtid.server_id;
    gtid.seqno=     binlog_gtid.seq_no;
    ret= 1;
  }
  return ret;
}

bool wsrep_check_gtid_seqno(const uint32& domain, const uint32& server,
                            uint64& seqno)
{
  if (domain == wsrep_gtid_server.domain_id && 
      server == wsrep_gtid_server.server_id)
  {
    if (wsrep_gtid_server.seqno_committed() < seqno) return 1;
    return 0;
  }
  return 0;
}

void wsrep_init_sidno(const wsrep::id& uuid)
{
  /*
    Protocol versions starting from 4 use group gtid as it is.
    For lesser protocol versions generate new Sid map entry from inverted
    uuid.
  */
  rpl_gtid sid;
  if (wsrep_protocol_version >= 4)
  {
    memcpy((void*)&sid, (const uchar*)uuid.data(),16);
  }
  else
  {
    wsrep_uuid_t ltid_uuid;
    for (size_t i= 0; i < sizeof(ltid_uuid.data); ++i)
    {
      ltid_uuid.data[i]= ~((const uchar*)uuid.data())[i];
    }
    memcpy((void*)&sid, (const uchar*)ltid_uuid.data,16);
  }
#ifdef GTID_SUPPORT
  global_sid_lock->wrlock();
  wsrep_sidno= global_sid_map->add_sid(sid);
  WSREP_INFO("Initialized wsrep sidno %d", wsrep_sidno);
  global_sid_lock->unlock();
#endif
}

void wsrep_init_schema()
{
  DBUG_ASSERT(!wsrep_schema);

  WSREP_INFO("wsrep_init_schema_and_SR %p", wsrep_schema);
  if (!wsrep_schema)
  {
    wsrep_schema= new Wsrep_schema();
    if (wsrep_schema->init())
    {
      WSREP_ERROR("Failed to init wsrep schema");
      unireg_abort(1);
    }
  }
}

void wsrep_deinit_schema()
{
  delete wsrep_schema;
  wsrep_schema= 0;
}

void wsrep_recover_sr_from_storage(THD *orig_thd)
{
  switch (wsrep_SR_store_type)
  {
  case WSREP_SR_STORE_TABLE:
    if (!wsrep_schema)
    {
      WSREP_ERROR("Wsrep schema not initialized when trying to recover "
                  "streaming transactions");
      unireg_abort(1);
    }
    if (wsrep_schema->recover_sr_transactions(orig_thd))
    {
      WSREP_ERROR("Failed to recover SR transactions from schema");
      unireg_abort(1);
    }
    break;
  default:
    /* */
    WSREP_ERROR("Unsupported wsrep SR store type: %lu", wsrep_SR_store_type);
    unireg_abort(1);
    break;
  }
}

/** Export the WSREP provider's capabilities as a human readable string.
 * The result is saved in a dynamically allocated string of the form:
 * :cap1:cap2:cap3:
 */
static void wsrep_capabilities_export(wsrep_cap_t const cap, char** str)
{
  static const char* names[] =
  {
    /* Keep in sync with wsrep/wsrep_api.h WSREP_CAP_* macros. */
    "MULTI_MASTER",
    "CERTIFICATION",
    "PARALLEL_APPLYING",
    "TRX_REPLAY",
    "ISOLATION",
    "PAUSE",
    "CAUSAL_READS",
    "CAUSAL_TRX",
    "INCREMENTAL_WRITESET",
    "SESSION_LOCKS",
    "DISTRIBUTED_LOCKS",
    "CONSISTENCY_CHECK",
    "UNORDERED",
    "ANNOTATION",
    "PREORDERED",
    "STREAMING",
    "SNAPSHOT",
    "NBO",
  };

  std::string s;
  for (size_t i= 0; i < sizeof(names) / sizeof(names[0]); ++i)
  {
    if (cap & (1ULL << i))
    {
      if (s.empty())
      {
        s= ":";
      }
      s += names[i];
      s += ":";
    }
  }

  /* A read from the string pointed to by *str may be started at any time,
   * so it must never point to free(3)d memory or non '\0' terminated string. */

  char* const previous= *str;

  *str= strdup(s.c_str());

  if (previous != NULL)
  {
    free(previous);
  }
}

/* Verifies that SE position is consistent with the group position
 * and initializes other variables */
void wsrep_verify_SE_checkpoint(const wsrep_uuid_t& uuid,
                                wsrep_seqno_t const seqno)
{
}

/*
  Wsrep is considered ready if
  1) Provider is not loaded (native mode)
  2) Server has reached synced state
  3) Server is in joiner mode and mysqldump SST method has been
     specified
  See Wsrep_server_service::log_state_change() for further details.
 */
my_bool wsrep_ready_get (void)
{
  if (mysql_mutex_lock (&LOCK_wsrep_ready)) abort();
  my_bool ret= wsrep_ready;
  mysql_mutex_unlock (&LOCK_wsrep_ready);
  return ret;
}

int wsrep_show_ready(THD *thd, SHOW_VAR *var, char *buff)
{
  var->type= SHOW_MY_BOOL;
  var->value= buff;
  *((my_bool *)buff)= wsrep_ready_get();
  return 0;
}

void wsrep_update_cluster_state_uuid(const char* uuid)
{
  strncpy(cluster_uuid_str, uuid, sizeof(cluster_uuid_str) - 1);
}

static void wsrep_init_position()
{
}

/****************************************************************************
                         Helpers for wsrep_init()
 ****************************************************************************/
static std::string wsrep_server_name()
{
  std::string ret(wsrep_node_name ? wsrep_node_name : "");
  return ret;
}

static std::string wsrep_server_id()
{
  /* using empty server_id, which enables view change handler to
     set final server_id later on
  */
  std::string ret("");
  return ret;
}

static std::string wsrep_server_node_address()
{

  std::string ret;
  if (!wsrep_data_home_dir || strlen(wsrep_data_home_dir) == 0)
    wsrep_data_home_dir= mysql_real_data_home;

  /* Initialize node address */
  if (!wsrep_node_address || !strcmp(wsrep_node_address, ""))
  {
    char node_addr[512]= {0, };
    const size_t node_addr_max= sizeof(node_addr) - 1;
    size_t guess_ip_ret= wsrep_guess_ip(node_addr, node_addr_max);
    if (!(guess_ip_ret > 0 && guess_ip_ret < node_addr_max))
    {
      WSREP_WARN("Failed to guess base node address. Set it explicitly via "
                 "wsrep_node_address.");
    }
    else
    {
      ret= node_addr;
    }
  }
  else
  {
    ret= wsrep_node_address;
  }
  return ret;
}

static std::string wsrep_server_incoming_address()
{
  std::string ret;
  const std::string node_addr(wsrep_server_node_address());
  char inc_addr[512]= { 0, };
  size_t const inc_addr_max= sizeof (inc_addr);

  /*
    In case wsrep_node_incoming_address is either not set or set to AUTO,
    we need to use mysqld's my_bind_addr_str:mysqld_port, lastly fallback
    to wsrep_node_address' value if mysqld's bind-address is not set either.
  */
  if ((!wsrep_node_incoming_address ||
       !strcmp (wsrep_node_incoming_address, WSREP_NODE_INCOMING_AUTO)))
  {
    bool is_ipv6= false;
    unsigned int my_bind_ip= INADDR_ANY; // default if not set

    if (my_bind_addr_str && strlen(my_bind_addr_str) && 
        strcmp(my_bind_addr_str, "*") != 0)
    {
      my_bind_ip= wsrep_check_ip(my_bind_addr_str, &is_ipv6);
    }

    if (INADDR_ANY != my_bind_ip)
    {
      /*
        If its a not a valid address, leave inc_addr as empty string. mysqld
        is not listening for client connections on network interfaces.
      */
      if (INADDR_NONE != my_bind_ip && INADDR_LOOPBACK != my_bind_ip)
      {
        const char *fmt= (is_ipv6) ? "[%s]:%u" : "%s:%u";
        snprintf(inc_addr, inc_addr_max, fmt, my_bind_addr_str, mysqld_port);
      }
    }
    else /* mysqld binds to 0.0.0.0, try taking IP from wsrep_node_address. */
    {
      if (node_addr.size())
      {
        size_t const ip_len_mdb= wsrep_host_len(node_addr.c_str(), node_addr.size());
        if (ip_len_mdb + 7 /* :55555\0 */ < inc_addr_max)
        {
          memcpy (inc_addr, node_addr.c_str(), ip_len_mdb);
          snprintf(inc_addr + ip_len_mdb, inc_addr_max - ip_len_mdb, ":%u",
                   (int)mysqld_port);
        }
        else
        {
          WSREP_WARN("Guessing address for incoming client connections: "
                     "address too long.");
          inc_addr[0]= '\0';
        }
      }

      if (!strlen(inc_addr))
      {
        WSREP_WARN("Guessing address for incoming client connections failed. "
                   "Try setting wsrep_node_incoming_address explicitly.");
        WSREP_INFO("Node addr: %s", node_addr.c_str());
      }
    }
  }
  else
  {
    wsp::Address addr(wsrep_node_incoming_address);

    if (!addr.is_valid())
    {
      WSREP_WARN("Could not parse wsrep_node_incoming_address : %s",
                 wsrep_node_incoming_address);
      goto done;
    }

    /*
      In case port is not specified in wsrep_node_incoming_address, we use
      mysqld_port.
    */
    int port= (addr.get_port() > 0) ? addr.get_port() : (int) mysqld_port;
    const char *fmt= (addr.is_ipv6()) ? "[%s]:%u" : "%s:%u";

    snprintf(inc_addr, inc_addr_max, fmt, addr.get_address(), port);
  }
  
 done:
  ret= wsrep_node_incoming_address;
  return ret;
}

static std::string wsrep_server_working_dir()
{
  std::string ret;
  if (!wsrep_data_home_dir || strlen(wsrep_data_home_dir) == 0)
  {
    ret= mysql_real_data_home;
  }
  else
  {
    ret= wsrep_data_home_dir;
  }
  return ret;
}

static wsrep::gtid wsrep_server_initial_position()
{
  wsrep::gtid ret;
  WSREP_DEBUG("Server initial position: %s", wsrep_start_position);
  std::istringstream is(wsrep_start_position);
  is >> ret;
  return ret;
}

/*
  Intitialize provider specific status variables
 */
static void wsrep_init_provider_status_variables()
{
  wsrep_inited= 1;
  const wsrep::provider& provider=
    Wsrep_server_state::instance().provider();
  strncpy(provider_name,
          provider.name().c_str(),    sizeof(provider_name) - 1);
  strncpy(provider_version,
          provider.version().c_str(), sizeof(provider_version) - 1);
  strncpy(provider_vendor,
          provider.vendor().c_str(),  sizeof(provider_vendor) - 1);
}

int wsrep_init_server()
{
  wsrep::log::logger_fn(wsrep_log_cb);
  try
  {
    std::string server_name;
    std::string server_id;
    std::string node_address;
    std::string incoming_address;
    std::string working_dir;
    wsrep::gtid initial_position;

    server_name= wsrep_server_name();
    server_id= wsrep_server_id();
    node_address= wsrep_server_node_address();
    incoming_address= wsrep_server_incoming_address();
    working_dir= wsrep_server_working_dir();
    initial_position= wsrep_server_initial_position();

    Wsrep_server_state::init_once(server_name,
                                  incoming_address,
                                  node_address,
                                  working_dir,
                                  initial_position,
                                  wsrep_max_protocol_version);
    Wsrep_server_state::instance().debug_log_level(wsrep_debug);
  }
  catch (const wsrep::runtime_error& e)
  {
    WSREP_ERROR("Failed to init wsrep server %s", e.what());
    return 1;
  }
  catch (const std::exception& e)
  {
    WSREP_ERROR("Failed to init wsrep server %s", e.what());
  }
  return 0;
}

void wsrep_init_globals()
{
  wsrep_init_sidno(Wsrep_server_state::instance().connected_gtid().id());
  wsrep_init_gtid();
  /* Recover last written wsrep gtid */
  if (wsrep_new_cluster)
  {
    wsrep_server_gtid_t gtid= {wsrep_gtid_server.domain_id,
                               wsrep_gtid_server.server_id, 0};
    wsrep_get_binlog_gtid_seqno(gtid);
    wsrep_gtid_server.seqno(gtid.seqno);
  }
  wsrep_init_schema();

  if (WSREP_ON)
  {
    Wsrep_server_state::instance().initialized();
  }
}

void wsrep_deinit_server()
{
  wsrep_deinit_schema();
  Wsrep_server_state::destroy();
}

int wsrep_init()
{
  assert(wsrep_provider);

  wsrep_init_position();
  wsrep_sst_auth_init();

  if (strlen(wsrep_provider)== 0 ||
      !strcmp(wsrep_provider, WSREP_NONE))
  {
    // enable normal operation in case no provider is specified
    global_system_variables.wsrep_on= 0;
    int err= Wsrep_server_state::instance().load_provider(wsrep_provider, wsrep_provider_options ? wsrep_provider_options : "");
    if (err)
    {
      DBUG_PRINT("wsrep",("wsrep::init() failed: %d", err));
      WSREP_ERROR("wsrep::init() failed: %d, must shutdown", err);
    }
    else
      wsrep_init_provider_status_variables();
    return err;
  }

  if (wsrep_gtid_mode && opt_bin_log && !opt_log_slave_updates)
  {
    WSREP_ERROR("Option --log-slave-updates is required if "
                "binlog is enabled, GTID mode is on and wsrep provider "
                "is specified");
    return 1;
  }

  if (!wsrep_data_home_dir || strlen(wsrep_data_home_dir) == 0)
    wsrep_data_home_dir= mysql_real_data_home;

  if (Wsrep_server_state::instance().load_provider(wsrep_provider,
                                                   wsrep_provider_options))
  {
    WSREP_ERROR("Failed to load provider");
    return 1;
  }

  if (!wsrep_provider_is_SR_capable() &&
      global_system_variables.wsrep_trx_fragment_size > 0)
  {
    WSREP_ERROR("The WSREP provider (%s) does not support streaming "
                "replication but wsrep_trx_fragment_size is set to a "
                "value other than 0 (%llu). Cannot continue. Either set "
                "wsrep_trx_fragment_size to 0 or use wsrep_provider that "
                "supports streaming replication.",
                wsrep_provider, global_system_variables.wsrep_trx_fragment_size);
    Wsrep_server_state::instance().unload_provider();
    return 1;
  }

  /* Now WSREP is fully initialized */
  global_system_variables.wsrep_on= 1;
  WSREP_ON_= wsrep_provider && strcmp(wsrep_provider, WSREP_NONE);
  wsrep_service_started= 1;

  wsrep_init_provider_status_variables();
  wsrep_capabilities_export(Wsrep_server_state::instance().provider().capabilities(),
                            &wsrep_provider_capabilities);

  WSREP_DEBUG("SR storage init for: %s",
              (wsrep_SR_store_type == WSREP_SR_STORE_TABLE) ? "table" : "void");

  return 0;
}

/* Initialize wsrep thread LOCKs and CONDs */
void wsrep_thr_init()
{
  DBUG_ENTER("wsrep_thr_init");
  wsrep_config_state= new wsp::Config_state;
#ifdef HAVE_PSI_INTERFACE
  mysql_mutex_register("sql", wsrep_mutexes, array_elements(wsrep_mutexes));
  mysql_cond_register("sql", wsrep_conds, array_elements(wsrep_conds));
  mysql_file_register("sql", wsrep_files, array_elements(wsrep_files));
  mysql_thread_register("sql", wsrep_threads, array_elements(wsrep_threads));
#endif

  mysql_mutex_init(key_LOCK_wsrep_ready, &LOCK_wsrep_ready, MY_MUTEX_INIT_FAST);
  mysql_cond_init(key_COND_wsrep_ready, &COND_wsrep_ready, NULL);
  mysql_mutex_init(key_LOCK_wsrep_sst, &LOCK_wsrep_sst, MY_MUTEX_INIT_FAST);
  mysql_cond_init(key_COND_wsrep_sst, &COND_wsrep_sst, NULL);
  mysql_mutex_init(key_LOCK_wsrep_sst_init, &LOCK_wsrep_sst_init, MY_MUTEX_INIT_FAST);
  mysql_cond_init(key_COND_wsrep_sst_init, &COND_wsrep_sst_init, NULL);
  mysql_mutex_init(key_LOCK_wsrep_replaying, &LOCK_wsrep_replaying, MY_MUTEX_INIT_FAST);
  mysql_cond_init(key_COND_wsrep_replaying, &COND_wsrep_replaying, NULL);
  mysql_mutex_init(key_LOCK_wsrep_slave_threads, &LOCK_wsrep_slave_threads, MY_MUTEX_INIT_FAST);
  mysql_cond_init(key_COND_wsrep_slave_threads, &COND_wsrep_slave_threads, NULL);
  mysql_mutex_init(key_LOCK_wsrep_gtid_wait_upto, &LOCK_wsrep_gtid_wait_upto, MY_MUTEX_INIT_FAST);
  mysql_mutex_init(key_LOCK_wsrep_cluster_config, &LOCK_wsrep_cluster_config, MY_MUTEX_INIT_FAST);
  mysql_mutex_init(key_LOCK_wsrep_desync, &LOCK_wsrep_desync, MY_MUTEX_INIT_FAST);
  mysql_mutex_init(key_LOCK_wsrep_config_state, &LOCK_wsrep_config_state, MY_MUTEX_INIT_FAST);
  mysql_mutex_init(key_LOCK_wsrep_group_commit, &LOCK_wsrep_group_commit, MY_MUTEX_INIT_FAST);
  mysql_mutex_init(key_LOCK_wsrep_SR_pool,
                   &LOCK_wsrep_SR_pool, MY_MUTEX_INIT_FAST);
  mysql_mutex_init(key_LOCK_wsrep_SR_store,
                   &LOCK_wsrep_SR_store, MY_MUTEX_INIT_FAST);
  mysql_mutex_init(key_LOCK_wsrep_joiner_monitor,
                   &LOCK_wsrep_joiner_monitor, MY_MUTEX_INIT_FAST);
  mysql_mutex_init(key_LOCK_wsrep_donor_monitor,
                   &LOCK_wsrep_donor_monitor, MY_MUTEX_INIT_FAST);
  mysql_cond_init(key_COND_wsrep_joiner_monitor, &COND_wsrep_joiner_monitor, NULL);
  mysql_cond_init(key_COND_wsrep_donor_monitor, &COND_wsrep_donor_monitor, NULL);

  DBUG_VOID_RETURN;
}

void wsrep_init_startup (bool sst_first)
{
  if (wsrep_init()) unireg_abort(1);

  wsrep_thr_lock_init(wsrep_thd_is_BF, wsrep_thd_bf_abort,
                      wsrep_debug, wsrep_convert_LOCK_to_trx, wsrep_on);

  /*
    Pre-initialize global_system_variables.table_plugin with a dummy engine
    (placeholder) required during the initialization of wsrep threads (THDs).
    (see: plugin_thdvar_init())
    Note: This only needs to be done for rsync & mariabackup based SST methods.
    In case of mysqldump SST method, the wsrep threads are created after the
    server plugins & global system variables are initialized.
  */
  if (wsrep_before_SE())
    wsrep_plugins_pre_init();

  /* Skip replication start if dummy wsrep provider is loaded */
  if (!strcmp(wsrep_provider, WSREP_NONE)) return;

  /* Skip replication start if no cluster address */
  if (!wsrep_cluster_address || wsrep_cluster_address[0] == 0) return;

  /*
    Read value of wsrep_new_cluster before wsrep_start_replication(),
    the value is reset to FALSE inside wsrep_start_replication.
  */
  if (!wsrep_start_replication()) unireg_abort(1);

  wsrep_create_rollbacker();
  wsrep_create_appliers(1);

  Wsrep_server_state& server_state= Wsrep_server_state::instance();
  /*
    If the SST happens before server initialization, wait until the server
    state reaches initializing. This indicates that
    either SST was not necessary or SST has been delivered.

    With mysqldump SST (!sst_first) wait until the server reaches
    joiner state and procedd to accepting connections.
  */
  if (sst_first)
  {
    server_state.wait_until_state(Wsrep_server_state::s_initializing);
  }
  else
  {
    server_state.wait_until_state(Wsrep_server_state::s_joiner);
  }
}


void wsrep_deinit(bool free_options)
{
  DBUG_ASSERT(wsrep_inited == 1);
  WSREP_DEBUG("wsrep_deinit");

  Wsrep_server_state::instance().unload_provider();
  provider_name[0]=    '\0';
  provider_version[0]= '\0';
  provider_vendor[0]=  '\0';

  wsrep_inited= 0;

  if (wsrep_provider_capabilities != NULL)
  {
    char* p= wsrep_provider_capabilities;
    wsrep_provider_capabilities= NULL;
    free(p);
  }

  if (free_options)
  {
    wsrep_sst_auth_free();
  }
}

/* Destroy wsrep thread LOCKs and CONDs */
void wsrep_thr_deinit()
{
  if (!wsrep_config_state)
    return;                                     // Never initialized
  WSREP_DEBUG("wsrep_thr_deinit");
  mysql_mutex_destroy(&LOCK_wsrep_ready);
  mysql_cond_destroy(&COND_wsrep_ready);
  mysql_mutex_destroy(&LOCK_wsrep_sst);
  mysql_cond_destroy(&COND_wsrep_sst);
  mysql_mutex_destroy(&LOCK_wsrep_sst_init);
  mysql_cond_destroy(&COND_wsrep_sst_init);
  mysql_mutex_destroy(&LOCK_wsrep_replaying);
  mysql_cond_destroy(&COND_wsrep_replaying);
  mysql_mutex_destroy(&LOCK_wsrep_gtid_wait_upto);
  mysql_mutex_destroy(&LOCK_wsrep_slave_threads);
  mysql_cond_destroy(&COND_wsrep_slave_threads);
  mysql_mutex_destroy(&LOCK_wsrep_cluster_config);
  mysql_mutex_destroy(&LOCK_wsrep_desync);
  mysql_mutex_destroy(&LOCK_wsrep_config_state);
  mysql_mutex_destroy(&LOCK_wsrep_group_commit);
  mysql_mutex_destroy(&LOCK_wsrep_SR_pool);
  mysql_mutex_destroy(&LOCK_wsrep_SR_store);
  mysql_mutex_destroy(&LOCK_wsrep_joiner_monitor);
  mysql_mutex_destroy(&LOCK_wsrep_donor_monitor);
  mysql_cond_destroy(&COND_wsrep_joiner_monitor);
  mysql_cond_destroy(&COND_wsrep_donor_monitor);

  delete wsrep_config_state;
  wsrep_config_state= 0;                        // Safety

  if (wsrep_cluster_capabilities != NULL)
  {
    char* p= wsrep_cluster_capabilities;
    wsrep_cluster_capabilities= NULL;
    free(p);
  }
}

void wsrep_recover()
{
  char uuid_str[40];

  if (wsrep_uuid_compare(&local_uuid, &WSREP_UUID_UNDEFINED) == 0 &&
      local_seqno == -2)
  {
    wsrep_uuid_print(&local_uuid, uuid_str, sizeof(uuid_str));
    WSREP_INFO("Position %s:%lld given at startup, skipping position recovery",
               uuid_str, (long long)local_seqno);
    return;
  }
  wsrep::gtid gtid= wsrep_get_SE_checkpoint<wsrep::gtid>();
  std::ostringstream oss;
  oss << gtid;
  if (wsrep_gtid_mode)
  {
    wsrep_server_gtid_t server_gtid=  wsrep_get_SE_checkpoint<wsrep_server_gtid_t>();
    WSREP_INFO("Recovered position: %s,%d-%d-%llu", oss.str().c_str(), server_gtid.domain_id,
                server_gtid.server_id, server_gtid.seqno);
  }
  else
  {
    WSREP_INFO("Recovered position: %s", oss.str().c_str());
  }
  
}


void wsrep_stop_replication(THD *thd)
{
  WSREP_INFO("Stop replication by %llu", (thd) ? thd->thread_id : 0);
  if (Wsrep_server_state::instance().state() !=
      Wsrep_server_state::s_disconnected)
  {
    WSREP_DEBUG("Disconnect provider");
    Wsrep_server_state::instance().disconnect();
    Wsrep_server_state::instance().wait_until_state(Wsrep_server_state::s_disconnected);
  }

  /* my connection, should not terminate with wsrep_close_client_connection(),
     make transaction to rollback
  */
  if (thd && !thd->wsrep_applier) trans_rollback(thd);
  wsrep_close_client_connections(TRUE, thd);
 
  /* wait until appliers have stopped */
  wsrep_wait_appliers_close(thd);

  node_uuid= WSREP_UUID_UNDEFINED;
}

void wsrep_shutdown_replication()
{
  WSREP_INFO("Shutdown replication");
  if (Wsrep_server_state::instance().state() != wsrep::server_state::s_disconnected)
  {
    WSREP_DEBUG("Disconnect provider");
    Wsrep_server_state::instance().disconnect();
    Wsrep_server_state::instance().wait_until_state(Wsrep_server_state::s_disconnected);
  }

  wsrep_close_client_connections(TRUE);

  /* wait until appliers have stopped */
  wsrep_wait_appliers_close(NULL);
  node_uuid= WSREP_UUID_UNDEFINED;

  /* Undocking the thread specific data. */
  set_current_thd(nullptr);
}

bool wsrep_start_replication()
{
  int rcode;
  WSREP_DEBUG("wsrep_start_replication");

  /*
    if provider is trivial, don't even try to connect,
    but resume local node operation
  */
  if (!WSREP_PROVIDER_EXISTS)
  {
    // enable normal operation in case no provider is specified
    return true;
  }

  if (!wsrep_cluster_address || wsrep_cluster_address[0]== 0)
  {
    // if provider is non-trivial, but no address is specified, wait for address
    WSREP_DEBUG("wsrep_start_replication exit due to empty address");
    return true;
  }

  bool const bootstrap(TRUE == wsrep_new_cluster);

  WSREP_INFO("Start replication");

  if ((rcode= Wsrep_server_state::instance().connect(
        wsrep_cluster_name,
        wsrep_cluster_address,
        wsrep_sst_donor,
        bootstrap)))
  {
    DBUG_PRINT("wsrep",("wsrep_ptr->connect(%s) failed: %d",
                        wsrep_cluster_address, rcode));
    WSREP_ERROR("wsrep::connect(%s) failed: %d",
                wsrep_cluster_address, rcode);
    return false;
  }
  else
  {
    try
    {
      std::string opts= Wsrep_server_state::instance().provider().options();
      wsrep_provider_options_init(opts.c_str());
    }
    catch (const wsrep::runtime_error&)
    {
      WSREP_WARN("Failed to get wsrep options");
    }
  }

  return true;
}

bool wsrep_must_sync_wait (THD* thd, uint mask)
{
  bool ret= 0;
  if (thd->variables.wsrep_on)
  {
    mysql_mutex_lock(&thd->LOCK_thd_data);
    ret= (thd->variables.wsrep_sync_wait & mask) &&
      thd->wsrep_client_thread &&
      WSREP_ON &&
      !(thd->variables.wsrep_dirty_reads &&
        !is_update_query(thd->lex->sql_command)) &&
      !thd->in_active_multi_stmt_transaction() &&
      thd->wsrep_trx().state() !=
      wsrep::transaction::s_replaying &&
      thd->wsrep_cs().sync_wait_gtid().is_undefined();
    mysql_mutex_unlock(&thd->LOCK_thd_data);
  }
  return ret;
}

bool wsrep_sync_wait (THD* thd, uint mask)
{
  if (wsrep_must_sync_wait(thd, mask))
  {
    WSREP_DEBUG("wsrep_sync_wait: thd->variables.wsrep_sync_wait= %u, "
                "mask= %u, thd->variables.wsrep_on= %d",
                thd->variables.wsrep_sync_wait, mask,
                thd->variables.wsrep_on);
    /*
      This allows autocommit SELECTs and a first SELECT after SET AUTOCOMMIT=0
      TODO: modify to check if thd has locked any rows.
    */
    if (thd->wsrep_cs().sync_wait(-1))
    {
      const char* msg;
      int err;

      /*
        Possibly relevant error codes:
        ER_CHECKREAD, ER_ERROR_ON_READ, ER_INVALID_DEFAULT, ER_EMPTY_QUERY,
        ER_FUNCTION_NOT_DEFINED, ER_NOT_ALLOWED_COMMAND, ER_NOT_SUPPORTED_YET,
        ER_FEATURE_DISABLED, ER_QUERY_INTERRUPTED
      */

      switch (thd->wsrep_cs().current_error())
      {
      case wsrep::e_not_supported_error:
        msg= "synchronous reads by wsrep backend. "
          "Please unset wsrep_causal_reads variable.";
        err= ER_NOT_SUPPORTED_YET;
        break;
      default:
        msg= "Synchronous wait failed.";
        err= ER_LOCK_WAIT_TIMEOUT; // NOTE: the above msg won't be displayed
                                   //       with ER_LOCK_WAIT_TIMEOUT
      }

      my_error(err, MYF(0), msg);

      return true;
    }
  }

  return false;
}

enum wsrep::provider::status
wsrep_sync_wait_upto (THD*          thd,
                      wsrep_gtid_t* upto,
                      int           timeout)
{
  DBUG_ASSERT(upto);
  enum wsrep::provider::status ret;
  if (upto)
  {
    wsrep::gtid upto_gtid(wsrep::id(upto->uuid.data, sizeof(upto->uuid.data)),
                          wsrep::seqno(upto->seqno));
    ret= Wsrep_server_state::instance().wait_for_gtid(upto_gtid, timeout);
  }
  else
  {
    ret= Wsrep_server_state::instance().causal_read(timeout).second;
  }
  WSREP_DEBUG("wsrep_sync_wait_upto: %d", ret);
  return ret;
}

void wsrep_keys_free(wsrep_key_arr_t* key_arr)
{
    for (size_t i= 0; i < key_arr->keys_len; ++i)
    {
        my_free((void*)key_arr->keys[i].key_parts);
    }
    my_free(key_arr->keys);
    key_arr->keys= 0;
    key_arr->keys_len= 0;
}

void
wsrep_append_fk_parent_table(THD* thd, TABLE_LIST* tables, wsrep::key_array* keys)
{
  if (!WSREP(thd) || !WSREP_CLIENT(thd)) return;
    TABLE_LIST *table;

    thd->release_transactional_locks();
    uint counter;
    MDL_savepoint mdl_savepoint= thd->mdl_context.mdl_savepoint();

    if (thd->open_temporary_tables(tables) ||
         open_tables(thd, &tables, &counter, MYSQL_OPEN_FORCE_SHARED_HIGH_PRIO_MDL))
    {
      WSREP_DEBUG("unable to open table for FK checks for %s", thd->query());
    }

    for (table= tables; table; table= table->next_local)
    {
      if (!is_temporary_table(table) && table->table)
      {
        FOREIGN_KEY_INFO *f_key_info;
        List<FOREIGN_KEY_INFO> f_key_list;

        table->table->file->get_foreign_key_list(thd, &f_key_list);
        List_iterator_fast<FOREIGN_KEY_INFO> it(f_key_list);
        while ((f_key_info=it++))
        {
          WSREP_DEBUG("appended fkey %s", f_key_info->referenced_table->str);
          keys->push_back(wsrep_prepare_key_for_toi(f_key_info->referenced_db->str,
                                                    f_key_info->referenced_table->str,
                                                    wsrep::key::shared));
        }
      }
    }

    /* close the table and release MDL locks */
    close_thread_tables(thd);
    thd->mdl_context.rollback_to_savepoint(mdl_savepoint);
    for (table= tables; table; table= table->next_local)
    {
      table->table= NULL;
      table->mdl_request.ticket= NULL;
    }
}

/*!
 * @param db      Database string
 * @param table   Table string
 * @param key     Array of wsrep_key_t
 * @param key_len In: number of elements in key array, Out: number of
 *                elements populated
 *
 * @return true if preparation was successful, otherwise false.
 */

static bool wsrep_prepare_key_for_isolation(const char* db,
                                           const char* table,
                                           wsrep_buf_t* key,
                                           size_t* key_len)
{
  if (*key_len < 2) return false;

  switch (wsrep_protocol_version)
  {
  case 0:
    *key_len= 0;
    break;
  case 1:
  case 2:
  case 3:
  case 4:
  {
    *key_len= 0;
    if (db)
    {
      key[*key_len].ptr= db;
      key[*key_len].len= strlen(db);
      ++(*key_len);
      if (table)
      {
        key[*key_len].ptr= table;
        key[*key_len].len= strlen(table);
        ++(*key_len);
      }
    }
    break;
  }
  default:
    assert(0);
    WSREP_ERROR("Unsupported protocol version: %ld", wsrep_protocol_version);
    unireg_abort(1);
    return false;
  }

    return true;
}

static bool wsrep_prepare_key_for_isolation(const char* db,
                                            const char* table,
                                            wsrep_key_arr_t* ka)
{
  wsrep_key_t* tmp;
  tmp= (wsrep_key_t*)my_realloc(PSI_INSTRUMENT_ME, ka->keys,
                                (ka->keys_len + 1) * sizeof(wsrep_key_t),
                                MYF(MY_ALLOW_ZERO_PTR));
  if (!tmp)
  {
    WSREP_ERROR("Can't allocate memory for key_array");
    return false;
  }
  ka->keys= tmp;
  if (!(ka->keys[ka->keys_len].key_parts= (wsrep_buf_t*)
        my_malloc(PSI_INSTRUMENT_ME, sizeof(wsrep_buf_t)*2, MYF(0))))
  {
    WSREP_ERROR("Can't allocate memory for key_parts");
    return false;
  }
  ka->keys[ka->keys_len].key_parts_num= 2;
  ++ka->keys_len;
  if (!wsrep_prepare_key_for_isolation(db, table,
                                       (wsrep_buf_t*)ka->keys[ka->keys_len - 1].key_parts,
                                       &ka->keys[ka->keys_len - 1].key_parts_num))
  {
    WSREP_ERROR("Preparing keys for isolation failed");
    return false;
  }

  return true;
}

static bool wsrep_prepare_keys_for_alter_add_fk(const char* child_table_db,
                                                const Alter_info* alter_info,
                                                wsrep_key_arr_t* ka)
{
  Key *key;
  List_iterator<Key> key_iterator(const_cast<Alter_info*>(alter_info)->key_list);
  while ((key= key_iterator++))
  {
    if (key->type == Key::FOREIGN_KEY)
    {
      Foreign_key *fk_key= (Foreign_key *)key;
      const char *db_name= fk_key->ref_db.str;
      const char *table_name= fk_key->ref_table.str;
      if (!db_name)
      {
        db_name= child_table_db;
      }
      if (!wsrep_prepare_key_for_isolation(db_name, table_name, ka))
      {
        return false;
      }
    }
  }
  return true;
}

static bool wsrep_prepare_keys_for_isolation(THD*              thd,
                                             const char*       db,
                                             const char*       table,
                                             const TABLE_LIST* table_list,
                                             Alter_info*       alter_info,
                                             wsrep_key_arr_t*  ka)
{
  ka->keys= 0;
  ka->keys_len= 0;

  if (db || table)
  {
    if (!wsrep_prepare_key_for_isolation(db, table, ka))
      goto err;
  }

  for (const TABLE_LIST* table= table_list; table; table= table->next_global)
  {
    if (!wsrep_prepare_key_for_isolation(table->db.str, table->table_name.str, ka))
      goto err;
  }

  if (alter_info && (alter_info->flags & (ALTER_ADD_FOREIGN_KEY)))
  {
    if (!wsrep_prepare_keys_for_alter_add_fk(table_list->db.str, alter_info, ka))
      goto err;
  }
  return false;

err:
    wsrep_keys_free(ka);
    return true;
}

/*
 * Prepare key list from db/table and table_list
 *
 * Return zero in case of success, 1 in case of failure.
 */

bool wsrep_prepare_keys_for_isolation(THD*              thd,
                                      const char*       db,
                                      const char*       table,
                                      const TABLE_LIST* table_list,
                                      wsrep_key_arr_t*  ka)
{
  return wsrep_prepare_keys_for_isolation(thd, db, table, table_list, NULL, ka);
}

bool wsrep_prepare_key(const uchar* cache_key, size_t cache_key_len,
                       const uchar* row_id, size_t row_id_len,
                       wsrep_buf_t* key, size_t* key_len)
{
    if (*key_len < 3) return false;

    *key_len= 0;
    switch (wsrep_protocol_version)
    {
    case 0:
    {
        key[0].ptr= cache_key;
        key[0].len= cache_key_len;

        *key_len= 1;
        break;
    }
    case 1:
    case 2:
    case 3:
    case 4:
    {
        key[0].ptr= cache_key;
        key[0].len= strlen( (char*)cache_key );

        key[1].ptr= cache_key + strlen( (char*)cache_key ) + 1;
        key[1].len= strlen( (char*)(key[1].ptr) );

        *key_len= 2;
        break;
    }
    default:
        return false;
    }

    key[*key_len].ptr= row_id;
    key[*key_len].len= row_id_len;
    ++(*key_len);

    return true;
}

bool wsrep_prepare_key_for_innodb(THD* thd,
                                  const uchar* cache_key,
                                  size_t cache_key_len,
                                  const uchar* row_id,
                                  size_t row_id_len,
                                  wsrep_buf_t* key,
                                  size_t* key_len)
{

  return wsrep_prepare_key(cache_key, cache_key_len, row_id, row_id_len, key, key_len);
}

wsrep::key wsrep_prepare_key_for_toi(const char* db, const char* table,
                                     enum wsrep::key::type type)
{
  wsrep::key ret(type);
  DBUG_ASSERT(db);
  ret.append_key_part(db, strlen(db));
  if (table) ret.append_key_part(table, strlen(table));
  return ret;
}

wsrep::key_array
wsrep_prepare_keys_for_alter_add_fk(const char* child_table_db,
                                    const Alter_info* alter_info)

{
  wsrep::key_array ret;
  Key *key;
  List_iterator<Key> key_iterator(const_cast<Alter_info*>(alter_info)->key_list);
  while ((key= key_iterator++))
  {
    if (key->type == Key::FOREIGN_KEY)
    {
      Foreign_key *fk_key= (Foreign_key *)key;
      const char *db_name= fk_key->ref_db.str;
      const char *table_name= fk_key->ref_table.str;
      if (!db_name)
      {
        db_name= child_table_db;
      }
      ret.push_back(wsrep_prepare_key_for_toi(db_name, table_name,
                                              wsrep::key::exclusive));
    }
  }
  return ret;
}

wsrep::key_array wsrep_prepare_keys_for_toi(const char *db,
                                            const char *table,
                                            const TABLE_LIST *table_list,
                                            const Alter_info *alter_info,
                                            const wsrep::key_array *fk_tables)
{
  wsrep::key_array ret;
  if (db || table)
  {
    ret.push_back(wsrep_prepare_key_for_toi(db, table, wsrep::key::exclusive));
  }
  for (const TABLE_LIST* table= table_list; table; table= table->next_global)
  {
    ret.push_back(wsrep_prepare_key_for_toi(table->db.str, table->table_name.str,
                                            wsrep::key::exclusive));
  }
  if (alter_info && (alter_info->flags & ALTER_ADD_FOREIGN_KEY))
  {
    wsrep::key_array fk(wsrep_prepare_keys_for_alter_add_fk(table_list->db.str, alter_info));
    if (!fk.empty())
    {
      ret.insert(ret.end(), fk.begin(), fk.end());
    }
  }
  if (fk_tables && !fk_tables->empty())
  {
    ret.insert(ret.end(), fk_tables->begin(), fk_tables->end());
  }
  return ret;
}

/*
 * Construct Query_log_Event from thd query and serialize it
 * into buffer.
 *
 * Return 0 in case of success, 1 in case of error.
 */
int wsrep_to_buf_helper(
    THD* thd, const char *query, uint query_len, uchar** buf, size_t* buf_len)
{
  IO_CACHE tmp_io_cache;
  Log_event_writer writer(&tmp_io_cache, 0);
  if (open_cached_file(&tmp_io_cache, mysql_tmpdir, TEMP_PREFIX,
                       65536, MYF(MY_WME)))
    return 1;
  int ret(0);
  enum enum_binlog_checksum_alg current_binlog_check_alg=
    (enum_binlog_checksum_alg) binlog_checksum_options;

  Format_description_log_event *tmp_fd= new Format_description_log_event(4);
  tmp_fd->checksum_alg= current_binlog_check_alg;
  writer.write(tmp_fd);
  delete tmp_fd;

#ifdef GTID_SUPPORT
  if (thd->variables.gtid_next.type == GTID_GROUP)
  {
      Gtid_log_event gtid_ev(thd, FALSE, &thd->variables.gtid_next);
      if (!gtid_ev.is_valid()) ret= 0;
      if (!ret && writer.write(&gtid_ev)) ret= 1;
  }
#endif /* GTID_SUPPORT */
  /*
   * Check if this is applier thread, slave_thread or
   * we have set manually WSREP GTID seqno. Add GTID event.
   */
  if (thd->slave_thread || wsrep_thd_is_applying(thd) || 
      thd->variables.wsrep_gtid_seq_no)
  {
    uint64 seqno= thd->variables.gtid_seq_no;
    uint32 domain_id= thd->variables.gtid_domain_id;
    uint32 server_id= thd->variables.server_id;
    if (!thd->variables.gtid_seq_no && thd->variables.wsrep_gtid_seq_no)
    {
      seqno= thd->variables.wsrep_gtid_seq_no;
      domain_id= wsrep_gtid_server.domain_id;
      server_id= wsrep_gtid_server.server_id;
    }
    Gtid_log_event gtid_event(thd, seqno, domain_id, true,
                              LOG_EVENT_SUPPRESS_USE_F, true, 0);
    gtid_event.server_id= server_id;
    if (!gtid_event.is_valid()) ret= 0;
    ret= writer.write(&gtid_event);
  }
  /*
    It's local DDL so in case of possible gtid seqno (SET gtid_seq_no=X)
    manipulation, seqno value will be ignored.
   */
  else
  {
    thd->variables.gtid_seq_no= 0;
  }

  /* if there is prepare query, add event for it */
  if (!ret && thd->wsrep_TOI_pre_query)
  {
    Query_log_event ev(thd, thd->wsrep_TOI_pre_query,
		       thd->wsrep_TOI_pre_query_len,
		       FALSE, FALSE, FALSE, 0);
    ev.checksum_alg= current_binlog_check_alg;
    if (writer.write(&ev)) ret= 1;
  }

  /* continue to append the actual query */
  Query_log_event ev(thd, query, query_len, FALSE, FALSE, FALSE, 0);
  /* WSREP GTID mode, we need to change server_id */
  if (wsrep_gtid_mode && !thd->variables.gtid_seq_no)
    ev.server_id= wsrep_gtid_server.server_id;
  ev.checksum_alg= current_binlog_check_alg;
  if (!ret && writer.write(&ev)) ret= 1;
  if (!ret && wsrep_write_cache_buf(&tmp_io_cache, buf, buf_len)) ret= 1;
  close_cached_file(&tmp_io_cache);
  return ret;
}

static int
wsrep_alter_query_string(THD *thd, String *buf)
{
  /* Append the "ALTER" part of the query */
  if (buf->append(STRING_WITH_LEN("ALTER ")))
    return 1;
  /* Append definer */
  append_definer(thd, buf, &(thd->lex->definer->user), &(thd->lex->definer->host));
  /* Append the left part of thd->query after event name part */
  if (buf->append(thd->lex->stmt_definition_begin,
                  thd->lex->stmt_definition_end -
                  thd->lex->stmt_definition_begin))
    return 1;

  return 0;
}

static int wsrep_alter_event_query(THD *thd, uchar** buf, size_t* buf_len)
{
  String log_query;

  if (wsrep_alter_query_string(thd, &log_query))
  {
    WSREP_WARN("events alter string failed: schema: %s, query: %s",
               thd->get_db(), thd->query());
    return 1;
  }
  return wsrep_to_buf_helper(thd, log_query.ptr(), log_query.length(), buf, buf_len);
}

#include "sql_show.h"
static int
create_view_query(THD *thd, uchar** buf, size_t* buf_len)
{
    LEX *lex= thd->lex;
    SELECT_LEX *select_lex= lex->first_select_lex();
    TABLE_LIST *first_table= select_lex->table_list.first;
    TABLE_LIST *views= first_table;
    LEX_USER *definer;
    String buff;
    const LEX_CSTRING command[3]=
      {{ STRING_WITH_LEN("CREATE ") },
       { STRING_WITH_LEN("ALTER ") },
       { STRING_WITH_LEN("CREATE OR REPLACE ") }};

    buff.append(&command[thd->lex->create_view->mode]);

    if (lex->definer)
      definer= get_current_user(thd, lex->definer);
    else
    {
      /*
        DEFINER-clause is missing; we have to create default definer in
        persistent arena to be PS/SP friendly.
        If this is an ALTER VIEW then the current user should be set as
        the definer.
      */
      definer= create_default_definer(thd, false);
    }

    if (definer)
    {
      views->definer.user= definer->user;
      views->definer.host= definer->host;
    } else {
      WSREP_ERROR("Failed to get DEFINER for VIEW.");
      return 1;
    }

    views->algorithm   = lex->create_view->algorithm;
    views->view_suid   = lex->create_view->suid;
    views->with_check  = lex->create_view->check;

    view_store_options(thd, views, &buff);
    buff.append(STRING_WITH_LEN("VIEW "));
    /* Test if user supplied a db (ie: we did not use thd->db) */
    if (views->db.str && views->db.str[0] &&
        (thd->db.str == NULL || cmp(&views->db, &thd->db)))
    {
      append_identifier(thd, &buff, &views->db);
      buff.append('.');
    }
    append_identifier(thd, &buff, &views->table_name);
    if (lex->view_list.elements)
    {
      List_iterator_fast<LEX_CSTRING> names(lex->view_list);
      LEX_CSTRING *name;
      int i;

      for (i= 0; (name= names++); i++)
      {
        buff.append(i ? ", " : "(");
        append_identifier(thd, &buff, name);
      }
      buff.append(')');
    }
    buff.append(STRING_WITH_LEN(" AS "));
    buff.append(thd->lex->create_view->select.str,
                thd->lex->create_view->select.length);
    return wsrep_to_buf_helper(thd, buff.ptr(), buff.length(), buf, buf_len);
}

/*
  Rewrite DROP TABLE for TOI. Temporary tables are eliminated from
  the query as they are visible only to client connection.

  TODO: See comments for sql_base.cc:drop_temporary_table() and refine
  the function to deal with transactional locked tables.
 */
static int wsrep_drop_table_query(THD* thd, uchar** buf, size_t* buf_len)
{

  LEX* lex= thd->lex;
  SELECT_LEX* select_lex= lex->first_select_lex();
  TABLE_LIST* first_table= select_lex->table_list.first;
  String buff;

  DBUG_ASSERT(!lex->create_info.tmp_table());

  bool found_temp_table= false;
  for (TABLE_LIST* table= first_table; table; table= table->next_global)
  {
    if (thd->find_temporary_table(table->db.str, table->table_name.str))
    {
      found_temp_table= true;
      break;
    }
  }

  if (found_temp_table)
  {
    buff.append("DROP TABLE ");
    if (lex->check_exists)
      buff.append("IF EXISTS ");

    for (TABLE_LIST* table= first_table; table; table= table->next_global)
    {
      if (!thd->find_temporary_table(table->db.str, table->table_name.str))
      {
        append_identifier(thd, &buff, table->db.str, table->db.length);
        buff.append(".");
        append_identifier(thd, &buff,
                          table->table_name.str, table->table_name.length);
        buff.append(",");
      }
    }

    /* Chop the last comma */
    buff.chop();
    buff.append(" /* generated by wsrep */");

    WSREP_DEBUG("Rewrote '%s' as '%s'", thd->query(), buff.ptr());

    return wsrep_to_buf_helper(thd, buff.ptr(), buff.length(), buf, buf_len);
  }
  else
  {
    return wsrep_to_buf_helper(thd, thd->query(), thd->query_length(),
                               buf, buf_len);
  }
}


/* Forward declarations. */
int wsrep_create_trigger_query(THD *thd, uchar** buf, size_t* buf_len);

bool wsrep_should_replicate_ddl_iterate(THD* thd, const TABLE_LIST* table_list)
{
  if (WSREP(thd))
  {
    for (const TABLE_LIST* it= table_list; it; it= it->next_global)
    {
      if (it->table &&
          !wsrep_should_replicate_ddl(thd, it->table->s->db_type()->db_type))
        return false;
    }
  }
  return true;
}

bool wsrep_should_replicate_ddl(THD* thd,
                                const enum legacy_db_type db_type)
{
  if (!wsrep_strict_ddl)
    return true;

  switch (db_type)
  {
    case DB_TYPE_INNODB:
      return true;
      break;
    case DB_TYPE_MYISAM:
      if (wsrep_replicate_myisam)
        return true;
      else
        WSREP_DEBUG("wsrep OSU failed for %s", wsrep_thd_query(thd));
      break;
    case DB_TYPE_ARIA:
      /* if (wsrep_replicate_aria) */
      /* fallthrough */
    default:
      WSREP_DEBUG("wsrep OSU failed for %s", wsrep_thd_query(thd));
      break;
  }

  /* STRICT, treat as error */
  my_error(ER_GALERA_REPLICATION_NOT_SUPPORTED, MYF(0));
  push_warning_printf(thd, Sql_condition::WARN_LEVEL_WARN,
	  ER_ILLEGAL_HA,
	  "WSREP: wsrep_strict_ddl=true and storage engine does not support Galera replication.");
  return false;
}
/*
  Decide if statement should run in TOI.

  Look if table or table_list contain temporary tables. If the
  statement affects only temporary tables,   statement should not run
  in TOI. If the table list contains mix of regular and temporary tables
  (DROP TABLE, OPTIMIZE, ANALYZE), statement should be run in TOI but
  should be rewritten at later time for replication to contain only
  non-temporary tables.
 */
bool wsrep_can_run_in_toi(THD *thd, const char *db, const char *table,
                                 const TABLE_LIST *table_list,
                                 const HA_CREATE_INFO* create_info)
{
  DBUG_ASSERT(!table || db);
  DBUG_ASSERT(table_list || db);

  LEX* lex= thd->lex;
  SELECT_LEX* select_lex= lex->first_select_lex();
  const TABLE_LIST* first_table= select_lex->table_list.first;

  switch (lex->sql_command)
  {
  case SQLCOM_CREATE_TABLE:
    if (thd->lex->create_info.options & HA_LEX_CREATE_TMP_TABLE)
    {
      return false;
    }
    if (!wsrep_should_replicate_ddl(thd, create_info->db_type->db_type))
    {
      return false;
    }
    /*
      If mariadb master has replicated a CTAS, we should not replicate the create table
      part separately as TOI, but to replicate both create table and following inserts
      as one write set.
      Howver, if CTAS creates empty table, we should replicate the create table alone
      as TOI. We have to do relay log event lookup to see if row events follow the
      create table event.
    */
    if (thd->slave_thread &&
	!(thd->rgi_slave->gtid_ev_flags2 & Gtid_log_event::FL_STANDALONE))
    {
      /* this is CTAS, either empty or populated table */
      ulonglong event_size = 0;
      enum Log_event_type ev_type= wsrep_peak_event(thd->rgi_slave, &event_size);
      switch (ev_type)
      {
      case QUERY_EVENT:
        /* CTAS with empty table, we replicate create table as TOI */
        break;

      case TABLE_MAP_EVENT:
        WSREP_DEBUG("replicating CTAS of empty table as TOI");
        // fall through
      case WRITE_ROWS_EVENT:
        /* CTAS with populated table, we replicate later at commit time */
        WSREP_DEBUG("skipping create table of CTAS replication");
        return false;

      default:
        WSREP_WARN("unexpected async replication event: %d", ev_type);
      }
      return true;
    }
    /* no next async replication event */
    return true;
    break;
  case SQLCOM_CREATE_VIEW:

    DBUG_ASSERT(!table_list);
    DBUG_ASSERT(first_table); /* First table is view name */
    /*
      If any of the remaining tables refer to temporary table error
      is returned to client, so TOI can be skipped
    */
    for (const TABLE_LIST* it= first_table->next_global; it; it= it->next_global)
    {
      if (thd->find_temporary_table(it))
      {
        return false;
      }
    }
    return true;
    break;
  case SQLCOM_CREATE_TRIGGER:

    DBUG_ASSERT(first_table);

    if (thd->find_temporary_table(first_table))
    {
      return false;
    }
    return true;
    break;
  case SQLCOM_DROP_TRIGGER:
    DBUG_ASSERT(table_list);
    if (thd->find_temporary_table(table_list))
    {
      return false;
    }
    return true;
    break;
  case SQLCOM_ALTER_TABLE:
    if (create_info &&
        !wsrep_should_replicate_ddl(thd, create_info->db_type->db_type))
      return false;
    /* fallthrough */
  default:
    if (table && !thd->find_temporary_table(db, table))
    {
      return true;
    }

    if (table_list)
    {
      for (const TABLE_LIST* table= first_table; table; table= table->next_global)
      {
        if (!thd->find_temporary_table(table->db.str, table->table_name.str))
        {
          return true;
        }
      }
    }

    return !(table || table_list);
    break;
  }
}

static int wsrep_create_sp(THD *thd, uchar** buf, size_t* buf_len)
{
  String log_query;
  sp_head *sp= thd->lex->sphead;
  sql_mode_t saved_mode= thd->variables.sql_mode;
  String retstr(64);
  LEX_CSTRING returns= empty_clex_str;
  retstr.set_charset(system_charset_info);

  log_query.set_charset(system_charset_info);

  if (sp->m_handler->type() == SP_TYPE_FUNCTION)
  {
    sp_returns_type(thd, retstr, sp);
    retstr.get_value(&returns);
  }
  if (sp->m_handler->
      show_create_sp(thd, &log_query,
                     sp->m_explicit_name ? sp->m_db : null_clex_str,
                     sp->m_name, sp->m_params, returns,
                     sp->m_body, sp->chistics(),
                     thd->lex->definer[0],
                     thd->lex->create_info,
                     saved_mode))
  {
    WSREP_WARN("SP create string failed: schema: %s, query: %s",
               thd->get_db(), thd->query());
    return 1;
  }

  return wsrep_to_buf_helper(thd, log_query.ptr(), log_query.length(), buf, buf_len);
}

static int wsrep_TOI_event_buf(THD* thd, uchar** buf, size_t* buf_len)
{
  int err;
  switch (thd->lex->sql_command)
  {
  case SQLCOM_CREATE_VIEW:
    err= create_view_query(thd, buf, buf_len);
    break;
  case SQLCOM_CREATE_PROCEDURE:
  case SQLCOM_CREATE_SPFUNCTION:
    err= wsrep_create_sp(thd, buf, buf_len);
    break;
  case SQLCOM_CREATE_TRIGGER:
    err= wsrep_create_trigger_query(thd, buf, buf_len);
    break;
  case SQLCOM_CREATE_EVENT:
    err= wsrep_create_event_query(thd, buf, buf_len);
    break;
  case SQLCOM_ALTER_EVENT:
    err= wsrep_alter_event_query(thd, buf, buf_len);
    break;
  case SQLCOM_DROP_TABLE:
    err= wsrep_drop_table_query(thd, buf, buf_len);
    break;
  case SQLCOM_CREATE_ROLE:
    if (sp_process_definer(thd))
    {
      WSREP_WARN("Failed to set CREATE ROLE definer for TOI.");
    }
    /* fallthrough */
  default:
    err= wsrep_to_buf_helper(thd, thd->query(), thd->query_length(), buf,
                             buf_len);
    break;
  }

  return err;
}

static void wsrep_TOI_begin_failed(THD* thd, const wsrep_buf_t* /* const err */)
{
  if (wsrep_thd_trx_seqno(thd) > 0)
  {
    /* GTID was granted and TO acquired - need to log event and release TO */
    if (wsrep_emulate_bin_log) wsrep_thd_binlog_trx_reset(thd);
    if (wsrep_write_dummy_event(thd, "TOI begin failed")) { goto fail; }
    wsrep::client_state& cs(thd->wsrep_cs());
    std::string const err(wsrep::to_c_string(cs.current_error()));
    wsrep::mutable_buffer err_buf;
    err_buf.push_back(err);
    int const ret= cs.leave_toi_local(err_buf);
    if (ret)
    {
      WSREP_ERROR("Leaving critical section for failed TOI failed: thd: %lld, "
                  "schema: %s, SQL: %s, rcode: %d wsrep_error: %s",
                  (long long)thd->real_id, thd->db.str,
                  thd->query(), ret, err.c_str());
      goto fail;
    }
  }
  return;
fail:
  WSREP_ERROR("Failed to release TOI resources. Need to abort.");
  unireg_abort(1);
}


/*
  returns:
   0: statement was replicated as TOI
   1: TOI replication was skipped
  -1: TOI replication failed
 */
static int wsrep_TOI_begin(THD *thd, const char *db, const char *table,
                           const TABLE_LIST *table_list,
                           const Alter_info *alter_info,
                           const wsrep::key_array *fk_tables,
                           const HA_CREATE_INFO *create_info)
{
  DBUG_ASSERT(wsrep_OSU_method_get(thd) == WSREP_OSU_TOI);

  WSREP_DEBUG("TOI Begin: %s", wsrep_thd_query(thd));

  if (wsrep_can_run_in_toi(thd, db, table, table_list, create_info) == false)
  {
    WSREP_DEBUG("No TOI for %s", wsrep_thd_query(thd));
    return 1;
  }

  uchar* buf= 0;
  size_t buf_len(0);
  int buf_err;
  int rc;

  buf_err= wsrep_TOI_event_buf(thd, &buf, &buf_len);

  if (buf_err) {
    WSREP_ERROR("Failed to create TOI event buf: %d", buf_err);
    my_message(ER_UNKNOWN_ERROR,
               "WSREP replication failed to prepare TOI event buffer. "
               "Check your query.",
               MYF(0));
    return -1;
  }

  struct wsrep_buf buff= { buf, buf_len };

  wsrep::key_array key_array=
    wsrep_prepare_keys_for_toi(db, table, table_list, alter_info, fk_tables);

  if (thd->has_read_only_protection())
  {
    /* non replicated DDL, affecting temporary tables only */
    WSREP_DEBUG("TO isolation skipped, sql: %s."
                "Only temporary tables affected.",
                wsrep_thd_query(thd));
    if (buf) my_free(buf);
    return -1;
  }

  thd_proc_info(thd, "acquiring total order isolation");

  wsrep::client_state& cs(thd->wsrep_cs());

  int ret= cs.enter_toi_local(key_array,
                              wsrep::const_buffer(buff.ptr, buff.len));

  if (ret)
  {
    DBUG_ASSERT(cs.current_error());
    WSREP_DEBUG("to_execute_start() failed for %llu: %s, seqno: %lld",
                thd->thread_id, wsrep_thd_query(thd),
                (long long)wsrep_thd_trx_seqno(thd));

    /* jump to error handler in mysql_execute_command() */
    switch (cs.current_error())
    {
    case wsrep::e_size_exceeded_error:
      WSREP_WARN("TO isolation failed for: %d, schema: %s, sql: %s. "
                 "Maximum size exceeded.",
                 ret,
                 (thd->db.str ? thd->db.str : "(null)"),
                 wsrep_thd_query(thd));
      my_error(ER_ERROR_DURING_COMMIT, MYF(0), WSREP_SIZE_EXCEEDED);
      break;
    default:
      WSREP_WARN("TO isolation failed for: %d, schema: %s, sql: %s. "
                 "Check wsrep connection state and retry the query.",
                 ret,
                 (thd->db.str ? thd->db.str : "(null)"),
                 wsrep_thd_query(thd));
      if (!thd->is_error())
      {
        my_error(ER_LOCK_DEADLOCK, MYF(0), "WSREP replication failed. Check "
                 "your wsrep connection state and retry the query.");
      }
    }
    rc= -1;
  }
  else {
    if (!thd->variables.gtid_seq_no)
    {
    uint64 seqno= 0;
      if (thd->variables.wsrep_gtid_seq_no &&
          thd->variables.wsrep_gtid_seq_no > wsrep_gtid_server.seqno())
      {
        seqno= thd->variables.wsrep_gtid_seq_no;
        wsrep_gtid_server.seqno(thd->variables.wsrep_gtid_seq_no);
      }
      else
      {
        seqno= wsrep_gtid_server.seqno_inc();
      }
      thd->variables.wsrep_gtid_seq_no= 0;
      thd->wsrep_current_gtid_seqno= seqno;
      if (mysql_bin_log.is_open() && wsrep_gtid_mode)
      {
        thd->variables.gtid_seq_no= seqno;
        thd->variables.gtid_domain_id= wsrep_gtid_server.domain_id;
        thd->variables.server_id= wsrep_gtid_server.server_id;
      }
    }
    ++wsrep_to_isolation;
    rc= 0;
  }

  if (buf) my_free(buf);

  if (rc) wsrep_TOI_begin_failed(thd, NULL);

  return rc;
}

static void wsrep_TOI_end(THD *thd) {
  wsrep_to_isolation--;
  wsrep::client_state& client_state(thd->wsrep_cs());
  DBUG_ASSERT(wsrep_thd_is_local_toi(thd));
  WSREP_DEBUG("TO END: %lld: %s", client_state.toi_meta().seqno().get(),
              wsrep_thd_query(thd));

  wsrep_gtid_server.signal_waiters(thd->wsrep_current_gtid_seqno, false);

  if (wsrep_thd_is_local_toi(thd))
  {
    wsrep::mutable_buffer err;

    thd->wsrep_last_written_gtid_seqno= thd->wsrep_current_gtid_seqno;
    wsrep_set_SE_checkpoint(client_state.toi_meta().gtid(), wsrep_gtid_server.gtid());

    if (thd->is_error() && !wsrep_must_ignore_error(thd))
    {
      wsrep_store_error(thd, err);
    }

    int const ret= client_state.leave_toi_local(err);

    if (!ret)
    {
      WSREP_DEBUG("TO END: %lld", client_state.toi_meta().seqno().get());
    }
    else
    {
      WSREP_WARN("TO isolation end failed for: %d, schema: %s, sql: %s",
                 ret, (thd->db.str ? thd->db.str : "(null)"), wsrep_thd_query(thd));
    }
  }
}

static int wsrep_RSU_begin(THD *thd, const char *db_, const char *table_)
{
  WSREP_DEBUG("RSU BEGIN: %lld, : %s", wsrep_thd_trx_seqno(thd),
              wsrep_thd_query(thd));
  if (thd->wsrep_cs().begin_rsu(5000))
  {
    WSREP_WARN("RSU begin failed");
  }
  else
  {
    thd->variables.wsrep_on= 0;
  }
  return 0;
}

static void wsrep_RSU_end(THD *thd)
{
  WSREP_DEBUG("RSU END: %lld : %s", wsrep_thd_trx_seqno(thd),
              wsrep_thd_query(thd));
  if (thd->wsrep_cs().end_rsu())
  {
    WSREP_WARN("Failed to end RSU, server may need to be restarted");
  }
  thd->variables.wsrep_on= 1;
}

int wsrep_to_isolation_begin(THD *thd, const char *db_, const char *table_,
                             const TABLE_LIST* table_list,
                             const Alter_info *alter_info,
                             const wsrep::key_array *fk_tables,
                             const HA_CREATE_INFO *create_info)
{
  /*
    No isolation for applier or replaying threads.
   */
  if (!wsrep_thd_is_local(thd)) return 0;

  int ret= 0;
  mysql_mutex_lock(&thd->LOCK_thd_data);

  if (thd->wsrep_trx().state() == wsrep::transaction::s_must_abort)
  {
    WSREP_INFO("thread: %lld  schema: %s  query: %s has been aborted due to multi-master conflict",
               (longlong) thd->thread_id, thd->get_db(), thd->query());
    mysql_mutex_unlock(&thd->LOCK_thd_data);
    return WSREP_TRX_FAIL;
  }
  mysql_mutex_unlock(&thd->LOCK_thd_data);

  DBUG_ASSERT(wsrep_thd_is_local(thd));
  DBUG_ASSERT(thd->wsrep_trx().ws_meta().seqno().is_undefined());

  if (Wsrep_server_state::instance().desynced_on_pause())
  {
    my_message(ER_UNKNOWN_COM_ERROR,
               "Aborting TOI: Global Read-Lock (FTWRL) in place.", MYF(0));
    WSREP_DEBUG("Aborting TOI: Global Read-Lock (FTWRL) in place: %s %llu",
                wsrep_thd_query(thd), thd->thread_id);
    return -1;
  }

  if (wsrep_debug && thd->mdl_context.has_locks())
  {
    WSREP_DEBUG("thread holds MDL locks at TI begin: %s %llu",
                wsrep_thd_query(thd), thd->thread_id);
  }

  /*
    It makes sense to set auto_increment_* to defaults in TOI operations.
    Must be done before wsrep_TOI_begin() since Query_log_event encapsulating
    TOI statement and auto inc variables for wsrep replication is constructed
    there. Variables are reset back in THD::reset_for_next_command() before
    processing of next command.
   */
  if (wsrep_auto_increment_control)
  {
    thd->variables.auto_increment_offset= 1;
    thd->variables.auto_increment_increment= 1;
  }

  if (thd->variables.wsrep_on && wsrep_thd_is_local(thd))
  {
    switch (wsrep_OSU_method_get(thd)) {
    case WSREP_OSU_TOI:
      ret= wsrep_TOI_begin(thd, db_, table_, table_list, alter_info, fk_tables,
                           create_info);
      break;
    case WSREP_OSU_RSU:
      ret= wsrep_RSU_begin(thd, db_, table_);
      break;
    default:
      WSREP_ERROR("Unsupported OSU method: %lu",
                  wsrep_OSU_method_get(thd));
      ret= -1;
      break;
    }
    switch (ret) {
    case 0: /* wsrep_TOI_begin should set toi mode */ break;
    case 1:
        /* TOI replication skipped, treat as success */
        ret= 0;
      break;
    case -1:
      /* TOI replication failed, treat as error */
      break;
    }
  }

  return ret;
}

void wsrep_to_isolation_end(THD *thd)
{
  DBUG_ASSERT(wsrep_thd_is_local_toi(thd) ||
              wsrep_thd_is_in_rsu(thd));
  if (wsrep_thd_is_local_toi(thd))
  {
    DBUG_ASSERT(wsrep_OSU_method_get(thd) == WSREP_OSU_TOI);
    wsrep_TOI_end(thd);
  }
  else if (wsrep_thd_is_in_rsu(thd))
  {
    DBUG_ASSERT(wsrep_OSU_method_get(thd) == WSREP_OSU_RSU);
    wsrep_RSU_end(thd);
  }
  else
  {
    DBUG_ASSERT(0);
  }
  if (wsrep_emulate_bin_log) wsrep_thd_binlog_trx_reset(thd);
}

#define WSREP_MDL_LOG(severity, msg, schema, schema_len, req, gra)             \
    WSREP_##severity(                                                          \
      "%s\n"                                                                   \
      "schema:  %.*s\n"                                                        \
      "request: (%llu \tseqno %lld \twsrep (%s, %s, %s) cmd %d %d \t%s)\n"     \
      "granted: (%llu \tseqno %lld \twsrep (%s, %s, %s) cmd %d %d \t%s)",      \
      msg, schema_len, schema,                                                 \
      req->thread_id, (long long)wsrep_thd_trx_seqno(req),                     \
      wsrep_thd_client_mode_str(req), wsrep_thd_client_state_str(req), wsrep_thd_transaction_state_str(req), \
      req->get_command(), req->lex->sql_command, req->query(),                 \
      gra->thread_id, (long long)wsrep_thd_trx_seqno(gra),                     \
      wsrep_thd_client_mode_str(gra), wsrep_thd_client_state_str(gra), wsrep_thd_transaction_state_str(gra), \
      gra->get_command(), gra->lex->sql_command, gra->query());

/**
  Check if request for the metadata lock should be granted to the requester.

  @param  requestor_ctx        The MDL context of the requestor
  @param  ticket               MDL ticket for the requested lock

  @retval TRUE   Lock request can be granted
  @retval FALSE  Lock request cannot be granted
*/

void wsrep_handle_mdl_conflict(MDL_context *requestor_ctx,
                               const MDL_ticket *ticket,
                               const MDL_key *key)
{
  /* Fallback to the non-wsrep behaviour */
  if (!WSREP_ON) return;

  THD *request_thd= requestor_ctx->get_thd();
  THD *granted_thd= ticket->get_ctx()->get_thd();

  const char* schema= key->db_name();
  int schema_len= key->db_name_length();

  mysql_mutex_lock(&request_thd->LOCK_thd_data);
  if (wsrep_thd_is_toi(request_thd) ||
      wsrep_thd_is_applying(request_thd)) {

    mysql_mutex_unlock(&request_thd->LOCK_thd_data);
    WSREP_MDL_LOG(DEBUG, "MDL conflict ", schema, schema_len,
                  request_thd, granted_thd);
    ticket->wsrep_report(wsrep_debug);

    mysql_mutex_lock(&granted_thd->LOCK_thd_data);
    if (wsrep_thd_is_toi(granted_thd) ||
        wsrep_thd_is_applying(granted_thd))
    {
      if (wsrep_thd_is_aborting(granted_thd))
      {
        WSREP_DEBUG("BF thread waiting for SR in aborting state");
        ticket->wsrep_report(wsrep_debug);
        mysql_mutex_unlock(&granted_thd->LOCK_thd_data);
      }
      else if (wsrep_thd_is_SR(granted_thd) && !wsrep_thd_is_SR(request_thd))
      {
        WSREP_MDL_LOG(INFO, "MDL conflict, DDL vs SR", 
                      schema, schema_len, request_thd, granted_thd);
        mysql_mutex_unlock(&granted_thd->LOCK_thd_data);
        wsrep_abort_thd(request_thd, granted_thd, 1);
      }
      else
      {
        WSREP_MDL_LOG(INFO, "MDL BF-BF conflict", schema, schema_len,
                      request_thd, granted_thd);
        ticket->wsrep_report(true);
        mysql_mutex_unlock(&granted_thd->LOCK_thd_data);
        unireg_abort(1);
      }
    }
    else if (granted_thd->lex->sql_command == SQLCOM_FLUSH ||
             granted_thd->mdl_context.has_explicit_locks())
    {
      WSREP_DEBUG("BF thread waiting for FLUSH");
      ticket->wsrep_report(wsrep_debug);
      mysql_mutex_unlock(&granted_thd->LOCK_thd_data);
    }
    else if (request_thd->lex->sql_command == SQLCOM_DROP_TABLE)
    {
      WSREP_DEBUG("DROP caused BF abort, conf %s",
                  wsrep_thd_transaction_state_str(granted_thd));
      ticket->wsrep_report(wsrep_debug);
      mysql_mutex_unlock(&granted_thd->LOCK_thd_data);
      wsrep_abort_thd(request_thd, granted_thd, 1);
    }
    else
    {
      WSREP_MDL_LOG(DEBUG, "MDL conflict-> BF abort", schema, schema_len,
                    request_thd, granted_thd);
      ticket->wsrep_report(wsrep_debug);
      if (granted_thd->wsrep_trx().active())
      {
        mysql_mutex_unlock(&granted_thd->LOCK_thd_data);
        wsrep_abort_thd(request_thd, granted_thd, 1);
      }
      else
      {
        /*
          Granted_thd is likely executing with wsrep_on=0. If the requesting
          thd is BF, BF abort and wait.
        */
        mysql_mutex_unlock(&granted_thd->LOCK_thd_data);
        if (wsrep_thd_is_BF(request_thd, FALSE))
        {
          ha_abort_transaction(request_thd, granted_thd, TRUE);
        }
        else
        {
	  WSREP_MDL_LOG(INFO, "MDL unknown BF-BF conflict", schema, schema_len,
                      request_thd, granted_thd);
	  ticket->wsrep_report(true);
	  unireg_abort(1);
        }
      }
    }
  }
  else
  {
    mysql_mutex_unlock(&request_thd->LOCK_thd_data);
  }
}

/**/
static bool abort_replicated(THD *thd)
{
  bool ret_code= false;
  if (thd->wsrep_trx().state() == wsrep::transaction::s_committing)
  {
    WSREP_DEBUG("aborting replicated trx: %llu", (ulonglong)(thd->real_id));

    (void)wsrep_abort_thd(thd, thd, TRUE);
    ret_code= true;
  }
  return ret_code;
}

/**/
static inline bool is_client_connection(THD *thd)
{
  return (thd->wsrep_client_thread && thd->variables.wsrep_on);
}

static inline bool is_replaying_connection(THD *thd)
{
  bool ret;

  mysql_mutex_lock(&thd->LOCK_thd_data);
  ret=  (thd->wsrep_trx().state() == wsrep::transaction::s_replaying) ? true : false;
  mysql_mutex_unlock(&thd->LOCK_thd_data);

  return ret;
}

static inline bool is_committing_connection(THD *thd)
{
  bool ret;

  mysql_mutex_lock(&thd->LOCK_thd_data);
  ret=  (thd->wsrep_trx().state() == wsrep::transaction::s_committing) ? true : false;
  mysql_mutex_unlock(&thd->LOCK_thd_data);

  return ret;
}

static my_bool have_client_connections(THD *thd, void*)
{
  DBUG_PRINT("quit",("Informing thread %lld that it's time to die",
                     (longlong) thd->thread_id));
  if (is_client_connection(thd) && thd->killed == KILL_CONNECTION)
  {
    (void)abort_replicated(thd);
    return 1;
  }
  return 0;
}

static void wsrep_close_thread(THD *thd)
{
  thd->set_killed(KILL_CONNECTION);
  MYSQL_CALLBACK(thread_scheduler, post_kill_notification, (thd));
  mysql_mutex_lock(&thd->LOCK_thd_kill);
  if (thd->mysys_var)
  {
    thd->mysys_var->abort=1;
    mysql_mutex_lock(&thd->mysys_var->mutex);
    if (thd->mysys_var->current_cond)
    {
      mysql_mutex_lock(thd->mysys_var->current_mutex);
      mysql_cond_broadcast(thd->mysys_var->current_cond);
      mysql_mutex_unlock(thd->mysys_var->current_mutex);
    }
    mysql_mutex_unlock(&thd->mysys_var->mutex);
  }
  mysql_mutex_unlock(&thd->LOCK_thd_kill);
}

static my_bool have_committing_connections(THD *thd, void *)
{
  return is_client_connection(thd) && is_committing_connection(thd) ? 1 : 0;
}

int wsrep_wait_committing_connections_close(int wait_time)
{
  int sleep_time= 100;

  WSREP_DEBUG("wait for committing transaction to close: %d sleep: %d", wait_time, sleep_time);
  while (server_threads.iterate(have_committing_connections) && wait_time > 0)
  {
    WSREP_DEBUG("wait for committing transaction to close: %d", wait_time);
    my_sleep(sleep_time);
    wait_time -= sleep_time;
  }
  return server_threads.iterate(have_committing_connections);
}

static my_bool kill_all_threads(THD *thd, THD *caller_thd)
{
  DBUG_PRINT("quit", ("Informing thread %lld that it's time to die",
                      (longlong) thd->thread_id));
  /* We skip slave threads & scheduler on this first loop through. */
  if (is_client_connection(thd) && thd != caller_thd)
  {
    if (is_replaying_connection(thd))
      thd->set_killed(KILL_CONNECTION);
    else if (!abort_replicated(thd))
    {
      /* replicated transactions must be skipped */
      WSREP_DEBUG("closing connection %lld", (longlong) thd->thread_id);
      /* instead of wsrep_close_thread() we do now  soft kill by THD::awake */
      thd->awake(KILL_CONNECTION);
    }
  }
  return 0;
}

static my_bool kill_remaining_threads(THD *thd, THD *caller_thd)
{
#ifndef __bsdi__				// Bug in BSDI kernel
  if (is_client_connection(thd) &&
      !abort_replicated(thd)    &&
      !is_replaying_connection(thd) &&
      thd_is_connection_alive(thd) &&
      thd != caller_thd)
  {

    WSREP_INFO("killing local connection: %lld", (longlong) thd->thread_id);
    close_connection(thd);
  }
#endif
  return 0;
}

void wsrep_close_client_connections(my_bool wait_to_end, THD* except_caller_thd)
{
  /* Clear thread cache */
  thread_cache.final_flush();
  
  /*
    First signal all threads that it's time to die
  */
  server_threads.iterate(kill_all_threads, except_caller_thd);

  /*
    Force remaining threads to die by closing the connection to the client
  */
  server_threads.iterate(kill_remaining_threads, except_caller_thd);

  DBUG_PRINT("quit", ("Waiting for threads to die (count=%u)",
             uint32_t(thread_count)));
  WSREP_DEBUG("waiting for client connections to close: %u",
              uint32_t(thread_count));

  while (wait_to_end && server_threads.iterate(have_client_connections))
  {
    sleep(1);
    DBUG_PRINT("quit",("One thread died (count=%u)", uint32_t(thread_count)));
  }

  /* All client connection threads have now been aborted */
}


void wsrep_close_applier(THD *thd)
{
  WSREP_DEBUG("closing applier %lld", (longlong) thd->thread_id);
  wsrep_close_thread(thd);
}

static my_bool wsrep_close_threads_callback(THD *thd, THD *caller_thd)
{
  DBUG_PRINT("quit",("Informing thread %lld that it's time to die",
                     (longlong) thd->thread_id));
  /* We skip slave threads & scheduler on this first loop through. */
  if (thd->wsrep_applier && thd != caller_thd)
  {
    WSREP_DEBUG("closing wsrep thread %lld", (longlong) thd->thread_id);
    wsrep_close_thread(thd);
  }
  return 0;
}

void wsrep_close_threads(THD *thd)
{
  server_threads.iterate(wsrep_close_threads_callback, thd);
}

void wsrep_wait_appliers_close(THD *thd)
{
  /* Wait for wsrep appliers to gracefully exit */
  mysql_mutex_lock(&LOCK_wsrep_slave_threads);
  while (wsrep_running_threads > 2)
    /*
      2 is for rollbacker thread which needs to be killed explicitly.
      This gotta be fixed in a more elegant manner if we gonna have arbitrary
      number of non-applier wsrep threads.
    */
  {
    mysql_cond_wait(&COND_wsrep_slave_threads, &LOCK_wsrep_slave_threads);
  }
  mysql_mutex_unlock(&LOCK_wsrep_slave_threads);
  DBUG_PRINT("quit",("applier threads have died (count=%u)",
                     uint32_t(wsrep_running_threads)));

  /* Now kill remaining wsrep threads: rollbacker */
  wsrep_close_threads (thd);
  /* and wait for them to die */
  mysql_mutex_lock(&LOCK_wsrep_slave_threads);
  while (wsrep_running_threads > 0)
  {
    mysql_cond_wait(&COND_wsrep_slave_threads, &LOCK_wsrep_slave_threads);
  }
  mysql_mutex_unlock(&LOCK_wsrep_slave_threads);
  DBUG_PRINT("quit",("all wsrep system threads have died"));

  /* All wsrep applier threads have now been aborted. However, if this thread
     is also applier, we are still running...
  */
}

void
wsrep_last_committed_id(wsrep_gtid_t* gtid)
{
  wsrep::gtid ret= Wsrep_server_state::instance().last_committed_gtid();
  memcpy(gtid->uuid.data, ret.id().data(), sizeof(gtid->uuid.data));
  gtid->seqno= ret.seqno().get();
}

void
wsrep_node_uuid(wsrep_uuid_t& uuid)
{
  uuid= node_uuid;
}

int wsrep_must_ignore_error(THD* thd)
{
  const int error= thd->get_stmt_da()->sql_errno();
  const uint flags= sql_command_flags[thd->lex->sql_command];

  DBUG_ASSERT(error);
  DBUG_ASSERT(wsrep_thd_is_toi(thd));

  if ((wsrep_ignore_apply_errors & WSREP_IGNORE_ERRORS_ON_DDL))
    goto ignore_error;

  if ((flags & CF_WSREP_MAY_IGNORE_ERRORS) &&
      (wsrep_ignore_apply_errors & WSREP_IGNORE_ERRORS_ON_RECONCILING_DDL))
  {
    switch (error)
    {
    case ER_DB_DROP_EXISTS:
    case ER_BAD_TABLE_ERROR:
    case ER_CANT_DROP_FIELD_OR_KEY:
      goto ignore_error;
    }
  }

  return 0;

ignore_error:
  WSREP_WARN("Ignoring error '%s' on query. "
             "Default database: '%s'. Query: '%s', Error_code: %d",
             thd->get_stmt_da()->message(),
             print_slave_db_safe(thd->db.str),
             thd->query(),
             error);
  return 1;
}

int wsrep_ignored_error_code(Log_event* ev, int error)
{
  const THD* thd= ev->thd;

  DBUG_ASSERT(error);
  DBUG_ASSERT(wsrep_thd_is_applying(thd) &&
              !wsrep_thd_is_local_toi(thd));

  if ((wsrep_ignore_apply_errors & WSREP_IGNORE_ERRORS_ON_RECONCILING_DML))
  {
    const int ev_type= ev->get_type_code();
    if ((ev_type == DELETE_ROWS_EVENT || ev_type == DELETE_ROWS_EVENT_V1)
        && error == ER_KEY_NOT_FOUND)
      goto ignore_error;
  }

  return 0;

ignore_error:
  WSREP_WARN("Ignoring error '%s' on %s event. Error_code: %d",
             thd->get_stmt_da()->message(),
             ev->get_type_str(),
             error);
  return 1;
}

bool wsrep_provider_is_SR_capable()
{
  return Wsrep_server_state::has_capability(wsrep::provider::capability::streaming);
}

int wsrep_thd_retry_counter(const THD *thd)
{
  return thd->wsrep_retry_counter;
}

extern  bool wsrep_thd_ignore_table(THD *thd)
{
  return thd->wsrep_ignore_table;
}

bool wsrep_is_show_query(enum enum_sql_command command)
{
  DBUG_ASSERT(command >= 0 && command <= SQLCOM_END);
  return (sql_command_flags[command] & CF_STATUS_COMMAND) != 0;
}
bool wsrep_create_like_table(THD* thd, TABLE_LIST* table,
                             TABLE_LIST* src_table,
                             HA_CREATE_INFO *create_info)
{
  if (create_info->tmp_table())
  {
    /* CREATE TEMPORARY TABLE LIKE must be skipped from replication */
    WSREP_DEBUG("CREATE TEMPORARY TABLE LIKE... skipped replication\n %s",
                thd->query());
  }
  else if (!(thd->find_temporary_table(src_table)))
  {
    /* this is straight CREATE TABLE LIKE... with no tmp tables */
    WSREP_TO_ISOLATION_BEGIN_CREATE(table->db.str, table->table_name.str, table, create_info);
  }
  else
  {
    /* here we have CREATE TABLE LIKE <temporary table>
       the temporary table definition will be needed in slaves to
       enable the create to succeed
     */
    TABLE_LIST tbl;
    bzero((void*) &tbl, sizeof(tbl));
    tbl.db= src_table->db;
    tbl.table_name= tbl.alias= src_table->table_name;
    tbl.table= src_table->table;
    char buf[2048];
    String query(buf, sizeof(buf), system_charset_info);
    query.length(0);  // Have to zero it since constructor doesn't

    (void)  show_create_table(thd, &tbl, &query, NULL, WITH_DB_NAME);
    WSREP_DEBUG("TMP TABLE: %s", query.ptr());

    thd->wsrep_TOI_pre_query=     query.ptr();
    thd->wsrep_TOI_pre_query_len= query.length();

    WSREP_TO_ISOLATION_BEGIN_CREATE(table->db.str, table->table_name.str, table, create_info);

    thd->wsrep_TOI_pre_query=      NULL;
    thd->wsrep_TOI_pre_query_len= 0;
  }

  return(false);
#ifdef WITH_WSREP
wsrep_error_label:
  thd->wsrep_TOI_pre_query= NULL;
  return (true);
#endif
}

int wsrep_create_trigger_query(THD *thd, uchar** buf, size_t* buf_len)
{
  LEX *lex= thd->lex;
  String stmt_query;

  LEX_CSTRING definer_user;
  LEX_CSTRING definer_host;

  if (!lex->definer)
  {
    if (!thd->slave_thread)
    {
      if (!(lex->definer= create_default_definer(thd, false)))
        return 1;
    }
  }

  if (lex->definer)
  {
    /* SUID trigger. */
    LEX_USER *d= get_current_user(thd, lex->definer);

    if (!d)
      return 1;

    definer_user= d->user;
    definer_host= d->host;
  }
  else
  {
    /* non-SUID trigger. */

    definer_user.str= 0;
    definer_user.length= 0;

    definer_host.str= 0;
    definer_host.length= 0;
  }

  const LEX_CSTRING command[2]=
      {{ C_STRING_WITH_LEN("CREATE ") },
       { C_STRING_WITH_LEN("CREATE OR REPLACE ") }};

  if (thd->lex->create_info.or_replace())
    stmt_query.append(command[1]);
  else
    stmt_query.append(command[0]);

  append_definer(thd, &stmt_query, &definer_user, &definer_host);

  LEX_CSTRING stmt_definition;
  stmt_definition.str= (char*) thd->lex->stmt_definition_begin;
  stmt_definition.length= thd->lex->stmt_definition_end
    - thd->lex->stmt_definition_begin;
  trim_whitespace(thd->charset(), &stmt_definition);

  stmt_query.append(stmt_definition.str, stmt_definition.length);

  return wsrep_to_buf_helper(thd, stmt_query.c_ptr(), stmt_query.length(),
                             buf, buf_len);
}

void* start_wsrep_THD(void *arg)
{
  THD *thd;

  Wsrep_thd_args* thd_args= (Wsrep_thd_args*) arg;

  if (my_thread_init() || (!(thd= new THD(next_thread_id(), true))))
  {
    goto error;
  }

  statistic_increment(thread_created, &LOCK_status);

  thd->real_id=pthread_self(); // Keep purify happy

  my_net_init(&thd->net,(st_vio*) 0, thd, MYF(0));

  DBUG_PRINT("wsrep",(("creating thread %lld"), (long long)thd->thread_id));
  thd->prior_thr_create_utime= thd->start_utime= microsecond_interval_timer();

  server_threads.insert(thd);

  /* from bootstrap()... */
  thd->bootstrap=1;
  thd->max_client_packet_length= thd->net.max_packet;
  thd->security_ctx->master_access= ALL_KNOWN_ACL;

  /* from handle_one_connection... */
  pthread_detach_this_thread();

  mysql_thread_set_psi_id(thd->thread_id);
  thd->thr_create_utime=  microsecond_interval_timer();

// </5.1.17>
  /*
    handle_one_connection() is normally the only way a thread would
    start and would always be on the very high end of the stack ,
    therefore, the thread stack always starts at the address of the
    first local variable of handle_one_connection, which is thd. We
    need to know the start of the stack so that we could check for
    stack overruns.
  */
  DBUG_PRINT("wsrep", ("handle_one_connection called by thread %lld",
                       (long long)thd->thread_id));
  /* now that we've called my_thread_init(), it is safe to call DBUG_* */

  thd->thread_stack= (char*) &thd;
  wsrep_assign_from_threadvars(thd);
  wsrep_store_threadvars(thd);

  thd->system_thread= SYSTEM_THREAD_SLAVE_SQL;
  thd->security_ctx->skip_grants();

  /* handle_one_connection() again... */
  thd->proc_info= 0;
  thd->set_command(COM_SLEEP);
  thd->init_for_queries();
  mysql_mutex_lock(&LOCK_wsrep_slave_threads);

  wsrep_running_threads++;

  switch (thd_args->thread_type()) {
    case WSREP_APPLIER_THREAD:
      wsrep_running_applier_threads++;
      break;
    case WSREP_ROLLBACKER_THREAD:
      wsrep_running_rollbacker_threads++;
      break;
    default:
      WSREP_ERROR("Incorrect wsrep thread type: %d", thd_args->thread_type());
      break;
  }

  mysql_cond_broadcast(&COND_wsrep_slave_threads);
  mysql_mutex_unlock(&LOCK_wsrep_slave_threads);

  WSREP_DEBUG("wsrep system thread %llu, %p starting",
              thd->thread_id, thd);
  thd_args->fun()(thd, static_cast<void *>(thd_args));

  WSREP_DEBUG("wsrep system thread: %llu, %p closing",
              thd->thread_id, thd);

  /* Wsrep may reset globals during thread context switches, store globals
     before cleanup. */
  wsrep_store_threadvars(thd);

  close_connection(thd, 0);

  mysql_mutex_lock(&LOCK_wsrep_slave_threads);
  DBUG_ASSERT(wsrep_running_threads > 0);
  wsrep_running_threads--;

  switch (thd_args->thread_type()) {
    case WSREP_APPLIER_THREAD:
      DBUG_ASSERT(wsrep_running_applier_threads > 0);
      wsrep_running_applier_threads--;
      break;
    case WSREP_ROLLBACKER_THREAD:
      DBUG_ASSERT(wsrep_running_rollbacker_threads > 0);
      wsrep_running_rollbacker_threads--;
      break;
    default:
      WSREP_ERROR("Incorrect wsrep thread type: %d", thd_args->thread_type());
      break;
  }

  delete thd_args;
  WSREP_DEBUG("wsrep running threads now: %lu", wsrep_running_threads);
  mysql_cond_broadcast(&COND_wsrep_slave_threads);
  mysql_mutex_unlock(&LOCK_wsrep_slave_threads);
  /*
    Note: We can't call THD destructor without crashing
    if plugins have not been initialized. However, in most of the
    cases this means that pre SE initialization SST failed and
    we are going to exit anyway.
  */
  if (plugins_are_initialized)
  {
    net_end(&thd->net);
    unlink_thd(thd);
  }
  else
  {
    /*
      TODO: lightweight cleanup to get rid of:
      'Error in my_thread_global_end(): 2 threads didn't exit'
      at server shutdown
    */
    server_threads.erase(thd);
  }

  delete thd;
  my_thread_end();
  return(NULL);

error:
  WSREP_ERROR("Failed to create/initialize system thread");

  /* Abort if its the first applier/rollbacker thread. */
  if (!mysqld_server_initialized)
    unireg_abort(1);
  else
    return NULL;
}

enum wsrep::streaming_context::fragment_unit wsrep_fragment_unit(ulong unit)
{
  switch (unit)
  {
  case WSREP_FRAG_BYTES: return wsrep::streaming_context::bytes;
  case WSREP_FRAG_ROWS: return wsrep::streaming_context::row;
  case WSREP_FRAG_STATEMENTS: return wsrep::streaming_context::statement;
  default:
    DBUG_ASSERT(0);
    return wsrep::streaming_context::bytes;
  }
}

/***** callbacks for wsrep service ************/

my_bool get_wsrep_recovery()
{
  return wsrep_recovery;
}

bool wsrep_consistency_check(THD *thd)
{
  return thd->wsrep_consistency_check == CONSISTENCY_CHECK_RUNNING;
}


/*
  Commit an empty transaction.

  If the transaction is real and the wsrep transaction is still active,
  the transaction did not generate any rows or keys and is committed
  as empty. Here the wsrep transaction is rolled back and after statement
  step is performed to leave the wsrep transaction in the state as it
  never existed.

  This should not be an inline functions as it requires a lot of stack space
  because of WSREP_DBUG() usage.  It's also not a function that is
  frequently called.
*/

void wsrep_commit_empty(THD* thd, bool all)
{
  DBUG_ENTER("wsrep_commit_empty");
  WSREP_DEBUG("wsrep_commit_empty(%llu)", thd->thread_id);
  if (wsrep_is_real(thd, all) &&
      wsrep_thd_is_local(thd) &&
      thd->wsrep_trx().active() &&
      !thd->internal_transaction() &&
      thd->wsrep_trx().state() != wsrep::transaction::s_committed)
  {
    /* @todo CTAS with STATEMENT binlog format and empty result set
       seems to be committing empty. Figure out why and try to fix
       elsewhere. */
    DBUG_ASSERT(!wsrep_has_changes(thd) ||
                (thd->lex->sql_command == SQLCOM_CREATE_TABLE &&
                 !thd->is_current_stmt_binlog_format_row()));
    bool have_error= wsrep_current_error(thd);
    int ret= wsrep_before_rollback(thd, all) ||
      wsrep_after_rollback(thd, all) ||
      wsrep_after_statement(thd);
    /* The committing transaction was empty but it held some locks and
       got BF aborted. As there were no certified changes in the
       data, we ignore the deadlock error and rely on error reporting
       by storage engine/server. */
    if (!ret && !have_error && wsrep_current_error(thd))
    {
      DBUG_ASSERT(wsrep_current_error(thd) == wsrep::e_deadlock_error);
      thd->wsrep_cs().reset_error();
    }
    if (ret)
    {
      WSREP_DEBUG("wsrep_commit_empty failed: %d", wsrep_current_error(thd));
    }
  }
  DBUG_VOID_RETURN;
}<|MERGE_RESOLUTION|>--- conflicted
+++ resolved
@@ -48,10 +48,7 @@
 #include <string>
 #include "log_event.h"
 #include "sql_connect.h"
-<<<<<<< HEAD
 #include "thread_cache.h"
-=======
->>>>>>> 478b8303
 
 #include <sstream>
 
