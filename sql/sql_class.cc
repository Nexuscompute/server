/*
<<<<<<< HEAD
   Copyright (c) 2000, 2011, Oracle and/or its affiliates.
   Copyright (c) 2008-2011 Monty Program Ab
=======
   Copyright (c) 2000, 2012, Oracle and/or its affiliates. All rights reserved.
>>>>>>> e0f3a0fa

   This program is free software; you can redistribute it and/or modify
   it under the terms of the GNU General Public License as published by
   the Free Software Foundation; version 2 of the License.

   This program is distributed in the hope that it will be useful,
   but WITHOUT ANY WARRANTY; without even the implied warranty of
   MERCHANTABILITY or FITNESS FOR A PARTICULAR PURPOSE.  See the
   GNU General Public License for more details.

   You should have received a copy of the GNU General Public License
   along with this program; if not, write to the Free Software
   Foundation, Inc., 51 Franklin St, Fifth Floor, Boston, MA 02110-1301  USA
*/

/*****************************************************************************
**
** This file implements classes defined in sql_class.h
** Especially the classes to handle a result from a select
**
*****************************************************************************/

#ifdef USE_PRAGMA_IMPLEMENTATION
#pragma implementation				// gcc: Class implementation
#endif

#include "mysql_priv.h"
#include "rpl_rli.h"
#include "rpl_filter.h"
#include "rpl_record.h"
#include "slave.h"
#include <my_bitmap.h>
#include "log_event.h"
#include <m_ctype.h>
#include <sys/stat.h>
#include <thr_alarm.h>
#ifdef	__WIN__
#include <io.h>
#endif
#include <mysys_err.h>

#include "sp_rcontext.h"
#include "sp_cache.h"
#include "debug_sync.h"

/*
  The following is used to initialise Table_ident with a internal
  table name
*/
char internal_table_name[2]= "*";
char empty_c_string[1]= {0};    /* used for not defined db */

const char * const THD::DEFAULT_WHERE= "field list";


/*****************************************************************************
** Instansiate templates
*****************************************************************************/

#ifdef HAVE_EXPLICIT_TEMPLATE_INSTANTIATION
/* Used templates */
template class List<Key>;
template class List_iterator<Key>;
template class List<Key_part_spec>;
template class List_iterator<Key_part_spec>;
template class List<Alter_drop>;
template class List_iterator<Alter_drop>;
template class List<Alter_column>;
template class List_iterator<Alter_column>;
#endif

/****************************************************************************
** User variables
****************************************************************************/

extern "C" uchar *get_var_key(user_var_entry *entry, size_t *length,
                              my_bool not_used __attribute__((unused)))
{
  *length= entry->name.length;
  return (uchar*) entry->name.str;
}

extern "C" void free_user_var(user_var_entry *entry)
{
  char *pos= (char*) entry+ALIGN_SIZE(sizeof(*entry));
  if (entry->value && entry->value != pos)
    my_free(entry->value, MYF(0));
  my_free((char*) entry,MYF(0));
}

bool Key_part_spec::operator==(const Key_part_spec& other) const
{
  return length == other.length &&
         !my_strcasecmp(system_charset_info, field_name,
                        other.field_name);
}

/**
  Construct an (almost) deep copy of this key. Only those
  elements that are known to never change are not copied.
  If out of memory, a partial copy is returned and an error is set
  in THD.
*/

Key::Key(const Key &rhs, MEM_ROOT *mem_root)
  :type(rhs.type),
  key_create_info(rhs.key_create_info),
  columns(rhs.columns, mem_root),
  name(rhs.name),
  generated(rhs.generated)
{
  list_copy_and_replace_each_value(columns, mem_root);
}

/**
  Construct an (almost) deep copy of this foreign key. Only those
  elements that are known to never change are not copied.
  If out of memory, a partial copy is returned and an error is set
  in THD.
*/

Foreign_key::Foreign_key(const Foreign_key &rhs, MEM_ROOT *mem_root)
  :Key(rhs,mem_root),
  ref_table(rhs.ref_table),
  ref_columns(rhs.ref_columns,mem_root),
  delete_opt(rhs.delete_opt),
  update_opt(rhs.update_opt),
  match_opt(rhs.match_opt)
{
  list_copy_and_replace_each_value(ref_columns, mem_root);
}

/*
  Test if a foreign key (= generated key) is a prefix of the given key
  (ignoring key name, key type and order of columns)

  NOTES:
    This is only used to test if an index for a FOREIGN KEY exists

  IMPLEMENTATION
    We only compare field names

  RETURN
    0	Generated key is a prefix of other key
    1	Not equal
*/

bool foreign_key_prefix(Key *a, Key *b)
{
  /* Ensure that 'a' is the generated key */
  if (a->generated)
  {
    if (b->generated && a->columns.elements > b->columns.elements)
      swap_variables(Key*, a, b);               // Put shorter key in 'a'
  }
  else
  {
    if (!b->generated)
      return TRUE;                              // No foreign key
    swap_variables(Key*, a, b);                 // Put generated key in 'a'
  }

  /* Test if 'a' is a prefix of 'b' */
  if (a->columns.elements > b->columns.elements)
    return TRUE;                                // Can't be prefix

  List_iterator<Key_part_spec> col_it1(a->columns);
  List_iterator<Key_part_spec> col_it2(b->columns);
  const Key_part_spec *col1, *col2;

#ifdef ENABLE_WHEN_INNODB_CAN_HANDLE_SWAPED_FOREIGN_KEY_COLUMNS
  while ((col1= col_it1++))
  {
    bool found= 0;
    col_it2.rewind();
    while ((col2= col_it2++))
    {
      if (*col1 == *col2)
      {
        found= TRUE;
	break;
      }
    }
    if (!found)
      return TRUE;                              // Error
  }
  return FALSE;                                 // Is prefix
#else
  while ((col1= col_it1++))
  {
    col2= col_it2++;
    if (!(*col1 == *col2))
      return TRUE;
  }
  return FALSE;                                 // Is prefix
#endif
}


/****************************************************************************
** Thread specific functions
****************************************************************************/

/** Push an error to the error stack and return TRUE for now. */

bool
Reprepare_observer::report_error(THD *thd)
{
  my_error(ER_NEED_REPREPARE, MYF(ME_NO_WARNING_FOR_ERROR|ME_NO_SP_HANDLER));

  m_invalidated= TRUE;

  return TRUE;
}


Open_tables_state::Open_tables_state(ulong version_arg)
  :version(version_arg), state_flags(0U)
{
  reset_open_tables_state();
}

/*
  The following functions form part of the C plugin API
*/

extern "C" int mysql_tmpfile(const char *prefix)
{
  char filename[FN_REFLEN];
  File fd = create_temp_file(filename, mysql_tmpdir, prefix,
#ifdef __WIN__
                             O_BINARY | O_TRUNC | O_SEQUENTIAL |
                             O_SHORT_LIVED |
#endif /* __WIN__ */
                             O_CREAT | O_EXCL | O_RDWR | O_TEMPORARY,
                             MYF(MY_WME));
  if (fd >= 0) {
#ifndef __WIN__
    /*
      This can be removed once the following bug is fixed:
      Bug #28903  create_temp_file() doesn't honor O_TEMPORARY option
                  (file not removed) (Unix)
    */
    unlink(filename);
#endif /* !__WIN__ */
  }

  return fd;
}


extern "C"
int thd_in_lock_tables(const THD *thd)
{
  return test(thd->in_lock_tables);
}


extern "C"
int thd_tablespace_op(const THD *thd)
{
  return test(thd->tablespace_op);
}


extern "C"
const char *set_thd_proc_info(THD *thd, const char *info,
                              const char *calling_function,
                              const char *calling_file,
                              const unsigned int calling_line)
{
  if (!thd)
    thd= current_thd;

  const char *old_info= thd->proc_info;
  DBUG_PRINT("proc_info", ("%s:%d  %s", calling_file, calling_line,
                           (info != NULL) ? info : ""));
#if defined(ENABLED_PROFILING) && defined(COMMUNITY_SERVER)
  thd->profiling.status_change(info, calling_function, calling_file, calling_line);
#endif
  thd->proc_info= info;
  return old_info;
}

extern "C"
void **thd_ha_data(const THD *thd, const struct handlerton *hton)
{
  return (void **) &thd->ha_data[hton->slot].ha_ptr;
}


/**
  Provide a handler data getter to simplify coding
*/
extern "C"
void *thd_get_ha_data(const THD *thd, const struct handlerton *hton)
{
  return *thd_ha_data(thd, hton);
}


/**
  Provide a handler data setter to simplify coding
  @see thd_set_ha_data() definition in plugin.h
*/
extern "C"
void thd_set_ha_data(THD *thd, const struct handlerton *hton,
                     const void *ha_data)
{
  plugin_ref *lock= &thd->ha_data[hton->slot].lock;
  if (ha_data && !*lock)
    *lock= ha_lock_engine(NULL, (handlerton*) hton);
  else if (!ha_data && *lock)
  {
    plugin_unlock(NULL, *lock);
    *lock= NULL;
  }
  *thd_ha_data(thd, hton)= (void*) ha_data;
}


extern "C"
long long thd_test_options(const THD *thd, long long test_options)
{
  return thd->options & test_options;
}

extern "C"
int thd_sql_command(const THD *thd)
{
  return (int) thd->lex->sql_command;
}

extern "C"
int thd_tx_isolation(const THD *thd)
{
  return (int) thd->variables.tx_isolation;
}

extern "C"
void thd_inc_row_count(THD *thd)
{
  thd->row_count++;
}


/**
  Dumps a text description of a thread, its security context
  (user, host) and the current query.

  @param thd thread context
  @param buffer pointer to preferred result buffer
  @param length length of buffer
  @param max_query_len how many chars of query to copy (0 for all)

  @req LOCK_thread_count
  
  @note LOCK_thread_count mutex is not necessary when the function is invoked on
   the currently running thread (current_thd) or if the caller in some other
   way guarantees that access to thd->query is serialized.
 
  @return Pointer to string
*/

extern "C"
char *thd_security_context(THD *thd, char *buffer, unsigned int length,
                           unsigned int max_query_len)
{
  DEBUG_SYNC(thd, "thd_security_context");
  String str(buffer, length, &my_charset_latin1);
  const Security_context *sctx= &thd->main_security_ctx;
  char header[64];
  int len;
  /*
    The pointers thd->query and thd->proc_info might change since they are
    being modified concurrently. This is acceptable for proc_info since its
    values doesn't have to very accurate and the memory it points to is static,
    but we need to attempt a snapshot on the pointer values to avoid using NULL
    values. The pointer to thd->query however, doesn't point to static memory
    and has to be protected by LOCK_thread_count or risk pointing to
    uninitialized memory.
  */
  const char *proc_info= thd->proc_info;

  len= my_snprintf(header, sizeof(header),
                   "MySQL thread id %lu, query id %lu",
                   thd->thread_id, (ulong) thd->query_id);
  str.length(0);
  str.append(header, len);

  if (sctx->host)
  {
    str.append(' ');
    str.append(sctx->host);
  }

  if (sctx->ip)
  {
    str.append(' ');
    str.append(sctx->ip);
  }

  if (sctx->user)
  {
    str.append(' ');
    str.append(sctx->user);
  }

  if (proc_info)
  {
    str.append(' ');
    str.append(proc_info);
  }

  pthread_mutex_lock(&thd->LOCK_thd_data);

  if (thd->query())
  {
    if (max_query_len < 1)
      len= thd->query_length();
    else
      len= min(thd->query_length(), max_query_len);
    str.append('\n');
    str.append(thd->query(), len);
  }

  pthread_mutex_unlock(&thd->LOCK_thd_data);

  if (str.c_ptr_safe() == buffer)
    return buffer;

  /*
    We have to copy the new string to the destination buffer because the string
    was reallocated to a larger buffer to be able to fit.
  */
  DBUG_ASSERT(buffer != NULL);
  length= min(str.length(), length-1);
  memcpy(buffer, str.c_ptr_quick(), length);
  /* Make sure that the new string is null terminated */
  buffer[length]= '\0';
  return buffer;
}


/**
  Implementation of Drop_table_error_handler::handle_error().
  The reason in having this implementation is to silence technical low-level
  warnings during DROP TABLE operation. Currently we don't want to expose
  the following warnings during DROP TABLE:
    - Some of table files are missed or invalid (the table is going to be
      deleted anyway, so why bother that something was missed);
    - A trigger associated with the table does not have DEFINER (One of the
      MySQL specifics now is that triggers are loaded for the table being
      dropped. So, we may have a warning that trigger does not have DEFINER
      attribute during DROP TABLE operation).

  @return TRUE if the condition is handled.
*/
bool Drop_table_error_handler::handle_error(uint sql_errno,
                                            const char *message,
                                            MYSQL_ERROR::enum_warning_level level,
                                            THD *thd)
{
  return ((sql_errno == EE_DELETE && my_errno == ENOENT) ||
          sql_errno == ER_TRG_NO_DEFINER);
}


/**
  Clear this diagnostics area. 

  Normally called at the end of a statement.
*/

void
Diagnostics_area::reset_diagnostics_area()
{
  DBUG_ENTER("reset_diagnostics_area");
#ifdef DBUG_OFF
  can_overwrite_status= FALSE;
  /** Don't take chances in production */
  m_message[0]= '\0';
  m_sql_errno= 0;
  m_server_status= 0;
  m_affected_rows= 0;
  m_last_insert_id= 0;
  m_total_warn_count= 0;
#endif
  is_sent= FALSE;
  /** Tiny reset in debug mode to see garbage right away */
  m_status= DA_EMPTY;
  DBUG_VOID_RETURN;
}


/**
  Set OK status -- ends commands that do not return a
  result set, e.g. INSERT/UPDATE/DELETE.
*/

void
Diagnostics_area::set_ok_status(THD *thd, ha_rows affected_rows_arg,
                                ulonglong last_insert_id_arg,
                                const char *message_arg)
{
  DBUG_ENTER("set_ok_status");
  DBUG_ASSERT(! is_set());
  /*
    In production, refuse to overwrite an error or a custom response
    with an OK packet.
  */
  if (is_error() || is_disabled())
    return;

  m_server_status= thd->server_status;
  m_total_warn_count= thd->total_warn_count;
  m_affected_rows= affected_rows_arg;
  m_last_insert_id= last_insert_id_arg;
  if (message_arg)
    strmake(m_message, message_arg, sizeof(m_message) - 1);
  else
    m_message[0]= '\0';
  m_status= DA_OK;
  DBUG_VOID_RETURN;
}


/**
  Set EOF status.
*/

void
Diagnostics_area::set_eof_status(THD *thd)
{
  DBUG_ENTER("set_eof_status");
  /* Only allowed to report eof if has not yet reported an error */
  DBUG_ASSERT(! is_set());
  /*
    In production, refuse to overwrite an error or a custom response
    with an EOF packet.
  */
  if (is_error() || is_disabled())
    return;

  m_server_status= thd->server_status;
  /*
    If inside a stored procedure, do not return the total
    number of warnings, since they are not available to the client
    anyway.
  */
  m_total_warn_count= thd->spcont ? 0 : thd->total_warn_count;

  m_status= DA_EOF;
  DBUG_VOID_RETURN;
}

/**
  Set ERROR status.
*/

void
Diagnostics_area::set_error_status(THD *thd, uint sql_errno_arg,
                                   const char *message_arg)
{
  DBUG_ENTER("set_error_status");
  /*
    Only allowed to report error if has not yet reported a success
    The only exception is when we flush the message to the client,
    an error can happen during the flush.
  */
  DBUG_ASSERT(! is_set() || can_overwrite_status);
#ifdef DBUG_OFF
  /*
    In production, refuse to overwrite a custom response with an
    ERROR packet.
  */
  if (is_disabled())
    return;
#endif

  m_sql_errno= sql_errno_arg;
  strmake(m_message, message_arg, sizeof(m_message)-1);

  m_status= DA_ERROR;
  DBUG_VOID_RETURN;
}


/**
  Mark the diagnostics area as 'DISABLED'.

  This is used in rare cases when the COM_ command at hand sends a response
  in a custom format. One example is the query cache, another is
  COM_STMT_PREPARE.
*/

void
Diagnostics_area::disable_status()
{
  DBUG_ASSERT(! is_set());
  m_status= DA_DISABLED;
}


THD::THD()
   :Statement(&main_lex, &main_mem_root, CONVENTIONAL_EXECUTION,
              /* statement id */ 0),
   Open_tables_state(refresh_version), rli_fake(NULL), rli_slave(NULL),
   lock_id(&main_lock_id),
   user_time(0), in_sub_stmt(0),
   fill_status_recursion_level(0),
   sql_log_bin_toplevel(false),
   binlog_table_maps(0), binlog_flags(0UL),
   table_map_for_update(0),
   arg_of_last_insert_id_function(FALSE),
   first_successful_insert_id_in_prev_stmt(0),
   first_successful_insert_id_in_prev_stmt_for_binlog(0),
   first_successful_insert_id_in_cur_stmt(0),
   stmt_depends_on_first_successful_insert_id_in_prev_stmt(FALSE),
   examined_row_count(0),
   global_read_lock(0),
   is_fatal_error(0),
   transaction_rollback_request(0),
   is_fatal_sub_stmt_error(0),
   rand_used(0),
   time_zone_used(0),
   in_lock_tables(0),
   bootstrap(0),
   derived_tables_processing(FALSE),
   spcont(NULL),
   m_parser_state(NULL)
#if defined(ENABLED_DEBUG_SYNC)
   , debug_sync_control(0)
#endif /* defined(ENABLED_DEBUG_SYNC) */
{
  ulong tmp;

  /*
    Pass nominal parameters to init_alloc_root only to ensure that
    the destructor works OK in case of an error. The main_mem_root
    will be re-initialized in init_for_queries().
  */
  init_sql_alloc(&main_mem_root, ALLOC_ROOT_MIN_BLOCK_SIZE, 0);
  stmt_arena= this;
  thread_stack= 0;
  scheduler= &thread_scheduler;                 // Will be fixed later
  extra_port= 0;
  catalog= (char*)"std"; // the only catalog we have for now
  main_security_ctx.init();
  security_ctx= &main_security_ctx;
  locked=some_tables_deleted=no_errors=password= 0;
  query_start_used= 0;
  count_cuted_fields= CHECK_FIELD_IGNORE;
  killed= NOT_KILLED;
  col_access=0;
  is_slave_error= thread_specific_used= FALSE;
  hash_clear(&handler_tables_hash);
  tmp_table=0;
  cuted_fields= sent_row_count= row_count= 0L;
  limit_found_rows= 0;
  row_count_func= -1;
  statement_id_counter= 0UL;
#ifdef ERROR_INJECT_SUPPORT
  error_inject_value= 0UL;
#endif
  // Must be reset to handle error with THD's created for init of mysqld
  lex->current_select= 0;
  start_time=(time_t) 0;
  start_utime= prior_thr_create_utime= 0L;
  utime_after_lock= 0L;
  current_linfo =  0;
  slave_thread = 0;
  bzero(&variables, sizeof(variables));
  thread_id= 0;
  one_shot_set= 0;
  file_id = 0;
  query_id= 0;
  query_name_consts= 0;
  warn_id= 0;
  db_charset= global_system_variables.collation_database;
  bzero(ha_data, sizeof(ha_data));
  mysys_var=0;
  binlog_evt_union.do_union= FALSE;
  enable_slow_log= 0;
#ifndef DBUG_OFF
  dbug_sentry=THD_SENTRY_MAGIC;
#endif
#ifndef EMBEDDED_LIBRARY
  net.vio=0;
#endif
  client_capabilities= 0;                       // minimalistic client
#ifdef HAVE_QUERY_CACHE
  query_cache_init_query(&net);                 // If error on boot
#endif
  ull=0;
  system_thread= NON_SYSTEM_THREAD;
  cleanup_done= abort_on_warning= no_warnings_for_error= 0;
  peer_port= 0;					// For SHOW PROCESSLIST
  transaction.m_pending_rows_event= 0;
  transaction.on= 1;
  wt_thd_lazy_init(&transaction.wt, &variables.wt_deadlock_search_depth_short,
                                    &variables.wt_timeout_short,
                                    &variables.wt_deadlock_search_depth_long,
                                    &variables.wt_timeout_long);
#ifdef SIGNAL_WITH_VIO_CLOSE
  active_vio = 0;
#endif
  pthread_mutex_init(&LOCK_thd_data, MY_MUTEX_INIT_FAST);
  pthread_mutex_init(&LOCK_thd_kill, MY_MUTEX_INIT_FAST);

  /* Variables with default values */
  proc_info="login";
  where= THD::DEFAULT_WHERE;
  server_id = ::server_id;
  slave_net = 0;
  command=COM_CONNECT;
  *scramble= '\0';

  init();
  /* Initialize sub structures */
  init_sql_alloc(&warn_root, WARN_ALLOC_BLOCK_SIZE, WARN_ALLOC_PREALLOC_SIZE);
#if defined(ENABLED_PROFILING) && defined(COMMUNITY_SERVER)
  profiling.set_thd(this);
#endif
  user_connect=(USER_CONN *)0;
  hash_init(&user_vars, system_charset_info, USER_VARS_HASH_SIZE, 0, 0,
	    (hash_get_key) get_var_key,
	    (hash_free_key) free_user_var, 0);

  sp_proc_cache= NULL;
  sp_func_cache= NULL;

  /* For user vars replication*/
  if (opt_bin_log)
    my_init_dynamic_array(&user_var_events,
			  sizeof(BINLOG_USER_VAR_EVENT *), 16, 16);
  else
    bzero((char*) &user_var_events, sizeof(user_var_events));

  /* Protocol */
  protocol= &protocol_text;			// Default protocol
  protocol_text.init(this);
  protocol_binary.init(this);

  tablespace_op=FALSE;
  tmp= sql_rnd_with_mutex();
  my_rnd_init(&rand, tmp + (ulong) &rand, tmp + (ulong) ::global_query_id);
  substitute_null_with_insert_id = FALSE;
  thr_lock_info_init(&lock_info); /* safety: will be reset after start */
  thr_lock_owner_init(&main_lock_id, &lock_info);

  m_internal_handler= NULL;
  m_binlog_invoker= FALSE;
  memset(&invoker_user, 0, sizeof(invoker_user));
  memset(&invoker_host, 0, sizeof(invoker_host));
}


void THD::push_internal_handler(Internal_error_handler *handler)
{
  if (m_internal_handler)
  {
    handler->m_prev_internal_handler= m_internal_handler;
    m_internal_handler= handler;
  }
  else
  {
    m_internal_handler= handler;
  }
}


bool THD::handle_error(uint sql_errno, const char *message,
                       MYSQL_ERROR::enum_warning_level level)
{
  for (Internal_error_handler *error_handler= m_internal_handler;
       error_handler;
       error_handler= error_handler->m_prev_internal_handler)
  {
    if (error_handler->handle_error(sql_errno, message, level, this))
      return TRUE;
  }
  return FALSE;
}


Internal_error_handler *THD::pop_internal_handler()
{
  DBUG_ASSERT(m_internal_handler != NULL);
  Internal_error_handler *popped_handler= m_internal_handler;
  m_internal_handler= m_internal_handler->m_prev_internal_handler;
  return popped_handler;
}

extern "C"
void *thd_alloc(MYSQL_THD thd, unsigned int size)
{
  return thd->alloc(size);
}

extern "C"
void *thd_calloc(MYSQL_THD thd, unsigned int size)
{
  return thd->calloc(size);
}

extern "C"
char *thd_strdup(MYSQL_THD thd, const char *str)
{
  return thd->strdup(str);
}

extern "C"
char *thd_strmake(MYSQL_THD thd, const char *str, unsigned int size)
{
  return thd->strmake(str, size);
}

extern "C"
LEX_STRING *thd_make_lex_string(THD *thd, LEX_STRING *lex_str,
                                const char *str, unsigned int size,
                                int allocate_lex_string)
{
  return thd->make_lex_string(lex_str, str, size,
                              (bool) allocate_lex_string);
}

extern "C"
void *thd_memdup(MYSQL_THD thd, const void* str, unsigned int size)
{
  return thd->memdup(str, size);
}

extern "C"
void thd_get_xid(const MYSQL_THD thd, MYSQL_XID *xid)
{
  *xid = *(MYSQL_XID *) &thd->transaction.xid_state.xid;
}

#ifdef _WIN32
extern "C"   THD *_current_thd_noinline(void)
{
  return my_pthread_getspecific_ptr(THD*,THR_THD);
}
#endif
/*
  Init common variables that has to be reset on start and on change_user
*/

void THD::init(void)
{
  pthread_mutex_lock(&LOCK_global_system_variables);
  plugin_thdvar_init(this);
  variables.time_format= date_time_format_copy((THD*) 0,
					       variables.time_format);
  variables.date_format= date_time_format_copy((THD*) 0,
					       variables.date_format);
  variables.datetime_format= date_time_format_copy((THD*) 0,
						   variables.datetime_format);
  /*
    variables= global_system_variables above has reset
    variables.pseudo_thread_id to 0. We need to correct it here to
    avoid temporary tables replication failure.
  */
  variables.pseudo_thread_id= thread_id;
  pthread_mutex_unlock(&LOCK_global_system_variables);
  server_status= SERVER_STATUS_AUTOCOMMIT;
  if (variables.sql_mode & MODE_NO_BACKSLASH_ESCAPES)
    server_status|= SERVER_STATUS_NO_BACKSLASH_ESCAPES;
  options= thd_startup_options;

  if (variables.max_join_size == HA_POS_ERROR)
    options |= OPTION_BIG_SELECTS;
  else
    options &= ~OPTION_BIG_SELECTS;

  transaction.all.modified_non_trans_table= transaction.stmt.modified_non_trans_table= FALSE;
  open_options=ha_open_options;
  update_lock_default= (variables.low_priority_updates ?
			TL_WRITE_LOW_PRIORITY :
			TL_WRITE);
  session_tx_isolation= (enum_tx_isolation) variables.tx_isolation;
  warn_list.empty();
  bzero((char*) warn_count, sizeof(warn_count));
  total_warn_count= 0;
  update_charset();
  reset_current_stmt_binlog_row_based();
  bzero((char *) &status_var, sizeof(status_var));
  sql_log_bin_toplevel= options & OPTION_BIN_LOG;

#if defined(ENABLED_DEBUG_SYNC)
  /* Initialize the Debug Sync Facility. See debug_sync.cc. */
  debug_sync_init_thread(this);
#endif /* defined(ENABLED_DEBUG_SYNC) */
}


/*
  Init THD for query processing.
  This has to be called once before we call mysql_parse.
  See also comments in sql_class.h.
*/

void THD::init_for_queries()
{
  set_time(); 
  ha_enable_transaction(this,TRUE);

  reset_root_defaults(mem_root, variables.query_alloc_block_size,
                      variables.query_prealloc_size);
#ifdef USING_TRANSACTIONS
  reset_root_defaults(&transaction.mem_root,
                      variables.trans_alloc_block_size,
                      variables.trans_prealloc_size);
#endif
  transaction.xid_state.xid.null();
  transaction.xid_state.in_thd=1;
}


/*
  Do what's needed when one invokes change user

  SYNOPSIS
    change_user()

  IMPLEMENTATION
    Reset all resources that are connection specific
*/


void THD::change_user(void)
{
  pthread_mutex_lock(&LOCK_status);
  add_to_status(&global_status_var, &status_var);
  pthread_mutex_unlock(&LOCK_status);

  cleanup();
  killed= NOT_KILLED;
  cleanup_done= 0;
  init();
  stmt_map.reset();
  hash_init(&user_vars, system_charset_info, USER_VARS_HASH_SIZE, 0, 0,
	    (hash_get_key) get_var_key,
	    (hash_free_key) free_user_var, 0);
  sp_cache_clear(&sp_proc_cache);
  sp_cache_clear(&sp_func_cache);
}


/* Do operations that may take a long time */

void THD::cleanup(void)
{
  DBUG_ENTER("THD::cleanup");
  DBUG_ASSERT(cleanup_done == 0);

  killed= KILL_CONNECTION;
#ifdef ENABLE_WHEN_BINLOG_WILL_BE_ABLE_TO_PREPARE
  if (transaction.xid_state.xa_state == XA_PREPARED)
  {
#error xid_state in the cache should be replaced by the allocated value
  }
#endif
  {
    ha_rollback(this);
    xid_cache_delete(&transaction.xid_state);
  }
  if (locked_tables)
  {
    lock=locked_tables; locked_tables=0;
    close_thread_tables(this);
  }
  wt_thd_destroy(&transaction.wt);

#if defined(ENABLED_DEBUG_SYNC)
  /* End the Debug Sync Facility. See debug_sync.cc. */
  debug_sync_end_thread(this);
#endif /* defined(ENABLED_DEBUG_SYNC) */

  mysql_ha_cleanup(this);
  delete_dynamic(&user_var_events);
  hash_free(&user_vars);
  close_temporary_tables(this);
  my_free((char*) variables.time_format, MYF(MY_ALLOW_ZERO_PTR));
  my_free((char*) variables.date_format, MYF(MY_ALLOW_ZERO_PTR));
  my_free((char*) variables.datetime_format, MYF(MY_ALLOW_ZERO_PTR));

  sp_cache_clear(&sp_proc_cache);
  sp_cache_clear(&sp_func_cache);

  if (global_read_lock)
    unlock_global_read_lock(this);
  if (ull)
  {
    pthread_mutex_lock(&LOCK_user_locks);
    item_user_lock_release(ull);
    pthread_mutex_unlock(&LOCK_user_locks);
    ull= NULL;
  }

  cleanup_done=1;
  DBUG_VOID_RETURN;
}


THD::~THD()
{
  THD_CHECK_SENTRY(this);
  DBUG_ENTER("~THD()");
  /* Ensure that no one is using THD */
  pthread_mutex_lock(&LOCK_thd_data);
  pthread_mutex_unlock(&LOCK_thd_data);
  pthread_mutex_lock(&LOCK_thd_kill);
  pthread_mutex_unlock(&LOCK_thd_kill);
  add_to_status(&global_status_var, &status_var);

  /* Close connection */
#ifndef EMBEDDED_LIBRARY
  if (net.vio)
  {
    vio_delete(net.vio);
    net_end(&net);
  }
#endif
  stmt_map.reset();                     /* close all prepared statements */
  DBUG_ASSERT(lock_info.n_cursors == 0);

  if (!cleanup_done)
    cleanup();

  ha_close_connection(this);
  plugin_thdvar_cleanup(this);

  DBUG_PRINT("info", ("freeing security context"));
  main_security_ctx.destroy();
  safeFree(db);
  free_root(&warn_root,MYF(0));
#ifdef USING_TRANSACTIONS
  free_root(&transaction.mem_root,MYF(0));
#endif
  mysys_var=0;					// Safety (shouldn't be needed)
  pthread_mutex_destroy(&LOCK_thd_data);
  pthread_mutex_destroy(&LOCK_thd_kill);
#ifndef DBUG_OFF
  dbug_sentry= THD_SENTRY_GONE;
#endif  
#ifndef EMBEDDED_LIBRARY
  if (rli_fake)
  {
    delete rli_fake;
    rli_fake= NULL;
  }
  if (rli_slave)
    rli_slave->cleanup_after_session();
#endif

  free_root(&main_mem_root, MYF(0));
  DBUG_VOID_RETURN;
}


/*
  Add all status variables to another status variable array

  SYNOPSIS
   add_to_status()
   to_var       add to this array
   from_var     from this array

  NOTES
    This function assumes that all variables are long/ulong.
    If this assumption will change, then we have to explictely add
    the other variables after the while loop
*/

void add_to_status(STATUS_VAR *to_var, STATUS_VAR *from_var)
{
  ulong *end= (ulong*) ((uchar*) to_var +
                        offsetof(STATUS_VAR, last_system_status_var) +
			sizeof(ulong));
  ulong *to= (ulong*) to_var, *from= (ulong*) from_var;

  while (to != end)
    *(to++)+= *(from++);

  to_var->bytes_received+= from_var->bytes_received;
  to_var->bytes_sent+= from_var->bytes_sent;
}

/*
  Add the difference between two status variable arrays to another one.

  SYNOPSIS
    add_diff_to_status
    to_var       add to this array
    from_var     from this array
    dec_var      minus this array
  
  NOTE
    This function assumes that all variables are long/ulong.
*/

void add_diff_to_status(STATUS_VAR *to_var, STATUS_VAR *from_var,
                        STATUS_VAR *dec_var)
{
  ulong *end= (ulong*) ((uchar*) to_var + offsetof(STATUS_VAR,
						  last_system_status_var) +
			sizeof(ulong));
  ulong *to= (ulong*) to_var, *from= (ulong*) from_var, *dec= (ulong*) dec_var;

  while (to != end)
    *(to++)+= *(from++) - *(dec++);

  to_var->bytes_received+= from_var->bytes_received - dec_var->bytes_received;;
  to_var->bytes_sent+= from_var->bytes_sent - dec_var->bytes_sent;
}

#define SECONDS_TO_WAIT_FOR_KILL 2
#if !defined(__WIN__) && defined(HAVE_SELECT)
/* my_sleep() can wait for sub second times */
#define WAIT_FOR_KILL_TRY_TIMES 20
#else
#define WAIT_FOR_KILL_TRY_TIMES 2
#endif


void THD::awake(THD::killed_state state_to_set)
{
  DBUG_ENTER("THD::awake");
  DBUG_PRINT("enter", ("this: 0x%lx thread_id=%lu killed_state=%d",
             (long) this, thread_id, state_to_set));
  THD_CHECK_SENTRY(this);
  safe_mutex_assert_not_owner(&LOCK_thd_data);
  safe_mutex_assert_owner(&LOCK_thd_kill);

  killed= state_to_set;
  if (state_to_set != THD::KILL_QUERY)
  {
    thr_alarm_kill(thread_id);
    if (!slave_thread)
      thread_scheduler.post_kill_notification(this);
#ifdef SIGNAL_WITH_VIO_CLOSE
    if (this != current_thd)
    {
      /*
        In addition to a signal, let's close the socket of the thread that
        is being killed. This is to make sure it does not block if the
        signal is lost. This needs to be done only on platforms where
        signals are not a reliable interruption mechanism.

        If we're killing ourselves, we know that we're not blocked, so this
        hack is not used.
      */

      pthread_mutex_lock(&LOCK_thd_data);
      close_active_vio();
      pthread_mutex_unlock(&LOCK_thd_data);
    }
#endif    
  }
  if (mysys_var)
  {
    pthread_mutex_lock(&mysys_var->mutex);
    if (!system_thread)		// Don't abort locks
      mysys_var->abort=1;
    /*
      This broadcast could be up in the air if the victim thread
      exits the cond in the time between read and broadcast, but that is
      ok since all we want to do is to make the victim thread get out
      of waiting on current_cond.
      If we see a non-zero current_cond: it cannot be an old value (because
      then exit_cond() should have run and it can't because we have mutex); so
      it is the true value but maybe current_mutex is not yet non-zero (we're
      in the middle of enter_cond() and there is a "memory order
      inversion"). So we test the mutex too to not lock 0.

      Note that there is a small chance we fail to kill. If victim has locked
      current_mutex, but hasn't yet entered enter_cond() (which means that
      current_cond and current_mutex are 0), then the victim will not get
      a signal and it may wait "forever" on the cond (until
      we issue a second KILL or the status it's waiting for happens).
      It's true that we have set its thd->killed but it may not
      see it immediately and so may have time to reach the cond_wait().

      We have to do the loop with trylock, because if we would use
      pthread_mutex_lock(), we can cause a deadlock as we are here locking
      the mysys_var->mutex and mysys_var->current_mutex in a different order
      than in the thread we are trying to kill.
      We only sleep for 2 seconds as we don't want to have LOCK_thd_data
      locked too long time.

      There is a small change we may not succeed in aborting a thread that
      is not yet waiting for a mutex, but as this happens only for a
      thread that was doing something else when the kill was issued and
      which should detect the kill flag before it starts to wait, this
      should be good enough.
    */
    if (mysys_var->current_cond && mysys_var->current_mutex)
    {
      uint i;
      for (i= 0; i < WAIT_FOR_KILL_TRY_TIMES * SECONDS_TO_WAIT_FOR_KILL; i++)
      {
        int ret= pthread_mutex_trylock(mysys_var->current_mutex);
        pthread_cond_broadcast(mysys_var->current_cond);
        if (!ret)
        {
          /* Signal is sure to get through */
          pthread_mutex_unlock(mysys_var->current_mutex);
          break;
        }
      }
      my_sleep(1000000L / WAIT_FOR_KILL_TRY_TIMES);
    }
    pthread_mutex_unlock(&mysys_var->mutex);
  }
  DBUG_VOID_RETURN;
}

/*
  Remember the location of thread info, the structure needed for
  sql_alloc() and the structure for the net buffer
*/

bool THD::store_globals()
{
  /*
    Assert that thread_stack is initialized: it's necessary to be able
    to track stack overrun.
  */
  DBUG_ASSERT(thread_stack);

  if (my_pthread_setspecific_ptr(THR_THD,  this) ||
      my_pthread_setspecific_ptr(THR_MALLOC, &mem_root))
    return 1;
  mysys_var=my_thread_var;
  /*
    Let mysqld define the thread id (not mysys)
    This allows us to move THD to different threads if needed.
  */
  mysys_var->id= thread_id;
  real_id= pthread_self();                      // For debugging
  mysys_var->stack_ends_here= thread_stack +    // for consistency, see libevent_thread_proc
                              STACK_DIRECTION * (long)my_thread_stack_size;

  /*
    We have to call thr_lock_info_init() again here as THD may have been
    created in another thread
  */
  thr_lock_info_init(&lock_info);

#ifdef SAFE_MUTEX
  /* Register order of mutex for wrong mutex deadlock detector */
  pthread_mutex_lock(&LOCK_thd_data);
  pthread_mutex_lock(&mysys_var->mutex);

  pthread_mutex_unlock(&mysys_var->mutex);
  pthread_mutex_unlock(&LOCK_thd_data);
#endif
  return 0;
}

/*
  Remove the thread specific info (THD and mem_root pointer) stored during
  store_global call for this thread.
*/
bool THD::restore_globals()
{
  /*
    Assert that thread_stack is initialized: it's necessary to be able
    to track stack overrun.
  */
  DBUG_ASSERT(thread_stack);
  
  /* Undocking the thread specific data. */
  my_pthread_setspecific_ptr(THR_THD, NULL);
  my_pthread_setspecific_ptr(THR_MALLOC, NULL);
  
  return 0;
}


/**
   Untie THD from current thread

   Used when using --thread-handling=pool-of-threads
*/

void THD::reset_globals()
{
  pthread_mutex_lock(&LOCK_thd_data);
  mysys_var= 0;
  pthread_mutex_unlock(&LOCK_thd_data);
}

/*
  Cleanup after query.

  SYNOPSIS
    THD::cleanup_after_query()

  DESCRIPTION
    This function is used to reset thread data to its default state.

  NOTE
    This function is not suitable for setting thread data to some
    non-default values, as there is only one replication thread, so
    different master threads may overwrite data of each other on
    slave.
*/

void THD::cleanup_after_query()
{
  /*
    Reset rand_used so that detection of calls to rand() will save random 
    seeds if needed by the slave.

    Do not reset rand_used if inside a stored function or trigger because 
    only the call to these operations is logged. Thus only the calling 
    statement needs to detect rand() calls made by its substatements. These
    substatements must not set rand_used to 0 because it would remove the
    detection of rand() by the calling statement. 
  */
  if (!in_sub_stmt) /* stored functions and triggers are a special case */
  {
    /* Forget those values, for next binlogger: */
    stmt_depends_on_first_successful_insert_id_in_prev_stmt= 0;
    auto_inc_intervals_in_cur_stmt_for_binlog.empty();
    rand_used= 0;
  }
  if (first_successful_insert_id_in_cur_stmt > 0)
  {
    /* set what LAST_INSERT_ID() will return */
    first_successful_insert_id_in_prev_stmt= 
      first_successful_insert_id_in_cur_stmt;
    first_successful_insert_id_in_cur_stmt= 0;
    substitute_null_with_insert_id= TRUE;
  }
  arg_of_last_insert_id_function= 0;
  /* Free Items that were created during this execution */
  free_items();
  /* Reset where. */
  where= THD::DEFAULT_WHERE;
  /* reset table map for multi-table update */
  table_map_for_update= 0;
  m_binlog_invoker= FALSE;
#ifndef EMBEDDED_LIBRARY
  if (rli_slave)
    rli_slave->cleanup_after_query();
#endif
}


/**
  Create a LEX_STRING in this connection.

  @param lex_str  pointer to LEX_STRING object to be initialized
  @param str      initializer to be copied into lex_str
  @param length   length of str, in bytes
  @param allocate_lex_string  if TRUE, allocate new LEX_STRING object,
                              instead of using lex_str value
  @return  NULL on failure, or pointer to the LEX_STRING object
*/
LEX_STRING *THD::make_lex_string(LEX_STRING *lex_str,
                                 const char* str, uint length,
                                 bool allocate_lex_string)
{
  if (allocate_lex_string)
    if (!(lex_str= (LEX_STRING *)alloc(sizeof(LEX_STRING))))
      return 0;
  if (!(lex_str->str= strmake_root(mem_root, str, length)))
    return 0;
  lex_str->length= length;
  return lex_str;
}


/*
  Convert a string to another character set

  SYNOPSIS
    convert_string()
    to				Store new allocated string here
    to_cs			New character set for allocated string
    from			String to convert
    from_length			Length of string to convert
    from_cs			Original character set

  NOTES
    to will be 0-terminated to make it easy to pass to system funcs

  RETURN
    0	ok
    1	End of memory.
        In this case to->str will point to 0 and to->length will be 0.
*/

bool THD::convert_string(LEX_STRING *to, CHARSET_INFO *to_cs,
			 const char *from, uint from_length,
			 CHARSET_INFO *from_cs)
{
  DBUG_ENTER("convert_string");
  size_t new_length= to_cs->mbmaxlen * from_length;
  uint dummy_errors;
  if (!(to->str= (char*) alloc(new_length+1)))
  {
    to->length= 0;				// Safety fix
    DBUG_RETURN(1);				// EOM
  }
  to->length= copy_and_convert((char*) to->str, new_length, to_cs,
			       from, from_length, from_cs, &dummy_errors);
  to->str[to->length]=0;			// Safety
  DBUG_RETURN(0);
}


/*
  Convert string from source character set to target character set inplace.

  SYNOPSIS
    THD::convert_string

  DESCRIPTION
    Convert string using convert_buffer - buffer for character set 
    conversion shared between all protocols.

  RETURN
    0   ok
   !0   out of memory
*/

bool THD::convert_string(String *s, CHARSET_INFO *from_cs, CHARSET_INFO *to_cs)
{
  uint dummy_errors;
  if (convert_buffer.copy(s->ptr(), s->length(), from_cs, to_cs, &dummy_errors))
    return TRUE;
  /* If convert_buffer >> s copying is more efficient long term */
  if (convert_buffer.alloced_length() >= convert_buffer.length() * 2 ||
      !s->is_alloced())
  {
    return s->copy(convert_buffer);
  }
  s->swap(convert_buffer);
  return FALSE;
}


/*
  Update some cache variables when character set changes
*/

void THD::update_charset()
{
  uint32 not_used;
  charset_is_system_charset= !String::needs_conversion(0,charset(),
                                                       system_charset_info,
                                                       &not_used);
  charset_is_collation_connection= 
    !String::needs_conversion(0,charset(),variables.collation_connection,
                              &not_used);
  charset_is_character_set_filesystem= 
    !String::needs_conversion(0, charset(),
                              variables.character_set_filesystem, &not_used);
}


/* routings to adding tables to list of changed in transaction tables */

inline static void list_include(CHANGED_TABLE_LIST** prev,
				CHANGED_TABLE_LIST* curr,
				CHANGED_TABLE_LIST* new_table)
{
  if (new_table)
  {
    *prev = new_table;
    (*prev)->next = curr;
  }
}

/* add table to list of changed in transaction tables */

void THD::add_changed_table(TABLE *table)
{
  DBUG_ENTER("THD::add_changed_table(table)");

  DBUG_ASSERT((options & (OPTION_NOT_AUTOCOMMIT | OPTION_BEGIN)) &&
	      table->file->has_transactions());
  add_changed_table(table->s->table_cache_key.str,
                    (long) table->s->table_cache_key.length);
  DBUG_VOID_RETURN;
}


void THD::add_changed_table(const char *key, long key_length)
{
  DBUG_ENTER("THD::add_changed_table(key)");
  CHANGED_TABLE_LIST **prev_changed = &transaction.changed_tables;
  CHANGED_TABLE_LIST *curr = transaction.changed_tables;

  for (; curr; prev_changed = &(curr->next), curr = curr->next)
  {
    int cmp =  (long)curr->key_length - (long)key_length;
    if (cmp < 0)
    {
      list_include(prev_changed, curr, changed_table_dup(key, key_length));
      DBUG_PRINT("info", 
		 ("key_length: %ld  %u", key_length,
                  (*prev_changed)->key_length));
      DBUG_VOID_RETURN;
    }
    else if (cmp == 0)
    {
      cmp = memcmp(curr->key, key, curr->key_length);
      if (cmp < 0)
      {
	list_include(prev_changed, curr, changed_table_dup(key, key_length));
	DBUG_PRINT("info", 
		   ("key_length:  %ld  %u", key_length,
		    (*prev_changed)->key_length));
	DBUG_VOID_RETURN;
      }
      else if (cmp == 0)
      {
	DBUG_PRINT("info", ("already in list"));
	DBUG_VOID_RETURN;
      }
    }
  }
  *prev_changed = changed_table_dup(key, key_length);
  DBUG_PRINT("info", ("key_length: %ld  %u", key_length,
		      (*prev_changed)->key_length));
  DBUG_VOID_RETURN;
}


CHANGED_TABLE_LIST* THD::changed_table_dup(const char *key, long key_length)
{
  CHANGED_TABLE_LIST* new_table = 
    (CHANGED_TABLE_LIST*) trans_alloc(ALIGN_SIZE(sizeof(CHANGED_TABLE_LIST))+
				      key_length + 1);
  if (!new_table)
  {
    my_error(EE_OUTOFMEMORY, MYF(ME_BELL),
             ALIGN_SIZE(sizeof(TABLE_LIST)) + key_length + 1);
    killed= KILL_CONNECTION;
    return 0;
  }

  new_table->key= ((char*)new_table)+ ALIGN_SIZE(sizeof(CHANGED_TABLE_LIST));
  new_table->next = 0;
  new_table->key_length = key_length;
  ::memcpy(new_table->key, key, key_length);
  return new_table;
}


int THD::send_explain_fields(select_result *result)
{
  List<Item> field_list;
  Item *item;
  CHARSET_INFO *cs= system_charset_info;
  field_list.push_back(new Item_return_int("id",3, MYSQL_TYPE_LONGLONG));
  field_list.push_back(new Item_empty_string("select_type", 19, cs));
  field_list.push_back(item= new Item_empty_string("table", NAME_CHAR_LEN, cs));
  item->maybe_null= 1;
  if (lex->describe & DESCRIBE_PARTITIONS)
  {
    /* Maximum length of string that make_used_partitions_str() can produce */
    item= new Item_empty_string("partitions", MAX_PARTITIONS * (1 + FN_LEN),
                                cs);
    field_list.push_back(item);
    item->maybe_null= 1;
  }
  field_list.push_back(item= new Item_empty_string("type", 10, cs));
  item->maybe_null= 1;
  field_list.push_back(item=new Item_empty_string("possible_keys",
						  NAME_CHAR_LEN*MAX_KEY, cs));
  item->maybe_null=1;
  field_list.push_back(item=new Item_empty_string("key", NAME_CHAR_LEN, cs));
  item->maybe_null=1;
  field_list.push_back(item=new Item_empty_string("key_len",
						  NAME_CHAR_LEN*MAX_KEY));
  item->maybe_null=1;
  field_list.push_back(item=new Item_empty_string("ref",
                                                  NAME_CHAR_LEN*MAX_REF_PARTS,
                                                  cs));
  item->maybe_null=1;
  field_list.push_back(item= new Item_return_int("rows", 10,
                                                 MYSQL_TYPE_LONGLONG));
  if (lex->describe & DESCRIBE_EXTENDED)
  {
    field_list.push_back(item= new Item_float("filtered", 0.1234, 2, 4));
    item->maybe_null=1;
  }
  item->maybe_null= 1;
  field_list.push_back(new Item_empty_string("Extra", 255, cs));
  return (result->send_fields(field_list,
                              Protocol::SEND_NUM_ROWS | Protocol::SEND_EOF));
}

#ifdef SIGNAL_WITH_VIO_CLOSE
void THD::close_active_vio()
{
  DBUG_ENTER("close_active_vio");
  safe_mutex_assert_owner(&LOCK_thd_data);
#ifndef EMBEDDED_LIBRARY
  if (active_vio)
  {
    vio_close(active_vio);
    active_vio = 0;
  }
#endif
  DBUG_VOID_RETURN;
}
#endif


struct Item_change_record: public ilink
{
  Item **place;
  Item *old_value;
  /* Placement new was hidden by `new' in ilink (TODO: check): */
  static void *operator new(size_t size, void *mem) { return mem; }
  static void operator delete(void *ptr, size_t size) {}
  static void operator delete(void *ptr, void *mem) { /* never called */ }
};


/*
  Register an item tree tree transformation, performed by the query
  optimizer. We need a pointer to runtime_memroot because it may be !=
  thd->mem_root (due to possible set_n_backup_active_arena called for thd).
*/

void THD::nocheck_register_item_tree_change(Item **place, Item *old_value,
                                            MEM_ROOT *runtime_memroot)
{
  Item_change_record *change;
  /*
    Now we use one node per change, which adds some memory overhead,
    but still is rather fast as we use alloc_root for allocations.
    A list of item tree changes of an average query should be short.
  */
  void *change_mem= alloc_root(runtime_memroot, sizeof(*change));
  if (change_mem == 0)
  {
    /*
      OOM, thd->fatal_error() is called by the error handler of the
      memroot. Just return.
    */
    return;
  }
  change= new (change_mem) Item_change_record;
  change->place= place;
  change->old_value= old_value;
  change_list.append(change);
}

/**
  Check and register item change if needed

  @param place           place where we should assign new value
  @param new_value       place of the new value

  @details
    Let C be a reference to an item that changed the reference A
    at the location (occurrence) L1 and this change has been registered.
    If C is substituted for reference A another location (occurrence) L2
    that is to be registered as well than this change has to be
    consistent with the first change in order the procedure that rollback
    changes to substitute the same reference at both locations L1 and L2.
*/

void THD::check_and_register_item_tree_change(Item **place, Item **new_value,
                                              MEM_ROOT *runtime_memroot)
{
  Item_change_record *change;
  I_List_iterator<Item_change_record> it(change_list);
  while ((change= it++))
  {
    if (change->place == new_value)
      break; // we need only very first value
  }
  if (change)
    nocheck_register_item_tree_change(place, change->old_value,
                                      runtime_memroot);
}


void THD::rollback_item_tree_changes()
{
  I_List_iterator<Item_change_record> it(change_list);
  Item_change_record *change;
  DBUG_ENTER("rollback_item_tree_changes");

  while ((change= it++))
    *change->place= change->old_value;
  /* We can forget about changes memory: it's allocated in runtime memroot */
  change_list.empty();
  DBUG_VOID_RETURN;
}


/*****************************************************************************
** Functions to provide a interface to select results
*****************************************************************************/

select_result::select_result()
{
  thd=current_thd;
  nest_level= (uint) -1;
}

void select_result::send_error(uint errcode,const char *err)
{
  my_message(errcode, err, MYF(0));
}


void select_result::cleanup()
{
  /* do nothing */
}

bool select_result::check_simple_select() const
{
  my_error(ER_SP_BAD_CURSOR_QUERY, MYF(0));
  return TRUE;
}


static String default_line_term("\n",default_charset_info);
static String default_escaped("\\",default_charset_info);
static String default_field_term("\t",default_charset_info);

sql_exchange::sql_exchange(char *name,bool flag)
  :file_name(name), opt_enclosed(0), dumpfile(flag), skip_lines(0)
{
  field_term= &default_field_term;
  enclosed=   line_start= &my_empty_string;
  line_term=  &default_line_term;
  escaped=    &default_escaped;
  cs= NULL;
}

bool sql_exchange::escaped_given(void)
{
  return escaped != &default_escaped;
}


bool select_send::send_fields(List<Item> &list, uint flags)
{
  bool res;
  if (!(res= thd->protocol->send_fields(&list, flags)))
    is_result_set_started= 1;
  return res;
}

void select_send::abort()
{
  DBUG_ENTER("select_send::abort");
  if (is_result_set_started && thd->spcont &&
      thd->spcont->find_handler(thd, thd->main_da.sql_errno(),
                                MYSQL_ERROR::WARN_LEVEL_ERROR))
  {
    /*
      We're executing a stored procedure, have an open result
      set, an SQL exception condition and a handler for it.
      In this situation we must abort the current statement,
      silence the error and start executing the continue/exit
      handler.
      Before aborting the statement, let's end the open result set, as
      otherwise the client will hang due to the violation of the
      client/server protocol.
    */
    thd->protocol->end_partial_result_set(thd);
  }
  DBUG_VOID_RETURN;
}


/** 
  Cleanup an instance of this class for re-use
  at next execution of a prepared statement/
  stored procedure statement.
*/

void select_send::cleanup()
{
  is_result_set_started= FALSE;
}

/* Send data to client. Returns 0 if ok */

int select_send::send_data(List<Item> &items)
{
  if (unit->offset_limit_cnt)
  {						// using limit offset,count
    unit->offset_limit_cnt--;
    return 0;
  }

  /*
    We may be passing the control from mysqld to the client: release the
    InnoDB adaptive hash S-latch to avoid thread deadlocks if it was reserved
    by thd
  */
  ha_release_temporary_latches(thd);

  List_iterator_fast<Item> li(items);
  Protocol *protocol= thd->protocol;
  char buff[MAX_FIELD_WIDTH];
  String buffer(buff, sizeof(buff), &my_charset_bin);
  DBUG_ENTER("select_send::send_data");

  protocol->prepare_for_resend();
  Item *item;
  while ((item=li++))
  {
    if (item->send(protocol, &buffer))
    {
      protocol->free();				// Free used buffer
      my_message(ER_OUT_OF_RESOURCES, ER(ER_OUT_OF_RESOURCES), MYF(0));
      break;
    }
    /*
      Reset buffer to its original state, as it may have been altered in
      Item::send().
    */
    buffer.set(buff, sizeof(buff), &my_charset_bin);
  }
  thd->sent_row_count++;
  if (thd->is_error())
  {
    protocol->remove_last_row();
    DBUG_RETURN(1);
  }
  if (thd->vio_ok())
    DBUG_RETURN(protocol->write());
  DBUG_RETURN(0);
}

bool select_send::send_eof()
{
  /* 
    We may be passing the control from mysqld to the client: release the
    InnoDB adaptive hash S-latch to avoid thread deadlocks if it was reserved
    by thd 
  */
  ha_release_temporary_latches(thd);

  /* Unlock tables before sending packet to gain some speed */
  if (thd->lock)
  {
    mysql_unlock_tables(thd, thd->lock);
    thd->lock=0;
  }
  /* 
    Don't send EOF if we're in error condition (which implies we've already
    sent or are sending an error)
  */
  if (thd->is_error())
    return TRUE;
  ::my_eof(thd);
  is_result_set_started= 0;
  return FALSE;
}


/************************************************************************
  Handling writing to file
************************************************************************/

void select_to_file::send_error(uint errcode,const char *err)
{
  my_message(errcode, err, MYF(0));
  if (file > 0)
  {
    (void) end_io_cache(&cache);
    (void) my_close(file,MYF(0));
    (void) my_delete(path,MYF(0));		// Delete file on error
    file= -1;
  }
}


bool select_to_file::send_eof()
{
  int error= test(end_io_cache(&cache));
  if (my_close(file,MYF(MY_WME)))
    error= 1;
  if (!error)
  {
    /*
      In order to remember the value of affected rows for ROW_COUNT()
      function, SELECT INTO has to have an own SQLCOM.
      TODO: split from SQLCOM_SELECT
    */
    ::my_ok(thd,row_count);
  }
  file= -1;
  return error;
}


void select_to_file::cleanup()
{
  /* In case of error send_eof() may be not called: close the file here. */
  if (file >= 0)
  {
    (void) end_io_cache(&cache);
    (void) my_close(file,MYF(0));
    file= -1;
  }
  path[0]= '\0';
  row_count= 0;
}


select_to_file::~select_to_file()
{
  if (file >= 0)
  {					// This only happens in case of error
    (void) end_io_cache(&cache);
    (void) my_close(file,MYF(0));
    file= -1;
  }
}

/***************************************************************************
** Export of select to textfile
***************************************************************************/

select_export::~select_export()
{
  thd->sent_row_count=row_count;
}


/*
  Create file with IO cache

  SYNOPSIS
    create_file()
    thd			Thread handle
    path		File name
    exchange		Excange class
    cache		IO cache

  RETURN
    >= 0 	File handle
   -1		Error
*/


static File create_file(THD *thd, char *path, sql_exchange *exchange,
			IO_CACHE *cache)
{
  File file;
  uint option= MY_UNPACK_FILENAME | MY_RELATIVE_PATH;

#ifdef DONT_ALLOW_FULL_LOAD_DATA_PATHS
  option|= MY_REPLACE_DIR;			// Force use of db directory
#endif

  if (!dirname_length(exchange->file_name))
  {
    strxnmov(path, FN_REFLEN-1, mysql_real_data_home, thd->db ? thd->db : "",
             NullS);
    (void) fn_format(path, exchange->file_name, path, "", option);
  }
  else
    (void) fn_format(path, exchange->file_name, mysql_real_data_home, "", option);

  if (!is_secure_file_path(path))
  {
    /* Write only allowed to dir or subdir specified by secure_file_priv */
    my_error(ER_OPTION_PREVENTS_STATEMENT, MYF(0), "--secure-file-priv");
    return -1;
  }

  if (!access(path, F_OK))
  {
    my_error(ER_FILE_EXISTS_ERROR, MYF(0), exchange->file_name);
    return -1;
  }
  /* Create the file world readable */
  if ((file= my_create(path, 0666, O_WRONLY|O_EXCL, MYF(MY_WME))) < 0)
    return file;
#ifdef HAVE_FCHMOD
  (void) fchmod(file, 0666);			// Because of umask()
#else
  (void) chmod(path, 0666);
#endif
  if (init_io_cache(cache, file, 0L, WRITE_CACHE, 0L, 1, MYF(MY_WME)))
  {
    my_close(file, MYF(0));
    my_delete(path, MYF(0));  // Delete file on error, it was just created 
    return -1;
  }
  return file;
}


int
select_export::prepare(List<Item> &list, SELECT_LEX_UNIT *u)
{
  bool blob_flag=0;
  bool string_results= FALSE, non_string_results= FALSE;
  unit= u;
  if ((uint) strlen(exchange->file_name) + NAME_LEN >= FN_REFLEN)
    strmake(path,exchange->file_name,FN_REFLEN-1);

  write_cs= exchange->cs ? exchange->cs : &my_charset_bin;

  if ((file= create_file(thd, path, exchange, &cache)) < 0)
    return 1;
  /* Check if there is any blobs in data */
  {
    List_iterator_fast<Item> li(list);
    Item *item;
    while ((item=li++))
    {
      if (item->max_length >= MAX_BLOB_WIDTH)
      {
	blob_flag=1;
	break;
      }
      if (item->result_type() == STRING_RESULT)
        string_results= TRUE;
      else
        non_string_results= TRUE;
    }
  }
  if (exchange->escaped->numchars() > 1 || exchange->enclosed->numchars() > 1)
  {
    my_error(ER_WRONG_FIELD_TERMINATORS, MYF(0));
    return TRUE;
  }
  if (exchange->escaped->length() > 1 || exchange->enclosed->length() > 1 ||
      !my_isascii(exchange->escaped->ptr()[0]) ||
      !my_isascii(exchange->enclosed->ptr()[0]) ||
      !exchange->field_term->is_ascii() || !exchange->line_term->is_ascii() ||
      !exchange->line_start->is_ascii())
  {
    /*
      Current LOAD DATA INFILE recognizes field/line separators "as is" without
      converting from client charset to data file charset. So, it is supposed,
      that input file of LOAD DATA INFILE consists of data in one charset and
      separators in other charset. For the compatibility with that [buggy]
      behaviour SELECT INTO OUTFILE implementation has been saved "as is" too,
      but the new warning message has been added:

        Non-ASCII separator arguments are not fully supported
    */
    push_warning(thd, MYSQL_ERROR::WARN_LEVEL_WARN,
                 WARN_NON_ASCII_SEPARATOR_NOT_IMPLEMENTED,
                 ER(WARN_NON_ASCII_SEPARATOR_NOT_IMPLEMENTED));
  }
  field_term_length=exchange->field_term->length();
  field_term_char= field_term_length ?
                   (int) (uchar) (*exchange->field_term)[0] : INT_MAX;
  if (!exchange->line_term->length())
    exchange->line_term=exchange->field_term;	// Use this if it exists
  field_sep_char= (exchange->enclosed->length() ?
                  (int) (uchar) (*exchange->enclosed)[0] : field_term_char);
  if (exchange->escaped->length() && (exchange->escaped_given() ||
      !(thd->variables.sql_mode & MODE_NO_BACKSLASH_ESCAPES)))
    escape_char= (int) (uchar) (*exchange->escaped)[0];
  else
    escape_char= -1;
  is_ambiguous_field_sep= test(strchr(ESCAPE_CHARS, field_sep_char));
  is_unsafe_field_sep= test(strchr(NUMERIC_CHARS, field_sep_char));
  line_sep_char= (exchange->line_term->length() ?
                 (int) (uchar) (*exchange->line_term)[0] : INT_MAX);
  if (!field_term_length)
    exchange->opt_enclosed=0;
  if (!exchange->enclosed->length())
    exchange->opt_enclosed=1;			// A little quicker loop
  fixed_row_size= (!field_term_length && !exchange->enclosed->length() &&
		   !blob_flag);
  if ((is_ambiguous_field_sep && exchange->enclosed->is_empty() &&
       (string_results || is_unsafe_field_sep)) ||
      (exchange->opt_enclosed && non_string_results &&
       field_term_length && strchr(NUMERIC_CHARS, field_term_char)))
  {
    push_warning(thd, MYSQL_ERROR::WARN_LEVEL_WARN,
                 ER_AMBIGUOUS_FIELD_TERM, ER(ER_AMBIGUOUS_FIELD_TERM));
    is_ambiguous_field_term= TRUE;
  }
  else
    is_ambiguous_field_term= FALSE;

  return 0;
}


#define NEED_ESCAPING(x) ((int) (uchar) (x) == escape_char    || \
                          (enclosed ? (int) (uchar) (x) == field_sep_char      \
                                    : (int) (uchar) (x) == field_term_char) || \
                          (int) (uchar) (x) == line_sep_char  || \
                          !(x))

int select_export::send_data(List<Item> &items)
{

  DBUG_ENTER("select_export::send_data");
  char buff[MAX_FIELD_WIDTH],null_buff[2],space[MAX_FIELD_WIDTH];
  char cvt_buff[MAX_FIELD_WIDTH];
  String cvt_str(cvt_buff, sizeof(cvt_buff), write_cs);
  bool space_inited=0;
  String tmp(buff,sizeof(buff),&my_charset_bin),*res;
  tmp.length(0);

  if (unit->offset_limit_cnt)
  {						// using limit offset,count
    unit->offset_limit_cnt--;
    DBUG_RETURN(0);
  }
  row_count++;
  Item *item;
  uint used_length=0,items_left=items.elements;
  List_iterator_fast<Item> li(items);

  if (my_b_write(&cache,(uchar*) exchange->line_start->ptr(),
		 exchange->line_start->length()))
    goto err;
  while ((item=li++))
  {
    Item_result result_type=item->result_type();
    bool enclosed = (exchange->enclosed->length() &&
                     (!exchange->opt_enclosed || result_type == STRING_RESULT));
    res=item->str_result(&tmp);
    if (res && !my_charset_same(write_cs, res->charset()) &&
        !my_charset_same(write_cs, &my_charset_bin))
    {
      const char *well_formed_error_pos;
      const char *cannot_convert_error_pos;
      const char *from_end_pos;
      const char *error_pos;
      uint32 bytes;
      uint64 estimated_bytes=
        ((uint64) res->length() / res->charset()->mbminlen + 1) *
        write_cs->mbmaxlen + 1;
      set_if_smaller(estimated_bytes, UINT_MAX32);
      if (cvt_str.realloc((uint32) estimated_bytes))
      {
        my_error(ER_OUTOFMEMORY, MYF(0), (uint32) estimated_bytes);
        goto err;
      }

      bytes= well_formed_copy_nchars(write_cs, (char *) cvt_str.ptr(),
                                     cvt_str.alloced_length(),
                                     res->charset(), res->ptr(), res->length(),
                                     UINT_MAX32, // copy all input chars,
                                                 // i.e. ignore nchars parameter
                                     &well_formed_error_pos,
                                     &cannot_convert_error_pos,
                                     &from_end_pos);
      error_pos= well_formed_error_pos ? well_formed_error_pos
                                       : cannot_convert_error_pos;
      if (error_pos)
      {
        char printable_buff[32];
        convert_to_printable(printable_buff, sizeof(printable_buff),
                             error_pos, res->ptr() + res->length() - error_pos,
                             res->charset(), 6);
        push_warning_printf(thd, MYSQL_ERROR::WARN_LEVEL_WARN,
                            ER_TRUNCATED_WRONG_VALUE_FOR_FIELD,
                            ER(ER_TRUNCATED_WRONG_VALUE_FOR_FIELD),
                            "string", printable_buff,
                            item->name, (ulong) row_count);
      }
      else if (from_end_pos < res->ptr() + res->length())
      { 
        /*
          result is longer than UINT_MAX32 and doesn't fit into String
        */
        push_warning_printf(thd, MYSQL_ERROR::WARN_LEVEL_WARN,
                            WARN_DATA_TRUNCATED, ER(WARN_DATA_TRUNCATED),
                            item->full_name(), static_cast<long>(row_count));
      }
      cvt_str.length(bytes);
      res= &cvt_str;
    }
    if (res && enclosed)
    {
      if (my_b_write(&cache,(uchar*) exchange->enclosed->ptr(),
		     exchange->enclosed->length()))
	goto err;
    }
    if (!res)
    {						// NULL
      if (!fixed_row_size)
      {
	if (escape_char != -1)			// Use \N syntax
	{
	  null_buff[0]=escape_char;
	  null_buff[1]='N';
	  if (my_b_write(&cache,(uchar*) null_buff,2))
	    goto err;
	}
	else if (my_b_write(&cache,(uchar*) "NULL",4))
	  goto err;
      }
      else
      {
	used_length=0;				// Fill with space
      }
    }
    else
    {
      if (fixed_row_size)
	used_length=min(res->length(),item->max_length);
      else
	used_length=res->length();
      if ((result_type == STRING_RESULT || is_unsafe_field_sep) &&
           escape_char != -1)
      {
        char *pos, *start, *end;
        CHARSET_INFO *res_charset= res->charset();
        CHARSET_INFO *character_set_client= thd->variables.
                                            character_set_client;
        bool check_second_byte= (res_charset == &my_charset_bin) &&
                                 character_set_client->
                                 escape_with_backslash_is_dangerous;
        DBUG_ASSERT(character_set_client->mbmaxlen == 2 ||
                    !character_set_client->escape_with_backslash_is_dangerous);
	for (start=pos=(char*) res->ptr(),end=pos+used_length ;
	     pos != end ;
	     pos++)
	{
#ifdef USE_MB
	  if (use_mb(res_charset))
	  {
	    int l;
	    if ((l=my_ismbchar(res_charset, pos, end)))
	    {
	      pos += l-1;
	      continue;
	    }
	  }
#endif

          /*
            Special case when dumping BINARY/VARBINARY/BLOB values
            for the clients with character sets big5, cp932, gbk and sjis,
            which can have the escape character (0x5C "\" by default)
            as the second byte of a multi-byte sequence.
            
            If
            - pos[0] is a valid multi-byte head (e.g 0xEE) and
            - pos[1] is 0x00, which will be escaped as "\0",
            
            then we'll get "0xEE + 0x5C + 0x30" in the output file.
            
            If this file is later loaded using this sequence of commands:
            
            mysql> create table t1 (a varchar(128)) character set big5;
            mysql> LOAD DATA INFILE 'dump.txt' INTO TABLE t1;
            
            then 0x5C will be misinterpreted as the second byte
            of a multi-byte character "0xEE + 0x5C", instead of
            escape character for 0x00.
            
            To avoid this confusion, we'll escape the multi-byte
            head character too, so the sequence "0xEE + 0x00" will be
            dumped as "0x5C + 0xEE + 0x5C + 0x30".
            
            Note, in the condition below we only check if
            mbcharlen is equal to 2, because there are no
            character sets with mbmaxlen longer than 2
            and with escape_with_backslash_is_dangerous set.
            DBUG_ASSERT before the loop makes that sure.
          */

          if ((NEED_ESCAPING(*pos) ||
               (check_second_byte &&
                my_mbcharlen(character_set_client, (uchar) *pos) == 2 &&
                pos + 1 < end &&
                NEED_ESCAPING(pos[1]))) &&
              /*
               Don't escape field_term_char by doubling - doubling is only
               valid for ENCLOSED BY characters:
              */
              (enclosed || !is_ambiguous_field_term ||
               (int) (uchar) *pos != field_term_char))
          {
	    char tmp_buff[2];
            tmp_buff[0]= ((int) (uchar) *pos == field_sep_char &&
                          is_ambiguous_field_sep) ?
                          field_sep_char : escape_char;
	    tmp_buff[1]= *pos ? *pos : '0';
	    if (my_b_write(&cache,(uchar*) start,(uint) (pos-start)) ||
		my_b_write(&cache,(uchar*) tmp_buff,2))
	      goto err;
	    start=pos+1;
	  }
	}
	if (my_b_write(&cache,(uchar*) start,(uint) (pos-start)))
	  goto err;
      }
      else if (my_b_write(&cache,(uchar*) res->ptr(),used_length))
	goto err;
    }
    if (fixed_row_size)
    {						// Fill with space
      if (item->max_length > used_length)
      {
	/* QQ:  Fix by adding a my_b_fill() function */
	if (!space_inited)
	{
	  space_inited=1;
	  bfill(space,sizeof(space),' ');
	}
	uint length=item->max_length-used_length;
	for (; length > sizeof(space) ; length-=sizeof(space))
	{
	  if (my_b_write(&cache,(uchar*) space,sizeof(space)))
	    goto err;
	}
	if (my_b_write(&cache,(uchar*) space,length))
	  goto err;
      }
    }
    if (res && enclosed)
    {
      if (my_b_write(&cache, (uchar*) exchange->enclosed->ptr(),
                     exchange->enclosed->length()))
        goto err;
    }
    if (--items_left)
    {
      if (my_b_write(&cache, (uchar*) exchange->field_term->ptr(),
                     field_term_length))
        goto err;
    }
  }
  if (my_b_write(&cache,(uchar*) exchange->line_term->ptr(),
		 exchange->line_term->length()))
    goto err;
  DBUG_RETURN(0);
err:
  DBUG_RETURN(1);
}


/***************************************************************************
** Dump  of select to a binary file
***************************************************************************/


int
select_dump::prepare(List<Item> &list __attribute__((unused)),
		     SELECT_LEX_UNIT *u)
{
  unit= u;
  return (int) ((file= create_file(thd, path, exchange, &cache)) < 0);
}


int select_dump::send_data(List<Item> &items)
{
  List_iterator_fast<Item> li(items);
  char buff[MAX_FIELD_WIDTH];
  String tmp(buff,sizeof(buff),&my_charset_bin),*res;
  tmp.length(0);
  Item *item;
  DBUG_ENTER("select_dump::send_data");

  if (unit->offset_limit_cnt)
  {						// using limit offset,count
    unit->offset_limit_cnt--;
    DBUG_RETURN(0);
  }
  if (row_count++ > 1) 
  {
    my_message(ER_TOO_MANY_ROWS, ER(ER_TOO_MANY_ROWS), MYF(0));
    goto err;
  }
  while ((item=li++))
  {
    res=item->str_result(&tmp);
    if (!res)					// If NULL
    {
      if (my_b_write(&cache,(uchar*) "",1))
	goto err;
    }
    else if (my_b_write(&cache,(uchar*) res->ptr(),res->length()))
    {
      my_error(ER_ERROR_ON_WRITE, MYF(0), path, my_errno);
      goto err;
    }
  }
  DBUG_RETURN(0);
err:
  DBUG_RETURN(1);
}


select_subselect::select_subselect(Item_subselect *item_arg)
{
  item= item_arg;
}


int select_singlerow_subselect::send_data(List<Item> &items)
{
  DBUG_ENTER("select_singlerow_subselect::send_data");
  Item_singlerow_subselect *it= (Item_singlerow_subselect *)item;
  if (it->assigned())
  {
    my_message(ER_SUBQUERY_NO_1_ROW, ER(ER_SUBQUERY_NO_1_ROW), MYF(0));
    DBUG_RETURN(1);
  }
  if (unit->offset_limit_cnt)
  {				          // Using limit offset,count
    unit->offset_limit_cnt--;
    DBUG_RETURN(0);
  }
  List_iterator_fast<Item> li(items);
  Item *val_item;
  for (uint i= 0; (val_item= li++); i++)
    it->store(i, val_item);
  it->assigned(1);
  DBUG_RETURN(0);
}


void select_max_min_finder_subselect::cleanup()
{
  DBUG_ENTER("select_max_min_finder_subselect::cleanup");
  cache= 0;
  DBUG_VOID_RETURN;
}


int select_max_min_finder_subselect::send_data(List<Item> &items)
{
  DBUG_ENTER("select_max_min_finder_subselect::send_data");
  Item_maxmin_subselect *it= (Item_maxmin_subselect *)item;
  List_iterator_fast<Item> li(items);
  Item *val_item= li++;
  it->register_value();
  if (it->assigned())
  {
    cache->store(val_item);
    if ((this->*op)())
      it->store(0, cache);
  }
  else
  {
    if (!cache)
    {
      cache= Item_cache::get_cache(val_item);
      switch (val_item->result_type()) {
      case REAL_RESULT:
	op= &select_max_min_finder_subselect::cmp_real;
	break;
      case INT_RESULT:
	op= &select_max_min_finder_subselect::cmp_int;
	break;
      case STRING_RESULT:
	op= &select_max_min_finder_subselect::cmp_str;
	break;
      case DECIMAL_RESULT:
        op= &select_max_min_finder_subselect::cmp_decimal;
        break;
      case ROW_RESULT:
      case IMPOSSIBLE_RESULT:
        // This case should never be choosen
	DBUG_ASSERT(0);
	op= 0;
      }
    }
    cache->store(val_item);
    it->store(0, cache);
  }
  it->assigned(1);
  DBUG_RETURN(0);
}

bool select_max_min_finder_subselect::cmp_real()
{
  Item *maxmin= ((Item_singlerow_subselect *)item)->element_index(0);
  double val1= cache->val_real(), val2= maxmin->val_real();
  if (fmax)
    return (cache->null_value && !maxmin->null_value) ||
      (!cache->null_value && !maxmin->null_value &&
       val1 > val2);
  return (maxmin->null_value && !cache->null_value) ||
    (!cache->null_value && !maxmin->null_value &&
     val1 < val2);
}

bool select_max_min_finder_subselect::cmp_int()
{
  Item *maxmin= ((Item_singlerow_subselect *)item)->element_index(0);
  longlong val1= cache->val_int(), val2= maxmin->val_int();
  if (fmax)
    return (cache->null_value && !maxmin->null_value) ||
      (!cache->null_value && !maxmin->null_value &&
       val1 > val2);
  return (maxmin->null_value && !cache->null_value) ||
    (!cache->null_value && !maxmin->null_value &&
     val1 < val2);
}

bool select_max_min_finder_subselect::cmp_decimal()
{
  Item *maxmin= ((Item_singlerow_subselect *)item)->element_index(0);
  my_decimal cval, *cvalue= cache->val_decimal(&cval);
  my_decimal mval, *mvalue= maxmin->val_decimal(&mval);
  if (fmax)
    return (cache->null_value && !maxmin->null_value) ||
      (!cache->null_value && !maxmin->null_value &&
       my_decimal_cmp(cvalue, mvalue) > 0) ;
  return (maxmin->null_value && !cache->null_value) ||
    (!cache->null_value && !maxmin->null_value &&
     my_decimal_cmp(cvalue,mvalue) < 0);
}

bool select_max_min_finder_subselect::cmp_str()
{
  String *val1, *val2, buf1, buf2;
  Item *maxmin= ((Item_singlerow_subselect *)item)->element_index(0);
  /*
    as far as both operand is Item_cache buf1 & buf2 will not be used,
    but added for safety
  */
  val1= cache->val_str(&buf1);
  val2= maxmin->val_str(&buf1);
  if (fmax)
    return (cache->null_value && !maxmin->null_value) ||
      (!cache->null_value && !maxmin->null_value &&
       sortcmp(val1, val2, cache->collation.collation) > 0) ;
  return (maxmin->null_value && !cache->null_value) ||
    (!cache->null_value && !maxmin->null_value &&
     sortcmp(val1, val2, cache->collation.collation) < 0);
}

int select_exists_subselect::send_data(List<Item> &items)
{
  DBUG_ENTER("select_exists_subselect::send_data");
  Item_exists_subselect *it= (Item_exists_subselect *)item;
  if (unit->offset_limit_cnt)
  {				          // Using limit offset,count
    unit->offset_limit_cnt--;
    DBUG_RETURN(0);
  }
  it->value= 1;
  it->assigned(1);
  DBUG_RETURN(0);
}


/***************************************************************************
  Dump of select to variables
***************************************************************************/

int select_dumpvar::prepare(List<Item> &list, SELECT_LEX_UNIT *u)
{
  unit= u;
  
  if (var_list.elements != list.elements)
  {
    my_message(ER_WRONG_NUMBER_OF_COLUMNS_IN_SELECT,
               ER(ER_WRONG_NUMBER_OF_COLUMNS_IN_SELECT), MYF(0));
    return 1;
  }               
  return 0;
}


bool select_dumpvar::check_simple_select() const
{
  my_error(ER_SP_BAD_CURSOR_SELECT, MYF(0));
  return TRUE;
}


void select_dumpvar::cleanup()
{
  row_count= 0;
}


Query_arena::Type Query_arena::type() const
{
  DBUG_ASSERT(0); /* Should never be called */
  return STATEMENT;
}


void Query_arena::free_items()
{
  Item *next;
  DBUG_ENTER("Query_arena::free_items");
  /* This works because items are allocated with sql_alloc() */
  for (; free_list; free_list= next)
  {
    next= free_list->next;
    free_list->delete_self();
  }
  /* Postcondition: free_list is 0 */
  DBUG_VOID_RETURN;
}


void Query_arena::set_query_arena(Query_arena *set)
{
  mem_root=  set->mem_root;
  free_list= set->free_list;
  state= set->state;
}


void Query_arena::cleanup_stmt()
{
  DBUG_ASSERT(! "Query_arena::cleanup_stmt() not implemented");
}

/*
  Statement functions
*/

Statement::Statement(LEX *lex_arg, MEM_ROOT *mem_root_arg,
                     enum enum_state state_arg, ulong id_arg)
  :Query_arena(mem_root_arg, state_arg),
  id(id_arg),
  mark_used_columns(MARK_COLUMNS_READ),
  lex(lex_arg),
  cursor(0),
  db(NULL),
  db_length(0)
{
  query_string.length= 0;
  query_string.str= NULL;
  name.str= NULL;
}


Query_arena::Type Statement::type() const
{
  return STATEMENT;
}


void Statement::set_statement(Statement *stmt)
{
  id=             stmt->id;
  mark_used_columns=   stmt->mark_used_columns;
  lex=            stmt->lex;
  query_string=   stmt->query_string;
  cursor=         stmt->cursor;
}


void
Statement::set_n_backup_statement(Statement *stmt, Statement *backup)
{
  DBUG_ENTER("Statement::set_n_backup_statement");
  backup->set_statement(this);
  set_statement(stmt);
  DBUG_VOID_RETURN;
}


void Statement::restore_backup_statement(Statement *stmt, Statement *backup)
{
  DBUG_ENTER("Statement::restore_backup_statement");
  stmt->set_statement(this);
  set_statement(backup);
  DBUG_VOID_RETURN;
}


/** Assign a new value to thd->query.  */

void Statement::set_query_inner(char *query_arg, uint32 query_length_arg)
{
  query_string.str= query_arg;
  query_string.length= query_length_arg;
}


void THD::end_statement()
{
  /* Cleanup SQL processing state to reuse this statement in next query. */
  lex_end(lex);
  delete lex->result;
  lex->result= 0;
  /* Note that free_list is freed in cleanup_after_query() */

  /*
    Don't free mem_root, as mem_root is freed in the end of dispatch_command
    (once for any command).
  */
}


void THD::set_n_backup_active_arena(Query_arena *set, Query_arena *backup)
{
  DBUG_ENTER("THD::set_n_backup_active_arena");
  DBUG_ASSERT(backup->is_backup_arena == FALSE);

  backup->set_query_arena(this);
  set_query_arena(set);
#ifndef DBUG_OFF
  backup->is_backup_arena= TRUE;
#endif
  DBUG_VOID_RETURN;
}


void THD::restore_active_arena(Query_arena *set, Query_arena *backup)
{
  DBUG_ENTER("THD::restore_active_arena");
  DBUG_ASSERT(backup->is_backup_arena);
  set->set_query_arena(this);
  set_query_arena(backup);
#ifndef DBUG_OFF
  backup->is_backup_arena= FALSE;
#endif
  DBUG_VOID_RETURN;
}

Statement::~Statement()
{
}

C_MODE_START

static uchar *
get_statement_id_as_hash_key(const uchar *record, size_t *key_length,
                             my_bool not_used __attribute__((unused)))
{
  const Statement *statement= (const Statement *) record; 
  *key_length= sizeof(statement->id);
  return (uchar *) &((const Statement *) statement)->id;
}

static void delete_statement_as_hash_key(void *key)
{
  delete (Statement *) key;
}

static uchar *get_stmt_name_hash_key(Statement *entry, size_t *length,
                                    my_bool not_used __attribute__((unused)))
{
  *length= entry->name.length;
  return (uchar*) entry->name.str;
}

C_MODE_END

Statement_map::Statement_map() :
  last_found_statement(0)
{
  enum
  {
    START_STMT_HASH_SIZE = 16,
    START_NAME_HASH_SIZE = 16
  };
  hash_init(&st_hash, &my_charset_bin, START_STMT_HASH_SIZE, 0, 0,
            get_statement_id_as_hash_key,
            delete_statement_as_hash_key, MYF(0));
  hash_init(&names_hash, system_charset_info, START_NAME_HASH_SIZE, 0, 0,
            (hash_get_key) get_stmt_name_hash_key,
            NULL,MYF(0));
}


/*
  Insert a new statement to the thread-local statement map.

  DESCRIPTION
    If there was an old statement with the same name, replace it with the
    new one. Otherwise, check if max_prepared_stmt_count is not reached yet,
    increase prepared_stmt_count, and insert the new statement. It's okay
    to delete an old statement and fail to insert the new one.

  POSTCONDITIONS
    All named prepared statements are also present in names_hash.
    Statement names in names_hash are unique.
    The statement is added only if prepared_stmt_count < max_prepard_stmt_count
    last_found_statement always points to a valid statement or is 0

  RETURN VALUE
    0  success
    1  error: out of resources or max_prepared_stmt_count limit has been
       reached. An error is sent to the client, the statement is deleted.
*/

int Statement_map::insert(THD *thd, Statement *statement)
{
  if (my_hash_insert(&st_hash, (uchar*) statement))
  {
    /*
      Delete is needed only in case of an insert failure. In all other
      cases hash_delete will also delete the statement.
    */
    delete statement;
    my_error(ER_OUT_OF_RESOURCES, MYF(0));
    goto err_st_hash;
  }
  if (statement->name.str && my_hash_insert(&names_hash, (uchar*) statement))
  {
    my_error(ER_OUT_OF_RESOURCES, MYF(0));
    goto err_names_hash;
  }
  pthread_mutex_lock(&LOCK_prepared_stmt_count);
  /*
    We don't check that prepared_stmt_count is <= max_prepared_stmt_count
    because we would like to allow to lower the total limit
    of prepared statements below the current count. In that case
    no new statements can be added until prepared_stmt_count drops below
    the limit.
  */
  if (prepared_stmt_count >= max_prepared_stmt_count)
  {
    pthread_mutex_unlock(&LOCK_prepared_stmt_count);
    my_error(ER_MAX_PREPARED_STMT_COUNT_REACHED, MYF(0),
             max_prepared_stmt_count);
    goto err_max;
  }
  prepared_stmt_count++;
  pthread_mutex_unlock(&LOCK_prepared_stmt_count);

  last_found_statement= statement;
  return 0;

err_max:
  if (statement->name.str)
    hash_delete(&names_hash, (uchar*) statement);
err_names_hash:
  hash_delete(&st_hash, (uchar*) statement);
err_st_hash:
  return 1;
}


void Statement_map::close_transient_cursors()
{
#ifdef TO_BE_IMPLEMENTED
  Statement *stmt;
  while ((stmt= transient_cursor_list.head()))
    stmt->close_cursor();                 /* deletes itself from the list */
#endif
}


void Statement_map::erase(Statement *statement)
{
  if (statement == last_found_statement)
    last_found_statement= 0;
  if (statement->name.str)
    hash_delete(&names_hash, (uchar *) statement);

  hash_delete(&st_hash, (uchar *) statement);
  pthread_mutex_lock(&LOCK_prepared_stmt_count);
  DBUG_ASSERT(prepared_stmt_count > 0);
  prepared_stmt_count--;
  pthread_mutex_unlock(&LOCK_prepared_stmt_count);
}


void Statement_map::reset()
{
  /* Must be first, hash_free will reset st_hash.records */
  pthread_mutex_lock(&LOCK_prepared_stmt_count);
  DBUG_ASSERT(prepared_stmt_count >= st_hash.records);
  prepared_stmt_count-= st_hash.records;
  pthread_mutex_unlock(&LOCK_prepared_stmt_count);

  my_hash_reset(&names_hash);
  my_hash_reset(&st_hash);
  last_found_statement= 0;
}


Statement_map::~Statement_map()
{
  /* Must go first, hash_free will reset st_hash.records */
  pthread_mutex_lock(&LOCK_prepared_stmt_count);
  DBUG_ASSERT(prepared_stmt_count >= st_hash.records);
  prepared_stmt_count-= st_hash.records;
  pthread_mutex_unlock(&LOCK_prepared_stmt_count);

  hash_free(&names_hash);
  hash_free(&st_hash);
}

int select_dumpvar::send_data(List<Item> &items)
{
  List_iterator_fast<my_var> var_li(var_list);
  List_iterator<Item> it(items);
  Item *item;
  my_var *mv;
  DBUG_ENTER("select_dumpvar::send_data");

  if (unit->offset_limit_cnt)
  {						// using limit offset,count
    unit->offset_limit_cnt--;
    DBUG_RETURN(0);
  }
  if (row_count++) 
  {
    my_message(ER_TOO_MANY_ROWS, ER(ER_TOO_MANY_ROWS), MYF(0));
    DBUG_RETURN(1);
  }
  while ((mv= var_li++) && (item= it++))
  {
    if (mv->local)
    {
      if (thd->spcont->set_variable(thd, mv->offset, &item))
	    DBUG_RETURN(1);
    }
    else
    {
      Item_func_set_user_var *suv= new Item_func_set_user_var(mv->s, item);
      suv->save_item_result(item);
      if (suv->fix_fields(thd, 0))
        DBUG_RETURN (1);
      if (suv->update())
        DBUG_RETURN (1);
    }
  }
  DBUG_RETURN(thd->is_error());
}

bool select_dumpvar::send_eof()
{
  if (! row_count)
    push_warning(thd, MYSQL_ERROR::WARN_LEVEL_WARN,
                 ER_SP_FETCH_NO_DATA, ER(ER_SP_FETCH_NO_DATA));
  /*
    In order to remember the value of affected rows for ROW_COUNT()
    function, SELECT INTO has to have an own SQLCOM.
    TODO: split from SQLCOM_SELECT
  */
  ::my_ok(thd,row_count);
  return 0;
}

/****************************************************************************
  TMP_TABLE_PARAM
****************************************************************************/

void TMP_TABLE_PARAM::init()
{
  DBUG_ENTER("TMP_TABLE_PARAM::init");
  DBUG_PRINT("enter", ("this: 0x%lx", (ulong)this));
  field_count= sum_func_count= func_count= hidden_field_count= 0;
  group_parts= group_length= group_null_parts= 0;
  quick_group= 1;
  table_charset= 0;
  precomputed_group_by= 0;
  DBUG_VOID_RETURN;
}


void thd_increment_bytes_sent(ulong length)
{
  THD *thd=current_thd;
  if (likely(thd != 0))
  { /* current_thd==0 when close_connection() calls net_send_error() */
    thd->status_var.bytes_sent+= length;
  }
}


void thd_increment_bytes_received(ulong length)
{
  current_thd->status_var.bytes_received+= length;
}


void thd_increment_net_big_packet_count(ulong length)
{
  current_thd->status_var.net_big_packet_count+= length;
}


void THD::set_status_var_init()
{
  bzero((char*) &status_var, sizeof(status_var));
}


void Security_context::init()
{
  host= user= priv_user= ip= 0;
  host_or_ip= "connecting host";
  priv_host[0]= '\0';
  master_access= 0;
#ifndef NO_EMBEDDED_ACCESS_CHECKS
  db_access= NO_ACCESS;
#endif
}


void Security_context::destroy()
{
  // If not pointer to constant
  if (host != my_localhost)
    safeFree(host);
  if (user != delayed_user)
    safeFree(user);
  safeFree(ip);
}


void Security_context::skip_grants()
{
  /* privileges for the user are unknown everything is allowed */
  host_or_ip= (char *)"";
  master_access= ~NO_ACCESS;
  priv_user= (char *)"";
  *priv_host= '\0';
}


bool Security_context::set_user(char *user_arg)
{
  safeFree(user);
  user= my_strdup(user_arg, MYF(0));
  return user == 0;
}

#ifndef NO_EMBEDDED_ACCESS_CHECKS
/**
  Initialize this security context from the passed in credentials
  and activate it in the current thread.

  @param       thd
  @param       definer_user
  @param       definer_host
  @param       db
  @param[out]  backup  Save a pointer to the current security context
                       in the thread. In case of success it points to the
                       saved old context, otherwise it points to NULL.


  During execution of a statement, multiple security contexts may
  be needed:
  - the security context of the authenticated user, used as the
    default security context for all top-level statements
  - in case of a view or a stored program, possibly the security
    context of the definer of the routine, if the object is
    defined with SQL SECURITY DEFINER option.

  The currently "active" security context is parameterized in THD
  member security_ctx. By default, after a connection is
  established, this member points at the "main" security context
  - the credentials of the authenticated user.

  Later, if we would like to execute some sub-statement or a part
  of a statement under credentials of a different user, e.g.
  definer of a procedure, we authenticate this user in a local
  instance of Security_context by means of this method (and
  ultimately by means of acl_getroot_no_password), and make the
  local instance active in the thread by re-setting
  thd->security_ctx pointer.

  Note, that the life cycle and memory management of the "main" and
  temporary security contexts are different.
  For the main security context, the memory for user/host/ip is
  allocated on system heap, and the THD class frees this memory in
  its destructor. The only case when contents of the main security
  context may change during its life time is when someone issued
  CHANGE USER command.
  Memory management of a "temporary" security context is
  responsibility of the module that creates it.

  @retval TRUE  there is no user with the given credentials. The erro
                is reported in the thread.
  @retval FALSE success
*/

bool
Security_context::
change_security_context(THD *thd,
                        LEX_STRING *definer_user,
                        LEX_STRING *definer_host,
                        LEX_STRING *db,
                        Security_context **backup)
{
  bool needs_change;

  DBUG_ENTER("Security_context::change_security_context");

  DBUG_ASSERT(definer_user->str && definer_host->str);

  *backup= NULL;
  /*
    The current security context may have NULL members
    if we have just started the thread and not authenticated
    any user. This use case is currently in events worker thread.
  */
  needs_change= (thd->security_ctx->priv_user == NULL ||
                 strcmp(definer_user->str, thd->security_ctx->priv_user) ||
                 thd->security_ctx->priv_host == NULL ||
                 my_strcasecmp(system_charset_info, definer_host->str,
                               thd->security_ctx->priv_host));
  if (needs_change)
  {
    if (acl_getroot_no_password(this, definer_user->str, definer_host->str,
                                definer_host->str, db->str))
    {
      my_error(ER_NO_SUCH_USER, MYF(0), definer_user->str,
               definer_host->str);
      DBUG_RETURN(TRUE);
    }
    *backup= thd->security_ctx;
    thd->security_ctx= this;
  }

  DBUG_RETURN(FALSE);
}


void
Security_context::restore_security_context(THD *thd,
                                           Security_context *backup)
{
  if (backup)
    thd->security_ctx= backup;
}
#endif


bool Security_context::user_matches(Security_context *them)
{
  return ((user != NULL) && (them->user != NULL) &&
          !strcmp(user, them->user));
}


/****************************************************************************
  Handling of open and locked tables states.

  This is used when we want to open/lock (and then close) some tables when
  we already have a set of tables open and locked. We use these methods for
  access to mysql.proc table to find definitions of stored routines.
****************************************************************************/

void THD::reset_n_backup_open_tables_state(Open_tables_state *backup)
{
  DBUG_ENTER("reset_n_backup_open_tables_state");
  backup->set_open_tables_state(this);
  reset_open_tables_state();
  state_flags|= Open_tables_state::BACKUPS_AVAIL;
  DBUG_VOID_RETURN;
}


void THD::restore_backup_open_tables_state(Open_tables_state *backup)
{
  DBUG_ENTER("restore_backup_open_tables_state");
  /*
    Before we will throw away current open tables state we want
    to be sure that it was properly cleaned up.
  */
  DBUG_ASSERT(open_tables == 0 && temporary_tables == 0 &&
              handler_tables == 0 && derived_tables == 0 &&
              lock == 0 && locked_tables == 0 &&
              prelocked_mode == NON_PRELOCKED &&
              m_reprepare_observer == NULL);
  set_open_tables_state(backup);
  DBUG_VOID_RETURN;
}

/**
  Check the killed state of a user thread
  @param thd  user thread
  @retval 0 the user thread is active
  @retval 1 the user thread has been killed
*/
extern "C" int thd_killed(const MYSQL_THD thd)
{
  return(thd->killed);
}

/**
  Return the thread id of a user thread
  @param thd user thread
  @return thread id
*/
extern "C" unsigned long thd_get_thread_id(const MYSQL_THD thd)
{
  return((unsigned long)thd->thread_id);
}


#ifdef INNODB_COMPATIBILITY_HOOKS
extern "C" struct charset_info_st *thd_charset(MYSQL_THD thd)
{
  return(thd->charset());
}

/**
  OBSOLETE : there's no way to ensure the string is null terminated.
  Use thd_query_string instead()
*/
extern "C" char **thd_query(MYSQL_THD thd)
{
  return(&thd->query_string.str);
}

/**
  Get the current query string for the thread.

  @param The MySQL internal thread pointer
  @return query string and length. May be non-null-terminated.
*/
extern "C" LEX_STRING * thd_query_string (MYSQL_THD thd)
{
  return(&thd->query_string);
}

extern "C" int thd_slave_thread(const MYSQL_THD thd)
{
  return(thd->slave_thread);
}

extern "C" int thd_non_transactional_update(const MYSQL_THD thd)
{
  return(thd->transaction.all.modified_non_trans_table);
}

extern "C" int thd_binlog_format(const MYSQL_THD thd)
{
  if (mysql_bin_log.is_open() && (thd->options & OPTION_BIN_LOG))
    return (int) thd->variables.binlog_format;
  else
    return BINLOG_FORMAT_UNSPEC;
}

extern "C" void thd_mark_transaction_to_rollback(MYSQL_THD thd, bool all)
{
  mark_transaction_to_rollback(thd, all);
}

extern "C" bool thd_binlog_filter_ok(const MYSQL_THD thd)
{
  return binlog_filter->db_ok(thd->db);
}
#endif // INNODB_COMPATIBILITY_HOOKS */

/****************************************************************************
  Handling of statement states in functions and triggers.

  This is used to ensure that the function/trigger gets a clean state
  to work with and does not cause any side effects of the calling statement.

  It also allows most stored functions and triggers to replicate even
  if they are used items that would normally be stored in the binary
  replication (like last_insert_id() etc...)

  The following things is done
  - Disable binary logging for the duration of the statement
  - Disable multi-result-sets for the duration of the statement
  - Value of last_insert_id() is saved and restored
  - Value set by 'SET INSERT_ID=#' is reset and restored
  - Value for found_rows() is reset and restored
  - examined_row_count is added to the total
  - cuted_fields is added to the total
  - new savepoint level is created and destroyed

  NOTES:
    Seed for random() is saved for the first! usage of RAND()
    We reset examined_row_count and cuted_fields and add these to the
    result to ensure that if we have a bug that would reset these within
    a function, we are not loosing any rows from the main statement.

    We do not reset value of last_insert_id().
****************************************************************************/

void THD::reset_sub_statement_state(Sub_statement_state *backup,
                                    uint new_state)
{
#ifndef EMBEDDED_LIBRARY
  /* BUG#33029, if we are replicating from a buggy master, reset
     auto_inc_intervals_forced to prevent substatement
     (triggers/functions) from using erroneous INSERT_ID value
   */
  if (rpl_master_erroneous_autoinc(this))
  {
    DBUG_ASSERT(backup->auto_inc_intervals_forced.nb_elements() == 0);
    auto_inc_intervals_forced.swap(&backup->auto_inc_intervals_forced);
  }
#endif
  
  backup->count_cuted_fields= count_cuted_fields;
  backup->options=         options;
  backup->in_sub_stmt=     in_sub_stmt;
  backup->enable_slow_log= enable_slow_log;
  backup->query_plan_flags= query_plan_flags;
  backup->limit_found_rows= limit_found_rows;
  backup->examined_row_count= examined_row_count;
  backup->sent_row_count=   sent_row_count;
  backup->cuted_fields=     cuted_fields;
  backup->client_capabilities= client_capabilities;
  backup->savepoints= transaction.savepoints;
  backup->first_successful_insert_id_in_prev_stmt= 
    first_successful_insert_id_in_prev_stmt;
  backup->first_successful_insert_id_in_cur_stmt= 
    first_successful_insert_id_in_cur_stmt;

  if ((!lex->requires_prelocking() || is_update_query(lex->sql_command)) &&
      !current_stmt_binlog_row_based)
  {
    options&= ~OPTION_BIN_LOG;
  }

  if ((backup->options & OPTION_BIN_LOG) && is_update_query(lex->sql_command)&&
      !current_stmt_binlog_row_based)
    mysql_bin_log.start_union_events(this, this->query_id);

  /* Disable result sets */
  client_capabilities &= ~CLIENT_MULTI_RESULTS;
  in_sub_stmt|= new_state;
  examined_row_count= 0;
  sent_row_count= 0;
  cuted_fields= 0;
  transaction.savepoints= 0;
  first_successful_insert_id_in_cur_stmt= 0;
}


void THD::restore_sub_statement_state(Sub_statement_state *backup)
{
  DBUG_ENTER("THD::restore_sub_statement_state");
#ifndef EMBEDDED_LIBRARY
  /* BUG#33029, if we are replicating from a buggy master, restore
     auto_inc_intervals_forced so that the top statement can use the
     INSERT_ID value set before this statement.
   */
  if (rpl_master_erroneous_autoinc(this))
  {
    backup->auto_inc_intervals_forced.swap(&auto_inc_intervals_forced);
    DBUG_ASSERT(backup->auto_inc_intervals_forced.nb_elements() == 0);
  }
#endif

  /*
    To save resources we want to release savepoints which were created
    during execution of function or trigger before leaving their savepoint
    level. It is enough to release first savepoint set on this level since
    all later savepoints will be released automatically.
  */
  if (transaction.savepoints)
  {
    SAVEPOINT *sv;
    for (sv= transaction.savepoints; sv->prev; sv= sv->prev)
    {}
    /* ha_release_savepoint() never returns error. */
    (void)ha_release_savepoint(this, sv);
  }
  count_cuted_fields= backup->count_cuted_fields;
  transaction.savepoints= backup->savepoints;
  options=          backup->options;
  in_sub_stmt=      backup->in_sub_stmt;
  enable_slow_log=  backup->enable_slow_log;
  query_plan_flags= backup->query_plan_flags;
  first_successful_insert_id_in_prev_stmt= 
    backup->first_successful_insert_id_in_prev_stmt;
  first_successful_insert_id_in_cur_stmt= 
    backup->first_successful_insert_id_in_cur_stmt;
  limit_found_rows= backup->limit_found_rows;
  sent_row_count=   backup->sent_row_count;
  client_capabilities= backup->client_capabilities;
  /*
    If we've left sub-statement mode, reset the fatal error flag.
    Otherwise keep the current value, to propagate it up the sub-statement
    stack.
  */
  if (!in_sub_stmt)
    is_fatal_sub_stmt_error= FALSE;

  if ((options & OPTION_BIN_LOG) && is_update_query(lex->sql_command) &&
    !current_stmt_binlog_row_based)
    mysql_bin_log.stop_union_events(this);

  /*
    The following is added to the old values as we are interested in the
    total complexity of the query
  */
  examined_row_count+= backup->examined_row_count;
  cuted_fields+=       backup->cuted_fields;
  DBUG_VOID_RETURN;
}


void THD::set_statement(Statement *stmt)
{
  pthread_mutex_lock(&LOCK_thd_data);
  Statement::set_statement(stmt);
  pthread_mutex_unlock(&LOCK_thd_data);
}


/** Assign a new value to thd->query.  */

void THD::set_query(char *query_arg, uint32 query_length_arg)
{
  pthread_mutex_lock(&LOCK_thd_data);
  set_query_inner(query_arg, query_length_arg);
  pthread_mutex_unlock(&LOCK_thd_data);
}

void THD::get_definer(LEX_USER *definer)
{
  binlog_invoker();
#if !defined(MYSQL_CLIENT) && defined(HAVE_REPLICATION)
  if (slave_thread && has_invoker())
  {
    definer->user = invoker_user;
    definer->host= invoker_host;
    definer->password.str= NULL;
    definer->password.length= 0;
  }
  else
#endif
    get_default_definer(this, definer);
}


/**
  Mark transaction to rollback and mark error as fatal to a sub-statement.

  @param  thd   Thread handle
  @param  all   TRUE <=> rollback main transaction.
*/

void mark_transaction_to_rollback(THD *thd, bool all)
{
  if (thd)
  {
    thd->is_fatal_sub_stmt_error= TRUE;
    thd->transaction_rollback_request= all;
    /*
      Aborted transactions can not be IGNOREd.
      Switch off the IGNORE flag for the current
      SELECT_LEX. This should allow my_error()
      to report the error and abort the execution
      flow, even in presence
      of IGNORE clause.
    */
    if (thd->lex->current_select)
      thd->lex->current_select->no_error= FALSE;
  }
}
/***************************************************************************
  Handling of XA id cacheing
***************************************************************************/

pthread_mutex_t LOCK_xid_cache;
HASH xid_cache;

extern "C" uchar *xid_get_hash_key(const uchar *, size_t *, my_bool);
extern "C" void xid_free_hash(void *);

uchar *xid_get_hash_key(const uchar *ptr, size_t *length,
                                  my_bool not_used __attribute__((unused)))
{
  *length=((XID_STATE*)ptr)->xid.key_length();
  return ((XID_STATE*)ptr)->xid.key();
}

void xid_free_hash(void *ptr)
{
  if (!((XID_STATE*)ptr)->in_thd)
    my_free((uchar*)ptr, MYF(0));
}

bool xid_cache_init()
{
  pthread_mutex_init(&LOCK_xid_cache, MY_MUTEX_INIT_FAST);
  return hash_init(&xid_cache, &my_charset_bin, 100, 0, 0,
                   xid_get_hash_key, xid_free_hash, 0) != 0;
}

void xid_cache_free()
{
  if (hash_inited(&xid_cache))
  {
    hash_free(&xid_cache);
    pthread_mutex_destroy(&LOCK_xid_cache);
  }
}

XID_STATE *xid_cache_search(XID *xid)
{
  pthread_mutex_lock(&LOCK_xid_cache);
  XID_STATE *res=(XID_STATE *)hash_search(&xid_cache, xid->key(), xid->key_length());
  pthread_mutex_unlock(&LOCK_xid_cache);
  return res;
}


bool xid_cache_insert(XID *xid, enum xa_states xa_state)
{
  XID_STATE *xs;
  my_bool res;
  pthread_mutex_lock(&LOCK_xid_cache);
  if (hash_search(&xid_cache, xid->key(), xid->key_length()))
    res=0;
  else if (!(xs=(XID_STATE *)my_malloc(sizeof(*xs), MYF(MY_WME))))
    res=1;
  else
  {
    xs->xa_state=xa_state;
    xs->xid.set(xid);
    xs->in_thd=0;
    xs->rm_error=0;
    res=my_hash_insert(&xid_cache, (uchar*)xs);
  }
  pthread_mutex_unlock(&LOCK_xid_cache);
  return res;
}


bool xid_cache_insert(XID_STATE *xid_state)
{
  pthread_mutex_lock(&LOCK_xid_cache);
  if (hash_search(&xid_cache, xid_state->xid.key(), xid_state->xid.key_length()))
  {
    pthread_mutex_unlock(&LOCK_xid_cache);
    my_error(ER_XAER_DUPID, MYF(0));
    return TRUE;
  }
  my_bool res= my_hash_insert(&xid_cache, (uchar*)xid_state);
  pthread_mutex_unlock(&LOCK_xid_cache);
  return res;
}


void xid_cache_delete(XID_STATE *xid_state)
{
  pthread_mutex_lock(&LOCK_xid_cache);
  hash_delete(&xid_cache, (uchar *)xid_state);
  pthread_mutex_unlock(&LOCK_xid_cache);
}

/*
  Implementation of interface to write rows to the binary log through the
  thread.  The thread is responsible for writing the rows it has
  inserted/updated/deleted.
*/

#ifndef MYSQL_CLIENT

/*
  Template member function for ensuring that there is an rows log
  event of the apropriate type before proceeding.

  PRE CONDITION:
    - Events of type 'RowEventT' have the type code 'type_code'.
    
  POST CONDITION:
    If a non-NULL pointer is returned, the pending event for thread 'thd' will
    be an event of type 'RowEventT' (which have the type code 'type_code')
    will either empty or have enough space to hold 'needed' bytes.  In
    addition, the columns bitmap will be correct for the row, meaning that
    the pending event will be flushed if the columns in the event differ from
    the columns suppled to the function.

  RETURNS
    If no error, a non-NULL pending event (either one which already existed or
    the newly created one).
    If error, NULL.
 */

template <class RowsEventT> Rows_log_event* 
THD::binlog_prepare_pending_rows_event(TABLE* table, uint32 serv_id,
                                       MY_BITMAP const* cols,
                                       size_t colcnt,
                                       size_t needed,
                                       bool is_transactional,
				       RowsEventT *hint __attribute__((unused)))
{
  DBUG_ENTER("binlog_prepare_pending_rows_event");
  /* Pre-conditions */
  DBUG_ASSERT(table->s->table_map_id != ~0UL);

  /* Fetch the type code for the RowsEventT template parameter */
  int const type_code= RowsEventT::TYPE_CODE;

  /*
    There is no good place to set up the transactional data, so we
    have to do it here.
  */
  if (binlog_setup_trx_data())
    DBUG_RETURN(NULL);

  Rows_log_event* pending= binlog_get_pending_rows_event();

  if (unlikely(pending && !pending->is_valid()))
    DBUG_RETURN(NULL);

  /*
    Check if the current event is non-NULL and a write-rows
    event. Also check if the table provided is mapped: if it is not,
    then we have switched to writing to a new table.
    If there is no pending event, we need to create one. If there is a pending
    event, but it's not about the same table id, or not of the same type
    (between Write, Update and Delete), or not the same affected columns, or
    going to be too big, flush this event to disk and create a new pending
    event.
  */
  if (!pending ||
      pending->server_id != serv_id || 
      pending->get_table_id() != table->s->table_map_id ||
      pending->get_type_code() != type_code || 
      pending->get_data_size() + needed > opt_binlog_rows_event_max_size || 
      pending->get_width() != colcnt ||
      !bitmap_cmp(pending->get_cols(), cols)) 
  {
    /* Create a new RowsEventT... */
    Rows_log_event* const
	ev= new RowsEventT(this, table, table->s->table_map_id, cols,
                           is_transactional);
    if (unlikely(!ev))
      DBUG_RETURN(NULL);
    ev->server_id= serv_id; // I don't like this, it's too easy to forget.
    /*
      flush the pending event and replace it with the newly created
      event...
    */
    if (unlikely(mysql_bin_log.flush_and_set_pending_rows_event(this, ev)))
    {
      delete ev;
      DBUG_RETURN(NULL);
    }

    DBUG_RETURN(ev);               /* This is the new pending event */
  }
  DBUG_RETURN(pending);        /* This is the current pending event */
}

#ifdef HAVE_EXPLICIT_TEMPLATE_INSTANTIATION
/*
  Instantiate the versions we need, we have -fno-implicit-template as
  compiling option.
*/
template Rows_log_event*
THD::binlog_prepare_pending_rows_event(TABLE*, uint32, MY_BITMAP const*,
				       size_t, size_t, bool,
				       Write_rows_log_event*);

template Rows_log_event*
THD::binlog_prepare_pending_rows_event(TABLE*, uint32, MY_BITMAP const*,
				       size_t colcnt, size_t, bool,
				       Delete_rows_log_event *);

template Rows_log_event* 
THD::binlog_prepare_pending_rows_event(TABLE*, uint32, MY_BITMAP const*,
				       size_t colcnt, size_t, bool,
				       Update_rows_log_event *);
#endif


namespace {
  /**
     Class to handle temporary allocation of memory for row data.

     The responsibilities of the class is to provide memory for
     packing one or two rows of packed data (depending on what
     constructor is called).

     In order to make the allocation more efficient for "simple" rows,
     i.e., rows that do not contain any blobs, a pointer to the
     allocated memory is of memory is stored in the table structure
     for simple rows.  If memory for a table containing a blob field
     is requested, only memory for that is allocated, and subsequently
     released when the object is destroyed.

   */
  class Row_data_memory {
  public:
    /**
      Build an object to keep track of a block-local piece of memory
      for storing a row of data.

      @param table
      Table where the pre-allocated memory is stored.

      @param length
      Length of data that is needed, if the record contain blobs.
     */
    Row_data_memory(TABLE *table, size_t const len1)
      : m_memory(0)
    {
#ifndef DBUG_OFF
      m_alloc_checked= FALSE;
#endif
      allocate_memory(table, len1);
      m_ptr[0]= has_memory() ? m_memory : 0;
      m_ptr[1]= 0;
    }

    Row_data_memory(TABLE *table, size_t const len1, size_t const len2)
      : m_memory(0)
    {
#ifndef DBUG_OFF
      m_alloc_checked= FALSE;
#endif
      allocate_memory(table, len1 + len2);
      m_ptr[0]= has_memory() ? m_memory        : 0;
      m_ptr[1]= has_memory() ? m_memory + len1 : 0;
    }

    ~Row_data_memory()
    {
      if (m_memory != 0 && m_release_memory_on_destruction)
        my_free((uchar*) m_memory, MYF(MY_WME));
    }

    /**
       Is there memory allocated?

       @retval true There is memory allocated
       @retval false Memory allocation failed
     */
    bool has_memory() const {
#ifndef DBUG_OFF
      m_alloc_checked= TRUE;
#endif
      return m_memory != 0;
    }

    uchar *slot(uint s)
    {
      DBUG_ASSERT(s < sizeof(m_ptr)/sizeof(*m_ptr));
      DBUG_ASSERT(m_ptr[s] != 0);
      DBUG_ASSERT(m_alloc_checked == TRUE);
      return m_ptr[s];
    }

  private:
    void allocate_memory(TABLE *const table, size_t const total_length)
    {
      if (table->s->blob_fields == 0)
      {
        /*
          The maximum length of a packed record is less than this
          length. We use this value instead of the supplied length
          when allocating memory for records, since we don't know how
          the memory will be used in future allocations.

          Since table->s->reclength is for unpacked records, we have
          to add two bytes for each field, which can potentially be
          added to hold the length of a packed field.
        */
        size_t const maxlen= table->s->reclength + 2 * table->s->fields;

        /*
          Allocate memory for two records if memory hasn't been
          allocated. We allocate memory for two records so that it can
          be used when processing update rows as well.
        */
        if (table->write_row_record == 0)
          table->write_row_record=
            (uchar *) alloc_root(&table->mem_root, 2 * maxlen);
        m_memory= table->write_row_record;
        m_release_memory_on_destruction= FALSE;
      }
      else
      {
        m_memory= (uchar *) my_malloc(total_length, MYF(MY_WME));
        m_release_memory_on_destruction= TRUE;
      }
    }

#ifndef DBUG_OFF
    mutable bool m_alloc_checked;
#endif
    bool m_release_memory_on_destruction;
    uchar *m_memory;
    uchar *m_ptr[2];
  };
}


int THD::binlog_write_row(TABLE* table, bool is_trans, 
                          MY_BITMAP const* cols, size_t colcnt, 
                          uchar const *record) 
{ 
  DBUG_ASSERT(current_stmt_binlog_row_based && mysql_bin_log.is_open());

  /*
    Pack records into format for transfer. We are allocating more
    memory than needed, but that doesn't matter.
  */
  Row_data_memory memory(table, max_row_length(table, record));
  if (!memory.has_memory())
    return HA_ERR_OUT_OF_MEM;

  uchar *row_data= memory.slot(0);

  size_t const len= pack_row(table, cols, row_data, record);

  Rows_log_event* const ev=
    binlog_prepare_pending_rows_event(table, server_id, cols, colcnt,
                                      len, is_trans,
                                      static_cast<Write_rows_log_event*>(0));

  if (unlikely(ev == 0))
    return HA_ERR_OUT_OF_MEM;

  return ev->add_row_data(row_data, len);
}

int THD::binlog_update_row(TABLE* table, bool is_trans,
                           MY_BITMAP const* cols, size_t colcnt,
                           const uchar *before_record,
                           const uchar *after_record)
{ 
  DBUG_ASSERT(current_stmt_binlog_row_based && mysql_bin_log.is_open());

  size_t const before_maxlen = max_row_length(table, before_record);
  size_t const after_maxlen  = max_row_length(table, after_record);

  Row_data_memory row_data(table, before_maxlen, after_maxlen);
  if (!row_data.has_memory())
    return HA_ERR_OUT_OF_MEM;

  uchar *before_row= row_data.slot(0);
  uchar *after_row= row_data.slot(1);

  size_t const before_size= pack_row(table, cols, before_row,
                                        before_record);
  size_t const after_size= pack_row(table, cols, after_row,
                                       after_record);

  /*
    Don't print debug messages when running valgrind since they can
    trigger false warnings.
   */
#ifndef HAVE_valgrind
  DBUG_DUMP("before_record", before_record, table->s->reclength);
  DBUG_DUMP("after_record",  after_record, table->s->reclength);
  DBUG_DUMP("before_row",    before_row, before_size);
  DBUG_DUMP("after_row",     after_row, after_size);
#endif

  Rows_log_event* const ev=
    binlog_prepare_pending_rows_event(table, server_id, cols, colcnt,
				      before_size + after_size, is_trans,
				      static_cast<Update_rows_log_event*>(0));

  if (unlikely(ev == 0))
    return HA_ERR_OUT_OF_MEM;

  return
    ev->add_row_data(before_row, before_size) ||
    ev->add_row_data(after_row, after_size);
}

int THD::binlog_delete_row(TABLE* table, bool is_trans, 
                           MY_BITMAP const* cols, size_t colcnt,
                           uchar const *record)
{ 
  DBUG_ASSERT(current_stmt_binlog_row_based && mysql_bin_log.is_open());

  /* 
     Pack records into format for transfer. We are allocating more
     memory than needed, but that doesn't matter.
  */
  Row_data_memory memory(table, max_row_length(table, record));
  if (unlikely(!memory.has_memory()))
    return HA_ERR_OUT_OF_MEM;

  uchar *row_data= memory.slot(0);

  size_t const len= pack_row(table, cols, row_data, record);

  Rows_log_event* const ev=
    binlog_prepare_pending_rows_event(table, server_id, cols, colcnt,
				      len, is_trans,
				      static_cast<Delete_rows_log_event*>(0));

  if (unlikely(ev == 0))
    return HA_ERR_OUT_OF_MEM;

  return ev->add_row_data(row_data, len);
}


int THD::binlog_remove_pending_rows_event(bool clear_maps)
{
  DBUG_ENTER("THD::binlog_remove_pending_rows_event");

  if (!mysql_bin_log.is_open())
    DBUG_RETURN(0);

  mysql_bin_log.remove_pending_rows_event(this);

  if (clear_maps)
    binlog_table_maps= 0;

  DBUG_RETURN(0);
}

int THD::binlog_flush_pending_rows_event(bool stmt_end)
{
  DBUG_ENTER("THD::binlog_flush_pending_rows_event");
  /*
    We shall flush the pending event even if we are not in row-based
    mode: it might be the case that we left row-based mode before
    flushing anything (e.g., if we have explicitly locked tables).
   */
  if (!mysql_bin_log.is_open())
    DBUG_RETURN(0);

  /*
    Mark the event as the last event of a statement if the stmt_end
    flag is set.
  */
  int error= 0;
  if (Rows_log_event *pending= binlog_get_pending_rows_event())
  {
    if (stmt_end)
    {
      pending->set_flags(Rows_log_event::STMT_END_F);
      binlog_table_maps= 0;
    }

    error= mysql_bin_log.flush_and_set_pending_rows_event(this, 0);
  }

  DBUG_RETURN(error);
}


#if !defined(DBUG_OFF) && !defined(_lint)
static const char *
show_query_type(THD::enum_binlog_query_type qtype)
{
  switch (qtype) {
  case THD::ROW_QUERY_TYPE:
    return "ROW";
  case THD::STMT_QUERY_TYPE:
    return "STMT";
  case THD::MYSQL_QUERY_TYPE:
    return "MYSQL";
  case THD::QUERY_TYPE_COUNT:
  default:
    DBUG_ASSERT(0 <= qtype && qtype < THD::QUERY_TYPE_COUNT);
  }
  static char buf[64];
  sprintf(buf, "UNKNOWN#%d", qtype);
  return buf;
}
#endif


/*
  Member function that will log query, either row-based or
  statement-based depending on the value of the 'current_stmt_binlog_row_based'
  the value of the 'qtype' flag.

  This function should be called after the all calls to ha_*_row()
  functions have been issued, but before tables are unlocked and
  closed.

  OBSERVE
    There shall be no writes to any system table after calling
    binlog_query(), so these writes has to be moved to before the call
    of binlog_query() for correct functioning.

    This is necessesary not only for RBR, but the master might crash
    after binlogging the query but before changing the system tables.
    This means that the slave and the master are not in the same state
    (after the master has restarted), so therefore we have to
    eliminate this problem.

  RETURN VALUE
    Error code, or 0 if no error.
*/
int THD::binlog_query(THD::enum_binlog_query_type qtype, char const *query_arg,
                      ulong query_len, bool is_trans, bool suppress_use,
                      int errcode)
{
  DBUG_ENTER("THD::binlog_query");
  DBUG_PRINT("enter", ("qtype: %s  query: '%s'",
                       show_query_type(qtype), query_arg));
  DBUG_ASSERT(query_arg && mysql_bin_log.is_open());

  /*
    If we are not in prelocked mode, mysql_unlock_tables() will be
    called after this binlog_query(), so we have to flush the pending
    rows event with the STMT_END_F set to unlock all tables at the
    slave side as well.

    If we are in prelocked mode, the flushing will be done inside the
    top-most close_thread_tables().
  */
  if (this->prelocked_mode == NON_PRELOCKED)
    if (int error= binlog_flush_pending_rows_event(TRUE))
      DBUG_RETURN(error);

  /*
    If we are in statement mode and trying to log an unsafe statement,
    we should print a warning.
  */
  if (sql_log_bin_toplevel && lex->is_stmt_unsafe() &&
      variables.binlog_format == BINLOG_FORMAT_STMT && 
      binlog_filter->db_ok(this->db))
  {
   /*
     A warning can be elevated a error when STRICT sql mode.
     But we don't want to elevate binlog warning to error here.
   */
    push_warning(this, MYSQL_ERROR::WARN_LEVEL_NOTE,
                 ER_BINLOG_UNSAFE_STATEMENT,
                 ER(ER_BINLOG_UNSAFE_STATEMENT));
    if (global_system_variables.log_warnings &&
        !(binlog_flags & BINLOG_FLAG_UNSAFE_STMT_PRINTED))
    {
      sql_print_warning("%s Statement: %.*s",
                        ER(ER_BINLOG_UNSAFE_STATEMENT),
                        MYSQL_ERRMSG_SIZE, query_arg);
      binlog_flags|= BINLOG_FLAG_UNSAFE_STMT_PRINTED;
    }
  }

  switch (qtype) {
  case THD::ROW_QUERY_TYPE:
    DBUG_PRINT("debug",
               ("current_stmt_binlog_row_based: %d",
                current_stmt_binlog_row_based));
    if (current_stmt_binlog_row_based)
      DBUG_RETURN(0);
    /* Otherwise, we fall through */
  case THD::MYSQL_QUERY_TYPE:
    /*
      Using this query type is a conveniece hack, since we have been
      moving back and forth between using RBR for replication of
      system tables and not using it.

      Make sure to change in check_table_binlog_row_based() according
      to how you treat this.
    */
  case THD::STMT_QUERY_TYPE:
    /*
      The MYSQL_LOG::write() function will set the STMT_END_F flag and
      flush the pending rows event if necessary.
     */
    {
      Query_log_event qinfo(this, query_arg, query_len, is_trans, suppress_use,
                            errcode);
      /*
        Binlog table maps will be irrelevant after a Query_log_event
        (they are just removed on the slave side) so after the query
        log event is written to the binary log, we pretend that no
        table maps were written.
       */
      int error= mysql_bin_log.write(&qinfo);
      binlog_table_maps= 0;
      DBUG_RETURN(error);
    }

  case THD::QUERY_TYPE_COUNT:
  default:
    DBUG_ASSERT(qtype < QUERY_TYPE_COUNT);
  }
  DBUG_RETURN(0);
}

bool Discrete_intervals_list::append(ulonglong start, ulonglong val,
                                 ulonglong incr)
{
  DBUG_ENTER("Discrete_intervals_list::append");
  /* first, see if this can be merged with previous */
  if ((head == NULL) || tail->merge_if_contiguous(start, val, incr))
  {
    /* it cannot, so need to add a new interval */
    Discrete_interval *new_interval= new Discrete_interval(start, val, incr);
    DBUG_RETURN(append(new_interval));
  }
  DBUG_RETURN(0);
}

bool Discrete_intervals_list::append(Discrete_interval *new_interval)
{
  DBUG_ENTER("Discrete_intervals_list::append");
  if (unlikely(new_interval == NULL))
    DBUG_RETURN(1);
  DBUG_PRINT("info",("adding new auto_increment interval"));
  if (head == NULL)
    head= current= new_interval;
  else
    tail->next= new_interval;
  tail= new_interval;
  elements++;
  DBUG_RETURN(0);
}

#endif /* !defined(MYSQL_CLIENT) */<|MERGE_RESOLUTION|>--- conflicted
+++ resolved
@@ -1,10 +1,6 @@
 /*
-<<<<<<< HEAD
-   Copyright (c) 2000, 2011, Oracle and/or its affiliates.
-   Copyright (c) 2008-2011 Monty Program Ab
-=======
-   Copyright (c) 2000, 2012, Oracle and/or its affiliates. All rights reserved.
->>>>>>> e0f3a0fa
+   Copyright (c) 2000, 2012, Oracle and/or its affiliates.
+   Copyright (c) 2008, 2014, Monty Program Ab.
 
    This program is free software; you can redistribute it and/or modify
    it under the terms of the GNU General Public License as published by
@@ -615,7 +611,6 @@
    Open_tables_state(refresh_version), rli_fake(NULL), rli_slave(NULL),
    lock_id(&main_lock_id),
    user_time(0), in_sub_stmt(0),
-   fill_status_recursion_level(0),
    sql_log_bin_toplevel(false),
    binlog_table_maps(0), binlog_flags(0UL),
    table_map_for_update(0),
