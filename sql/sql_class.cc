/* Copyright (C) 2000-2006 MySQL AB

   This program is free software; you can redistribute it and/or modify
   it under the terms of the GNU General Public License as published by
   the Free Software Foundation; version 2 of the License.

   This program is distributed in the hope that it will be useful,
   but WITHOUT ANY WARRANTY; without even the implied warranty of
   MERCHANTABILITY or FITNESS FOR A PARTICULAR PURPOSE.  See the
   GNU General Public License for more details.

   You should have received a copy of the GNU General Public License
   along with this program; if not, write to the Free Software
   Foundation, Inc., 59 Temple Place, Suite 330, Boston, MA  02111-1307  USA */


/*****************************************************************************
**
** This file implements classes defined in sql_class.h
** Especially the classes to handle a result from a select
**
*****************************************************************************/

#ifdef USE_PRAGMA_IMPLEMENTATION
#pragma implementation				// gcc: Class implementation
#endif

#include "mysql_priv.h"
#include <my_bitmap.h>
#include "log_event.h"
#include <m_ctype.h>
#include <sys/stat.h>
#include <thr_alarm.h>
#ifdef	__WIN__
#include <io.h>
#endif
#include <mysys_err.h>

#include "sp_rcontext.h"
#include "sp_cache.h"

/*
  The following is used to initialise Table_ident with a internal
  table name
*/
char internal_table_name[2]= "*";
char empty_c_string[1]= {0};    /* used for not defined db */

const char * const THD::DEFAULT_WHERE= "field list";


/*****************************************************************************
** Instansiate templates
*****************************************************************************/

#ifdef HAVE_EXPLICIT_TEMPLATE_INSTANTIATION
/* Used templates */
template class List<Key>;
template class List_iterator<Key>;
template class List<key_part_spec>;
template class List_iterator<key_part_spec>;
template class List<Alter_drop>;
template class List_iterator<Alter_drop>;
template class List<Alter_column>;
template class List_iterator<Alter_column>;
#endif

/****************************************************************************
** User variables
****************************************************************************/

extern "C" byte *get_var_key(user_var_entry *entry, uint *length,
			     my_bool not_used __attribute__((unused)))
{
  *length=(uint) entry->name.length;
  return (byte*) entry->name.str;
}

extern "C" void free_user_var(user_var_entry *entry)
{
  char *pos= (char*) entry+ALIGN_SIZE(sizeof(*entry));
  if (entry->value && entry->value != pos)
    my_free(entry->value, MYF(0));
  my_free((char*) entry,MYF(0));
}

bool key_part_spec::operator==(const key_part_spec& other) const
{
  return length == other.length && !strcmp(field_name, other.field_name);
}


/*
  Test if a foreign key (= generated key) is a prefix of the given key
  (ignoring key name, key type and order of columns)

  NOTES:
    This is only used to test if an index for a FOREIGN KEY exists

  IMPLEMENTATION
    We only compare field names

  RETURN
    0	Generated key is a prefix of other key
    1	Not equal
*/

bool foreign_key_prefix(Key *a, Key *b)
{
  /* Ensure that 'a' is the generated key */
  if (a->generated)
  {
    if (b->generated && a->columns.elements > b->columns.elements)
      swap_variables(Key*, a, b);               // Put shorter key in 'a'
  }
  else
  {
    if (!b->generated)
      return TRUE;                              // No foreign key
    swap_variables(Key*, a, b);                 // Put generated key in 'a'
  }

  /* Test if 'a' is a prefix of 'b' */
  if (a->columns.elements > b->columns.elements)
    return TRUE;                                // Can't be prefix

  List_iterator<key_part_spec> col_it1(a->columns);
  List_iterator<key_part_spec> col_it2(b->columns);
  const key_part_spec *col1, *col2;

#ifdef ENABLE_WHEN_INNODB_CAN_HANDLE_SWAPED_FOREIGN_KEY_COLUMNS
  while ((col1= col_it1++))
  {
    bool found= 0;
    col_it2.rewind();
    while ((col2= col_it2++))
    {
      if (*col1 == *col2)
      {
        found= TRUE;
	break;
      }
    }
    if (!found)
      return TRUE;                              // Error
  }
  return FALSE;                                 // Is prefix
#else
  while ((col1= col_it1++))
  {
    col2= col_it2++;
    if (!(*col1 == *col2))
      return TRUE;
  }
  return FALSE;                                 // Is prefix
#endif
}


/****************************************************************************
** Thread specific functions
****************************************************************************/

Open_tables_state::Open_tables_state(ulong version_arg)
  :version(version_arg), state_flags(0U)
{
  reset_open_tables_state();
}

my_bool thd_in_lock_tables(const THD *thd)
{
  return thd->in_lock_tables;
}


my_bool thd_tablespace_op(const THD *thd)
{
  return thd->tablespace_op;
}


const char *thd_proc_info(THD *thd, const char *info)
{
  const char *old_info= thd->proc_info;
  thd->proc_info= info;
  return old_info;
}

void **thd_ha_data(const THD *thd, const struct handlerton *hton)
{
  return (void **) thd->ha_data + hton->slot;
}


/*
  Pass nominal parameters to Statement constructor only to ensure that
  the destructor works OK in case of error. The main_mem_root will be
  re-initialized in init().
*/

THD::THD()
  :Statement(CONVENTIONAL_EXECUTION, 0, ALLOC_ROOT_MIN_BLOCK_SIZE, 0),
   Open_tables_state(refresh_version), rli_fake(0),
   lock_id(&main_lock_id),
   user_time(0), in_sub_stmt(0),
   binlog_table_maps(0),
   global_read_lock(0), is_fatal_error(0),
   rand_used(0), time_zone_used(0),
   arg_of_last_insert_id_function(FALSE),
   first_successful_insert_id_in_prev_stmt(0),
   first_successful_insert_id_in_prev_stmt_for_binlog(0),
   first_successful_insert_id_in_cur_stmt(0),
   in_lock_tables(0), bootstrap(0), derived_tables_processing(FALSE),
   stmt_depends_on_first_successful_insert_id_in_prev_stmt(FALSE),
   spcont(NULL)
{
  ulong tmp;

  stmt_arena= this;
  thread_stack= 0;
  db= 0;
  catalog= (char*)"std"; // the only catalog we have for now
  main_security_ctx.init();
  security_ctx= &main_security_ctx;
  locked=some_tables_deleted=no_errors=password= 0;
  query_start_used= 0;
  count_cuted_fields= CHECK_FIELD_IGNORE;
  killed= NOT_KILLED;
  db_length= col_access=0;
  query_error= tmp_table_used= 0;
  hash_clear(&handler_tables_hash);
  tmp_table=0;
  used_tables=0;
  cuted_fields= sent_row_count= row_count= 0L;
  limit_found_rows= 0;
  statement_id_counter= 0UL;
#ifdef ERROR_INJECT_SUPPORT
  error_inject_value= 0UL;
#endif
  // Must be reset to handle error with THD's created for init of mysqld
  lex->current_select= 0;
  start_time=(time_t) 0;
  time_after_lock=(time_t) 0;
  current_linfo =  0;
  slave_thread = 0;
  thread_id= variables.pseudo_thread_id= 0;
  one_shot_set= 0;
  file_id = 0;
  query_id= 0;
  warn_id= 0;
  db_charset= global_system_variables.collation_database;
  bzero(ha_data, sizeof(ha_data));
  mysys_var=0;
  binlog_evt_union.do_union= FALSE;
  enable_slow_log= 0;
#ifndef DBUG_OFF
  dbug_sentry=THD_SENTRY_MAGIC;
#endif
#ifndef EMBEDDED_LIBRARY
  net.vio=0;
#endif
  client_capabilities= 0;                       // minimalistic client
  net.last_error[0]=0;                          // If error on boot
  query_cache_init_query(&net);                 // If error on boot
  ull=0;
  system_thread= NON_SYSTEM_THREAD;
  cleanup_done= abort_on_warning= no_warnings_for_error= 0;
  peer_port= 0;					// For SHOW PROCESSLIST
  transaction.m_pending_rows_event= 0;
#ifdef SIGNAL_WITH_VIO_CLOSE
  active_vio = 0;
#endif
  pthread_mutex_init(&LOCK_delete, MY_MUTEX_INIT_FAST);

  /* Variables with default values */
  proc_info="login";
  where= THD::DEFAULT_WHERE;
  server_id = ::server_id;
  slave_net = 0;
  command=COM_CONNECT;
  *scramble= '\0';

  init();
  /* Initialize sub structures */
  init_sql_alloc(&warn_root, WARN_ALLOC_BLOCK_SIZE, WARN_ALLOC_PREALLOC_SIZE);
  user_connect=(USER_CONN *)0;
  hash_init(&user_vars, system_charset_info, USER_VARS_HASH_SIZE, 0, 0,
	    (hash_get_key) get_var_key,
	    (hash_free_key) free_user_var, 0);

  sp_proc_cache= NULL;
  sp_func_cache= NULL;

  /* For user vars replication*/
  if (opt_bin_log)
    my_init_dynamic_array(&user_var_events,
			  sizeof(BINLOG_USER_VAR_EVENT *), 16, 16);
  else
    bzero((char*) &user_var_events, sizeof(user_var_events));

  /* Protocol */
  protocol= &protocol_simple;			// Default protocol
  protocol_simple.init(this);
  protocol_prep.init(this);

  tablespace_op=FALSE;
  tmp= sql_rnd_with_mutex();
  randominit(&rand, tmp + (ulong) &rand, tmp + (ulong) ::global_query_id);
  substitute_null_with_insert_id = FALSE;
  thr_lock_info_init(&lock_info); /* safety: will be reset after start */
  thr_lock_owner_init(&main_lock_id, &lock_info);
}


/*
  Init common variables that has to be reset on start and on change_user
*/

void THD::init(void)
{
  pthread_mutex_lock(&LOCK_global_system_variables);
  variables= global_system_variables;
  variables.time_format= date_time_format_copy((THD*) 0,
					       variables.time_format);
  variables.date_format= date_time_format_copy((THD*) 0,
					       variables.date_format);
  variables.datetime_format= date_time_format_copy((THD*) 0,
						   variables.datetime_format);
  pthread_mutex_unlock(&LOCK_global_system_variables);
  server_status= SERVER_STATUS_AUTOCOMMIT;
  if (variables.sql_mode & MODE_NO_BACKSLASH_ESCAPES)
    server_status|= SERVER_STATUS_NO_BACKSLASH_ESCAPES;
  options= thd_startup_options;
  open_options=ha_open_options;
  update_lock_default= (variables.low_priority_updates ?
			TL_WRITE_LOW_PRIORITY :
			TL_WRITE);
  session_tx_isolation= (enum_tx_isolation) variables.tx_isolation;
  warn_list.empty();
  bzero((char*) warn_count, sizeof(warn_count));
  total_warn_count= 0;
  update_charset();
  reset_current_stmt_binlog_row_based();
  bzero((char *) &status_var, sizeof(status_var));
  variables.lc_time_names = &my_locale_en_US;
}


/*
  Init THD for query processing.
  This has to be called once before we call mysql_parse.
  See also comments in sql_class.h.
*/

void THD::init_for_queries()
{
  ha_enable_transaction(this,TRUE);

  reset_root_defaults(mem_root, variables.query_alloc_block_size,
                      variables.query_prealloc_size);
#ifdef USING_TRANSACTIONS
  reset_root_defaults(&transaction.mem_root,
                      variables.trans_alloc_block_size,
                      variables.trans_prealloc_size);
#endif
  transaction.xid_state.xid.null();
  transaction.xid_state.in_thd=1;
}


/*
  Do what's needed when one invokes change user

  SYNOPSIS
    change_user()

  IMPLEMENTATION
    Reset all resources that are connection specific
*/


void THD::change_user(void)
{
  cleanup();
  cleanup_done= 0;
  init();
  stmt_map.reset();
  hash_init(&user_vars, system_charset_info, USER_VARS_HASH_SIZE, 0, 0,
	    (hash_get_key) get_var_key,
	    (hash_free_key) free_user_var, 0);
  sp_cache_clear(&sp_proc_cache);
  sp_cache_clear(&sp_func_cache);
}


/* Do operations that may take a long time */

void THD::cleanup(void)
{
  DBUG_ENTER("THD::cleanup");
  DBUG_ASSERT(cleanup_done == 0);

#ifdef ENABLE_WHEN_BINLOG_WILL_BE_ABLE_TO_PREPARE
  if (transaction.xid_state.xa_state == XA_PREPARED)
  {
#error xid_state in the cache should be replaced by the allocated value
  }
#endif
  {
    ha_rollback(this);
    xid_cache_delete(&transaction.xid_state);
  }
  if (locked_tables)
  {
    lock=locked_tables; locked_tables=0;
    close_thread_tables(this);
  }
  mysql_ha_flush(this, (TABLE_LIST*) 0,
                 MYSQL_HA_CLOSE_FINAL | MYSQL_HA_FLUSH_ALL, FALSE);
  hash_free(&handler_tables_hash);
  delete_dynamic(&user_var_events);
  hash_free(&user_vars);
  close_temporary_tables(this);
  my_free((char*) variables.time_format, MYF(MY_ALLOW_ZERO_PTR));
  my_free((char*) variables.date_format, MYF(MY_ALLOW_ZERO_PTR));
  my_free((char*) variables.datetime_format, MYF(MY_ALLOW_ZERO_PTR));
  
  sp_cache_clear(&sp_proc_cache);
  sp_cache_clear(&sp_func_cache);

  if (global_read_lock)
    unlock_global_read_lock(this);
  if (ull)
  {
    pthread_mutex_lock(&LOCK_user_locks);
    item_user_lock_release(ull);
    pthread_mutex_unlock(&LOCK_user_locks);
  }

  cleanup_done=1;
  DBUG_VOID_RETURN;
}


THD::~THD()
{
  THD_CHECK_SENTRY(this);
  DBUG_ENTER("~THD()");
  /* Ensure that no one is using THD */
  pthread_mutex_lock(&LOCK_delete);
  pthread_mutex_unlock(&LOCK_delete);
  add_to_status(&global_status_var, &status_var);

  /* Close connection */
#ifndef EMBEDDED_LIBRARY
  if (net.vio)
  {
    vio_delete(net.vio);
    net_end(&net);
  }
#endif
  stmt_map.reset();                     /* close all prepared statements */
  DBUG_ASSERT(lock_info.n_cursors == 0);
  if (!cleanup_done)
    cleanup();

  ha_close_connection(this);

  DBUG_PRINT("info", ("freeing security context"));
  main_security_ctx.destroy();
  safeFree(db);
  free_root(&warn_root,MYF(0));
#ifdef USING_TRANSACTIONS
  free_root(&transaction.mem_root,MYF(0));
#endif
  mysys_var=0;					// Safety (shouldn't be needed)
  pthread_mutex_destroy(&LOCK_delete);
#ifndef DBUG_OFF
  dbug_sentry= THD_SENTRY_GONE;
#endif  
#ifndef EMBEDDED_LIBRARY
  if (rli_fake)
    delete rli_fake;
#endif

  DBUG_VOID_RETURN;
}


/*
  Add all status variables to another status variable array

  SYNOPSIS
   add_to_status()
   to_var       add to this array
   from_var     from this array

  NOTES
    This function assumes that all variables are long/ulong.
    If this assumption will change, then we have to explictely add
    the other variables after the while loop
*/

void add_to_status(STATUS_VAR *to_var, STATUS_VAR *from_var)
{
  ulong *end= (ulong*) ((byte*) to_var +
                        offsetof(STATUS_VAR, last_system_status_var) +
			sizeof(ulong));
  ulong *to= (ulong*) to_var, *from= (ulong*) from_var;

  while (to != end)
    *(to++)+= *(from++);
}

/*
  Add the difference between two status variable arrays to another one.

  SYNOPSIS
    add_diff_to_status
    to_var       add to this array
    from_var     from this array
    dec_var      minus this array
  
  NOTE
    This function assumes that all variables are long/ulong.
*/

void add_diff_to_status(STATUS_VAR *to_var, STATUS_VAR *from_var,
                        STATUS_VAR *dec_var)
{
  ulong *end= (ulong*) ((byte*) to_var + offsetof(STATUS_VAR,
						  last_system_status_var) +
			sizeof(ulong));
  ulong *to= (ulong*) to_var, *from= (ulong*) from_var, *dec= (ulong*) dec_var;

  while (to != end)
    *(to++)+= *(from++) - *(dec++);
}


void THD::awake(THD::killed_state state_to_set)
{
  DBUG_ENTER("THD::awake");
  DBUG_PRINT("enter", ("this: 0x%lx", (long) this));
  THD_CHECK_SENTRY(this);
  safe_mutex_assert_owner(&LOCK_delete); 

  killed= state_to_set;
  if (state_to_set != THD::KILL_QUERY)
  {
    thr_alarm_kill(thread_id);
    if (!slave_thread)
      thread_scheduler.post_kill_notification(this);
#ifdef SIGNAL_WITH_VIO_CLOSE
    close_active_vio();
#endif    
  }
  if (mysys_var)
  {
    pthread_mutex_lock(&mysys_var->mutex);
    if (!system_thread)		// Don't abort locks
      mysys_var->abort=1;
    /*
      This broadcast could be up in the air if the victim thread
      exits the cond in the time between read and broadcast, but that is
      ok since all we want to do is to make the victim thread get out
      of waiting on current_cond.
      If we see a non-zero current_cond: it cannot be an old value (because
      then exit_cond() should have run and it can't because we have mutex); so
      it is the true value but maybe current_mutex is not yet non-zero (we're
      in the middle of enter_cond() and there is a "memory order
      inversion"). So we test the mutex too to not lock 0.

      Note that there is a small chance we fail to kill. If victim has locked
      current_mutex, but hasn't yet entered enter_cond() (which means that
      current_cond and current_mutex are 0), then the victim will not get
      a signal and it may wait "forever" on the cond (until
      we issue a second KILL or the status it's waiting for happens).
      It's true that we have set its thd->killed but it may not
      see it immediately and so may have time to reach the cond_wait().
    */
    if (mysys_var->current_cond && mysys_var->current_mutex)
    {
      pthread_mutex_lock(mysys_var->current_mutex);
      pthread_cond_broadcast(mysys_var->current_cond);
      pthread_mutex_unlock(mysys_var->current_mutex);
    }
    pthread_mutex_unlock(&mysys_var->mutex);
  }
  DBUG_VOID_RETURN;
}

/*
  Remember the location of thread info, the structure needed for
  sql_alloc() and the structure for the net buffer
*/

bool THD::store_globals()
{
  /*
    Assert that thread_stack is initialized: it's necessary to be able
    to track stack overrun.
  */
  DBUG_ASSERT(thread_stack);

  if (my_pthread_setspecific_ptr(THR_THD,  this) ||
      my_pthread_setspecific_ptr(THR_MALLOC, &mem_root))
    return 1;
  mysys_var=my_thread_var;
  /*
    Let mysqld define the thread id (not mysys)
    This allows us to move THD to different threads if needed.
  */
  mysys_var->id= thread_id;
  real_id= pthread_self();                      // For debugging

  /*
    We have to call thr_lock_info_init() again here as THD may have been
    created in another thread
  */
  thr_lock_info_init(&lock_info);
  return 0;
}


/*
  Cleanup after query.

  SYNOPSIS
    THD::cleanup_after_query()

  DESCRIPTION
    This function is used to reset thread data to its default state.

  NOTE
    This function is not suitable for setting thread data to some
    non-default values, as there is only one replication thread, so
    different master threads may overwrite data of each other on
    slave.
*/

void THD::cleanup_after_query()
{
  if (!in_sub_stmt) /* stored functions and triggers are a special case */
  {
    /* Forget those values, for next binlogger: */
    stmt_depends_on_first_successful_insert_id_in_prev_stmt= 0;
    auto_inc_intervals_in_cur_stmt_for_binlog.empty();
  }
  if (first_successful_insert_id_in_cur_stmt > 0)
  {
    /* set what LAST_INSERT_ID() will return */
    first_successful_insert_id_in_prev_stmt= 
      first_successful_insert_id_in_cur_stmt;
    first_successful_insert_id_in_cur_stmt= 0;
    substitute_null_with_insert_id= TRUE;
  }
  arg_of_last_insert_id_function= 0;
  /* Free Items that were created during this execution */
  free_items();
  /* Reset where. */
  where= THD::DEFAULT_WHERE;
}


/*
  Convert a string to another character set

  SYNOPSIS
    convert_string()
    to				Store new allocated string here
    to_cs			New character set for allocated string
    from			String to convert
    from_length			Length of string to convert
    from_cs			Original character set

  NOTES
    to will be 0-terminated to make it easy to pass to system funcs

  RETURN
    0	ok
    1	End of memory.
        In this case to->str will point to 0 and to->length will be 0.
*/

bool THD::convert_string(LEX_STRING *to, CHARSET_INFO *to_cs,
			 const char *from, uint from_length,
			 CHARSET_INFO *from_cs)
{
  DBUG_ENTER("convert_string");
  size_s new_length= to_cs->mbmaxlen * from_length;
  uint dummy_errors;
  if (!(to->str= alloc(new_length+1)))
  {
    to->length= 0;				// Safety fix
    DBUG_RETURN(1);				// EOM
  }
  to->length= copy_and_convert((char*) to->str, new_length, to_cs,
			       from, from_length, from_cs, &dummy_errors);
  to->str[to->length]=0;			// Safety
  DBUG_RETURN(0);
}


/*
  Convert string from source character set to target character set inplace.

  SYNOPSIS
    THD::convert_string

  DESCRIPTION
    Convert string using convert_buffer - buffer for character set 
    conversion shared between all protocols.

  RETURN
    0   ok
   !0   out of memory
*/

bool THD::convert_string(String *s, CHARSET_INFO *from_cs, CHARSET_INFO *to_cs)
{
  uint dummy_errors;
  if (convert_buffer.copy(s->ptr(), s->length(), from_cs, to_cs, &dummy_errors))
    return TRUE;
  /* If convert_buffer >> s copying is more efficient long term */
  if (convert_buffer.alloced_length() >= convert_buffer.length() * 2 ||
      !s->is_alloced())
  {
    return s->copy(convert_buffer);
  }
  s->swap(convert_buffer);
  return FALSE;
}


/*
  Update some cache variables when character set changes
*/

void THD::update_charset()
{
  uint32 not_used;
  charset_is_system_charset= !String::needs_conversion(0,charset(),
                                                       system_charset_info,
                                                       &not_used);
  charset_is_collation_connection= 
    !String::needs_conversion(0,charset(),variables.collation_connection,
                              &not_used);
  charset_is_character_set_filesystem= 
    !String::needs_conversion(0, charset(),
                              variables.character_set_filesystem, &not_used);
}


/* routings to adding tables to list of changed in transaction tables */

inline static void list_include(CHANGED_TABLE_LIST** prev,
				CHANGED_TABLE_LIST* curr,
				CHANGED_TABLE_LIST* new_table)
{
  if (new_table)
  {
    *prev = new_table;
    (*prev)->next = curr;
  }
}

/* add table to list of changed in transaction tables */

void THD::add_changed_table(TABLE *table)
{
  DBUG_ENTER("THD::add_changed_table(table)");

  DBUG_ASSERT((options & (OPTION_NOT_AUTOCOMMIT | OPTION_BEGIN)) &&
	      table->file->has_transactions());
  add_changed_table(table->s->table_cache_key.str,
                    table->s->table_cache_key.length);
  DBUG_VOID_RETURN;
}


void THD::add_changed_table(const char *key, long key_length)
{
  DBUG_ENTER("THD::add_changed_table(key)");
  CHANGED_TABLE_LIST **prev_changed = &transaction.changed_tables;
  CHANGED_TABLE_LIST *curr = transaction.changed_tables;

  for (; curr; prev_changed = &(curr->next), curr = curr->next)
  {
    int cmp =  (long)curr->key_length - (long)key_length;
    if (cmp < 0)
    {
      list_include(prev_changed, curr, changed_table_dup(key, key_length));
      DBUG_PRINT("info", 
		 ("key_length %ld %u", key_length, (*prev_changed)->key_length));
      DBUG_VOID_RETURN;
    }
    else if (cmp == 0)
    {
      cmp = memcmp(curr->key, key, curr->key_length);
      if (cmp < 0)
      {
	list_include(prev_changed, curr, changed_table_dup(key, key_length));
	DBUG_PRINT("info", 
		   ("key_length %ld %u", key_length,
		    (*prev_changed)->key_length));
	DBUG_VOID_RETURN;
      }
      else if (cmp == 0)
      {
	DBUG_PRINT("info", ("already in list"));
	DBUG_VOID_RETURN;
      }
    }
  }
  *prev_changed = changed_table_dup(key, key_length);
  DBUG_PRINT("info", ("key_length %ld %u", key_length,
		      (*prev_changed)->key_length));
  DBUG_VOID_RETURN;
}


CHANGED_TABLE_LIST* THD::changed_table_dup(const char *key, long key_length)
{
  CHANGED_TABLE_LIST* new_table = 
    (CHANGED_TABLE_LIST*) trans_alloc(ALIGN_SIZE(sizeof(CHANGED_TABLE_LIST))+
				      key_length + 1);
  if (!new_table)
  {
    my_error(EE_OUTOFMEMORY, MYF(ME_BELL),
             ALIGN_SIZE(sizeof(TABLE_LIST)) + key_length + 1);
    killed= KILL_CONNECTION;
    return 0;
  }

  new_table->key = (char *) (((byte*)new_table)+
			     ALIGN_SIZE(sizeof(CHANGED_TABLE_LIST)));
  new_table->next = 0;
  new_table->key_length = key_length;
  ::memcpy(new_table->key, key, key_length);
  return new_table;
}


int THD::send_explain_fields(select_result *result)
{
  List<Item> field_list;
  Item *item;
  CHARSET_INFO *cs= system_charset_info;
  field_list.push_back(new Item_return_int("id",3, MYSQL_TYPE_LONGLONG));
  field_list.push_back(new Item_empty_string("select_type", 19, cs));
  field_list.push_back(item= new Item_empty_string("table", NAME_LEN, cs));
  item->maybe_null= 1;
  if (lex->describe & DESCRIBE_PARTITIONS)
  {
    /* Maximum length of string that make_used_partitions_str() can produce */
    item= new Item_empty_string("partitions", MAX_PARTITIONS * (1 + FN_LEN),
                                cs);
    field_list.push_back(item);
    item->maybe_null= 1;
  }
  field_list.push_back(item= new Item_empty_string("type", 10, cs));
  item->maybe_null= 1;
  field_list.push_back(item=new Item_empty_string("possible_keys",
						  NAME_LEN*MAX_KEY, cs));
  item->maybe_null=1;
  field_list.push_back(item=new Item_empty_string("key", NAME_LEN, cs));
  item->maybe_null=1;
  field_list.push_back(item=new Item_empty_string("key_len",
						  NAME_LEN*MAX_KEY));
  item->maybe_null=1;
  field_list.push_back(item=new Item_empty_string("ref",
						  NAME_LEN*MAX_REF_PARTS, cs));
  item->maybe_null=1;
  field_list.push_back(item= new Item_return_int("rows", 10,
                                                 MYSQL_TYPE_LONGLONG));
  if (lex->describe & DESCRIBE_EXTENDED)
  {
    field_list.push_back(item= new Item_float("filtered", 0.1234, 2, 4));
    item->maybe_null=1;
  }
  item->maybe_null= 1;
  field_list.push_back(new Item_empty_string("Extra", 255, cs));
  return (result->send_fields(field_list,
                              Protocol::SEND_NUM_ROWS | Protocol::SEND_EOF));
}

#ifdef SIGNAL_WITH_VIO_CLOSE
void THD::close_active_vio()
{
  DBUG_ENTER("close_active_vio");
  safe_mutex_assert_owner(&LOCK_delete); 
#ifndef EMBEDDED_LIBRARY
  if (active_vio)
  {
    vio_close(active_vio);
    active_vio = 0;
  }
#endif
  DBUG_VOID_RETURN;
}
#endif


struct Item_change_record: public ilink
{
  Item **place;
  Item *old_value;
  /* Placement new was hidden by `new' in ilink (TODO: check): */
  static void *operator new(size_t size, void *mem) { return mem; }
  static void operator delete(void *ptr, size_t size) {}
  static void operator delete(void *ptr, void *mem) { /* never called */ }
};


/*
  Register an item tree tree transformation, performed by the query
  optimizer. We need a pointer to runtime_memroot because it may be !=
  thd->mem_root (due to possible set_n_backup_active_arena called for thd).
*/

void THD::nocheck_register_item_tree_change(Item **place, Item *old_value,
                                            MEM_ROOT *runtime_memroot)
{
  Item_change_record *change;
  /*
    Now we use one node per change, which adds some memory overhead,
    but still is rather fast as we use alloc_root for allocations.
    A list of item tree changes of an average query should be short.
  */
  void *change_mem= alloc_root(runtime_memroot, sizeof(*change));
  if (change_mem == 0)
  {
    /*
      OOM, thd->fatal_error() is called by the error handler of the
      memroot. Just return.
    */
    return;
  }
  change= new (change_mem) Item_change_record;
  change->place= place;
  change->old_value= old_value;
  change_list.append(change);
}


void THD::rollback_item_tree_changes()
{
  I_List_iterator<Item_change_record> it(change_list);
  Item_change_record *change;
  DBUG_ENTER("rollback_item_tree_changes");

  while ((change= it++))
    *change->place= change->old_value;
  /* We can forget about changes memory: it's allocated in runtime memroot */
  change_list.empty();
  DBUG_VOID_RETURN;
}


/*****************************************************************************
** Functions to provide a interface to select results
*****************************************************************************/

select_result::select_result()
{
  thd=current_thd;
}

void select_result::send_error(uint errcode,const char *err)
{
  my_message(errcode, err, MYF(0));
}


void select_result::cleanup()
{
  /* do nothing */
}

bool select_result::check_simple_select() const
{
  my_error(ER_SP_BAD_CURSOR_QUERY, MYF(0));
  return TRUE;
}


static String default_line_term("\n",default_charset_info);
static String default_escaped("\\",default_charset_info);
static String default_field_term("\t",default_charset_info);

sql_exchange::sql_exchange(char *name,bool flag)
  :file_name(name), opt_enclosed(0), dumpfile(flag), skip_lines(0)
{
  field_term= &default_field_term;
  enclosed=   line_start= &my_empty_string;
  line_term=  &default_line_term;
  escaped=    &default_escaped;
}

bool select_send::send_fields(List<Item> &list, uint flags)
{
  bool res;
  if (!(res= thd->protocol->send_fields(&list, flags)))
    status= 1;
  return res;
}

void select_send::abort()
{
  DBUG_ENTER("select_send::abort");
  if (status && thd->spcont &&
      thd->spcont->find_handler(thd->net.last_errno,
                                MYSQL_ERROR::WARN_LEVEL_ERROR))
  {
    /*
      Executing stored procedure without a handler.
      Here we should actually send an error to the client,
      but as an error will break a multiple result set, the only thing we
      can do for now is to nicely end the current data set and remembering
      the error so that the calling routine will abort
    */
    thd->net.report_error= 0;
    send_eof();
    thd->net.report_error= 1; // Abort SP
  }
  DBUG_VOID_RETURN;
}


/* Send data to client. Returns 0 if ok */

bool select_send::send_data(List<Item> &items)
{
  if (unit->offset_limit_cnt)
  {						// using limit offset,count
    unit->offset_limit_cnt--;
    return 0;
  }

  /*
    We may be passing the control from mysqld to the client: release the
    InnoDB adaptive hash S-latch to avoid thread deadlocks if it was reserved
    by thd
  */
  ha_release_temporary_latches(thd);

  List_iterator_fast<Item> li(items);
  Protocol *protocol= thd->protocol;
  char buff[MAX_FIELD_WIDTH];
  String buffer(buff, sizeof(buff), &my_charset_bin);
  DBUG_ENTER("select_send::send_data");

  protocol->prepare_for_resend();
  Item *item;
  while ((item=li++))
  {
    if (item->send(protocol, &buffer))
    {
      protocol->free();				// Free used buffer
      my_message(ER_OUT_OF_RESOURCES, ER(ER_OUT_OF_RESOURCES), MYF(0));
      break;
    }
  }
  thd->sent_row_count++;
  if (!thd->vio_ok())
    DBUG_RETURN(0);
  if (!thd->net.report_error)
    DBUG_RETURN(protocol->write());
  protocol->remove_last_row();
  DBUG_RETURN(1);
}

bool select_send::send_eof()
{
  /* 
    We may be passing the control from mysqld to the client: release the
    InnoDB adaptive hash S-latch to avoid thread deadlocks if it was reserved
    by thd 
  */
  ha_release_temporary_latches(thd);

  /* Unlock tables before sending packet to gain some speed */
  if (thd->lock)
  {
    mysql_unlock_tables(thd, thd->lock);
    thd->lock=0;
  }
  if (!thd->net.report_error)
  {
    ::send_eof(thd);
    status= 0;
    return 0;
  }
  else
    return 1;
}


/************************************************************************
  Handling writing to file
************************************************************************/

void select_to_file::send_error(uint errcode,const char *err)
{
  my_message(errcode, err, MYF(0));
  if (file > 0)
  {
    (void) end_io_cache(&cache);
    (void) my_close(file,MYF(0));
    (void) my_delete(path,MYF(0));		// Delete file on error
    file= -1;
  }
}


bool select_to_file::send_eof()
{
  int error= test(end_io_cache(&cache));
  if (my_close(file,MYF(MY_WME)))
    error= 1;
  if (!error)
    ::send_ok(thd,row_count);
  file= -1;
  return error;
}


void select_to_file::cleanup()
{
  /* In case of error send_eof() may be not called: close the file here. */
  if (file >= 0)
  {
    (void) end_io_cache(&cache);
    (void) my_close(file,MYF(0));
    file= -1;
  }
  path[0]= '\0';
  row_count= 0;
}


select_to_file::~select_to_file()
{
  if (file >= 0)
  {					// This only happens in case of error
    (void) end_io_cache(&cache);
    (void) my_close(file,MYF(0));
    file= -1;
  }
}

/***************************************************************************
** Export of select to textfile
***************************************************************************/

select_export::~select_export()
{
  thd->sent_row_count=row_count;
}


/*
  Create file with IO cache

  SYNOPSIS
    create_file()
    thd			Thread handle
    path		File name
    exchange		Excange class
    cache		IO cache

  RETURN
    >= 0 	File handle
   -1		Error
*/


static File create_file(THD *thd, char *path, sql_exchange *exchange,
			IO_CACHE *cache)
{
  File file;
  uint option= MY_UNPACK_FILENAME;

#ifdef DONT_ALLOW_FULL_LOAD_DATA_PATHS
  option|= MY_REPLACE_DIR;			// Force use of db directory
#endif

  if (!dirname_length(exchange->file_name))
  {
    strxnmov(path, FN_REFLEN-1, mysql_real_data_home, thd->db ? thd->db : "",
             NullS);
    (void) fn_format(path, exchange->file_name, path, "", option);
  }
  else
    (void) fn_format(path, exchange->file_name, mysql_real_data_home, "", option);
    
  if (!access(path, F_OK))
  {
    my_error(ER_FILE_EXISTS_ERROR, MYF(0), exchange->file_name);
    return -1;
  }
  /* Create the file world readable */
  if ((file= my_create(path, 0666, O_WRONLY|O_EXCL, MYF(MY_WME))) < 0)
    return file;
#ifdef HAVE_FCHMOD
  (void) fchmod(file, 0666);			// Because of umask()
#else
  (void) chmod(path, 0666);
#endif
  if (init_io_cache(cache, file, 0L, WRITE_CACHE, 0L, 1, MYF(MY_WME)))
  {
    my_close(file, MYF(0));
    my_delete(path, MYF(0));  // Delete file on error, it was just created 
    return -1;
  }
  return file;
}


int
select_export::prepare(List<Item> &list, SELECT_LEX_UNIT *u)
{
  bool blob_flag=0;
  unit= u;
  if ((uint) strlen(exchange->file_name) + NAME_LEN >= FN_REFLEN)
    strmake(path,exchange->file_name,FN_REFLEN-1);

  if ((file= create_file(thd, path, exchange, &cache)) < 0)
    return 1;
  /* Check if there is any blobs in data */
  {
    List_iterator_fast<Item> li(list);
    Item *item;
    while ((item=li++))
    {
      if (item->max_length >= MAX_BLOB_WIDTH)
      {
	blob_flag=1;
	break;
      }
    }
  }
  field_term_length=exchange->field_term->length();
  if (!exchange->line_term->length())
    exchange->line_term=exchange->field_term;	// Use this if it exists
  field_sep_char= (exchange->enclosed->length() ? (*exchange->enclosed)[0] :
		   field_term_length ? (*exchange->field_term)[0] : INT_MAX);
  escape_char=	(exchange->escaped->length() ? (*exchange->escaped)[0] : -1);
  line_sep_char= (exchange->line_term->length() ?
		  (*exchange->line_term)[0] : INT_MAX);
  if (!field_term_length)
    exchange->opt_enclosed=0;
  if (!exchange->enclosed->length())
    exchange->opt_enclosed=1;			// A little quicker loop
  fixed_row_size= (!field_term_length && !exchange->enclosed->length() &&
		   !blob_flag);
  return 0;
}


bool select_export::send_data(List<Item> &items)
{

  DBUG_ENTER("select_export::send_data");
  char buff[MAX_FIELD_WIDTH],null_buff[2],space[MAX_FIELD_WIDTH];
  bool space_inited=0;
  String tmp(buff,sizeof(buff),&my_charset_bin),*res;
  tmp.length(0);

  if (unit->offset_limit_cnt)
  {						// using limit offset,count
    unit->offset_limit_cnt--;
    DBUG_RETURN(0);
  }
  row_count++;
  Item *item;
  char *buff_ptr=buff;
  uint used_length=0,items_left=items.elements;
  List_iterator_fast<Item> li(items);

  if (my_b_write(&cache,(byte*) exchange->line_start->ptr(),
		 exchange->line_start->length()))
    goto err;
  while ((item=li++))
  {
    Item_result result_type=item->result_type();
    res=item->str_result(&tmp);
    if (res && (!exchange->opt_enclosed || result_type == STRING_RESULT))
    {
      if (my_b_write(&cache,(byte*) exchange->enclosed->ptr(),
		     exchange->enclosed->length()))
	goto err;
    }
    if (!res)
    {						// NULL
      if (!fixed_row_size)
      {
	if (escape_char != -1)			// Use \N syntax
	{
	  null_buff[0]=escape_char;
	  null_buff[1]='N';
	  if (my_b_write(&cache,(byte*) null_buff,2))
	    goto err;
	}
	else if (my_b_write(&cache,(byte*) "NULL",4))
	  goto err;
      }
      else
      {
	used_length=0;				// Fill with space
      }
    }
    else
    {
      if (fixed_row_size)
	used_length=min(res->length(),item->max_length);
      else
	used_length=res->length();
      if (result_type == STRING_RESULT && escape_char != -1)
      {
	char *pos,*start,*end;

	for (start=pos=(char*) res->ptr(),end=pos+used_length ;
	     pos != end ;
	     pos++)
	{
#ifdef USE_MB
          CHARSET_INFO *res_charset=res->charset();
	  if (use_mb(res_charset))
	  {
	    int l;
	    if ((l=my_ismbchar(res_charset, pos, end)))
	    {
	      pos += l-1;
	      continue;
	    }
	  }
#endif
	  if ((int) *pos == escape_char || (int) *pos == field_sep_char ||
	      (int) *pos == line_sep_char || !*pos)
	  {
	    char tmp_buff[2];
	    tmp_buff[0]= escape_char;
	    tmp_buff[1]= *pos ? *pos : '0';
	    if (my_b_write(&cache,(byte*) start,(uint) (pos-start)) ||
		my_b_write(&cache,(byte*) tmp_buff,2))
	      goto err;
	    start=pos+1;
	  }
	}
	if (my_b_write(&cache,(byte*) start,(uint) (pos-start)))
	  goto err;
      }
      else if (my_b_write(&cache,(byte*) res->ptr(),used_length))
	goto err;
    }
    if (fixed_row_size)
    {						// Fill with space
      if (item->max_length > used_length)
      {
	/* QQ:  Fix by adding a my_b_fill() function */
	if (!space_inited)
	{
	  space_inited=1;
	  bfill(space,sizeof(space),' ');
	}
	uint length=item->max_length-used_length;
	for (; length > sizeof(space) ; length-=sizeof(space))
	{
	  if (my_b_write(&cache,(byte*) space,sizeof(space)))
	    goto err;
	}
	if (my_b_write(&cache,(byte*) space,length))
	  goto err;
      }
    }
    buff_ptr=buff;				// Place separators here
    if (res && (!exchange->opt_enclosed || result_type == STRING_RESULT))
    {
      memcpy(buff_ptr,exchange->enclosed->ptr(),exchange->enclosed->length());
      buff_ptr+=exchange->enclosed->length();
    }
    if (--items_left)
    {
      memcpy(buff_ptr,exchange->field_term->ptr(),field_term_length);
      buff_ptr+=field_term_length;
    }
    if (my_b_write(&cache,(byte*) buff,(uint) (buff_ptr-buff)))
      goto err;
  }
  if (my_b_write(&cache,(byte*) exchange->line_term->ptr(),
		 exchange->line_term->length()))
    goto err;
  DBUG_RETURN(0);
err:
  DBUG_RETURN(1);
}


/***************************************************************************
** Dump  of select to a binary file
***************************************************************************/


int
select_dump::prepare(List<Item> &list __attribute__((unused)),
		     SELECT_LEX_UNIT *u)
{
  unit= u;
  return (int) ((file= create_file(thd, path, exchange, &cache)) < 0);
}


bool select_dump::send_data(List<Item> &items)
{
  List_iterator_fast<Item> li(items);
  char buff[MAX_FIELD_WIDTH];
  String tmp(buff,sizeof(buff),&my_charset_bin),*res;
  tmp.length(0);
  Item *item;
  DBUG_ENTER("select_dump::send_data");

  if (unit->offset_limit_cnt)
  {						// using limit offset,count
    unit->offset_limit_cnt--;
    DBUG_RETURN(0);
  }
  if (row_count++ > 1) 
  {
    my_message(ER_TOO_MANY_ROWS, ER(ER_TOO_MANY_ROWS), MYF(0));
    goto err;
  }
  while ((item=li++))
  {
    res=item->str_result(&tmp);
    if (!res)					// If NULL
    {
      if (my_b_write(&cache,(byte*) "",1))
	goto err;
    }
    else if (my_b_write(&cache,(byte*) res->ptr(),res->length()))
    {
      my_error(ER_ERROR_ON_WRITE, MYF(0), path, my_errno);
      goto err;
    }
  }
  DBUG_RETURN(0);
err:
  DBUG_RETURN(1);
}


select_subselect::select_subselect(Item_subselect *item_arg)
{
  item= item_arg;
}


bool select_singlerow_subselect::send_data(List<Item> &items)
{
  DBUG_ENTER("select_singlerow_subselect::send_data");
  Item_singlerow_subselect *it= (Item_singlerow_subselect *)item;
  if (it->assigned())
  {
    my_message(ER_SUBQUERY_NO_1_ROW, ER(ER_SUBQUERY_NO_1_ROW), MYF(0));
    DBUG_RETURN(1);
  }
  if (unit->offset_limit_cnt)
  {				          // Using limit offset,count
    unit->offset_limit_cnt--;
    DBUG_RETURN(0);
  }
  List_iterator_fast<Item> li(items);
  Item *val_item;
  for (uint i= 0; (val_item= li++); i++)
    it->store(i, val_item);
  it->assigned(1);
  DBUG_RETURN(0);
}


void select_max_min_finder_subselect::cleanup()
{
  DBUG_ENTER("select_max_min_finder_subselect::cleanup");
  cache= 0;
  DBUG_VOID_RETURN;
}


bool select_max_min_finder_subselect::send_data(List<Item> &items)
{
  DBUG_ENTER("select_max_min_finder_subselect::send_data");
  Item_maxmin_subselect *it= (Item_maxmin_subselect *)item;
  List_iterator_fast<Item> li(items);
  Item *val_item= li++;
  it->register_value();
  if (it->assigned())
  {
    cache->store(val_item);
    if ((this->*op)())
      it->store(0, cache);
  }
  else
  {
    if (!cache)
    {
      cache= Item_cache::get_cache(val_item->result_type());
      switch (val_item->result_type())
      {
      case REAL_RESULT:
	op= &select_max_min_finder_subselect::cmp_real;
	break;
      case INT_RESULT:
	op= &select_max_min_finder_subselect::cmp_int;
	break;
      case STRING_RESULT:
	op= &select_max_min_finder_subselect::cmp_str;
	break;
      case DECIMAL_RESULT:
        op= &select_max_min_finder_subselect::cmp_decimal;
        break;
      case ROW_RESULT:
        // This case should never be choosen
	DBUG_ASSERT(0);
	op= 0;
      }
    }
    cache->store(val_item);
    it->store(0, cache);
  }
  it->assigned(1);
  DBUG_RETURN(0);
}

bool select_max_min_finder_subselect::cmp_real()
{
  Item *maxmin= ((Item_singlerow_subselect *)item)->element_index(0);
  double val1= cache->val_real(), val2= maxmin->val_real();
  if (fmax)
    return (cache->null_value && !maxmin->null_value) ||
      (!cache->null_value && !maxmin->null_value &&
       val1 > val2);
  return (maxmin->null_value && !cache->null_value) ||
    (!cache->null_value && !maxmin->null_value &&
     val1 < val2);
}

bool select_max_min_finder_subselect::cmp_int()
{
  Item *maxmin= ((Item_singlerow_subselect *)item)->element_index(0);
  longlong val1= cache->val_int(), val2= maxmin->val_int();
  if (fmax)
    return (cache->null_value && !maxmin->null_value) ||
      (!cache->null_value && !maxmin->null_value &&
       val1 > val2);
  return (maxmin->null_value && !cache->null_value) ||
    (!cache->null_value && !maxmin->null_value &&
     val1 < val2);
}

bool select_max_min_finder_subselect::cmp_decimal()
{
  Item *maxmin= ((Item_singlerow_subselect *)item)->element_index(0);
  my_decimal cval, *cvalue= cache->val_decimal(&cval);
  my_decimal mval, *mvalue= maxmin->val_decimal(&mval);
  if (fmax)
    return (cache->null_value && !maxmin->null_value) ||
      (!cache->null_value && !maxmin->null_value &&
       my_decimal_cmp(cvalue, mvalue) > 0) ;
  return (maxmin->null_value && !cache->null_value) ||
    (!cache->null_value && !maxmin->null_value &&
     my_decimal_cmp(cvalue,mvalue) < 0);
}

bool select_max_min_finder_subselect::cmp_str()
{
  String *val1, *val2, buf1, buf2;
  Item *maxmin= ((Item_singlerow_subselect *)item)->element_index(0);
  /*
    as far as both operand is Item_cache buf1 & buf2 will not be used,
    but added for safety
  */
  val1= cache->val_str(&buf1);
  val2= maxmin->val_str(&buf1);
  if (fmax)
    return (cache->null_value && !maxmin->null_value) ||
      (!cache->null_value && !maxmin->null_value &&
       sortcmp(val1, val2, cache->collation.collation) > 0) ;
  return (maxmin->null_value && !cache->null_value) ||
    (!cache->null_value && !maxmin->null_value &&
     sortcmp(val1, val2, cache->collation.collation) < 0);
}

bool select_exists_subselect::send_data(List<Item> &items)
{
  DBUG_ENTER("select_exists_subselect::send_data");
  Item_exists_subselect *it= (Item_exists_subselect *)item;
  if (unit->offset_limit_cnt)
  {				          // Using limit offset,count
    unit->offset_limit_cnt--;
    DBUG_RETURN(0);
  }
  it->value= 1;
  it->assigned(1);
  DBUG_RETURN(0);
}


/***************************************************************************
  Dump of select to variables
***************************************************************************/

int select_dumpvar::prepare(List<Item> &list, SELECT_LEX_UNIT *u)
{
  unit= u;
  
  if (var_list.elements != list.elements)
  {
    my_message(ER_WRONG_NUMBER_OF_COLUMNS_IN_SELECT,
               ER(ER_WRONG_NUMBER_OF_COLUMNS_IN_SELECT), MYF(0));
    return 1;
  }               
  return 0;
}


bool select_dumpvar::check_simple_select() const
{
  my_error(ER_SP_BAD_CURSOR_SELECT, MYF(0));
  return TRUE;
}


void select_dumpvar::cleanup()
{
  row_count= 0;
}


Query_arena::Type Query_arena::type() const
{
  DBUG_ASSERT(0); /* Should never be called */
  return STATEMENT;
}


void Query_arena::free_items()
{
  Item *next;
  DBUG_ENTER("Query_arena::free_items");
  /* This works because items are allocated with sql_alloc() */
  for (; free_list; free_list= next)
  {
    next= free_list->next;
    free_list->delete_self();
  }
  /* Postcondition: free_list is 0 */
  DBUG_VOID_RETURN;
}


void Query_arena::set_query_arena(Query_arena *set)
{
  mem_root=  set->mem_root;
  free_list= set->free_list;
  state= set->state;
}


void Query_arena::cleanup_stmt()
{
  DBUG_ASSERT("Query_arena::cleanup_stmt()" == "not implemented");
}

/*
  Statement functions 
*/

Statement::Statement(enum enum_state state_arg, ulong id_arg,
                     ulong alloc_block_size, ulong prealloc_size)
  :Query_arena(&main_mem_root, state_arg),
  id(id_arg),
  mark_used_columns(MARK_COLUMNS_READ),
  lex(&main_lex),
  query(0),
  query_length(0),
  cursor(0)
{
  name.str= NULL;
  init_sql_alloc(&main_mem_root, alloc_block_size, prealloc_size);
}


Query_arena::Type Statement::type() const
{
  return STATEMENT;
}


void Statement::set_statement(Statement *stmt)
{
  id=             stmt->id;
  mark_used_columns=   stmt->mark_used_columns;
  lex=            stmt->lex;
  query=          stmt->query;
  query_length=   stmt->query_length;
  cursor=         stmt->cursor;
}


void
Statement::set_n_backup_statement(Statement *stmt, Statement *backup)
{
  DBUG_ENTER("Statement::set_n_backup_statement");
  backup->set_statement(this);
  set_statement(stmt);
  DBUG_VOID_RETURN;
}


void Statement::restore_backup_statement(Statement *stmt, Statement *backup)
{
  DBUG_ENTER("Statement::restore_backup_statement");
  stmt->set_statement(this);
  set_statement(backup);
  DBUG_VOID_RETURN;
}


void THD::end_statement()
{
  /* Cleanup SQL processing state to resuse this statement in next query. */
  lex_end(lex);
  delete lex->result;
  lex->result= 0;
  /* Note that free_list is freed in cleanup_after_query() */

  /*
    Don't free mem_root, as mem_root is freed in the end of dispatch_command
    (once for any command).
  */
}


void THD::set_n_backup_active_arena(Query_arena *set, Query_arena *backup)
{
  DBUG_ENTER("THD::set_n_backup_active_arena");
  DBUG_ASSERT(backup->is_backup_arena == FALSE);

  backup->set_query_arena(this);
  set_query_arena(set);
#ifndef DBUG_OFF
  backup->is_backup_arena= TRUE;
#endif
  DBUG_VOID_RETURN;
}


void THD::restore_active_arena(Query_arena *set, Query_arena *backup)
{
  DBUG_ENTER("THD::restore_active_arena");
  DBUG_ASSERT(backup->is_backup_arena);
  set->set_query_arena(this);
  set_query_arena(backup);
#ifndef DBUG_OFF
  backup->is_backup_arena= FALSE;
#endif
  DBUG_VOID_RETURN;
}

Statement::~Statement()
{
  /*
    We must free `main_mem_root', not `mem_root' (pointer), to work
    correctly if this statement is used as a backup statement,
    for which `mem_root' may point to some other statement.
  */
  free_root(&main_mem_root, MYF(0));
}

C_MODE_START

static byte *
get_statement_id_as_hash_key(const byte *record, uint *key_length,
                             my_bool not_used __attribute__((unused)))
{
  const Statement *statement= (const Statement *) record; 
  *key_length= sizeof(statement->id);
  return (byte *) &((const Statement *) statement)->id;
}

static void delete_statement_as_hash_key(void *key)
{
  delete (Statement *) key;
}

static byte *get_stmt_name_hash_key(Statement *entry, uint *length,
                                    my_bool not_used __attribute__((unused)))
{
  *length=(uint) entry->name.length;
  return (byte*) entry->name.str;
}

C_MODE_END

Statement_map::Statement_map() :
  last_found_statement(0)
{
  enum
  {
    START_STMT_HASH_SIZE = 16,
    START_NAME_HASH_SIZE = 16
  };
  hash_init(&st_hash, &my_charset_bin, START_STMT_HASH_SIZE, 0, 0,
            get_statement_id_as_hash_key,
            delete_statement_as_hash_key, MYF(0));
  hash_init(&names_hash, system_charset_info, START_NAME_HASH_SIZE, 0, 0,
            (hash_get_key) get_stmt_name_hash_key,
            NULL,MYF(0));
}


/*
  Insert a new statement to the thread-local statement map.

  DESCRIPTION
    If there was an old statement with the same name, replace it with the
    new one. Otherwise, check if max_prepared_stmt_count is not reached yet,
    increase prepared_stmt_count, and insert the new statement. It's okay
    to delete an old statement and fail to insert the new one.

  POSTCONDITIONS
    All named prepared statements are also present in names_hash.
    Statement names in names_hash are unique.
    The statement is added only if prepared_stmt_count < max_prepard_stmt_count
    last_found_statement always points to a valid statement or is 0

  RETURN VALUE
    0  success
    1  error: out of resources or max_prepared_stmt_count limit has been
       reached. An error is sent to the client, the statement is deleted.
*/

int Statement_map::insert(THD *thd, Statement *statement)
{
  if (my_hash_insert(&st_hash, (byte*) statement))
  {
    /*
      Delete is needed only in case of an insert failure. In all other
      cases hash_delete will also delete the statement.
    */
    delete statement;
    my_error(ER_OUT_OF_RESOURCES, MYF(0));
    goto err_st_hash;
  }
  if (statement->name.str && my_hash_insert(&names_hash, (byte*) statement))
  {
    my_error(ER_OUT_OF_RESOURCES, MYF(0));
    goto err_names_hash;
  }
  pthread_mutex_lock(&LOCK_prepared_stmt_count);
  /*
    We don't check that prepared_stmt_count is <= max_prepared_stmt_count
    because we would like to allow to lower the total limit
    of prepared statements below the current count. In that case
    no new statements can be added until prepared_stmt_count drops below
    the limit.
  */
  if (prepared_stmt_count >= max_prepared_stmt_count)
  {
    pthread_mutex_unlock(&LOCK_prepared_stmt_count);
    my_error(ER_MAX_PREPARED_STMT_COUNT_REACHED, MYF(0),
             max_prepared_stmt_count);
    goto err_max;
  }
  prepared_stmt_count++;
  pthread_mutex_unlock(&LOCK_prepared_stmt_count);

  last_found_statement= statement;
  return 0;

err_max:
  if (statement->name.str)
    hash_delete(&names_hash, (byte*) statement);
err_names_hash:
  hash_delete(&st_hash, (byte*) statement);
err_st_hash:
  return 1;
}


void Statement_map::close_transient_cursors()
{
#ifdef TO_BE_IMPLEMENTED
  Statement *stmt;
  while ((stmt= transient_cursor_list.head()))
    stmt->close_cursor();                 /* deletes itself from the list */
#endif
}


void Statement_map::erase(Statement *statement)
{
  if (statement == last_found_statement)
    last_found_statement= 0;
  if (statement->name.str)
    hash_delete(&names_hash, (byte *) statement);

  hash_delete(&st_hash, (byte *) statement);
  pthread_mutex_lock(&LOCK_prepared_stmt_count);
  DBUG_ASSERT(prepared_stmt_count > 0);
  prepared_stmt_count--;
  pthread_mutex_unlock(&LOCK_prepared_stmt_count);
}


void Statement_map::reset()
{
  /* Must be first, hash_free will reset st_hash.records */
  pthread_mutex_lock(&LOCK_prepared_stmt_count);
  DBUG_ASSERT(prepared_stmt_count >= st_hash.records);
  prepared_stmt_count-= st_hash.records;
  pthread_mutex_unlock(&LOCK_prepared_stmt_count);

  my_hash_reset(&names_hash);
  my_hash_reset(&st_hash);
  last_found_statement= 0;
}


Statement_map::~Statement_map()
{
  /* Must go first, hash_free will reset st_hash.records */
  pthread_mutex_lock(&LOCK_prepared_stmt_count);
  DBUG_ASSERT(prepared_stmt_count >= st_hash.records);
  prepared_stmt_count-= st_hash.records;
  pthread_mutex_unlock(&LOCK_prepared_stmt_count);

  hash_free(&names_hash);
  hash_free(&st_hash);
}

bool select_dumpvar::send_data(List<Item> &items)
{
  List_iterator_fast<my_var> var_li(var_list);
  List_iterator<Item> it(items);
  Item *item;
  my_var *mv;
  DBUG_ENTER("select_dumpvar::send_data");

  if (unit->offset_limit_cnt)
  {						// using limit offset,count
    unit->offset_limit_cnt--;
    DBUG_RETURN(0);
  }
  if (row_count++) 
  {
    my_message(ER_TOO_MANY_ROWS, ER(ER_TOO_MANY_ROWS), MYF(0));
    DBUG_RETURN(1);
  }
  while ((mv= var_li++) && (item= it++))
  {
    if (mv->local)
    {
      if (thd->spcont->set_variable(thd, mv->offset, &item))
	    DBUG_RETURN(1);
    }
    else
    {
      Item_func_set_user_var *suv= new Item_func_set_user_var(mv->s, item);
      suv->fix_fields(thd, 0);
      suv->check(0);
      suv->update();
    }
  }
  DBUG_RETURN(0);
}

bool select_dumpvar::send_eof()
{
  if (! row_count)
    push_warning(thd, MYSQL_ERROR::WARN_LEVEL_WARN,
                 ER_SP_FETCH_NO_DATA, ER(ER_SP_FETCH_NO_DATA));
  ::send_ok(thd,row_count);
  return 0;
}

/****************************************************************************
  TMP_TABLE_PARAM
****************************************************************************/

void TMP_TABLE_PARAM::init()
{
  DBUG_ENTER("TMP_TABLE_PARAM::init");
  DBUG_PRINT("enter", ("this: 0x%lx", (ulong)this));
  field_count= sum_func_count= func_count= hidden_field_count= 0;
  group_parts= group_length= group_null_parts= 0;
  quick_group= 1;
  table_charset= 0;
  precomputed_group_by= 0;
  DBUG_VOID_RETURN;
}


void thd_increment_bytes_sent(ulong length)
{
  THD *thd=current_thd;
  if (likely(thd != 0))
  { /* current_thd==0 when close_connection() calls net_send_error() */
    thd->status_var.bytes_sent+= length;
  }
}


void thd_increment_bytes_received(ulong length)
{
  current_thd->status_var.bytes_received+= length;
}


void thd_increment_net_big_packet_count(ulong length)
{
  current_thd->status_var.net_big_packet_count+= length;
}


void THD::set_status_var_init()
{
  bzero((char*) &status_var, sizeof(status_var));
}


void Security_context::init()
{
  host= user= priv_user= ip= 0;
  host_or_ip= "connecting host";
  priv_host[0]= '\0';
#ifndef NO_EMBEDDED_ACCESS_CHECKS
  db_access= NO_ACCESS;
#endif
}


void Security_context::destroy()
{
  // If not pointer to constant
  if (host != my_localhost)
    safeFree(host);
  if (user != delayed_user)
    safeFree(user);
  safeFree(ip);
}


void Security_context::skip_grants()
{
  /* privileges for the user are unknown everything is allowed */
  host_or_ip= (char *)"";
  master_access= ~NO_ACCESS;
  priv_user= (char *)"";
  *priv_host= '\0';
}


bool Security_context::set_user(char *user_arg)
{
  safeFree(user);
  user= my_strdup(user_arg, MYF(0));
  return user == 0;
}


/****************************************************************************
  Handling of open and locked tables states.

  This is used when we want to open/lock (and then close) some tables when
  we already have a set of tables open and locked. We use these methods for
  access to mysql.proc table to find definitions of stored routines.
****************************************************************************/

void THD::reset_n_backup_open_tables_state(Open_tables_state *backup)
{
  DBUG_ENTER("reset_n_backup_open_tables_state");
  backup->set_open_tables_state(this);
  reset_open_tables_state();
  state_flags|= Open_tables_state::BACKUPS_AVAIL;
  DBUG_VOID_RETURN;
}


void THD::restore_backup_open_tables_state(Open_tables_state *backup)
{
  DBUG_ENTER("restore_backup_open_tables_state");
  /*
    Before we will throw away current open tables state we want
    to be sure that it was properly cleaned up.
  */
  DBUG_ASSERT(open_tables == 0 && temporary_tables == 0 &&
              handler_tables == 0 && derived_tables == 0 &&
              lock == 0 && locked_tables == 0 &&
              prelocked_mode == NON_PRELOCKED);
  set_open_tables_state(backup);
  DBUG_VOID_RETURN;
}



/****************************************************************************
  Handling of statement states in functions and triggers.

  This is used to ensure that the function/trigger gets a clean state
  to work with and does not cause any side effects of the calling statement.

  It also allows most stored functions and triggers to replicate even
  if they are used items that would normally be stored in the binary
  replication (like last_insert_id() etc...)

  The following things is done
  - Disable binary logging for the duration of the statement
  - Disable multi-result-sets for the duration of the statement
  - Value of last_insert_id() is saved and restored
  - Value set by 'SET INSERT_ID=#' is reset and restored
  - Value for found_rows() is reset and restored
  - examined_row_count is added to the total
  - cuted_fields is added to the total
  - new savepoint level is created and destroyed

  NOTES:
    Seed for random() is saved for the first! usage of RAND()
    We reset examined_row_count and cuted_fields and add these to the
    result to ensure that if we have a bug that would reset these within
    a function, we are not loosing any rows from the main statement.

    We do not reset value of last_insert_id().
****************************************************************************/

void THD::reset_sub_statement_state(Sub_statement_state *backup,
                                    uint new_state)
{
  backup->options=         options;
  backup->in_sub_stmt=     in_sub_stmt;
  backup->no_send_ok=      net.no_send_ok;
  backup->enable_slow_log= enable_slow_log;
  backup->limit_found_rows= limit_found_rows;
  backup->examined_row_count= examined_row_count;
  backup->sent_row_count=   sent_row_count;
  backup->cuted_fields=     cuted_fields;
  backup->client_capabilities= client_capabilities;
  backup->savepoints= transaction.savepoints;
  backup->first_successful_insert_id_in_prev_stmt= 
    first_successful_insert_id_in_prev_stmt;
  backup->first_successful_insert_id_in_cur_stmt= 
    first_successful_insert_id_in_cur_stmt;

  if ((!lex->requires_prelocking() || is_update_query(lex->sql_command)) &&
      !current_stmt_binlog_row_based)
  {
    options&= ~OPTION_BIN_LOG;
<<<<<<< HEAD
  }    

  if ((backup->options & OPTION_BIN_LOG) && is_update_query(lex->sql_command)&&
      !current_stmt_binlog_row_based)
=======

  if ((backup->options & OPTION_BIN_LOG) && is_update_query(lex->sql_command))
>>>>>>> 6889569f
    mysql_bin_log.start_union_events(this, this->query_id);

  /* Disable result sets */
  client_capabilities &= ~CLIENT_MULTI_RESULTS;
  in_sub_stmt|= new_state;
  examined_row_count= 0;
  sent_row_count= 0;
  cuted_fields= 0;
  transaction.savepoints= 0;
  first_successful_insert_id_in_cur_stmt= 0;

  /* Surpress OK packets in case if we will execute statements */
  net.no_send_ok= TRUE;
}


void THD::restore_sub_statement_state(Sub_statement_state *backup)
{
  /*
    To save resources we want to release savepoints which were created
    during execution of function or trigger before leaving their savepoint
    level. It is enough to release first savepoint set on this level since
    all later savepoints will be released automatically.
  */
  if (transaction.savepoints)
  {
    SAVEPOINT *sv;
    for (sv= transaction.savepoints; sv->prev; sv= sv->prev)
    {}
    /* ha_release_savepoint() never returns error. */
    (void)ha_release_savepoint(this, sv);
  }
  transaction.savepoints= backup->savepoints;
  options=          backup->options;
  in_sub_stmt=      backup->in_sub_stmt;
  net.no_send_ok=   backup->no_send_ok;
  enable_slow_log=  backup->enable_slow_log;
  first_successful_insert_id_in_prev_stmt= 
    backup->first_successful_insert_id_in_prev_stmt;
  first_successful_insert_id_in_cur_stmt= 
    backup->first_successful_insert_id_in_cur_stmt;
  limit_found_rows= backup->limit_found_rows;
  sent_row_count=   backup->sent_row_count;
  client_capabilities= backup->client_capabilities;

<<<<<<< HEAD
  if ((options & OPTION_BIN_LOG) && is_update_query(lex->sql_command) &&
    !current_stmt_binlog_row_based)
    mysql_bin_log.stop_union_events(this);
 
=======
  if ((options & OPTION_BIN_LOG) && is_update_query(lex->sql_command))
    mysql_bin_log.stop_union_events(this);

>>>>>>> 6889569f
  /*
    The following is added to the old values as we are interested in the
    total complexity of the query
  */
  examined_row_count+= backup->examined_row_count;
  cuted_fields+=       backup->cuted_fields;
}


/***************************************************************************
  Handling of XA id cacheing
***************************************************************************/

pthread_mutex_t LOCK_xid_cache;
HASH xid_cache;

static byte *xid_get_hash_key(const byte *ptr,uint *length,
                                  my_bool not_used __attribute__((unused)))
{
  *length=((XID_STATE*)ptr)->xid.key_length();
  return ((XID_STATE*)ptr)->xid.key();
}

static void xid_free_hash (void *ptr)
{
  if (!((XID_STATE*)ptr)->in_thd)
    my_free((gptr)ptr, MYF(0));
}

bool xid_cache_init()
{
  pthread_mutex_init(&LOCK_xid_cache, MY_MUTEX_INIT_FAST);
  return hash_init(&xid_cache, &my_charset_bin, 100, 0, 0,
                   xid_get_hash_key, xid_free_hash, 0) != 0;
}

void xid_cache_free()
{
  if (hash_inited(&xid_cache))
  {
    hash_free(&xid_cache);
    pthread_mutex_destroy(&LOCK_xid_cache);
  }
}

XID_STATE *xid_cache_search(XID *xid)
{
  pthread_mutex_lock(&LOCK_xid_cache);
  XID_STATE *res=(XID_STATE *)hash_search(&xid_cache, xid->key(), xid->key_length());
  pthread_mutex_unlock(&LOCK_xid_cache);
  return res;
}


bool xid_cache_insert(XID *xid, enum xa_states xa_state)
{
  XID_STATE *xs;
  my_bool res;
  pthread_mutex_lock(&LOCK_xid_cache);
  if (hash_search(&xid_cache, xid->key(), xid->key_length()))
    res=0;
  else if (!(xs=(XID_STATE *)my_malloc(sizeof(*xs), MYF(MY_WME))))
    res=1;
  else
  {
    xs->xa_state=xa_state;
    xs->xid.set(xid);
    xs->in_thd=0;
    res=my_hash_insert(&xid_cache, (byte*)xs);
  }
  pthread_mutex_unlock(&LOCK_xid_cache);
  return res;
}


bool xid_cache_insert(XID_STATE *xid_state)
{
  pthread_mutex_lock(&LOCK_xid_cache);
  DBUG_ASSERT(hash_search(&xid_cache, xid_state->xid.key(),
                          xid_state->xid.key_length())==0);
  my_bool res=my_hash_insert(&xid_cache, (byte*)xid_state);
  pthread_mutex_unlock(&LOCK_xid_cache);
  return res;
}


void xid_cache_delete(XID_STATE *xid_state)
{
  pthread_mutex_lock(&LOCK_xid_cache);
  hash_delete(&xid_cache, (byte *)xid_state);
  pthread_mutex_unlock(&LOCK_xid_cache);
}

/*
  Implementation of interface to write rows to the binary log through the
  thread.  The thread is responsible for writing the rows it has
  inserted/updated/deleted.
*/

#ifndef MYSQL_CLIENT

/*
  Template member function for ensuring that there is an rows log
  event of the apropriate type before proceeding.

  PRE CONDITION:
    - Events of type 'RowEventT' have the type code 'type_code'.
    
  POST CONDITION:
    If a non-NULL pointer is returned, the pending event for thread 'thd' will
    be an event of type 'RowEventT' (which have the type code 'type_code')
    will either empty or have enough space to hold 'needed' bytes.  In
    addition, the columns bitmap will be correct for the row, meaning that
    the pending event will be flushed if the columns in the event differ from
    the columns suppled to the function.

  RETURNS
    If no error, a non-NULL pending event (either one which already existed or
    the newly created one).
    If error, NULL.
 */

template <class RowsEventT> Rows_log_event* 
THD::binlog_prepare_pending_rows_event(TABLE* table, uint32 serv_id,
                                       MY_BITMAP const* cols,
                                       my_size_t colcnt,
                                       my_size_t needed,
                                       bool is_transactional,
				       RowsEventT *hint __attribute__((unused)))
{
  DBUG_ENTER("binlog_prepare_pending_rows_event");
  /* Pre-conditions */
  DBUG_ASSERT(table->s->table_map_id != ~0UL);

  /* Fetch the type code for the RowsEventT template parameter */
  int const type_code= RowsEventT::TYPE_CODE;

  /*
    There is no good place to set up the transactional data, so we
    have to do it here.
  */
  if (binlog_setup_trx_data())
    DBUG_RETURN(NULL);

  Rows_log_event* pending= binlog_get_pending_rows_event();

  if (unlikely(pending && !pending->is_valid()))
    DBUG_RETURN(NULL);

  /*
    Check if the current event is non-NULL and a write-rows
    event. Also check if the table provided is mapped: if it is not,
    then we have switched to writing to a new table.
    If there is no pending event, we need to create one. If there is a pending
    event, but it's not about the same table id, or not of the same type
    (between Write, Update and Delete), or not the same affected columns, or
    going to be too big, flush this event to disk and create a new pending
    event.
  */
  if (!pending ||
      pending->server_id != serv_id || 
      pending->get_table_id() != table->s->table_map_id ||
      pending->get_type_code() != type_code || 
      pending->get_data_size() + needed > opt_binlog_rows_event_max_size || 
      pending->get_width() != colcnt ||
      !bitmap_cmp(pending->get_cols(), cols)) 
  {
    /* Create a new RowsEventT... */
    Rows_log_event* const
	ev= new RowsEventT(this, table, table->s->table_map_id, cols,
                           is_transactional);
    if (unlikely(!ev))
      DBUG_RETURN(NULL);
    ev->server_id= serv_id; // I don't like this, it's too easy to forget.
    /*
      flush the pending event and replace it with the newly created
      event...
    */
    if (unlikely(mysql_bin_log.flush_and_set_pending_rows_event(this, ev)))
    {
      delete ev;
      DBUG_RETURN(NULL);
    }

    DBUG_RETURN(ev);               /* This is the new pending event */
  }
  DBUG_RETURN(pending);        /* This is the current pending event */
}

#ifdef HAVE_EXPLICIT_TEMPLATE_INSTANTIATION
/*
  Instantiate the versions we need, we have -fno-implicit-template as
  compiling option.
*/
template Rows_log_event*
THD::binlog_prepare_pending_rows_event(TABLE*, uint32, MY_BITMAP const*,
				       my_size_t, my_size_t, bool,
				       Write_rows_log_event*);

template Rows_log_event*
THD::binlog_prepare_pending_rows_event(TABLE*, uint32, MY_BITMAP const*,
				       my_size_t colcnt, my_size_t, bool,
				       Delete_rows_log_event *);

template Rows_log_event* 
THD::binlog_prepare_pending_rows_event(TABLE*, uint32, MY_BITMAP const*,
				       my_size_t colcnt, my_size_t, bool,
				       Update_rows_log_event *);
#endif

#ifdef NOT_USED
static char const* 
field_type_name(enum_field_types type) 
{
  switch (type) {
  case MYSQL_TYPE_DECIMAL:
    return "MYSQL_TYPE_DECIMAL";
  case MYSQL_TYPE_TINY:
    return "MYSQL_TYPE_TINY";
  case MYSQL_TYPE_SHORT:
    return "MYSQL_TYPE_SHORT";
  case MYSQL_TYPE_LONG:
    return "MYSQL_TYPE_LONG";
  case MYSQL_TYPE_FLOAT:
    return "MYSQL_TYPE_FLOAT";
  case MYSQL_TYPE_DOUBLE:
    return "MYSQL_TYPE_DOUBLE";
  case MYSQL_TYPE_NULL:
    return "MYSQL_TYPE_NULL";
  case MYSQL_TYPE_TIMESTAMP:
    return "MYSQL_TYPE_TIMESTAMP";
  case MYSQL_TYPE_LONGLONG:
    return "MYSQL_TYPE_LONGLONG";
  case MYSQL_TYPE_INT24:
    return "MYSQL_TYPE_INT24";
  case MYSQL_TYPE_DATE:
    return "MYSQL_TYPE_DATE";
  case MYSQL_TYPE_TIME:
    return "MYSQL_TYPE_TIME";
  case MYSQL_TYPE_DATETIME:
    return "MYSQL_TYPE_DATETIME";
  case MYSQL_TYPE_YEAR:
    return "MYSQL_TYPE_YEAR";
  case MYSQL_TYPE_NEWDATE:
    return "MYSQL_TYPE_NEWDATE";
  case MYSQL_TYPE_VARCHAR:
    return "MYSQL_TYPE_VARCHAR";
  case MYSQL_TYPE_BIT:
    return "MYSQL_TYPE_BIT";
  case MYSQL_TYPE_NEWDECIMAL:
    return "MYSQL_TYPE_NEWDECIMAL";
  case MYSQL_TYPE_ENUM:
    return "MYSQL_TYPE_ENUM";
  case MYSQL_TYPE_SET:
    return "MYSQL_TYPE_SET";
  case MYSQL_TYPE_TINY_BLOB:
    return "MYSQL_TYPE_TINY_BLOB";
  case MYSQL_TYPE_MEDIUM_BLOB:
    return "MYSQL_TYPE_MEDIUM_BLOB";
  case MYSQL_TYPE_LONG_BLOB:
    return "MYSQL_TYPE_LONG_BLOB";
  case MYSQL_TYPE_BLOB:
    return "MYSQL_TYPE_BLOB";
  case MYSQL_TYPE_VAR_STRING:
    return "MYSQL_TYPE_VAR_STRING";
  case MYSQL_TYPE_STRING:
    return "MYSQL_TYPE_STRING";
  case MYSQL_TYPE_GEOMETRY:
    return "MYSQL_TYPE_GEOMETRY";
  }
  return "Unknown";
}
#endif


my_size_t THD::max_row_length_blob(TABLE *table, const byte *data) const
{
  my_size_t length= 0;
  TABLE_SHARE *table_s= table->s;
  uint* const beg= table_s->blob_field;
  uint* const end= beg + table_s->blob_fields;

  for (uint *ptr= beg ; ptr != end ; ++ptr)
  {
    Field_blob* const blob= (Field_blob*) table->field[*ptr];
    length+= blob->get_length((const char*) (data +
                                             blob->offset(table->record[0]))) +
      HA_KEY_BLOB_LENGTH;
  }

  return length;
}


my_size_t THD::pack_row(TABLE *table, MY_BITMAP const* cols, byte *row_data, 
                        const byte *record) const
{
  Field **p_field= table->field, *field;
  int n_null_bytes= table->s->null_bytes;
  byte *ptr;
  uint i;
  my_ptrdiff_t const rec_offset= record - table->record[0];
  my_ptrdiff_t const def_offset= table->s->default_values - table->record[0];
  memcpy(row_data, record, n_null_bytes);
  ptr= row_data+n_null_bytes;

  for (i= 0 ; (field= *p_field) ; i++, p_field++)
  {
    if (bitmap_is_set(cols,i))
    {
      my_ptrdiff_t const offset=
        field->is_null((uint) rec_offset) ? def_offset : rec_offset;
      field->move_field_offset(offset);
      ptr= (byte*)field->pack((char *) ptr, field->ptr);
      field->move_field_offset(-offset);
    }
  }
  return (static_cast<my_size_t>(ptr - row_data));
}


namespace {
  /**
     Class to handle temporary allocation of memory for row data.

     The responsibilities of the class is to provide memory for
     packing one or two rows of packed data (depending on what
     constructor is called).

     In order to make the allocation more efficient for "simple" rows,
     i.e., rows that do not contain any blobs, a pointer to the
     allocated memory is of memory is stored in the table structure
     for simple rows.  If memory for a table containing a blob field
     is requested, only memory for that is allocated, and subsequently
     released when the object is destroyed.

   */
  class Row_data_memory {
  public:
    /**
      Build an object to keep track of a block-local piece of memory
      for storing a row of data.

      @param table
      Table where the pre-allocated memory is stored.

      @param length
      Length of data that is needed, if the record contain blobs.
     */
    Row_data_memory(TABLE *table, my_size_t const len1)
      : m_memory(0)
    {
#ifndef DBUG_OFF
      m_alloc_checked= FALSE;
#endif
      allocate_memory(table, len1);
      m_ptr[0]= has_memory() ? m_memory : 0;
      m_ptr[1]= 0;
    }

    Row_data_memory(TABLE *table, my_size_t const len1, my_size_t const len2)
      : m_memory(0)
    {
#ifndef DBUG_OFF
      m_alloc_checked= FALSE;
#endif
      allocate_memory(table, len1 + len2);
      m_ptr[0]= has_memory() ? m_memory        : 0;
      m_ptr[1]= has_memory() ? m_memory + len1 : 0;
    }

    ~Row_data_memory()
    {
      if (m_memory != 0 && m_release_memory_on_destruction)
        my_free((gptr) m_memory, MYF(MY_WME));
    }

    /**
       Is there memory allocated?

       @retval true There is memory allocated
       @retval false Memory allocation failed
     */
    bool has_memory() const {
#ifndef DBUG_OFF
      m_alloc_checked= TRUE;
#endif
      return m_memory != 0;
    }

    byte *slot(uint s)
    {
      DBUG_ASSERT(s < sizeof(m_ptr)/sizeof(*m_ptr));
      DBUG_ASSERT(m_ptr[s] != 0);
      DBUG_ASSERT(m_alloc_checked == TRUE);
      return m_ptr[s];
    }

  private:
    void allocate_memory(TABLE *const table, my_size_t const total_length)
    {
      if (table->s->blob_fields == 0)
      {
        /*
          The maximum length of a packed record is less than this
          length. We use this value instead of the supplied length
          when allocating memory for records, since we don't know how
          the memory will be used in future allocations.

          Since table->s->reclength is for unpacked records, we have
          to add two bytes for each field, which can potentially be
          added to hold the length of a packed field.
        */
        my_size_t const maxlen= table->s->reclength + 2 * table->s->fields;

        /*
          Allocate memory for two records if memory hasn't been
          allocated. We allocate memory for two records so that it can
          be used when processing update rows as well.
        */
        if (table->write_row_record == 0)
          table->write_row_record=
            (byte *) alloc_root(&table->mem_root, 2 * maxlen);
        m_memory= table->write_row_record;
        m_release_memory_on_destruction= FALSE;
      }
      else
      {
        m_memory= (byte *) my_malloc(total_length, MYF(MY_WME));
        m_release_memory_on_destruction= TRUE;
      }
    }

#ifndef DBUG_OFF
    mutable bool m_alloc_checked;
#endif
    bool m_release_memory_on_destruction;
    byte *m_memory;
    byte *m_ptr[2];
  };
}


int THD::binlog_write_row(TABLE* table, bool is_trans, 
                          MY_BITMAP const* cols, my_size_t colcnt, 
                          byte const *record) 
{ 
  DBUG_ASSERT(current_stmt_binlog_row_based && mysql_bin_log.is_open());

  /*
    Pack records into format for transfer. We are allocating more
    memory than needed, but that doesn't matter.
  */
  Row_data_memory memory(table, max_row_length(table, record));
  if (!memory.has_memory())
    return HA_ERR_OUT_OF_MEM;

  byte *row_data= memory.slot(0);

  my_size_t const len= pack_row(table, cols, row_data, record);

  Rows_log_event* const ev=
    binlog_prepare_pending_rows_event(table, server_id, cols, colcnt,
                                      len, is_trans,
                                      static_cast<Write_rows_log_event*>(0));

  if (unlikely(ev == 0))
    return HA_ERR_OUT_OF_MEM;

  return ev->add_row_data(row_data, len);
}

int THD::binlog_update_row(TABLE* table, bool is_trans,
                           MY_BITMAP const* cols, my_size_t colcnt,
                           const byte *before_record,
                           const byte *after_record)
{ 
  DBUG_ASSERT(current_stmt_binlog_row_based && mysql_bin_log.is_open());

  my_size_t const before_maxlen = max_row_length(table, before_record);
  my_size_t const after_maxlen  = max_row_length(table, after_record);

  Row_data_memory row_data(table, before_maxlen, after_maxlen);
  if (!row_data.has_memory())
    return HA_ERR_OUT_OF_MEM;

  byte *before_row= row_data.slot(0);
  byte *after_row= row_data.slot(1);

  my_size_t const before_size= pack_row(table, cols, before_row, 
                                        before_record);
  my_size_t const after_size= pack_row(table, cols, after_row, 
                                       after_record);

  /*
    Don't print debug messages when running valgrind since they can
    trigger false warnings.
   */
#ifndef HAVE_purify
  DBUG_DUMP("before_record", (const char *)before_record, table->s->reclength);
  DBUG_DUMP("after_record", (const char *)after_record, table->s->reclength);
  DBUG_DUMP("before_row", (const char *)before_row, before_size);
  DBUG_DUMP("after_row", (const char *)after_row, after_size);
#endif

  Rows_log_event* const ev=
    binlog_prepare_pending_rows_event(table, server_id, cols, colcnt,
				      before_size + after_size, is_trans,
				      static_cast<Update_rows_log_event*>(0));

  if (unlikely(ev == 0))
    return HA_ERR_OUT_OF_MEM;

  return
    ev->add_row_data(before_row, before_size) ||
    ev->add_row_data(after_row, after_size);
}

int THD::binlog_delete_row(TABLE* table, bool is_trans, 
                           MY_BITMAP const* cols, my_size_t colcnt,
                           byte const *record)
{ 
  DBUG_ASSERT(current_stmt_binlog_row_based && mysql_bin_log.is_open());

  /* 
     Pack records into format for transfer. We are allocating more
     memory than needed, but that doesn't matter.
  */
  Row_data_memory memory(table, max_row_length(table, record));
  if (unlikely(!memory.has_memory()))
    return HA_ERR_OUT_OF_MEM;

  byte *row_data= memory.slot(0);

  my_size_t const len= pack_row(table, cols, row_data, record);

  Rows_log_event* const ev=
    binlog_prepare_pending_rows_event(table, server_id, cols, colcnt,
				      len, is_trans,
				      static_cast<Delete_rows_log_event*>(0));

  if (unlikely(ev == 0))
    return HA_ERR_OUT_OF_MEM;

  return ev->add_row_data(row_data, len);
}


int THD::binlog_flush_pending_rows_event(bool stmt_end)
{
  DBUG_ENTER("THD::binlog_flush_pending_rows_event");
  /*
    We shall flush the pending event even if we are not in row-based
    mode: it might be the case that we left row-based mode before
    flushing anything (e.g., if we have explicitly locked tables).
   */
  if (!mysql_bin_log.is_open())
    DBUG_RETURN(0);

  /*
    Mark the event as the last event of a statement if the stmt_end
    flag is set.
  */
  int error= 0;
  if (Rows_log_event *pending= binlog_get_pending_rows_event())
  {
    if (stmt_end)
    {
      pending->set_flags(Rows_log_event::STMT_END_F);
      pending->flags|= LOG_EVENT_UPDATE_TABLE_MAP_VERSION_F;
      binlog_table_maps= 0;
    }

    error= mysql_bin_log.flush_and_set_pending_rows_event(this, 0);
  }

  DBUG_RETURN(error);
}


void THD::binlog_delete_pending_rows_event()
{
  if (Rows_log_event *pending= binlog_get_pending_rows_event())
  {
    delete pending;
    binlog_set_pending_rows_event(0);
  }
}

/*
  Member function that will log query, either row-based or
  statement-based depending on the value of the 'current_stmt_binlog_row_based'
  the value of the 'qtype' flag.

  This function should be called after the all calls to ha_*_row()
  functions have been issued, but before tables are unlocked and
  closed.

  OBSERVE
    There shall be no writes to any system table after calling
    binlog_query(), so these writes has to be moved to before the call
    of binlog_query() for correct functioning.

    This is necessesary not only for RBR, but the master might crash
    after binlogging the query but before changing the system tables.
    This means that the slave and the master are not in the same state
    (after the master has restarted), so therefore we have to
    eliminate this problem.

  RETURN VALUE
    Error code, or 0 if no error.
*/
int THD::binlog_query(THD::enum_binlog_query_type qtype,
                      char const *query, ulong query_len,
                      bool is_trans, bool suppress_use)
{
  DBUG_ENTER("THD::binlog_query");
  DBUG_PRINT("enter", ("qtype=%d, query='%s'", qtype, query));
  DBUG_ASSERT(query && mysql_bin_log.is_open());

  /*
    If we are not in prelocked mode, mysql_unlock_tables() will be
    called after this binlog_query(), so we have to flush the pending
    rows event with the STMT_END_F set to unlock all tables at the
    slave side as well.

    If we are in prelocked mode, the flushing will be done inside the
    top-most close_thread_tables().
  */
  if (this->prelocked_mode == NON_PRELOCKED)
    if (int error= binlog_flush_pending_rows_event(TRUE))
      DBUG_RETURN(error);

  switch (qtype) {
  case THD::ROW_QUERY_TYPE:
    if (current_stmt_binlog_row_based)
      DBUG_RETURN(0);
    /* Otherwise, we fall through */
  case THD::MYSQL_QUERY_TYPE:
    /*
      Using this query type is a conveniece hack, since we have been
      moving back and forth between using RBR for replication of
      system tables and not using it.

      Make sure to change in check_table_binlog_row_based() according
      to how you treat this.
    */
  case THD::STMT_QUERY_TYPE:
    /*
      The MYSQL_LOG::write() function will set the STMT_END_F flag and
      flush the pending rows event if necessary.
     */
    {
      Query_log_event qinfo(this, query, query_len, is_trans, suppress_use);
      qinfo.flags|= LOG_EVENT_UPDATE_TABLE_MAP_VERSION_F;
      /*
        Binlog table maps will be irrelevant after a Query_log_event
        (they are just removed on the slave side) so after the query
        log event is written to the binary log, we pretend that no
        table maps were written.
       */
      int error= mysql_bin_log.write(&qinfo);
      binlog_table_maps= 0;
      DBUG_RETURN(error);
    }
    break;

  case THD::QUERY_TYPE_COUNT:
  default:
    DBUG_ASSERT(0 <= qtype && qtype < QUERY_TYPE_COUNT);
  }
  DBUG_RETURN(0);
}

bool Discrete_intervals_list::append(ulonglong start, ulonglong val,
                                 ulonglong incr)
{
  DBUG_ENTER("Discrete_intervals_list::append");
  /* first, see if this can be merged with previous */
  if ((head == NULL) || tail->merge_if_contiguous(start, val, incr))
  {
    /* it cannot, so need to add a new interval */
    Discrete_interval *new_interval= new Discrete_interval(start, val, incr);
    if (unlikely(new_interval == NULL)) // out of memory
      DBUG_RETURN(1);
    DBUG_PRINT("info",("adding new auto_increment interval"));
    if (head == NULL)
      head= current= new_interval;
    else
      tail->next= new_interval;
    tail= new_interval;
    elements++;
  }
  DBUG_RETURN(0);
}

#endif /* !defined(MYSQL_CLIENT) */<|MERGE_RESOLUTION|>--- conflicted
+++ resolved
@@ -2157,15 +2157,10 @@
       !current_stmt_binlog_row_based)
   {
     options&= ~OPTION_BIN_LOG;
-<<<<<<< HEAD
-  }    
+  }
 
   if ((backup->options & OPTION_BIN_LOG) && is_update_query(lex->sql_command)&&
       !current_stmt_binlog_row_based)
-=======
-
-  if ((backup->options & OPTION_BIN_LOG) && is_update_query(lex->sql_command))
->>>>>>> 6889569f
     mysql_bin_log.start_union_events(this, this->query_id);
 
   /* Disable result sets */
@@ -2211,16 +2206,10 @@
   sent_row_count=   backup->sent_row_count;
   client_capabilities= backup->client_capabilities;
 
-<<<<<<< HEAD
   if ((options & OPTION_BIN_LOG) && is_update_query(lex->sql_command) &&
     !current_stmt_binlog_row_based)
     mysql_bin_log.stop_union_events(this);
- 
-=======
-  if ((options & OPTION_BIN_LOG) && is_update_query(lex->sql_command))
-    mysql_bin_log.stop_union_events(this);
-
->>>>>>> 6889569f
+
   /*
     The following is added to the old values as we are interested in the
     total complexity of the query
