--- conflicted
+++ resolved
@@ -127,12 +127,7 @@
 				     MYF(MY_WME))))
     DBUG_RETURN(1);
   net->buff_end=net->buff+net->max_packet;
-<<<<<<< HEAD
-  net->vio = vio;
   net->no_send_ok= net->no_send_eof= net->no_send_error= 0;
-=======
-  net->no_send_ok = 0;
->>>>>>> 5a9d6856
   net->error=0; net->return_errno=0; net->return_status=0;
   net->pkt_nr=net->compress_pkt_nr=0;
   net->write_pos=net->read_pos = net->buff;
