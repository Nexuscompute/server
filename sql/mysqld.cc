--- conflicted
+++ resolved
@@ -5201,33 +5201,25 @@
   internal_tmp_table_max_key_segments= myisam_max_key_segments();
 #endif
 
-<<<<<<< HEAD
 #ifdef WITH_WSREP
   if (!opt_bin_log)
   {
     wsrep_emulate_bin_log= 1;
   }
 #endif
-  tc_log= (total_ha_2pc > 1 ? (opt_bin_log  ?
-                               (TC_LOG *) &mysql_bin_log :
+
+  tc_log= get_tc_log_implementation();
+
 #ifdef WITH_WSREP
-                               (WSREP_ON ? 
-                                (TC_LOG *) &tc_log_dummy : 
-                                (TC_LOG *) &tc_log_mmap)) :
-#else
-                               (TC_LOG *) &tc_log_mmap) :
-#endif
-           (TC_LOG *) &tc_log_dummy);
-#ifdef WITH_WSREP
-  WSREP_DEBUG("Initial TC log open: %s", 
+  if (WSREP_ON && tc_log == &tc_log_mmap)
+    tc_log= &tc_log_dummy;
+
+  WSREP_DEBUG("Initial TC log open: %s",
               (tc_log == &mysql_bin_log) ? "binlog" :
               (tc_log == &tc_log_mmap) ? "mmap" :
               (tc_log == &tc_log_dummy) ? "dummy" : "unknown"
               );
 #endif
-=======
-  tc_log= get_tc_log_implementation();
->>>>>>> 4105cbf4
 
   if (tc_log->open(opt_bin_log ? opt_bin_logname : opt_tc_log_file))
   {
