/* Copyright (C) 2000-2003 MySQL AB

   This program is free software; you can redistribute it and/or modify
   it under the terms of the GNU General Public License as published by
   the Free Software Foundation; version 2 of the License.

   This program is distributed in the hope that it will be useful,
   but WITHOUT ANY WARRANTY; without even the implied warranty of
   MERCHANTABILITY or FITNESS FOR A PARTICULAR PURPOSE.  See the
   GNU General Public License for more details.

   You should have received a copy of the GNU General Public License
   along with this program; if not, write to the Free Software
   Foundation, Inc., 59 Temple Place, Suite 330, Boston, MA  02111-1307  USA */

#include "mysql_priv.h"
#include <m_ctype.h>
#include <my_dir.h>
#include "slave.h"
#include "sql_repl.h"
#include "rpl_filter.h"
#include "repl_failsafe.h"
#include "stacktrace.h"
#include "mysqld_suffix.h"
#include "mysys_err.h"
#include "events.h"

#include "../storage/myisam/ha_myisam.h"

#include "rpl_injector.h"

#ifdef WITH_INNOBASE_STORAGE_ENGINE
#define OPT_INNODB_DEFAULT 1
#else
#define OPT_INNODB_DEFAULT 0
#endif
#define OPT_BDB_DEFAULT 0
#ifdef WITH_NDBCLUSTER_STORAGE_ENGINE
#define OPT_NDBCLUSTER_DEFAULT 0
#if defined(NOT_ENOUGH_TESTED) \
  && defined(NDB_SHM_TRANSPORTER) && MYSQL_VERSION_ID >= 50000
#define OPT_NDB_SHM_DEFAULT 1
#else
#define OPT_NDB_SHM_DEFAULT 0
#endif
#else
#define OPT_NDBCLUSTER_DEFAULT 0
#endif

#ifndef DEFAULT_SKIP_THREAD_PRIORITY
#define DEFAULT_SKIP_THREAD_PRIORITY 0
#endif

#include <thr_alarm.h>
#include <ft_global.h>
#include <errmsg.h>
#include "sp_rcontext.h"
#include "sp_cache.h"

#define mysqld_charset &my_charset_latin1

#ifdef HAVE_purify
#define IF_PURIFY(A,B) (A)
#else
#define IF_PURIFY(A,B) (B)
#endif

#if SIZEOF_CHARP == 4
#define MAX_MEM_TABLE_SIZE ~(ulong) 0
#else
#define MAX_MEM_TABLE_SIZE ~(ulonglong) 0
#endif

/* stack traces are only supported on linux intel */
#if defined(__linux__)  && defined(__i386__) && defined(USE_PSTACK)
#define	HAVE_STACK_TRACE_ON_SEGV
#include "../pstack/pstack.h"
char pstack_file_name[80];
#endif /* __linux__ */

/* We have HAVE_purify below as this speeds up the shutdown of MySQL */

#if defined(HAVE_DEC_3_2_THREADS) || defined(SIGNALS_DONT_BREAK_READ) || defined(HAVE_purify) && defined(__linux__)
#define HAVE_CLOSE_SERVER_SOCK 1
#endif

extern "C" {					// Because of SCO 3.2V4.2
#include <errno.h>
#include <sys/stat.h>
#ifndef __GNU_LIBRARY__
#define __GNU_LIBRARY__				// Skip warnings in getopt.h
#endif
#include <my_getopt.h>
#ifdef HAVE_SYSENT_H
#include <sysent.h>
#endif
#ifdef HAVE_PWD_H
#include <pwd.h>				// For getpwent
#endif
#ifdef HAVE_GRP_H
#include <grp.h>
#endif
#include <my_net.h>

#if !defined(__WIN__)
#  ifndef __NETWARE__
#include <sys/resource.h>
#  endif /* __NETWARE__ */
#ifdef HAVE_SYS_UN_H
#  include <sys/un.h>
#endif
#include <netdb.h>
#ifdef HAVE_SELECT_H
#  include <select.h>
#endif
#ifdef HAVE_SYS_SELECT_H
#include <sys/select.h>
#endif
#include <sys/utsname.h>
#endif /* __WIN__ */

#include <my_libwrap.h>

#ifdef HAVE_SYS_MMAN_H
#include <sys/mman.h>
#endif

#ifdef __NETWARE__
#define zVOLSTATE_ACTIVE 6
#define zVOLSTATE_DEACTIVE 2
#define zVOLSTATE_MAINTENANCE 3

#undef __event_h__
#include <../include/event.h>
/*
  This #undef exists here because both libc of NetWare and MySQL have
  files named event.h which causes compilation errors.
*/

#include <nks/netware.h>
#include <nks/vm.h>
#include <library.h>
#include <monitor.h>
#include <zOmni.h>                              //For NEB
#include <neb.h>                                //For NEB
#include <nebpub.h>                             //For NEB
#include <zEvent.h>                             //For NSS event structures
#include <zPublics.h>

static void *neb_consumer_id= NULL;             //For storing NEB consumer id
static char datavolname[256]= {0};
static VolumeID_t datavolid;
static event_handle_t eh;
static Report_t ref;
static void *refneb= NULL;
my_bool event_flag= FALSE;
static int volumeid= -1;

  /* NEB event callback */
unsigned long neb_event_callback(struct EventBlock *eblock);
static void registerwithneb();
static void getvolumename();
static void getvolumeID(BYTE *volumeName);
#endif /* __NETWARE__ */
  

#ifdef _AIX41
int initgroups(const char *,unsigned int);
#endif

#if defined(__FreeBSD__) && defined(HAVE_IEEEFP_H)
#include <ieeefp.h>
#ifdef HAVE_FP_EXCEPT				// Fix type conflict
typedef fp_except fp_except_t;
#endif

  /* We can't handle floating point exceptions with threads, so disable
     this on freebsd
  */

inline void reset_floating_point_exceptions()
{
  /* Don't fall for overflow, underflow,divide-by-zero or loss of precision */
#if defined(__i386__)
  fpsetmask(~(FP_X_INV | FP_X_DNML | FP_X_OFL | FP_X_UFL | FP_X_DZ |
	      FP_X_IMP));
#else
 fpsetmask(~(FP_X_INV |             FP_X_OFL | FP_X_UFL | FP_X_DZ |
	     FP_X_IMP));
#endif
}
#else
#define reset_floating_point_exceptions()
#endif /* __FreeBSD__ && HAVE_IEEEFP_H */

} /* cplusplus */


#if defined(HAVE_LINUXTHREADS)
#define THR_KILL_SIGNAL SIGINT
#else
#define THR_KILL_SIGNAL SIGUSR2		// Can't use this with LinuxThreads
#endif
#define MYSQL_KILL_SIGNAL SIGTERM

#ifdef HAVE_GLIBC2_STYLE_GETHOSTBYNAME_R
#include <sys/types.h>
#else
#include <my_pthread.h>			// For thr_setconcurency()
#endif

#ifdef SOLARIS
extern "C" int gethostname(char *name, int namelen);
#endif


/* Constants */

const char *show_comp_option_name[]= {"YES", "NO", "DISABLED"};
static const char *sql_mode_names[]=
{
  "REAL_AS_FLOAT", "PIPES_AS_CONCAT", "ANSI_QUOTES", "IGNORE_SPACE",
  "?", "ONLY_FULL_GROUP_BY", "NO_UNSIGNED_SUBTRACTION",
  "NO_DIR_IN_CREATE",
  "POSTGRESQL", "ORACLE", "MSSQL", "DB2", "MAXDB", "NO_KEY_OPTIONS",
  "NO_TABLE_OPTIONS", "NO_FIELD_OPTIONS", "MYSQL323", "MYSQL40", "ANSI",
  "NO_AUTO_VALUE_ON_ZERO", "NO_BACKSLASH_ESCAPES", "STRICT_TRANS_TABLES",
  "STRICT_ALL_TABLES",
  "NO_ZERO_IN_DATE", "NO_ZERO_DATE", "ALLOW_INVALID_DATES",
  "ERROR_FOR_DIVISION_BY_ZERO",
  "TRADITIONAL", "NO_AUTO_CREATE_USER", "HIGH_NOT_PRECEDENCE",
  "NO_ENGINE_SUBSTITUTION",
  NullS
};
static const unsigned int sql_mode_names_len[]=
{
  /*REAL_AS_FLOAT*/               13,
  /*PIPES_AS_CONCAT*/             15,
  /*ANSI_QUOTES*/                 11,
  /*IGNORE_SPACE*/                12,
  /*?*/                           1,
  /*ONLY_FULL_GROUP_BY*/          18,
  /*NO_UNSIGNED_SUBTRACTION*/     23,
  /*NO_DIR_IN_CREATE*/            16,
  /*POSTGRESQL*/                  10,
  /*ORACLE*/                      6,
  /*MSSQL*/                       5,
  /*DB2*/                         3,
  /*MAXDB*/                       5,
  /*NO_KEY_OPTIONS*/              14,
  /*NO_TABLE_OPTIONS*/            16,
  /*NO_FIELD_OPTIONS*/            16,
  /*MYSQL323*/                    8,
  /*MYSQL40*/                     7,
  /*ANSI*/                        4,
  /*NO_AUTO_VALUE_ON_ZERO*/       21,
  /*NO_BACKSLASH_ESCAPES*/        20,
  /*STRICT_TRANS_TABLES*/         19,
  /*STRICT_ALL_TABLES*/           17,
  /*NO_ZERO_IN_DATE*/             15,
  /*NO_ZERO_DATE*/                12,
  /*ALLOW_INVALID_DATES*/         19,
  /*ERROR_FOR_DIVISION_BY_ZERO*/  26,
  /*TRADITIONAL*/                 11,
  /*NO_AUTO_CREATE_USER*/         19,
  /*HIGH_NOT_PRECEDENCE*/         19,
  /*NO_ENGINE_SUBSTITUTION*/      22
};
TYPELIB sql_mode_typelib= { array_elements(sql_mode_names)-1,"",
			    sql_mode_names,
                            (unsigned int *)sql_mode_names_len };
static const char *tc_heuristic_recover_names[]=
{
  "COMMIT", "ROLLBACK", NullS
};
static TYPELIB tc_heuristic_recover_typelib=
{
  array_elements(tc_heuristic_recover_names)-1,"",
  tc_heuristic_recover_names, NULL
};

static const char *thread_handling_names[]=
{ "one-thread-per-connection", "no-threads", "pool-of-threads", NullS};

TYPELIB thread_handling_typelib=
{
  array_elements(thread_handling_names) - 1, "",
  thread_handling_names, NULL
};

const char *first_keyword= "first", *binary_keyword= "BINARY";
const char *my_localhost= "localhost", *delayed_user= "DELAYED";
#if SIZEOF_OFF_T > 4 && defined(BIG_TABLES)
#define GET_HA_ROWS GET_ULL
#else
#define GET_HA_ROWS GET_ULONG
#endif

bool opt_large_files= sizeof(my_off_t) > 4;

/*
  Used with --help for detailed option
*/
static my_bool opt_help= 0, opt_verbose= 0;

arg_cmp_func Arg_comparator::comparator_matrix[5][2] =
{{&Arg_comparator::compare_string,     &Arg_comparator::compare_e_string},
 {&Arg_comparator::compare_real,       &Arg_comparator::compare_e_real},
 {&Arg_comparator::compare_int_signed, &Arg_comparator::compare_e_int},
 {&Arg_comparator::compare_row,        &Arg_comparator::compare_e_row},
 {&Arg_comparator::compare_decimal,    &Arg_comparator::compare_e_decimal}};

const char *log_output_names[] = { "NONE", "FILE", "TABLE", NullS};
static const unsigned int log_output_names_len[]= { 4, 4, 5, 0 };
TYPELIB log_output_typelib= {array_elements(log_output_names)-1,"",
                             log_output_names, 
                             (unsigned int *) log_output_names_len};

/* static variables */

/* the default log output is log tables */
static bool lower_case_table_names_used= 0;
static bool volatile select_thread_in_use, signal_thread_in_use;
static bool volatile ready_to_exit;
static my_bool opt_debugging= 0, opt_external_locking= 0, opt_console= 0;
static my_bool opt_ndbcluster;
static my_bool opt_short_log_format= 0;
static uint kill_cached_threads, wake_thread;
static ulong killed_threads, thread_created;
static ulong max_used_connections;
static ulong my_bind_addr;			/* the address we bind to */
static volatile ulong cached_thread_count= 0;
static const char *sql_mode_str= "OFF";
static char *mysqld_user, *mysqld_chroot, *log_error_file_ptr;
static char *opt_init_slave, *language_ptr, *opt_init_connect;
static char *default_character_set_name;
static char *character_set_filesystem_name;
static char *my_bind_addr_str;
static char *default_collation_name; 
static char *default_storage_engine_str;
static char compiled_default_collation_name[]= MYSQL_DEFAULT_COLLATION_NAME;
static I_List<THD> thread_cache;

static pthread_cond_t COND_thread_cache, COND_flush_thread_cache;

/* Global variables */

bool opt_update_log, opt_bin_log;
my_bool opt_log, opt_slow_log;
ulong log_output_options;
my_bool opt_log_queries_not_using_indexes= 0;
bool opt_error_log= IF_WIN(1,0);
bool opt_disable_networking=0, opt_skip_show_db=0;
my_bool opt_character_set_client_handshake= 1;
bool server_id_supplied = 0;
bool opt_endinfo, using_udf_functions;
my_bool locked_in_memory;
bool opt_using_transactions, using_update_log;
bool volatile abort_loop;
bool volatile shutdown_in_progress, grant_option;

my_bool opt_skip_slave_start = 0; // If set, slave is not autostarted
my_bool opt_reckless_slave = 0;
my_bool opt_enable_named_pipe= 0;
my_bool opt_local_infile, opt_slave_compressed_protocol;
my_bool opt_safe_user_create = 0, opt_no_mix_types = 0;
my_bool opt_show_slave_auth_info, opt_sql_bin_update = 0;
my_bool opt_log_slave_updates= 0;
my_bool	opt_innodb;
bool slave_warning_issued = false; 

/*
  Legacy global handlerton. These will be removed (please do not add more).
*/
handlerton *heap_hton;
handlerton *myisam_hton;
handlerton *partition_hton;

#ifdef WITH_INNOBASE_STORAGE_ENGINE
extern ulong innobase_fast_shutdown;
extern ulong innobase_large_page_size;
extern char *innobase_home, *innobase_tmpdir, *innobase_logdir;
extern long innobase_lock_scan_time;
extern long innobase_mirrored_log_groups, innobase_log_files_in_group;
extern longlong innobase_log_file_size;
extern long innobase_log_buffer_size;
extern longlong innobase_buffer_pool_size;
extern long innobase_additional_mem_pool_size;
extern long innobase_file_io_threads, innobase_lock_wait_timeout;
extern long innobase_force_recovery;
extern long innobase_open_files;
extern char *innobase_data_home_dir, *innobase_data_file_path;
extern char *innobase_log_group_home_dir, *innobase_log_arch_dir;
extern char *innobase_unix_file_flush_method;
/* The following variables have to be my_bool for SHOW VARIABLES to work */
extern my_bool innobase_log_archive,
               innobase_use_doublewrite,
               innobase_use_checksums,
               innobase_use_large_pages,
               innobase_use_native_aio,
               innobase_file_per_table, innobase_locks_unsafe_for_binlog,
               innobase_rollback_on_timeout,
<<<<<<< HEAD
               innobase_stats_on_metadata,
=======
>>>>>>> ba60ccbf
               innobase_create_status_file;
extern "C" {
extern ulong srv_max_buf_pool_modified_pct;
extern ulong srv_max_purge_lag;
extern ulong srv_auto_extend_increment;
extern ulong srv_n_spin_wait_rounds;
extern ulong srv_n_free_tickets_to_enter;
extern ulong srv_thread_sleep_delay;
extern ulong srv_thread_concurrency;
extern ulong srv_commit_concurrency;
extern ulong srv_flush_log_at_trx_commit;
}
#endif

#ifdef WITH_NDBCLUSTER_STORAGE_ENGINE
const char *opt_ndbcluster_connectstring= 0;
const char *opt_ndb_connectstring= 0;
char opt_ndb_constrbuf[1024];
unsigned opt_ndb_constrbuf_len= 0;
my_bool	opt_ndb_shm, opt_ndb_optimized_node_selection;
ulong opt_ndb_cache_check_time;
const char *opt_ndb_mgmd;
ulong opt_ndb_nodeid;
ulong ndb_extra_logging;
#ifdef HAVE_NDB_BINLOG
ulong ndb_report_thresh_binlog_epoch_slip;
ulong ndb_report_thresh_binlog_mem_usage;
#endif

extern const char *ndb_distribution_names[];
extern TYPELIB ndb_distribution_typelib;
extern const char *opt_ndb_distribution;
extern enum ndb_distribution opt_ndb_distribution_id;
#endif
my_bool opt_readonly, use_temp_pool, relay_log_purge;
my_bool opt_sync_frm, opt_allow_suspicious_udfs;
my_bool opt_secure_auth= 0;
char* opt_secure_file_priv= 0;
my_bool opt_log_slow_admin_statements= 0;
my_bool lower_case_file_system= 0;
my_bool opt_large_pages= 0;
my_bool opt_myisam_use_mmap= 0;
uint    opt_large_page_size= 0;
my_bool opt_old_style_user_limits= 0, trust_function_creators= 0;
/*
  True if there is at least one per-hour limit for some user, so we should
  check them before each query (and possibly reset counters when hour is
  changed). False otherwise.
*/
volatile bool mqh_used = 0;
my_bool opt_noacl;
my_bool sp_automatic_privileges= 1;

ulong opt_binlog_rows_event_max_size;
const char *binlog_format_names[]= {"STATEMENT", "ROW", "MIXED", NullS};
TYPELIB binlog_format_typelib=
  { array_elements(binlog_format_names) - 1, "",
    binlog_format_names, NULL };
ulong opt_binlog_format_id= (ulong) BINLOG_FORMAT_UNSPEC;
const char *opt_binlog_format= binlog_format_names[opt_binlog_format_id];
#ifdef HAVE_INITGROUPS
static bool calling_initgroups= FALSE; /* Used in SIGSEGV handler. */
#endif
uint mysqld_port, test_flags, select_errors, dropping_tables, ha_open_options;
uint mysqld_port_timeout;
uint delay_key_write_options, protocol_version;
uint lower_case_table_names;
uint tc_heuristic_recover= 0;
uint volatile thread_count, thread_running;
ulonglong thd_startup_options;
ulong back_log, connect_timeout, concurrency, server_id;
ulong table_cache_size, table_def_size;
ulong thread_stack, what_to_log;
ulong query_buff_size, slow_launch_time, slave_open_temp_tables;
ulong open_files_limit, max_binlog_size, max_relay_log_size;
ulong slave_net_timeout, slave_trans_retries;
ulong thread_cache_size=0, thread_pool_size= 0;
ulong binlog_cache_size=0, max_binlog_cache_size=0;
ulong query_cache_size=0;
ulong refresh_version;  /* Increments on each reload */
query_id_t global_query_id;
ulong aborted_threads, aborted_connects;
ulong delayed_insert_timeout, delayed_insert_limit, delayed_queue_size;
ulong delayed_insert_threads, delayed_insert_writes, delayed_rows_in_use;
ulong delayed_insert_errors,flush_time;
ulong specialflag=0;
ulong binlog_cache_use= 0, binlog_cache_disk_use= 0;
ulong max_connections, max_connect_errors;
uint  max_user_connections= 0;
/*
  Limit of the total number of prepared statements in the server.
  Is necessary to protect the server against out-of-memory attacks.
*/
ulong max_prepared_stmt_count;
/*
  Current total number of prepared statements in the server. This number
  is exact, and therefore may not be equal to the difference between
  `com_stmt_prepare' and `com_stmt_close' (global status variables), as
  the latter ones account for all registered attempts to prepare
  a statement (including unsuccessful ones).  Prepared statements are
  currently connection-local: if the same SQL query text is prepared in
  two different connections, this counts as two distinct prepared
  statements.
*/
ulong prepared_stmt_count=0;
ulong thread_id=1L,current_pid;
ulong slow_launch_threads = 0, sync_binlog_period;
ulong expire_logs_days = 0;
ulong rpl_recovery_rank=0;
const char *log_output_str= "TABLE";

double log_10[32];			/* 10 potences */
double log_01[32];
time_t server_start_time;

char mysql_home[FN_REFLEN], pidfile_name[FN_REFLEN], system_time_zone[30];
char *default_tz_name;
char log_error_file[FN_REFLEN], glob_hostname[FN_REFLEN];
char mysql_real_data_home[FN_REFLEN],
     language[FN_REFLEN], reg_ext[FN_EXTLEN], mysql_charsets_dir[FN_REFLEN],
     *opt_init_file, *opt_tc_log_file,
     def_ft_boolean_syntax[sizeof(ft_boolean_syntax)];
uint reg_ext_length;
const key_map key_map_empty(0);
key_map key_map_full(0);                        // Will be initialized later

const char *opt_date_time_formats[3];

char mysql_data_home_buff[2], *mysql_data_home=mysql_real_data_home;
char server_version[SERVER_VERSION_LENGTH];
char *mysqld_unix_port, *opt_mysql_tmpdir;
const char **errmesg;			/* Error messages */
const char *myisam_recover_options_str="OFF";
const char *myisam_stats_method_str="nulls_unequal";

/* name of reference on left espression in rewritten IN subquery */
const char *in_left_expr_name= "<left expr>";
/* name of additional condition */
const char *in_additional_cond= "<IN COND>";
const char *in_having_cond= "<IN HAVING>";

my_decimal decimal_zero;
/* classes for comparation parsing/processing */
Eq_creator eq_creator;
Ne_creator ne_creator;
Gt_creator gt_creator;
Lt_creator lt_creator;
Ge_creator ge_creator;
Le_creator le_creator;

FILE *bootstrap_file;
int bootstrap_error;
FILE *stderror_file=0;

I_List<THD> threads;
I_List<NAMED_LIST> key_caches;
Rpl_filter* rpl_filter;
Rpl_filter* binlog_filter;

struct system_variables global_system_variables;
struct system_variables max_system_variables;
struct system_status_var global_status_var;

MY_TMPDIR mysql_tmpdir_list;
MY_BITMAP temp_pool;

CHARSET_INFO *system_charset_info, *files_charset_info ;
CHARSET_INFO *national_charset_info, *table_alias_charset;
CHARSET_INFO *character_set_filesystem;

SHOW_COMP_OPTION have_openssl, have_symlink, have_dlopen, have_query_cache;
SHOW_COMP_OPTION have_geometry, have_rtree_keys;
SHOW_COMP_OPTION have_crypt, have_compress;

/* Thread specific variables */

pthread_key(MEM_ROOT**,THR_MALLOC);
pthread_key(THD*, THR_THD);
pthread_mutex_t LOCK_mysql_create_db, LOCK_Acl, LOCK_open, LOCK_thread_count,
		LOCK_mapped_file, LOCK_status, LOCK_global_read_lock,
		LOCK_error_log, LOCK_uuid_generator,
		LOCK_delayed_insert, LOCK_delayed_status, LOCK_delayed_create,
		LOCK_crypt, LOCK_bytes_sent, LOCK_bytes_received,
	        LOCK_global_system_variables,
		LOCK_user_conn, LOCK_slave_list, LOCK_active_mi;
/*
  The below lock protects access to two global server variables:
  max_prepared_stmt_count and prepared_stmt_count. These variables
  set the limit and hold the current total number of prepared statements
  in the server, respectively. As PREPARE/DEALLOCATE rate in a loaded
  server may be fairly high, we need a dedicated lock.
*/
pthread_mutex_t LOCK_prepared_stmt_count;
#ifdef HAVE_OPENSSL
pthread_mutex_t LOCK_des_key_file;
#endif
rw_lock_t	LOCK_grant, LOCK_sys_init_connect, LOCK_sys_init_slave;
pthread_cond_t COND_refresh, COND_thread_count, COND_global_read_lock;
pthread_t signal_thread;
pthread_attr_t connection_attrib;
pthread_mutex_t  LOCK_server_started;
pthread_cond_t  COND_server_started;

int mysqld_server_started= 0;

File_parser_dummy_hook file_parser_dummy_hook;

/* replication parameters, if master_host is not NULL, we are a slave */
uint master_port= MYSQL_PORT, master_connect_retry = 60;
uint report_port= MYSQL_PORT;
ulong master_retry_count=0;
char *master_user, *master_password, *master_host, *master_info_file;
char *relay_log_info_file, *report_user, *report_password, *report_host;
char *opt_relay_logname = 0, *opt_relaylog_index_name=0;
my_bool master_ssl;
char *master_ssl_key, *master_ssl_cert;
char *master_ssl_ca, *master_ssl_capath, *master_ssl_cipher;
char *opt_logname, *opt_slow_logname;

/* Static variables */

static bool kill_in_progress, segfaulted;
static my_bool opt_do_pstack, opt_bootstrap, opt_myisam_log;
static int cleanup_done;
static ulong opt_specialflag, opt_myisam_block_size;
static char *opt_update_logname, *opt_binlog_index_name;
static char *opt_tc_heuristic_recover;
static char *mysql_home_ptr, *pidfile_name_ptr;
static char **defaults_argv;
static char *opt_bin_logname;

static my_socket unix_sock,ip_sock;
struct rand_struct sql_rand; // used by sql_class.cc:THD::THD()

#ifndef EMBEDDED_LIBRARY
struct passwd *user_info;
static pthread_t select_thread;
#endif

/* OS specific variables */

#ifdef __WIN__
#undef	 getpid
#include <process.h>

static pthread_cond_t COND_handler_count;
static uint handler_count;
static bool start_mode=0, use_opt_args;
static int opt_argc;
static char **opt_argv;

#if !defined(EMBEDDED_LIBRARY)
static HANDLE hEventShutdown;
static char shutdown_event_name[40];
#include "nt_servc.h"
static	 NTService  Service;	      // Service object for WinNT
#endif /* EMBEDDED_LIBRARY */
#endif /* __WIN__ */

#ifdef __NT__
static char pipe_name[512];
static SECURITY_ATTRIBUTES saPipeSecurity;
static SECURITY_DESCRIPTOR sdPipeDescriptor;
static HANDLE hPipe = INVALID_HANDLE_VALUE;
#endif

#ifndef EMBEDDED_LIBRARY
bool mysqld_embedded=0;
#else
bool mysqld_embedded=1;
#endif

#ifndef DBUG_OFF
static const char* default_dbug_option;
#endif
#ifdef HAVE_LIBWRAP
const char *libwrapName= NULL;
int allow_severity = LOG_INFO;
int deny_severity = LOG_WARNING;
#endif
#ifdef HAVE_QUERY_CACHE
static ulong query_cache_limit= 0;
ulong query_cache_min_res_unit= QUERY_CACHE_MIN_RESULT_DATA_SIZE;
Query_cache query_cache;
#endif
#ifdef HAVE_SMEM
char *shared_memory_base_name= default_shared_memory_base_name;
my_bool opt_enable_shared_memory;
HANDLE smem_event_connect_request= 0;
#endif

scheduler_functions thread_scheduler;

#define SSL_VARS_NOT_STATIC
#include "sslopt-vars.h"
#ifdef HAVE_OPENSSL
#include <openssl/crypto.h>
#ifndef HAVE_YASSL
typedef struct CRYPTO_dynlock_value
{
  rw_lock_t lock;
} openssl_lock_t;

static openssl_lock_t *openssl_stdlocks;
static openssl_lock_t *openssl_dynlock_create(const char *, int);
static void openssl_dynlock_destroy(openssl_lock_t *, const char *, int);
static void openssl_lock_function(int, int, const char *, int);
static void openssl_lock(int, openssl_lock_t *, const char *, int);
static unsigned long openssl_id_function();
#endif
char *des_key_file;
struct st_VioSSLFd *ssl_acceptor_fd;
#endif /* HAVE_OPENSSL */


/* Function declarations */

pthread_handler_t signal_hand(void *arg);
static void mysql_init_variables(void);
static void get_options(int argc,char **argv);
static void set_server_version(void);
static int init_thread_environment();
static char *get_relative_path(const char *path);
static void fix_paths(void);
pthread_handler_t handle_connections_sockets(void *arg);
pthread_handler_t kill_server_thread(void *arg);
static void bootstrap(FILE *file);
static bool read_init_file(char *file_name);
#ifdef __NT__
pthread_handler_t handle_connections_namedpipes(void *arg);
#endif
#ifdef HAVE_SMEM
pthread_handler_t handle_connections_shared_memory(void *arg);
#endif
pthread_handler_t handle_slave(void *arg);
static ulong find_bit_type(const char *x, TYPELIB *bit_lib);
static void clean_up(bool print_message);
static int test_if_case_insensitive(const char *dir_name);

#ifndef EMBEDDED_LIBRARY
static void start_signal_handler(void);
static void close_server_sock();
static void clean_up_mutexes(void);
static void wait_for_signal_thread_to_end(void);
static void create_pid_file();
static void end_ssl();
#endif


#ifndef EMBEDDED_LIBRARY
/****************************************************************************
** Code to end mysqld
****************************************************************************/

static void close_connections(void)
{
#ifdef EXTRA_DEBUG
  int count=0;
#endif
  DBUG_ENTER("close_connections");

  /* Clear thread cache */
  kill_cached_threads++;
  flush_thread_cache();

  /* kill flush thread */
  (void) pthread_mutex_lock(&LOCK_manager);
  if (manager_thread_in_use)
  {
    DBUG_PRINT("quit",("killing manager thread: 0x%lx",manager_thread));
   (void) pthread_cond_signal(&COND_manager);
  }
  (void) pthread_mutex_unlock(&LOCK_manager);

  /* kill connection thread */
#if !defined(__WIN__) && !defined(__NETWARE__)
  DBUG_PRINT("quit",("waiting for select thread: 0x%lx",select_thread));
  (void) pthread_mutex_lock(&LOCK_thread_count);

  while (select_thread_in_use)
  {
    struct timespec abstime;
    int error;
    LINT_INIT(error);
    DBUG_PRINT("info",("Waiting for select thread"));

#ifndef DONT_USE_THR_ALARM
    if (pthread_kill(select_thread,THR_CLIENT_ALARM))
      break;					// allready dead
#endif
    set_timespec(abstime, 2);
    for (uint tmp=0 ; tmp < 10 && select_thread_in_use; tmp++)
    {
      error=pthread_cond_timedwait(&COND_thread_count,&LOCK_thread_count,
				   &abstime);
      if (error != EINTR)
	break;
    }
#ifdef EXTRA_DEBUG
    if (error != 0 && !count++)
      sql_print_error("Got error %d from pthread_cond_timedwait",error);
#endif
    close_server_sock();
  }
  (void) pthread_mutex_unlock(&LOCK_thread_count);
#endif /* __WIN__ */


  /* Abort listening to new connections */
  DBUG_PRINT("quit",("Closing sockets"));
  if (!opt_disable_networking )
  {
    if (ip_sock != INVALID_SOCKET)
    {
      (void) shutdown(ip_sock, SHUT_RDWR);
      (void) closesocket(ip_sock);
      ip_sock= INVALID_SOCKET;
    }
  }
#ifdef __NT__
  if (hPipe != INVALID_HANDLE_VALUE && opt_enable_named_pipe)
  {
    HANDLE temp;
    DBUG_PRINT("quit", ("Closing named pipes") );

    /* Create connection to the handle named pipe handler to break the loop */
    if ((temp = CreateFile(pipe_name,
			   GENERIC_READ | GENERIC_WRITE,
			   0,
			   NULL,
			   OPEN_EXISTING,
			   0,
			   NULL )) != INVALID_HANDLE_VALUE)
    {
      WaitNamedPipe(pipe_name, 1000);
      DWORD dwMode = PIPE_READMODE_BYTE | PIPE_WAIT;
      SetNamedPipeHandleState(temp, &dwMode, NULL, NULL);
      CancelIo(temp);
      DisconnectNamedPipe(temp);
      CloseHandle(temp);
    }
  }
#endif
#ifdef HAVE_SYS_UN_H
  if (unix_sock != INVALID_SOCKET)
  {
    (void) shutdown(unix_sock, SHUT_RDWR);
    (void) closesocket(unix_sock);
    (void) unlink(mysqld_unix_port);
    unix_sock= INVALID_SOCKET;
  }
#endif
  end_thr_alarm(0);			 // Abort old alarms.

  /*
    First signal all threads that it's time to die
    This will give the threads some time to gracefully abort their
    statements and inform their clients that the server is about to die.
  */

  THD *tmp;
  (void) pthread_mutex_lock(&LOCK_thread_count); // For unlink from list

  I_List_iterator<THD> it(threads);
  while ((tmp=it++))
  {
    DBUG_PRINT("quit",("Informing thread %ld that it's time to die",
		       tmp->thread_id));
    /* We skip slave threads & scheduler on this first loop through. */
    if (tmp->slave_thread)
      continue;

    tmp->killed= THD::KILL_CONNECTION;
    thread_scheduler.post_kill_notification(tmp);
    if (tmp->mysys_var)
    {
      tmp->mysys_var->abort=1;
      pthread_mutex_lock(&tmp->mysys_var->mutex);
      if (tmp->mysys_var->current_cond)
      {
	pthread_mutex_lock(tmp->mysys_var->current_mutex);
	pthread_cond_broadcast(tmp->mysys_var->current_cond);
	pthread_mutex_unlock(tmp->mysys_var->current_mutex);
      }
      pthread_mutex_unlock(&tmp->mysys_var->mutex);
    }
  }
  (void) pthread_mutex_unlock(&LOCK_thread_count); // For unlink from list

  Events::get_instance()->deinit();
  end_slave();

  if (thread_count)
    sleep(2);					// Give threads time to die

  /*
    Force remaining threads to die by closing the connection to the client
    This will ensure that threads that are waiting for a command from the
    client on a blocking read call are aborted.
  */

  for (;;)
  {
    DBUG_PRINT("quit",("Locking LOCK_thread_count"));
    (void) pthread_mutex_lock(&LOCK_thread_count); // For unlink from list
    if (!(tmp=threads.get()))
    {
      DBUG_PRINT("quit",("Unlocking LOCK_thread_count"));
      (void) pthread_mutex_unlock(&LOCK_thread_count);
      break;
    }
#ifndef __bsdi__				// Bug in BSDI kernel
    if (tmp->vio_ok())
    {
      if (global_system_variables.log_warnings)
        sql_print_warning(ER(ER_FORCING_CLOSE),my_progname,
                          tmp->thread_id,
                          (tmp->main_security_ctx.user ?
                           tmp->main_security_ctx.user : ""));
      close_connection(tmp,0,0);
    }
#endif
    DBUG_PRINT("quit",("Unlocking LOCK_thread_count"));
    (void) pthread_mutex_unlock(&LOCK_thread_count);
  }
  /* All threads has now been aborted */
  DBUG_PRINT("quit",("Waiting for threads to die (count=%u)",thread_count));
  (void) pthread_mutex_lock(&LOCK_thread_count);
  while (thread_count)
  {
    (void) pthread_cond_wait(&COND_thread_count,&LOCK_thread_count);
    DBUG_PRINT("quit",("One thread died (count=%u)",thread_count));
  }
  (void) pthread_mutex_unlock(&LOCK_thread_count);

  DBUG_PRINT("quit",("close_connections thread"));
  DBUG_VOID_RETURN;
}


static void close_server_sock()
{
#ifdef HAVE_CLOSE_SERVER_SOCK
  DBUG_ENTER("close_server_sock");
  my_socket tmp_sock;
  tmp_sock=ip_sock;
  if (tmp_sock != INVALID_SOCKET)
  {
    ip_sock=INVALID_SOCKET;
    DBUG_PRINT("info",("calling shutdown on TCP/IP socket"));
    VOID(shutdown(tmp_sock, SHUT_RDWR));
#if defined(__NETWARE__)
    /*
      The following code is disabled for normal systems as it causes MySQL
      to hang on AIX 4.3 during shutdown
    */
    DBUG_PRINT("info",("calling closesocket on TCP/IP socket"));
    VOID(closesocket(tmp_sock));
#endif
  }
  tmp_sock=unix_sock;
  if (tmp_sock != INVALID_SOCKET)
  {
    unix_sock=INVALID_SOCKET;
    DBUG_PRINT("info",("calling shutdown on unix socket"));
    VOID(shutdown(tmp_sock, SHUT_RDWR));
#if defined(__NETWARE__)
    /*
      The following code is disabled for normal systems as it may cause MySQL
      to hang on AIX 4.3 during shutdown
    */
    DBUG_PRINT("info",("calling closesocket on unix/IP socket"));
    VOID(closesocket(tmp_sock));
#endif
    VOID(unlink(mysqld_unix_port));
  }
  DBUG_VOID_RETURN;
#endif
}

#endif /*EMBEDDED_LIBRARY*/


void kill_mysql(void)
{
  DBUG_ENTER("kill_mysql");

#if defined(SIGNALS_DONT_BREAK_READ) && !defined(EMBEDDED_LIBRARY)
  abort_loop=1;					// Break connection loops
  close_server_sock();				// Force accept to wake up
#endif

#if defined(__WIN__)
#if !defined(EMBEDDED_LIBRARY)
  {
    if (!SetEvent(hEventShutdown))
    {
      DBUG_PRINT("error",("Got error: %ld from SetEvent",GetLastError()));
    }
    /*
      or:
      HANDLE hEvent=OpenEvent(0, FALSE, "MySqlShutdown");
      SetEvent(hEventShutdown);
      CloseHandle(hEvent);
    */
  }
#endif
#elif defined(HAVE_PTHREAD_KILL)
  if (pthread_kill(signal_thread, MYSQL_KILL_SIGNAL))
  {
    DBUG_PRINT("error",("Got error %d from pthread_kill",errno)); /* purecov: inspected */
  }
#elif !defined(SIGNALS_DONT_BREAK_READ)
  kill(current_pid, MYSQL_KILL_SIGNAL);
#endif
  DBUG_PRINT("quit",("After pthread_kill"));
  shutdown_in_progress=1;			// Safety if kill didn't work
#ifdef SIGNALS_DONT_BREAK_READ
  if (!kill_in_progress)
  {
    pthread_t tmp;
    abort_loop=1;
    if (pthread_create(&tmp,&connection_attrib, kill_server_thread,
			   (void*) 0))
      sql_print_error("Can't create thread to kill server");
  }
#endif
  DBUG_VOID_RETURN;
}

/*
  Force server down. Kill all connections and threads and exit

  SYNOPSIS
  kill_server

  sig_ptr       Signal number that caused kill_server to be called.

  NOTE!
    A signal number of 0 mean that the function was not called
    from a signal handler and there is thus no signal to block
    or stop, we just want to kill the server.

*/

#if defined(__NETWARE__)
extern "C" void kill_server(int sig_ptr)
#define RETURN_FROM_KILL_SERVER DBUG_VOID_RETURN
#elif !defined(__WIN__)
static void *kill_server(void *sig_ptr)
#define RETURN_FROM_KILL_SERVER DBUG_RETURN(0)
#else
static void __cdecl kill_server(int sig_ptr)
#define RETURN_FROM_KILL_SERVER DBUG_VOID_RETURN
#endif
{
  DBUG_ENTER("kill_server");
#ifndef EMBEDDED_LIBRARY
  int sig=(int) (long) sig_ptr;			// This is passed a int
  // if there is a signal during the kill in progress, ignore the other
  if (kill_in_progress)				// Safety
    RETURN_FROM_KILL_SERVER;
  kill_in_progress=TRUE;
  abort_loop=1;					// This should be set
  if (sig != 0) // 0 is not a valid signal number
    my_sigset(sig, SIG_IGN);                    /* purify inspected */
  if (sig == MYSQL_KILL_SIGNAL || sig == 0)
    sql_print_information(ER(ER_NORMAL_SHUTDOWN),my_progname);
  else
    sql_print_error(ER(ER_GOT_SIGNAL),my_progname,sig); /* purecov: inspected */

#if defined(HAVE_SMEM) && defined(__WIN__)    
  /*    
   Send event to smem_event_connect_request for aborting    
   */    
  if (!SetEvent(smem_event_connect_request))    
  {      
	  DBUG_PRINT("error",
		("Got error: %ld from SetEvent of smem_event_connect_request",
		 GetLastError()));    
  }
#endif  
  
  close_connections();
  if (sig != MYSQL_KILL_SIGNAL &&
#ifdef __WIN__
      sig != SIGINT &&				/* Bug#18235 */
#endif
      sig != 0)
    unireg_abort(1);				/* purecov: inspected */
  else
    unireg_end();

  /* purecov: begin deadcode */
#ifdef __NETWARE__
  if (!event_flag)
    pthread_join(select_thread, NULL);		// wait for main thread
#endif /* __NETWARE__ */

  my_thread_end();
  pthread_exit(0);
  /* purecov: end */

#endif /* EMBEDDED_LIBRARY */
  RETURN_FROM_KILL_SERVER;
}


#if defined(USE_ONE_SIGNAL_HAND) || (defined(__NETWARE__) && defined(SIGNALS_DONT_BREAK_READ))
pthread_handler_t kill_server_thread(void *arg __attribute__((unused)))
{
  my_thread_init();				// Initialize new thread
  kill_server(0);
  /* purecov: begin deadcode */
  my_thread_end();
  pthread_exit(0);
  return 0;
  /* purecov: end */
}
#endif


extern "C" sig_handler print_signal_warning(int sig)
{
  if (global_system_variables.log_warnings)
    sql_print_warning("Got signal %d from thread %ld", sig,my_thread_id());
#ifdef DONT_REMEMBER_SIGNAL
  my_sigset(sig,print_signal_warning);		/* int. thread system calls */
#endif
#if !defined(__WIN__) && !defined(__NETWARE__)
  if (sig == SIGALRM)
    alarm(2);					/* reschedule alarm */
#endif
}

/*
  cleanup all memory and end program nicely

  SYNOPSIS
    unireg_end()

  NOTES
    This function never returns.

    If SIGNALS_DONT_BREAK_READ is defined, this function is called
    by the main thread. To get MySQL to shut down nicely in this case
    (Mac OS X) we have to call exit() instead if pthread_exit().
*/

#ifndef EMBEDDED_LIBRARY
void unireg_end(void)
{
  clean_up(1);
  my_thread_end();
#if defined(SIGNALS_DONT_BREAK_READ) && !defined(__NETWARE__)
  exit(0);
#else
  pthread_exit(0);				// Exit is in main thread
#endif
}

extern "C" void unireg_abort(int exit_code)
{
  DBUG_ENTER("unireg_abort");
  if (exit_code)
    sql_print_error("Aborting\n");
  clean_up(exit_code || !opt_bootstrap); /* purecov: inspected */
  DBUG_PRINT("quit",("done with cleanup in unireg_abort"));
  wait_for_signal_thread_to_end();
  clean_up_mutexes();
  my_end(opt_endinfo ? MY_CHECK_ERROR | MY_GIVE_INFO : 0);
  exit(exit_code); /* purecov: inspected */
}
#endif


void clean_up(bool print_message)
{
  DBUG_PRINT("exit",("clean_up"));
  if (cleanup_done++)
    return; /* purecov: inspected */

  logger.cleanup_base();

  /*
    make sure that handlers finish up
    what they have that is dependent on the binlog
  */
  ha_binlog_end(current_thd);
  injector::free_instance();
  mysql_bin_log.cleanup();

#ifdef HAVE_REPLICATION
  if (use_slave_mask)
    bitmap_free(&slave_error_mask);
#endif
  my_tz_free();
  my_database_names_free();
#ifndef NO_EMBEDDED_ACCESS_CHECKS
  servers_free(1);
  acl_free(1);
  grant_free();
#endif
  query_cache_destroy();
  table_cache_free();
  table_def_free();
  hostname_cache_free();
  item_user_lock_free();
  lex_free();				/* Free some memory */
  item_create_cleanup();
  set_var_free();
  free_charsets();
  if (!opt_noacl)
  {
#ifdef HAVE_DLOPEN
    udf_free();
#endif
  }
  plugin_shutdown();
  ha_end();
  if (tc_log)
    tc_log->close();
  xid_cache_free();
  delete_elements(&key_caches, (void (*)(const char*, gptr)) free_key_cache);
  multi_keycache_free();
  free_status_vars();
  end_thr_alarm(1);			/* Free allocated memory */
  my_free_open_file_info();
  my_free((char*) global_system_variables.date_format,
	  MYF(MY_ALLOW_ZERO_PTR));
  my_free((char*) global_system_variables.time_format,
	  MYF(MY_ALLOW_ZERO_PTR));
  my_free((char*) global_system_variables.datetime_format,
	  MYF(MY_ALLOW_ZERO_PTR));
  if (defaults_argv)
    free_defaults(defaults_argv);
  my_free(sys_init_connect.value, MYF(MY_ALLOW_ZERO_PTR));
  my_free(sys_init_slave.value, MYF(MY_ALLOW_ZERO_PTR));
  my_free(sys_var_general_log_path.value, MYF(MY_ALLOW_ZERO_PTR));
  my_free(sys_var_slow_log_path.value, MYF(MY_ALLOW_ZERO_PTR));
  free_tmpdir(&mysql_tmpdir_list);
#ifdef HAVE_REPLICATION
  my_free(slave_load_tmpdir,MYF(MY_ALLOW_ZERO_PTR));
#endif
  x_free(opt_bin_logname);
  x_free(opt_relay_logname);
  x_free(opt_secure_file_priv);
  bitmap_free(&temp_pool);
  free_max_user_conn();
#ifdef HAVE_REPLICATION
  end_slave_list();
#endif
  delete binlog_filter;
  delete rpl_filter;
#ifndef EMBEDDED_LIBRARY
  end_ssl();
#endif
  vio_end();
#ifdef USE_REGEX
  my_regex_end();
#endif

  if (print_message && errmesg)
    sql_print_information(ER(ER_SHUTDOWN_COMPLETE),my_progname);
#if !defined(EMBEDDED_LIBRARY)
  if (!opt_bootstrap)
    (void) my_delete(pidfile_name,MYF(0));	// This may not always exist
#endif
  thread_scheduler.end();
  finish_client_errs();
  my_free((gptr) my_error_unregister(ER_ERROR_FIRST, ER_ERROR_LAST),
          MYF(MY_WME | MY_FAE | MY_ALLOW_ZERO_PTR));
  DBUG_PRINT("quit", ("Error messages freed"));
  /* Tell main we are ready */
  logger.cleanup_end();
  (void) pthread_mutex_lock(&LOCK_thread_count);
  DBUG_PRINT("quit", ("got thread count lock"));
  ready_to_exit=1;
  /* do the broadcast inside the lock to ensure that my_end() is not called */
  (void) pthread_cond_broadcast(&COND_thread_count);
  (void) pthread_mutex_unlock(&LOCK_thread_count);

  /*
    The following lines may never be executed as the main thread may have
    killed us
  */
  DBUG_PRINT("quit", ("done with cleanup"));
} /* clean_up */


#ifndef EMBEDDED_LIBRARY

/*
  This is mainly needed when running with purify, but it's still nice to
  know that all child threads have died when mysqld exits
*/

static void wait_for_signal_thread_to_end()
{
#ifndef __NETWARE__
  uint i;
  /*
    Wait up to 10 seconds for signal thread to die. We use this mainly to
    avoid getting warnings that my_thread_end has not been called
  */
  for (i= 0 ; i < 100 && signal_thread_in_use; i++)
  {
    if (pthread_kill(signal_thread, MYSQL_KILL_SIGNAL))
      break;
    my_sleep(100);				// Give it time to die
  }
#endif
}


static void clean_up_mutexes()
{
  (void) pthread_mutex_destroy(&LOCK_mysql_create_db);
  (void) pthread_mutex_destroy(&LOCK_lock_db);
  (void) pthread_mutex_destroy(&LOCK_Acl);
  (void) rwlock_destroy(&LOCK_grant);
  (void) pthread_mutex_destroy(&LOCK_open);
  (void) pthread_mutex_destroy(&LOCK_thread_count);
  (void) pthread_mutex_destroy(&LOCK_mapped_file);
  (void) pthread_mutex_destroy(&LOCK_status);
  (void) pthread_mutex_destroy(&LOCK_error_log);
  (void) pthread_mutex_destroy(&LOCK_delayed_insert);
  (void) pthread_mutex_destroy(&LOCK_delayed_status);
  (void) pthread_mutex_destroy(&LOCK_delayed_create);
  (void) pthread_mutex_destroy(&LOCK_manager);
  (void) pthread_mutex_destroy(&LOCK_crypt);
  (void) pthread_mutex_destroy(&LOCK_bytes_sent);
  (void) pthread_mutex_destroy(&LOCK_bytes_received);
  (void) pthread_mutex_destroy(&LOCK_user_conn);
  Events::get_instance()->destroy_mutexes();
#ifdef HAVE_OPENSSL
  (void) pthread_mutex_destroy(&LOCK_des_key_file);
#ifndef HAVE_YASSL
  for (int i= 0; i < CRYPTO_num_locks(); ++i)
    (void) rwlock_destroy(&openssl_stdlocks[i].lock);
  OPENSSL_free(openssl_stdlocks);
#endif
#endif
#ifdef HAVE_REPLICATION
  (void) pthread_mutex_destroy(&LOCK_rpl_status);
  (void) pthread_cond_destroy(&COND_rpl_status);
#endif
  (void) pthread_mutex_destroy(&LOCK_active_mi);
  (void) rwlock_destroy(&LOCK_sys_init_connect);
  (void) rwlock_destroy(&LOCK_sys_init_slave);
  (void) pthread_mutex_destroy(&LOCK_global_system_variables);
  (void) pthread_mutex_destroy(&LOCK_global_read_lock);
  (void) pthread_mutex_destroy(&LOCK_uuid_generator);
  (void) pthread_mutex_destroy(&LOCK_prepared_stmt_count);
  (void) pthread_cond_destroy(&COND_thread_count);
  (void) pthread_cond_destroy(&COND_refresh);
  (void) pthread_cond_destroy(&COND_global_read_lock);
  (void) pthread_cond_destroy(&COND_thread_cache);
  (void) pthread_cond_destroy(&COND_flush_thread_cache);
  (void) pthread_cond_destroy(&COND_manager);
}

#endif /*EMBEDDED_LIBRARY*/


/****************************************************************************
** Init IP and UNIX socket
****************************************************************************/

static void set_ports()
{
  char	*env;
  if (!mysqld_port && !opt_disable_networking)
  {					// Get port if not from commandline
    struct  servent *serv_ptr;
    mysqld_port= MYSQL_PORT;
    if ((serv_ptr= getservbyname("mysql", "tcp")))
      mysqld_port= ntohs((u_short) serv_ptr->s_port); /* purecov: inspected */
    if ((env = getenv("MYSQL_TCP_PORT")))
      mysqld_port= (uint) atoi(env);		/* purecov: inspected */
  }
  if (!mysqld_unix_port)
  {
#ifdef __WIN__
    mysqld_unix_port= (char*) MYSQL_NAMEDPIPE;
#else
    mysqld_unix_port= (char*) MYSQL_UNIX_ADDR;
#endif
    if ((env = getenv("MYSQL_UNIX_PORT")))
      mysqld_unix_port= env;			/* purecov: inspected */
  }
}

#ifndef EMBEDDED_LIBRARY
/* Change to run as another user if started with --user */

static struct passwd *check_user(const char *user)
{
#if !defined(__WIN__) && !defined(__NETWARE__)
  struct passwd *tmp_user_info;
  uid_t user_id= geteuid();

  // Don't bother if we aren't superuser
  if (user_id)
  {
    if (user)
    {
      /* Don't give a warning, if real user is same as given with --user */
      /* purecov: begin tested */
      tmp_user_info= getpwnam(user);
      if ((!tmp_user_info || user_id != tmp_user_info->pw_uid) &&
	  global_system_variables.log_warnings)
        sql_print_warning(
                    "One can only use the --user switch if running as root\n");
      /* purecov: end */
    }
    return NULL;
  }
  if (!user)
  {
    if (!opt_bootstrap)
    {
      sql_print_error("Fatal error: Please read \"Security\" section of the manual to find out how to run mysqld as root!\n");
      unireg_abort(1);
    }
    return NULL;
  }
  /* purecov: begin tested */
  if (!strcmp(user,"root"))
    return NULL;                        // Avoid problem with dynamic libraries

  if (!(tmp_user_info= getpwnam(user)))
  {
    // Allow a numeric uid to be used
    const char *pos;
    for (pos= user; my_isdigit(mysqld_charset,*pos); pos++) ;
    if (*pos)                                   // Not numeric id
      goto err;
    if (!(tmp_user_info= getpwuid(atoi(user))))
      goto err;
  }
  return tmp_user_info;
  /* purecov: end */

err:
  sql_print_error("Fatal error: Can't change to run as user '%s' ;  Please check that the user exists!\n",user);
  unireg_abort(1);
#endif
  return NULL;
}

static void set_user(const char *user, struct passwd *user_info_arg)
{
  /* purecov: begin tested */
#if !defined(__WIN__) && !defined(__NETWARE__)
  DBUG_ASSERT(user_info_arg != 0);
#ifdef HAVE_INITGROUPS
  /*
    We can get a SIGSEGV when calling initgroups() on some systems when NSS
    is configured to use LDAP and the server is statically linked.  We set
    calling_initgroups as a flag to the SIGSEGV handler that is then used to
    output a specific message to help the user resolve this problem.
  */
  calling_initgroups= TRUE;
  initgroups((char*) user, user_info_arg->pw_gid);
  calling_initgroups= FALSE;
#endif
  if (setgid(user_info_arg->pw_gid) == -1)
  {
    sql_perror("setgid");
    unireg_abort(1);
  }
  if (setuid(user_info_arg->pw_uid) == -1)
  {
    sql_perror("setuid");
    unireg_abort(1);
  }
#endif
  /* purecov: end */
}


static void set_effective_user(struct passwd *user_info_arg)
{
#if !defined(__WIN__) && !defined(__NETWARE__)
  DBUG_ASSERT(user_info_arg != 0);
  if (setregid((gid_t)-1, user_info_arg->pw_gid) == -1)
  {
    sql_perror("setregid");
    unireg_abort(1);
  }
  if (setreuid((uid_t)-1, user_info_arg->pw_uid) == -1)
  {
    sql_perror("setreuid");
    unireg_abort(1);
  }
#endif
}


/* Change root user if started with  --chroot */

static void set_root(const char *path)
{
#if !defined(__WIN__) && !defined(__NETWARE__)
  if (chroot(path) == -1)
  {
    sql_perror("chroot");
    unireg_abort(1);
  }
  my_setwd("/", MYF(0));
#endif
}

static void network_init(void)
{
  struct sockaddr_in	IPaddr;
#ifdef HAVE_SYS_UN_H
  struct sockaddr_un	UNIXaddr;
#endif
  int	arg=1;
  int   ret;
  uint  waited;
  uint  this_wait;
  uint  retry;
  DBUG_ENTER("network_init");
  LINT_INIT(ret);

  if (thread_scheduler.init())
    unireg_abort(1);			/* purecov: inspected */

  set_ports();

  if (mysqld_port != 0 && !opt_disable_networking && !opt_bootstrap)
  {
    DBUG_PRINT("general",("IP Socket is %d",mysqld_port));
    ip_sock = socket(AF_INET, SOCK_STREAM, 0);
    if (ip_sock == INVALID_SOCKET)
    {
      DBUG_PRINT("error",("Got error: %d from socket()",socket_errno));
      sql_perror(ER(ER_IPSOCK_ERROR));		/* purecov: tested */
      unireg_abort(1);				/* purecov: tested */
    }
    bzero((char*) &IPaddr, sizeof(IPaddr));
    IPaddr.sin_family = AF_INET;
    IPaddr.sin_addr.s_addr = my_bind_addr;
    IPaddr.sin_port = (unsigned short) htons((unsigned short) mysqld_port);

#ifndef __WIN__
    /*
      We should not use SO_REUSEADDR on windows as this would enable a
      user to open two mysqld servers with the same TCP/IP port.
    */
    (void) setsockopt(ip_sock,SOL_SOCKET,SO_REUSEADDR,(char*)&arg,sizeof(arg));
#endif /* __WIN__ */
    /*
      Sometimes the port is not released fast enough when stopping and
      restarting the server. This happens quite often with the test suite
      on busy Linux systems. Retry to bind the address at these intervals:
      Sleep intervals: 1, 2, 4,  6,  9, 13, 17, 22, ...
      Retry at second: 1, 3, 7, 13, 22, 35, 52, 74, ...
      Limit the sequence by mysqld_port_timeout (set --port-open-timeout=#).
    */
    for (waited= 0, retry= 1; ; retry++, waited+= this_wait)
    {
      if (((ret= bind(ip_sock, my_reinterpret_cast(struct sockaddr *) (&IPaddr),
                      sizeof(IPaddr))) >= 0) ||
          (socket_errno != SOCKET_EADDRINUSE) ||
          (waited >= mysqld_port_timeout))
        break;
      sql_print_information("Retrying bind on TCP/IP port %u", mysqld_port);
      this_wait= retry * retry / 3 + 1;
      sleep(this_wait);
    }
    if (ret < 0)
    {
      DBUG_PRINT("error",("Got error: %d from bind",socket_errno));
      sql_perror("Can't start server: Bind on TCP/IP port");
      sql_print_error("Do you already have another mysqld server running on port: %d ?",mysqld_port);
      unireg_abort(1);
    }
    if (listen(ip_sock,(int) back_log) < 0)
    {
      sql_perror("Can't start server: listen() on TCP/IP port");
      sql_print_error("listen() on TCP/IP failed with error %d",
		      socket_errno);
      unireg_abort(1);
    }
  }

#ifdef __NT__
  /* create named pipe */
  if (Service.IsNT() && mysqld_unix_port[0] && !opt_bootstrap &&
      opt_enable_named_pipe)
  {
    
    pipe_name[sizeof(pipe_name)-1]= 0;		/* Safety if too long string */
    strxnmov(pipe_name, sizeof(pipe_name)-1, "\\\\.\\pipe\\",
	     mysqld_unix_port, NullS);
    bzero((char*) &saPipeSecurity, sizeof(saPipeSecurity));
    bzero((char*) &sdPipeDescriptor, sizeof(sdPipeDescriptor));
    if (!InitializeSecurityDescriptor(&sdPipeDescriptor,
				      SECURITY_DESCRIPTOR_REVISION))
    {
      sql_perror("Can't start server : Initialize security descriptor");
      unireg_abort(1);
    }
    if (!SetSecurityDescriptorDacl(&sdPipeDescriptor, TRUE, NULL, FALSE))
    {
      sql_perror("Can't start server : Set security descriptor");
      unireg_abort(1);
    }
    saPipeSecurity.nLength = sizeof(SECURITY_ATTRIBUTES);
    saPipeSecurity.lpSecurityDescriptor = &sdPipeDescriptor;
    saPipeSecurity.bInheritHandle = FALSE;
    if ((hPipe= CreateNamedPipe(pipe_name,
				PIPE_ACCESS_DUPLEX,
				PIPE_TYPE_BYTE |
				PIPE_READMODE_BYTE |
				PIPE_WAIT,
				PIPE_UNLIMITED_INSTANCES,
				(int) global_system_variables.net_buffer_length,
				(int) global_system_variables.net_buffer_length,
				NMPWAIT_USE_DEFAULT_WAIT,
				&saPipeSecurity)) == INVALID_HANDLE_VALUE)
      {
	LPVOID lpMsgBuf;
	int error=GetLastError();
	FormatMessage(FORMAT_MESSAGE_ALLOCATE_BUFFER |
		      FORMAT_MESSAGE_FROM_SYSTEM,
		      NULL, error, MAKELANGID(LANG_NEUTRAL, SUBLANG_DEFAULT),
		      (LPTSTR) &lpMsgBuf, 0, NULL );
	MessageBox(NULL, (LPTSTR) lpMsgBuf, "Error from CreateNamedPipe",
		    MB_OK|MB_ICONINFORMATION);
	LocalFree(lpMsgBuf);
	unireg_abort(1);
      }
  }
#endif

#if defined(HAVE_SYS_UN_H)
  /*
  ** Create the UNIX socket
  */
  if (mysqld_unix_port[0] && !opt_bootstrap)
  {
    DBUG_PRINT("general",("UNIX Socket is %s",mysqld_unix_port));

    if (strlen(mysqld_unix_port) > (sizeof(UNIXaddr.sun_path) - 1))
    {
      sql_print_error("The socket file path is too long (> %u): %s",
                      (uint) sizeof(UNIXaddr.sun_path) - 1, mysqld_unix_port);
      unireg_abort(1);
    }
    if ((unix_sock= socket(AF_UNIX, SOCK_STREAM, 0)) < 0)
    {
      sql_perror("Can't start server : UNIX Socket "); /* purecov: inspected */
      unireg_abort(1);				/* purecov: inspected */
    }
    bzero((char*) &UNIXaddr, sizeof(UNIXaddr));
    UNIXaddr.sun_family = AF_UNIX;
    strmov(UNIXaddr.sun_path, mysqld_unix_port);
    (void) unlink(mysqld_unix_port);
    (void) setsockopt(unix_sock,SOL_SOCKET,SO_REUSEADDR,(char*)&arg,
		      sizeof(arg));
    umask(0);
    if (bind(unix_sock, my_reinterpret_cast(struct sockaddr *) (&UNIXaddr),
	     sizeof(UNIXaddr)) < 0)
    {
      sql_perror("Can't start server : Bind on unix socket"); /* purecov: tested */
      sql_print_error("Do you already have another mysqld server running on socket: %s ?",mysqld_unix_port);
      unireg_abort(1);					/* purecov: tested */
    }
    umask(((~my_umask) & 0666));
#if defined(S_IFSOCK) && defined(SECURE_SOCKETS)
    (void) chmod(mysqld_unix_port,S_IFSOCK);	/* Fix solaris 2.6 bug */
#endif
    if (listen(unix_sock,(int) back_log) < 0)
      sql_print_warning("listen() on Unix socket failed with error %d",
		      socket_errno);
  }
#endif
  DBUG_PRINT("info",("server started"));
  DBUG_VOID_RETURN;
}

#endif /*!EMBEDDED_LIBRARY*/


#ifndef EMBEDDED_LIBRARY
/*
  Close a connection

  SYNOPSIS
    close_connection()
    thd		Thread handle
    errcode	Error code to print to console
    lock	1 if we have have to lock LOCK_thread_count

  NOTES
    For the connection that is doing shutdown, this is called twice
*/

void close_connection(THD *thd, uint errcode, bool lock)
{
  st_vio *vio;
  DBUG_ENTER("close_connection");
  DBUG_PRINT("enter",("fd: %s  error: '%s'",
		      thd->net.vio ? vio_description(thd->net.vio) :
		      "(not connected)",
		      errcode ? ER(errcode) : ""));
  if (lock)
    (void) pthread_mutex_lock(&LOCK_thread_count);
  thd->killed= THD::KILL_CONNECTION;
  if ((vio= thd->net.vio) != 0)
  {
    if (errcode)
      net_send_error(thd, errcode, ER(errcode)); /* purecov: inspected */
    vio_close(vio);			/* vio is freed in delete thd */
  }
  if (lock)
    (void) pthread_mutex_unlock(&LOCK_thread_count);
  DBUG_VOID_RETURN;
}
#endif /* EMBEDDED_LIBRARY */


	/* Called when a thread is aborted */
	/* ARGSUSED */

extern "C" sig_handler end_thread_signal(int sig __attribute__((unused)))
{
  THD *thd=current_thd;
  DBUG_ENTER("end_thread_signal");
  if (thd && ! thd->bootstrap)
  {
    statistic_increment(killed_threads, &LOCK_status);
    thread_scheduler.end_thread(thd,0);		/* purecov: inspected */
  }
  DBUG_VOID_RETURN;				/* purecov: deadcode */
}


/*
  Unlink thd from global list of available connections and free thd

  SYNOPSIS
    unlink_thd()
    thd		 Thread handler

  NOTES
    LOCK_thread_count is locked and left locked
*/

void unlink_thd(THD *thd)
{
  DBUG_ENTER("unlink_thd");
  DBUG_PRINT("enter", ("thd: 0x%lx", (long) thd));
  thd->cleanup();
  (void) pthread_mutex_lock(&LOCK_thread_count);
  thread_count--;
  delete thd;
  DBUG_VOID_RETURN;
}

<<<<<<< HEAD

/*
  Store thread in cache for reuse by new connections

  SYNOPSIS
    cache_thread()

=======

/*
  Store thread in cache for reuse by new connections

  SYNOPSIS
    cache_thread()

>>>>>>> ba60ccbf
  NOTES
    LOCK_thread_count has to be locked

  RETURN
    0  Thread was not put in cache
    1  Thread is to be reused by new connection.
       (ie, caller should return, not abort with pthread_exit())
*/


static bool cache_thread()
{
  safe_mutex_assert_owner(&LOCK_thread_count);
  if (cached_thread_count < thread_cache_size &&
      ! abort_loop && !kill_cached_threads)
  {
    /* Don't kill the thread, just put it in cache for reuse */
    DBUG_PRINT("info", ("Adding thread to cache"));
    cached_thread_count++;
    while (!abort_loop && ! wake_thread && ! kill_cached_threads)
      (void) pthread_cond_wait(&COND_thread_cache, &LOCK_thread_count);
    cached_thread_count--;
    if (kill_cached_threads)
      pthread_cond_signal(&COND_flush_thread_cache);
    if (wake_thread)
    {
      THD *thd;
      wake_thread--;
      thd= thread_cache.get();
      thd->thread_stack= (char*) &thd;          // For store_globals
      (void) thd->store_globals();
      thd->thr_create_time= time(NULL);
      threads.append(thd);
      return(1);
    }
  }
  return(0);
}


/*
  End thread for the current connection

  SYNOPSIS
    one_thread_per_connection_end()
    thd		  Thread handler
    put_in_cache  Store thread in cache, if there is room in it
                  Normally this is true in all cases except when we got
                  out of resources initializing the current thread

  NOTES
    If thread is cached, we will wait until thread is scheduled to be
    reused and then we will return.
    If thread is not cached, we end the thread.

  RETURN
    0    Signal to handle_one_connection to reuse connection
*/

bool one_thread_per_connection_end(THD *thd, bool put_in_cache)
{
  DBUG_ENTER("one_thread_per_connection_end");
  unlink_thd(thd);
  if (put_in_cache)
    put_in_cache= cache_thread();
  pthread_mutex_unlock(&LOCK_thread_count);
  if (put_in_cache)
    DBUG_RETURN(0);                             // Thread is reused

  /* It's safe to broadcast outside a lock (COND... is not deleted here) */
  DBUG_PRINT("signal", ("Broadcasting COND_thread_count"));
  (void) pthread_cond_broadcast(&COND_thread_count);

  my_thread_end();
  pthread_exit(0);
  DBUG_RETURN(0);                               // Impossible
}


void flush_thread_cache()
{
  (void) pthread_mutex_lock(&LOCK_thread_count);
  kill_cached_threads++;
  while (cached_thread_count)
  {
    pthread_cond_broadcast(&COND_thread_cache);
    pthread_cond_wait(&COND_flush_thread_cache,&LOCK_thread_count);
  }
  kill_cached_threads--;
  (void) pthread_mutex_unlock(&LOCK_thread_count);
}


/*
  Aborts a thread nicely. Commes here on SIGPIPE
  TODO: One should have to fix that thr_alarm know about this
  thread too.
*/

#ifdef THREAD_SPECIFIC_SIGPIPE
extern "C" sig_handler abort_thread(int sig __attribute__((unused)))
{
  THD *thd=current_thd;
  DBUG_ENTER("abort_thread");
  if (thd)
    thd->killed= THD::KILL_CONNECTION;
  DBUG_VOID_RETURN;
}
#endif


/******************************************************************************
  Setup a signal thread with handles all signals.
  Because Linux doesn't support schemas use a mutex to check that
  the signal thread is ready before continuing
******************************************************************************/

#if defined(__WIN__)
static void init_signals(void)
{
  int signals[] = {SIGINT,SIGILL,SIGFPE,SIGSEGV,SIGTERM,SIGABRT } ;
  for (uint i=0 ; i < sizeof(signals)/sizeof(int) ; i++)
    signal(signals[i], kill_server) ;
#if defined(__WIN__)
  signal(SIGBREAK,SIG_IGN);	//ignore SIGBREAK for NT
#else
  signal(SIGBREAK, kill_server);
#endif
}


static void start_signal_handler(void)
{
  // Save vm id of this process
  if (!opt_bootstrap)
    create_pid_file();
}


static void check_data_home(const char *path)
{}


#elif defined(__NETWARE__)

// down server event callback
void mysql_down_server_cb(void *, void *)
{
  event_flag= TRUE;
  kill_server(0);
}


// destroy callback resources
void mysql_cb_destroy(void *)
{
  UnRegisterEventNotification(eh);  // cleanup down event notification
  NX_UNWRAP_INTERFACE(ref);
  /* Deregister NSS volume deactivation event */
  NX_UNWRAP_INTERFACE(refneb);
  if (neb_consumer_id)
    UnRegisterConsumer(neb_consumer_id, NULL);
}


// initialize callbacks
void mysql_cb_init()
{
  // register for down server event
  void *handle = getnlmhandle();
  rtag_t rt= AllocateResourceTag(handle, "MySQL Down Server Callback",
                                 EventSignature);
  NX_WRAP_INTERFACE((void *)mysql_down_server_cb, 2, (void **)&ref);
  eh= RegisterForEventNotification(rt, EVENT_PRE_DOWN_SERVER,
                                   EVENT_PRIORITY_APPLICATION,
                                   NULL, ref, NULL);

  /*
    Register for volume deactivation event
    Wrap the callback function, as it is called by non-LibC thread
  */
  (void *) NX_WRAP_INTERFACE(neb_event_callback, 1, &refneb);
  registerwithneb();

  NXVmRegisterExitHandler(mysql_cb_destroy, NULL);  // clean-up
}


/* To get the name of the NetWare volume having MySQL data folder */

static void getvolumename()
{
  char *p;
  /*
    We assume that data path is already set.
    If not it won't come here. Terminate after volume name
  */
  if ((p= strchr(mysql_real_data_home, ':')))
    strmake(datavolname, mysql_real_data_home,
            (uint) (p - mysql_real_data_home));
}


/*
  Registering with NEB for NSS Volume Deactivation event
*/

static void registerwithneb()
{

  ConsumerRegistrationInfo reg_info;
    
  /* Clear NEB registration structure */
  bzero((char*) &reg_info, sizeof(struct ConsumerRegistrationInfo));

  /* Fill the NEB consumer information structure */
  reg_info.CRIVersion= 1;  	            // NEB version
  /* NEB Consumer name */
  reg_info.CRIConsumerName= (BYTE *) "MySQL Database Server";
  /* Event of interest */
  reg_info.CRIEventName= (BYTE *) "NSS.ChangeVolState.Enter";
  reg_info.CRIUserParameter= NULL;	    // Consumer Info
  reg_info.CRIEventFlags= 0;	            // Event flags
  /* Consumer NLM handle */
  reg_info.CRIOwnerID= (LoadDefinitionStructure *)getnlmhandle();
  reg_info.CRIConsumerESR= NULL;	    // No consumer ESR required
  reg_info.CRISecurityToken= 0;	            // No security token for the event
  reg_info.CRIConsumerFlags= 0;             // SMP_ENABLED_BIT;	
  reg_info.CRIFilterName= 0;	            // No event filtering
  reg_info.CRIFilterDataLength= 0;          // No filtering data
  reg_info.CRIFilterData= 0;	            // No filtering data
  /* Callback function for the event */
  (void *)reg_info.CRIConsumerCallback= (void *) refneb;
  reg_info.CRIOrder= 0;	                    // Event callback order
  reg_info.CRIConsumerType= CHECK_CONSUMER; // Consumer type

  /* Register for the event with NEB */
  if (RegisterConsumer(&reg_info))
  {
    consoleprintf("Failed to register for NSS Volume Deactivation event \n");
    return;
  }
  /* This ID is required for deregistration */
  neb_consumer_id= reg_info.CRIConsumerID;

  /* Get MySQL data volume name, stored in global variable datavolname */
  getvolumename();

  /*
    Get the NSS volume ID of the MySQL Data volume.
    Volume ID is stored in a global variable
  */
  getvolumeID((BYTE*) datavolname);	
}


/*
  Callback for NSS Volume Deactivation event
*/

ulong neb_event_callback(struct EventBlock *eblock)
{
  EventChangeVolStateEnter_s *voldata;
  extern bool nw_panic;

  voldata= (EventChangeVolStateEnter_s *)eblock->EBEventData;

  /* Deactivation of a volume */
  if ((voldata->oldState == zVOLSTATE_ACTIVE &&
       voldata->newState == zVOLSTATE_DEACTIVE ||
       voldata->newState == zVOLSTATE_MAINTENANCE))
  {
    /*
      Ensure that we bring down MySQL server only for MySQL data
      volume deactivation
    */
    if (!memcmp(&voldata->volID, &datavolid, sizeof(VolumeID_t)))
    {
      consoleprintf("MySQL data volume is deactivated, shutting down MySQL Server \n");
      event_flag= TRUE;
      nw_panic = TRUE;
      event_flag= TRUE;
      kill_server(0);
    }
  }
  return 0;
}


/*
  Function to get NSS volume ID of the MySQL data
*/

#define ADMIN_VOL_PATH					"_ADMIN:/Volumes/"

static void getvolumeID(BYTE *volumeName)
{
  char path[zMAX_FULL_NAME];
  Key_t rootKey= 0, fileKey= 0;
  QUAD getInfoMask;
  zInfo_s info;
  STATUS status;

  /* Get the root key */
  if ((status= zRootKey(0, &rootKey)) != zOK)
  {
    consoleprintf("\nGetNSSVolumeProperties - Failed to get root key, status: %d\n.", (int) status);
    goto exit;
  }

  /*
    Get the file key. This is the key to the volume object in the
    NSS admin volumes directory.
  */

  strxmov(path, (const char *) ADMIN_VOL_PATH, (const char *) volumeName,
          NullS);
  if ((status= zOpen(rootKey, zNSS_TASK, zNSPACE_LONG|zMODE_UTF8, 
                     (BYTE *) path, zRR_READ_ACCESS, &fileKey)) != zOK)
  {
    consoleprintf("\nGetNSSVolumeProperties - Failed to get file, status: %d\n.", (int) status);
    goto exit;
  }

  getInfoMask= zGET_IDS | zGET_VOLUME_INFO ;
  if ((status= zGetInfo(fileKey, getInfoMask, sizeof(info), 
                        zINFO_VERSION_A, &info)) != zOK)
  {
    consoleprintf("\nGetNSSVolumeProperties - Failed in zGetInfo, status: %d\n.", (int) status);
    goto exit;
  }

  /* Copy the data to global variable */
  datavolid.timeLow= info.vol.volumeID.timeLow;
  datavolid.timeMid= info.vol.volumeID.timeMid;
  datavolid.timeHighAndVersion= info.vol.volumeID.timeHighAndVersion;
  datavolid.clockSeqHighAndReserved= info.vol.volumeID.clockSeqHighAndReserved;
  datavolid.clockSeqLow= info.vol.volumeID.clockSeqLow;
  /* This is guranteed to be 6-byte length (but sizeof() would be better) */
  memcpy(datavolid.node, info.vol.volumeID.node, (unsigned int) 6);

exit:
  if (rootKey)
    zClose(rootKey);
  if (fileKey)
    zClose(fileKey);
}


static void init_signals(void)
{
  int signals[] = {SIGINT,SIGILL,SIGFPE,SIGSEGV,SIGTERM,SIGABRT};

  for (uint i=0 ; i < sizeof(signals)/sizeof(int) ; i++)
    signal(signals[i], kill_server);
  mysql_cb_init();  // initialize callbacks

}


static void start_signal_handler(void)
{
  // Save vm id of this process
  if (!opt_bootstrap)
    create_pid_file();
  // no signal handler
}


/*
  Warn if the data is on a Traditional volume

  NOTE
    Already done by mysqld_safe
*/

static void check_data_home(const char *path)
{
}

#else /* if ! __WIN__  */

#ifdef HAVE_LINUXTHREADS
#define UNSAFE_DEFAULT_LINUX_THREADS 200
#endif

extern "C" sig_handler handle_segfault(int sig)
{
  time_t curr_time;
  struct tm tm;
  THD *thd=current_thd;

  /*
    Strictly speaking, one needs a mutex here
    but since we have got SIGSEGV already, things are a mess
    so not having the mutex is not as bad as possibly using a buggy
    mutex - so we keep things simple
  */
  if (segfaulted)
  {
    fprintf(stderr, "Fatal signal %d while backtracing\n", sig);
    exit(1);
  }

  segfaulted = 1;

  curr_time= time(NULL);
  localtime_r(&curr_time, &tm);

  fprintf(stderr,"\
%02d%02d%02d %2d:%02d:%02d - mysqld got signal %d;\n\
This could be because you hit a bug. It is also possible that this binary\n\
or one of the libraries it was linked against is corrupt, improperly built,\n\
or misconfigured. This error can also be caused by malfunctioning hardware.\n",
          tm.tm_year % 100, tm.tm_mon+1, tm.tm_mday,
          tm.tm_hour, tm.tm_min, tm.tm_sec,
	  sig);
  fprintf(stderr, "\
We will try our best to scrape up some info that will hopefully help diagnose\n\
the problem, but since we have already crashed, something is definitely wrong\n\
and this may fail.\n\n");
  fprintf(stderr, "key_buffer_size=%lu\n", 
          (ulong) dflt_key_cache->key_cache_mem_size);
  fprintf(stderr, "read_buffer_size=%ld\n", (long) global_system_variables.read_buff_size);
  fprintf(stderr, "max_used_connections=%lu\n", max_used_connections);
  fprintf(stderr, "max_threads=%u\n", thread_scheduler.max_threads);
  fprintf(stderr, "threads_connected=%u\n", thread_count);
  fprintf(stderr, "It is possible that mysqld could use up to \n\
key_buffer_size + (read_buffer_size + sort_buffer_size)*max_threads = %lu K\n\
bytes of memory\n", ((ulong) dflt_key_cache->key_cache_mem_size +
		     (global_system_variables.read_buff_size +
		      global_system_variables.sortbuff_size) *
		     thread_scheduler.max_threads +
                     max_connections * sizeof(THD)) / 1024);
  fprintf(stderr, "Hope that's ok; if not, decrease some variables in the equation.\n\n");

#if defined(HAVE_LINUXTHREADS)
  if (sizeof(char*) == 4 && thread_count > UNSAFE_DEFAULT_LINUX_THREADS)
  {
    fprintf(stderr, "\
You seem to be running 32-bit Linux and have %d concurrent connections.\n\
If you have not changed STACK_SIZE in LinuxThreads and built the binary \n\
yourself, LinuxThreads is quite likely to steal a part of the global heap for\n\
the thread stack. Please read http://www.mysql.com/doc/en/Linux.html\n\n",
	    thread_count);
  }
#endif /* HAVE_LINUXTHREADS */

#ifdef HAVE_STACKTRACE
  if (!(test_flags & TEST_NO_STACKTRACE))
  {
    fprintf(stderr,"thd: 0x%lx\n",(long) thd);
    print_stacktrace(thd ? (gptr) thd->thread_stack : (gptr) 0,
		     thread_stack);
  }
  if (thd)
  {
    fprintf(stderr, "Trying to get some variables.\n\
Some pointers may be invalid and cause the dump to abort...\n");
    safe_print_str("thd->query", thd->query, 1024);
    fprintf(stderr, "thd->thread_id=%lu\n", (ulong) thd->thread_id);
  }
  fprintf(stderr, "\
The manual page at http://www.mysql.com/doc/en/Crashing.html contains\n\
information that should help you find out what is causing the crash.\n");
  fflush(stderr);
#endif /* HAVE_STACKTRACE */

#ifdef HAVE_INITGROUPS
  if (calling_initgroups)
    fprintf(stderr, "\n\
This crash occured while the server was calling initgroups(). This is\n\
often due to the use of a mysqld that is statically linked against glibc\n\
and configured to use LDAP in /etc/nsswitch.conf. You will need to either\n\
upgrade to a version of glibc that does not have this problem (2.3.4 or\n\
later when used with nscd), disable LDAP in your nsswitch.conf, or use a\n\
mysqld that is not statically linked.\n");
#endif

  if (locked_in_memory)
  {
    fprintf(stderr, "\n\
The \"--memlock\" argument, which was enabled, uses system calls that are\n\
unreliable and unstable on some operating systems and operating-system\n\
versions (notably, some versions of Linux).  This crash could be due to use\n\
of those buggy OS calls.  You should consider whether you really need the\n\
\"--memlock\" parameter and/or consult the OS distributer about \"mlockall\"\n\
bugs.\n");
  }

  if (test_flags & TEST_CORE_ON_SIGNAL)
  {
    fprintf(stderr, "Writing a core file\n");
    fflush(stderr);
    write_core(sig);
  }
  exit(1);
}

#ifndef SA_RESETHAND
#define SA_RESETHAND 0
#endif
#ifndef SA_NODEFER
#define SA_NODEFER 0
#endif

#ifndef EMBEDDED_LIBRARY

static void init_signals(void)
{
  sigset_t set;
  struct sigaction sa;
  DBUG_ENTER("init_signals");

  if (test_flags & TEST_SIGINT)
    my_sigset(THR_KILL_SIGNAL,end_thread_signal);
  my_sigset(THR_SERVER_ALARM,print_signal_warning); // Should never be called!

  if (!(test_flags & TEST_NO_STACKTRACE) || (test_flags & TEST_CORE_ON_SIGNAL))
  {
    sa.sa_flags = SA_RESETHAND | SA_NODEFER;
    sigemptyset(&sa.sa_mask);
    sigprocmask(SIG_SETMASK,&sa.sa_mask,NULL);

    init_stacktrace();
#if defined(__amiga__)
    sa.sa_handler=(void(*)())handle_segfault;
#else
    sa.sa_handler=handle_segfault;
#endif
    sigaction(SIGSEGV, &sa, NULL);
    sigaction(SIGABRT, &sa, NULL);
#ifdef SIGBUS
    sigaction(SIGBUS, &sa, NULL);
#endif
    sigaction(SIGILL, &sa, NULL);
    sigaction(SIGFPE, &sa, NULL);
  }

#ifdef HAVE_GETRLIMIT
  if (test_flags & TEST_CORE_ON_SIGNAL)
  {
    /* Change limits so that we will get a core file */
    STRUCT_RLIMIT rl;
    rl.rlim_cur = rl.rlim_max = RLIM_INFINITY;
    if (setrlimit(RLIMIT_CORE, &rl) && global_system_variables.log_warnings)
      sql_print_warning("setrlimit could not change the size of core files to 'infinity';  We may not be able to generate a core file on signals");
  }
#endif
  (void) sigemptyset(&set);
  my_sigset(SIGPIPE,SIG_IGN);
  sigaddset(&set,SIGPIPE);
  sigaddset(&set,SIGINT);
#ifndef IGNORE_SIGHUP_SIGQUIT
  sigaddset(&set,SIGQUIT);
  sigaddset(&set,SIGHUP);
#endif
  sigaddset(&set,SIGTERM);

  /* Fix signals if blocked by parents (can happen on Mac OS X) */
  sigemptyset(&sa.sa_mask);
  sa.sa_flags = 0;
  sa.sa_handler = print_signal_warning;
  sigaction(SIGTERM, &sa, (struct sigaction*) 0);
  sa.sa_flags = 0;
  sa.sa_handler = print_signal_warning;
  sigaction(SIGHUP, &sa, (struct sigaction*) 0);
#ifdef SIGTSTP
  sigaddset(&set,SIGTSTP);
#endif
  sigaddset(&set,THR_SERVER_ALARM);
  if (test_flags & TEST_SIGINT)
    sigdelset(&set,THR_KILL_SIGNAL);		// May be SIGINT
  sigdelset(&set,THR_CLIENT_ALARM);		// For alarms
  sigprocmask(SIG_SETMASK,&set,NULL);
  pthread_sigmask(SIG_SETMASK,&set,NULL);
  DBUG_VOID_RETURN;
}


static void start_signal_handler(void)
{
  int error;
  pthread_attr_t thr_attr;
  DBUG_ENTER("start_signal_handler");

  (void) pthread_attr_init(&thr_attr);
#if !defined(HAVE_DEC_3_2_THREADS)
  pthread_attr_setscope(&thr_attr,PTHREAD_SCOPE_SYSTEM);
  (void) pthread_attr_setdetachstate(&thr_attr,PTHREAD_CREATE_DETACHED);
  if (!(opt_specialflag & SPECIAL_NO_PRIOR))
    my_pthread_attr_setprio(&thr_attr,INTERRUPT_PRIOR);
#if defined(__ia64__) || defined(__ia64)
  /*
    Peculiar things with ia64 platforms - it seems we only have half the
    stack size in reality, so we have to double it here
  */
  pthread_attr_setstacksize(&thr_attr,thread_stack*2);
#else
  pthread_attr_setstacksize(&thr_attr,thread_stack);
#endif
#endif

  (void) pthread_mutex_lock(&LOCK_thread_count);
  if ((error=pthread_create(&signal_thread,&thr_attr,signal_hand,0)))
  {
    sql_print_error("Can't create interrupt-thread (error %d, errno: %d)",
		    error,errno);
    exit(1);
  }
  (void) pthread_cond_wait(&COND_thread_count,&LOCK_thread_count);
  pthread_mutex_unlock(&LOCK_thread_count);

  (void) pthread_attr_destroy(&thr_attr);
  DBUG_VOID_RETURN;
}


/* This threads handles all signals and alarms */

/* ARGSUSED */
pthread_handler_t signal_hand(void *arg __attribute__((unused)))
{
  sigset_t set;
  int sig;
  my_thread_init();				// Init new thread
  DBUG_ENTER("signal_hand");
  signal_thread_in_use= 1;

  /*
    Setup alarm handler
    This should actually be '+ max_number_of_slaves' instead of +10,
    but the +10 should be quite safe.
  */
  init_thr_alarm(thread_scheduler.max_threads +
		 global_system_variables.max_insert_delayed_threads + 10);
#if SIGINT != THR_KILL_SIGNAL
  if (test_flags & TEST_SIGINT)
  {
    (void) sigemptyset(&set);			// Setup up SIGINT for debug
    (void) sigaddset(&set,SIGINT);		// For debugging
    (void) pthread_sigmask(SIG_UNBLOCK,&set,NULL);
  }
#endif
  (void) sigemptyset(&set);			// Setup up SIGINT for debug
#ifdef USE_ONE_SIGNAL_HAND
  (void) sigaddset(&set,THR_SERVER_ALARM);	// For alarms
#endif
#ifndef IGNORE_SIGHUP_SIGQUIT
  (void) sigaddset(&set,SIGQUIT);
#if THR_CLIENT_ALARM != SIGHUP
  (void) sigaddset(&set,SIGHUP);
#endif
#endif
  (void) sigaddset(&set,SIGTERM);
  (void) sigaddset(&set,SIGTSTP);

  /* Save pid to this process (or thread on Linux) */
  if (!opt_bootstrap)
    create_pid_file();

#ifdef HAVE_STACK_TRACE_ON_SEGV
  if (opt_do_pstack)
  {
    sprintf(pstack_file_name,"mysqld-%lu-%%d-%%d.backtrace", (ulong)getpid());
    pstack_install_segv_action(pstack_file_name);
  }
#endif /* HAVE_STACK_TRACE_ON_SEGV */

  /*
    signal to start_signal_handler that we are ready
    This works by waiting for start_signal_handler to free mutex,
    after which we signal it that we are ready.
    At this pointer there is no other threads running, so there
    should not be any other pthread_cond_signal() calls.
  */
  (void) pthread_mutex_lock(&LOCK_thread_count);
  (void) pthread_mutex_unlock(&LOCK_thread_count);
  (void) pthread_cond_broadcast(&COND_thread_count);

  (void) pthread_sigmask(SIG_BLOCK,&set,NULL);
  for (;;)
  {
    int error;					// Used when debugging
    if (shutdown_in_progress && !abort_loop)
    {
      sig= SIGTERM;
      error=0;
    }
    else
      while ((error=my_sigwait(&set,&sig)) == EINTR) ;
    if (cleanup_done)
    {
      DBUG_PRINT("quit",("signal_handler: calling my_thread_end()"));
      my_thread_end();
      signal_thread_in_use= 0;
      pthread_exit(0);				// Safety
    }
    switch (sig) {
    case SIGTERM:
    case SIGQUIT:
    case SIGKILL:
#ifdef EXTRA_DEBUG
      sql_print_information("Got signal %d to shutdown mysqld",sig);
#endif
      /* switch to the old log message processing */
      logger.set_handlers(LOG_FILE, opt_slow_log ? LOG_FILE:LOG_NONE,
                          opt_log ? LOG_FILE:LOG_NONE);
      DBUG_PRINT("info",("Got signal: %d  abort_loop: %d",sig,abort_loop));
      if (!abort_loop)
      {
	abort_loop=1;				// mark abort for threads
#ifdef USE_ONE_SIGNAL_HAND
	pthread_t tmp;
	if (!(opt_specialflag & SPECIAL_NO_PRIOR))
	  my_pthread_attr_setprio(&connection_attrib,INTERRUPT_PRIOR);
	if (pthread_create(&tmp,&connection_attrib, kill_server_thread,
			   (void*) &sig))
	  sql_print_error("Can't create thread to kill server");
#else
	kill_server((void*) sig);	// MIT THREAD has a alarm thread
#endif
      }
      break;
    case SIGHUP:
      if (!abort_loop)
      {
        bool not_used;
	mysql_print_status();		// Print some debug info
	reload_acl_and_cache((THD*) 0,
			     (REFRESH_LOG | REFRESH_TABLES | REFRESH_FAST |
			      REFRESH_GRANT |
			      REFRESH_THREADS | REFRESH_HOSTS),
			     (TABLE_LIST*) 0, &not_used); // Flush logs
      }
      /* reenable logs after the options were reloaded */
      logger.set_handlers(LOG_FILE, opt_slow_log ? LOG_TABLE:LOG_NONE,
                          opt_log ? LOG_TABLE:LOG_NONE);
      break;
#ifdef USE_ONE_SIGNAL_HAND
    case THR_SERVER_ALARM:
      process_alarm(sig);			// Trigger alarms.
      break;
#endif
    default:
#ifdef EXTRA_DEBUG
      sql_print_warning("Got signal: %d  error: %d",sig,error); /* purecov: tested */
#endif
      break;					/* purecov: tested */
    }
  }
  return(0);					/* purecov: deadcode */
}

static void check_data_home(const char *path)
{}

#endif /*!EMBEDDED_LIBRARY*/
#endif	/* __WIN__*/


/*
  All global error messages are sent here where the first one is stored
  for the client
*/


/* ARGSUSED */
static int my_message_sql(uint error, const char *str, myf MyFlags)
{
  THD *thd;
  DBUG_ENTER("my_message_sql");
  DBUG_PRINT("error", ("error: %u  message: '%s'", error, str));
  /*
    Put here following assertion when situation with EE_* error codes
    will be fixed
    DBUG_ASSERT(error != 0);
  */
  if ((thd= current_thd))
  {
    /*
      TODO: There are two exceptions mechanism (THD and sp_rcontext),
      this could be improved by having a common stack of handlers.
    */
    if (thd->handle_error(error,
                          MYSQL_ERROR::WARN_LEVEL_ERROR))
      DBUG_RETURN(0);

    if (thd->spcont &&
        thd->spcont->handle_error(error, MYSQL_ERROR::WARN_LEVEL_ERROR, thd))
    {
      DBUG_RETURN(0);
    }

    thd->query_error=  1; // needed to catch query errors during replication

    if (!thd->no_warnings_for_error)
      push_warning(thd, MYSQL_ERROR::WARN_LEVEL_ERROR, error, str);
    /*
      thd->lex->current_select == 0 if lex structure is not inited
      (not query command (COM_QUERY))
    */
    if (thd->lex->current_select &&
	thd->lex->current_select->no_error && !thd->is_fatal_error)
    {
      DBUG_PRINT("error",
                 ("Error converted to warning: current_select: no_error %d  "
                  "fatal_error: %d",
                  (thd->lex->current_select ?
                   thd->lex->current_select->no_error : 0),
                  (int) thd->is_fatal_error));
    }
    else
    {
      NET *net= &thd->net;
      net->report_error= 1;
      query_cache_abort(net);
      if (!net->last_error[0])			// Return only first message
      {
	strmake(net->last_error, str, sizeof(net->last_error)-1);
	net->last_errno= error ? error : ER_UNKNOWN_ERROR;
      }
    }
  }
  if (!thd || MyFlags & ME_NOREFRESH)
    sql_print_error("%s: %s",my_progname,str); /* purecov: inspected */
  DBUG_RETURN(0);
}


#ifndef EMBEDDED_LIBRARY
static void *my_str_malloc_mysqld(size_t size)
{
  return my_malloc(size, MYF(MY_FAE));
}


static void my_str_free_mysqld(void *ptr)
{
  my_free((gptr)ptr, MYF(MY_FAE));
}
#endif /* EMBEDDED_LIBRARY */


#ifdef __WIN__

pthread_handler_t handle_shutdown(void *arg)
{
  MSG msg;
  my_thread_init();

  /* this call should create the message queue for this thread */
  PeekMessage(&msg, NULL, 1, 65534,PM_NOREMOVE);
#if !defined(EMBEDDED_LIBRARY)
  if (WaitForSingleObject(hEventShutdown,INFINITE)==WAIT_OBJECT_0)
#endif /* EMBEDDED_LIBRARY */
     kill_server(MYSQL_KILL_SIGNAL);
  return 0;
}


int STDCALL handle_kill(ulong ctrl_type)
{
  if (ctrl_type == CTRL_CLOSE_EVENT ||
      ctrl_type == CTRL_SHUTDOWN_EVENT)
  {
    kill_server(MYSQL_KILL_SIGNAL);
    return TRUE;
  }
  return FALSE;
}
#endif

static const char *load_default_groups[]= {
#ifdef WITH_NDBCLUSTER_STORAGE_ENGINE
"mysql_cluster",
#endif
"mysqld","server", MYSQL_BASE_VERSION, 0, 0};

#if defined(__WIN__) && !defined(EMBEDDED_LIBRARY)
static const int load_default_groups_sz=
sizeof(load_default_groups)/sizeof(load_default_groups[0]);
#endif


/*
  Initialize one of the global date/time format variables

  SYNOPSIS
    init_global_datetime_format()
    format_type		What kind of format should be supported
    var_ptr		Pointer to variable that should be updated

  NOTES
    The default value is taken from either opt_date_time_formats[] or
    the ISO format (ANSI SQL)

  RETURN
    0 ok
    1 error
*/

static bool init_global_datetime_format(timestamp_type format_type,
                                        DATE_TIME_FORMAT **var_ptr)
{
  /* Get command line option */
  const char *str= opt_date_time_formats[format_type];

  if (!str)					// No specified format
  {
    str= get_date_time_format_str(&known_date_time_formats[ISO_FORMAT],
				  format_type);
    /*
      Set the "command line" option to point to the generated string so
      that we can set global formats back to default
    */
    opt_date_time_formats[format_type]= str;
  }
  if (!(*var_ptr= date_time_format_make(format_type, str, strlen(str))))
  {
    fprintf(stderr, "Wrong date/time format specifier: %s\n", str);
    return 1;
  }
  return 0;
}


static int init_common_variables(const char *conf_file_name, int argc,
				 char **argv, const char **groups)
{
  char buff[FN_REFLEN];
  umask(((~my_umask) & 0666));
  my_decimal_set_zero(&decimal_zero); // set decimal_zero constant;
  tzset();			// Set tzname

  max_system_variables.pseudo_thread_id= (ulong)~0;
  server_start_time= time((time_t*) 0);
  rpl_filter= new Rpl_filter;
  binlog_filter= new Rpl_filter;
  if (!rpl_filter || !binlog_filter) 
  {
    sql_perror("Could not allocate replication and binlog filters");
    exit(1);
  }

  if (init_thread_environment())
    return 1;
  mysql_init_variables();

#ifdef HAVE_TZNAME
  {
    struct tm tm_tmp;
    localtime_r(&server_start_time,&tm_tmp);
    strmake(system_time_zone, tzname[tm_tmp.tm_isdst != 0 ? 1 : 0],
            sizeof(system_time_zone)-1);

 }
#endif
  /*
    We set SYSTEM time zone as reasonable default and 
    also for failure of my_tz_init() and bootstrap mode.
    If user explicitly set time zone with --default-time-zone
    option we will change this value in my_tz_init().
  */
  global_system_variables.time_zone= my_tz_SYSTEM;
  
  /*
    Init mutexes for the global MYSQL_BIN_LOG objects.
    As safe_mutex depends on what MY_INIT() does, we can't init the mutexes of
    global MYSQL_BIN_LOGs in their constructors, because then they would be
    inited before MY_INIT(). So we do it here.
  */
  mysql_bin_log.init_pthread_objects();

  if (gethostname(glob_hostname,sizeof(glob_hostname)) < 0)
  {
    strmake(glob_hostname, STRING_WITH_LEN("localhost"));
    sql_print_warning("gethostname failed, using '%s' as hostname",
                      glob_hostname);
    strmake(pidfile_name, STRING_WITH_LEN("mysql"));
  }
  else
    strmake(pidfile_name, glob_hostname, sizeof(pidfile_name)-5);
  strmov(fn_ext(pidfile_name),".pid");		// Add proper extension

  /*
    Add server status variables to the dynamic list of
    status variables that is shown by SHOW STATUS.
    Later, in plugin_init, and mysql_install_plugin
    new entries could be added to that list.
  */
  if (add_status_vars(status_vars))
    return 1; // an error was already reported

  load_defaults(conf_file_name, groups, &argc, &argv);
  defaults_argv=argv;
  get_options(argc,argv);
  set_server_version();

  DBUG_PRINT("info",("%s  Ver %s for %s on %s\n",my_progname,
		     server_version, SYSTEM_TYPE,MACHINE_TYPE));

#ifdef HAVE_LARGE_PAGES
  /* Initialize large page size */
  if (opt_large_pages && (opt_large_page_size= my_get_large_page_size()))
  {
      my_use_large_pages= 1;
      my_large_page_size= opt_large_page_size;
#ifdef WITH_INNOBASE_STORAGE_ENGINE
      innobase_use_large_pages= 1;
      innobase_large_page_size= opt_large_page_size;
#endif
  }
#endif /* HAVE_LARGE_PAGES */

  /* connections and databases needs lots of files */
  {
    uint files, wanted_files, max_open_files;

    /* MyISAM requires two file handles per table. */
    wanted_files= 10+max_connections+table_cache_size*2;
    /*
      We are trying to allocate no less than max_connections*5 file
      handles (i.e. we are trying to set the limit so that they will
      be available).  In addition, we allocate no less than how much
      was already allocated.  However below we report a warning and
      recompute values only if we got less file handles than were
      explicitly requested.  No warning and re-computation occur if we
      can't get max_connections*5 but still got no less than was
      requested (value of wanted_files).
    */
    max_open_files= max(max(wanted_files, max_connections*5),
                        open_files_limit);
    files= my_set_max_open_files(max_open_files);

    if (files < wanted_files)
    {
      if (!open_files_limit)
      {
        /*
          If we have requested too much file handles than we bring
          max_connections in supported bounds.
        */
        max_connections= (ulong) min(files-10-TABLE_OPEN_CACHE_MIN*2,
                                     max_connections);
        /*
          Decrease table_cache_size according to max_connections, but
          not below TABLE_OPEN_CACHE_MIN.  Outer min() ensures that we
          never increase table_cache_size automatically (that could
          happen if max_connections is decreased above).
        */
        table_cache_size= (ulong) min(max((files-10-max_connections)/2,
                                          TABLE_OPEN_CACHE_MIN),
                                      table_cache_size);    
	DBUG_PRINT("warning",
		   ("Changed limits: max_open_files: %u  max_connections: %ld  table_cache: %ld",
		    files, max_connections, table_cache_size));
	if (global_system_variables.log_warnings)
	  sql_print_warning("Changed limits: max_open_files: %u  max_connections: %ld  table_cache: %ld",
			files, max_connections, table_cache_size);
      }
      else if (global_system_variables.log_warnings)
	sql_print_warning("Could not increase number of max_open_files to more than %u (request: %u)", files, wanted_files);
    }
    open_files_limit= files;
  }
  unireg_init(opt_specialflag); /* Set up extern variabels */
  if (init_errmessage())	/* Read error messages from file */
    return 1;
  init_client_errs();
  lex_init();
  if (item_create_init())
    return 1;
  item_init();
  set_var_init();
  mysys_uses_curses=0;
#ifdef USE_REGEX
  my_regex_init(&my_charset_latin1);
#endif
  /*
    Process a comma-separated character set list and choose
    the first available character set. This is mostly for
    test purposes, to be able to start "mysqld" even if
    the requested character set is not available (see bug#18743).
  */
  for (;;)
  {
    char *next_character_set_name= strchr(default_character_set_name, ',');
    if (next_character_set_name)
      *next_character_set_name++= '\0';
    if (!(default_charset_info=
          get_charset_by_csname(default_character_set_name,
                                MY_CS_PRIMARY, MYF(MY_WME))))
    {
      if (next_character_set_name)
      {
        default_character_set_name= next_character_set_name;
        default_collation_name= 0;          // Ignore collation
      }
      else
        return 1;                           // Eof of the list
    }
    else
      break;
  }

  if (default_collation_name)
  {
    CHARSET_INFO *default_collation;
    default_collation= get_charset_by_name(default_collation_name, MYF(0));
    if (!default_collation)
    {
      sql_print_error(ER(ER_UNKNOWN_COLLATION), default_collation_name);
      return 1;
    }
    if (!my_charset_same(default_charset_info, default_collation))
    {
      sql_print_error(ER(ER_COLLATION_CHARSET_MISMATCH),
		      default_collation_name,
		      default_charset_info->csname);
      return 1;
    }
    default_charset_info= default_collation;
  }
  /* Set collactions that depends on the default collation */
  global_system_variables.collation_server=	 default_charset_info;
  global_system_variables.collation_database=	 default_charset_info;
  global_system_variables.collation_connection=  default_charset_info;
  global_system_variables.character_set_results= default_charset_info;
  global_system_variables.character_set_client= default_charset_info;
  global_system_variables.collation_connection= default_charset_info;

  if (!(character_set_filesystem= 
        get_charset_by_csname(character_set_filesystem_name,
                              MY_CS_PRIMARY, MYF(MY_WME))))
    return 1;
  global_system_variables.character_set_filesystem= character_set_filesystem;

  sys_init_connect.value_length= 0;
  if ((sys_init_connect.value= opt_init_connect))
    sys_init_connect.value_length= strlen(opt_init_connect);
  else
    sys_init_connect.value=my_strdup("",MYF(0));

  sys_init_slave.value_length= 0;
  if ((sys_init_slave.value= opt_init_slave))
    sys_init_slave.value_length= strlen(opt_init_slave);
  else
    sys_init_slave.value=my_strdup("",MYF(0));

  /* check log options and issue warnings if needed */
  if (opt_log && opt_logname && !(log_output_options & LOG_FILE) &&
      !(log_output_options & LOG_NONE))
    sql_print_warning("Although a path was specified for the "
                      "--log option, log tables are used. "
                      "To enable logging to files use the --log-output option.");

  if (opt_slow_log && opt_slow_logname && !(log_output_options & LOG_FILE)
      && !(log_output_options & LOG_NONE))
    sql_print_warning("Although a path was specified for the "
                      "--log-slow-queries option, log tables are used. "
                      "To enable logging to files use the --log-output option.");

  if (!opt_logname)
    opt_logname= make_default_log_name(buff, ".log");
  sys_var_general_log_path.value= my_strdup(opt_logname, MYF(0));
  sys_var_general_log_path.value_length= strlen(opt_logname);

  if (!opt_slow_logname)
    opt_slow_logname= make_default_log_name(buff, "-slow.log");
  sys_var_slow_log_path.value= my_strdup(opt_slow_logname, MYF(0));
  sys_var_slow_log_path.value_length= strlen(opt_slow_logname);

  if (use_temp_pool && bitmap_init(&temp_pool,0,1024,1))
    return 1;
  if (my_database_names_init())
    return 1;

  /*
    Ensure that lower_case_table_names is set on system where we have case
    insensitive names.  If this is not done the users MyISAM tables will
    get corrupted if accesses with names of different case.
  */
  DBUG_PRINT("info", ("lower_case_table_names: %d", lower_case_table_names));
  lower_case_file_system= test_if_case_insensitive(mysql_real_data_home);
  if (!lower_case_table_names && lower_case_file_system == 1)
  {
    if (lower_case_table_names_used)
    {
      if (global_system_variables.log_warnings)
	sql_print_warning("\
You have forced lower_case_table_names to 0 through a command-line \
option, even though your file system '%s' is case insensitive.  This means \
that you can corrupt a MyISAM table by accessing it with different cases. \
You should consider changing lower_case_table_names to 1 or 2",
			mysql_real_data_home);
    }
    else
    {
      if (global_system_variables.log_warnings)
	sql_print_warning("Setting lower_case_table_names=2 because file system for %s is case insensitive", mysql_real_data_home);
      lower_case_table_names= 2;
    }
  }
  else if (lower_case_table_names == 2 &&
           !(lower_case_file_system=
             (test_if_case_insensitive(mysql_real_data_home) == 1)))
  {
    if (global_system_variables.log_warnings)
      sql_print_warning("lower_case_table_names was set to 2, even though your "
                        "the file system '%s' is case sensitive.  Now setting "
                        "lower_case_table_names to 0 to avoid future problems.",
			mysql_real_data_home);
    lower_case_table_names= 0;
  }
  else
  {
    lower_case_file_system=
      (test_if_case_insensitive(mysql_real_data_home) == 1);
  }

  /* Reset table_alias_charset, now that lower_case_table_names is set. */
  table_alias_charset= (lower_case_table_names ?
			files_charset_info :
			&my_charset_bin);

  return 0;
}


static int init_thread_environment()
{
  (void) pthread_mutex_init(&LOCK_mysql_create_db,MY_MUTEX_INIT_SLOW);
  (void) pthread_mutex_init(&LOCK_lock_db,MY_MUTEX_INIT_SLOW);
  (void) pthread_mutex_init(&LOCK_Acl,MY_MUTEX_INIT_SLOW);
  (void) pthread_mutex_init(&LOCK_open, NULL);
  (void) pthread_mutex_init(&LOCK_thread_count,MY_MUTEX_INIT_FAST);
  (void) pthread_mutex_init(&LOCK_mapped_file,MY_MUTEX_INIT_SLOW);
  (void) pthread_mutex_init(&LOCK_status,MY_MUTEX_INIT_FAST);
  (void) pthread_mutex_init(&LOCK_error_log,MY_MUTEX_INIT_FAST);
  (void) pthread_mutex_init(&LOCK_delayed_insert,MY_MUTEX_INIT_FAST);
  (void) pthread_mutex_init(&LOCK_delayed_status,MY_MUTEX_INIT_FAST);
  (void) pthread_mutex_init(&LOCK_delayed_create,MY_MUTEX_INIT_SLOW);
  (void) pthread_mutex_init(&LOCK_manager,MY_MUTEX_INIT_FAST);
  (void) pthread_mutex_init(&LOCK_crypt,MY_MUTEX_INIT_FAST);
  (void) pthread_mutex_init(&LOCK_bytes_sent,MY_MUTEX_INIT_FAST);
  (void) pthread_mutex_init(&LOCK_bytes_received,MY_MUTEX_INIT_FAST);
  (void) pthread_mutex_init(&LOCK_user_conn, MY_MUTEX_INIT_FAST);
  (void) pthread_mutex_init(&LOCK_active_mi, MY_MUTEX_INIT_FAST);
  (void) pthread_mutex_init(&LOCK_global_system_variables, MY_MUTEX_INIT_FAST);
  (void) pthread_mutex_init(&LOCK_global_read_lock, MY_MUTEX_INIT_FAST);
  (void) pthread_mutex_init(&LOCK_prepared_stmt_count, MY_MUTEX_INIT_FAST);
  (void) pthread_mutex_init(&LOCK_uuid_generator, MY_MUTEX_INIT_FAST);
#ifdef HAVE_OPENSSL
  (void) pthread_mutex_init(&LOCK_des_key_file,MY_MUTEX_INIT_FAST);
#ifndef HAVE_YASSL
  openssl_stdlocks= (openssl_lock_t*) OPENSSL_malloc(CRYPTO_num_locks() *
                                                     sizeof(openssl_lock_t));
  for (int i= 0; i < CRYPTO_num_locks(); ++i)
    (void) my_rwlock_init(&openssl_stdlocks[i].lock, NULL); 
  CRYPTO_set_dynlock_create_callback(openssl_dynlock_create);
  CRYPTO_set_dynlock_destroy_callback(openssl_dynlock_destroy);
  CRYPTO_set_dynlock_lock_callback(openssl_lock);
  CRYPTO_set_locking_callback(openssl_lock_function);
  CRYPTO_set_id_callback(openssl_id_function);
#endif
#endif
  (void) my_rwlock_init(&LOCK_sys_init_connect, NULL);
  (void) my_rwlock_init(&LOCK_sys_init_slave, NULL);
  (void) my_rwlock_init(&LOCK_grant, NULL);
  (void) pthread_cond_init(&COND_thread_count,NULL);
  (void) pthread_cond_init(&COND_refresh,NULL);
  (void) pthread_cond_init(&COND_global_read_lock,NULL);
  (void) pthread_cond_init(&COND_thread_cache,NULL);
  (void) pthread_cond_init(&COND_flush_thread_cache,NULL);
  (void) pthread_cond_init(&COND_manager,NULL);
#ifdef HAVE_REPLICATION
  (void) pthread_mutex_init(&LOCK_rpl_status, MY_MUTEX_INIT_FAST);
  (void) pthread_cond_init(&COND_rpl_status, NULL);
#endif
  (void) pthread_mutex_init(&LOCK_server_started, MY_MUTEX_INIT_FAST);
  (void) pthread_cond_init(&COND_server_started,NULL);
  sp_cache_init();
  Events::get_instance()->init_mutexes();
  /* Parameter for threads created for connections */
  (void) pthread_attr_init(&connection_attrib);
  (void) pthread_attr_setdetachstate(&connection_attrib,
				     PTHREAD_CREATE_DETACHED);
  pthread_attr_setscope(&connection_attrib, PTHREAD_SCOPE_SYSTEM);
  if (!(opt_specialflag & SPECIAL_NO_PRIOR))
    my_pthread_attr_setprio(&connection_attrib,WAIT_PRIOR);

  if (pthread_key_create(&THR_THD,NULL) ||
      pthread_key_create(&THR_MALLOC,NULL))
  {
    sql_print_error("Can't create thread-keys");
    return 1;
  }
  return 0;
}


#if defined(HAVE_OPENSSL) && !defined(HAVE_YASSL)
static unsigned long openssl_id_function()
{ 
  return (unsigned long) pthread_self();
} 


static openssl_lock_t *openssl_dynlock_create(const char *file, int line)
{ 
  openssl_lock_t *lock= new openssl_lock_t;
  my_rwlock_init(&lock->lock, NULL);
  return lock;
}


static void openssl_dynlock_destroy(openssl_lock_t *lock, const char *file, 
				    int line)
{
  rwlock_destroy(&lock->lock);
  delete lock;
}


static void openssl_lock_function(int mode, int n, const char *file, int line)
{
  if (n < 0 || n > CRYPTO_num_locks())
  {
    /* Lock number out of bounds. */
    sql_print_error("Fatal: OpenSSL interface problem (n = %d)", n);
    abort();
  }
  openssl_lock(mode, &openssl_stdlocks[n], file, line);
}


static void openssl_lock(int mode, openssl_lock_t *lock, const char *file, 
			 int line)
{
  int err;
  char const *what;

  switch (mode) {
  case CRYPTO_LOCK|CRYPTO_READ:
    what = "read lock";
    err = rw_rdlock(&lock->lock);
    break;
  case CRYPTO_LOCK|CRYPTO_WRITE:
    what = "write lock";
    err = rw_wrlock(&lock->lock);
    break;
  case CRYPTO_UNLOCK|CRYPTO_READ:
  case CRYPTO_UNLOCK|CRYPTO_WRITE:
    what = "unlock";
    err = rw_unlock(&lock->lock);
    break;
  default:
    /* Unknown locking mode. */
    sql_print_error("Fatal: OpenSSL interface problem (mode=0x%x)", mode);
    abort();
  }
  if (err) 
  {
    sql_print_error("Fatal: can't %s OpenSSL lock", what);
    abort();
  }
}
#endif /* HAVE_OPENSSL */


#ifndef EMBEDDED_LIBRARY

static void init_ssl()
{
#ifdef HAVE_OPENSSL
  if (opt_use_ssl)
  {
    /* having ssl_acceptor_fd != 0 signals the use of SSL */
    ssl_acceptor_fd= new_VioSSLAcceptorFd(opt_ssl_key, opt_ssl_cert,
					  opt_ssl_ca, opt_ssl_capath,
					  opt_ssl_cipher);
    DBUG_PRINT("info",("ssl_acceptor_fd: 0x%lx", (long) ssl_acceptor_fd));
    if (!ssl_acceptor_fd)
    {
      opt_use_ssl = 0;
      have_openssl= SHOW_OPTION_DISABLED;
    }
  }
  else
  {
    have_openssl= SHOW_OPTION_DISABLED;
  }
  if (des_key_file)
    load_des_key_file(des_key_file);
#endif /* HAVE_OPENSSL */
}


static void end_ssl()
{
#ifdef HAVE_OPENSSL
  if (ssl_acceptor_fd)
  {
    free_vio_ssl_acceptor_fd(ssl_acceptor_fd);
    ssl_acceptor_fd= 0;
  }
#endif /* HAVE_OPENSSL */
}

#endif /* EMBEDDED_LIBRARY */


static int init_server_components()
{
  DBUG_ENTER("init_server_components");
  /*
    We need to call each of these following functions to ensure that
    all things are initialized so that unireg_abort() doesn't fail
  */
  if (table_cache_init() | table_def_init() | hostname_cache_init())
    unireg_abort(1);

  query_cache_result_size_limit(query_cache_limit);
  query_cache_set_min_res_unit(query_cache_min_res_unit);
  query_cache_init();
  query_cache_resize(query_cache_size);
  randominit(&sql_rand,(ulong) server_start_time,(ulong) server_start_time/2);
  reset_floating_point_exceptions();
  init_thr_lock();
#ifdef HAVE_REPLICATION
  init_slave_list();
#endif

  /* Setup logs */

  /* enable old-fashioned error log */
  if (opt_error_log)
  {
    if (!log_error_file_ptr[0])
<<<<<<< HEAD
      fn_format(log_error_file, pidfile_name, mysql_data_home, ".err",
=======
      fn_format(log_error_file, glob_hostname, mysql_data_home, ".err",
>>>>>>> ba60ccbf
                MY_REPLACE_EXT); /* replace '.<domain>' by '.err', bug#4997 */
    else
      fn_format(log_error_file, log_error_file_ptr, mysql_data_home, ".err",
                MY_UNPACK_FILENAME | MY_SAFE_PATH);
    if (!log_error_file[0])
      opt_error_log= 1;				// Too long file name
    else
    {
#ifndef EMBEDDED_LIBRARY
      if (freopen(log_error_file, "a+", stdout))
#endif
        freopen(log_error_file, "a+", stderr);
    }
  }

  if (xid_cache_init())
  {
    sql_print_error("Out of memory");
    unireg_abort(1);
  }

  /* need to configure logging before initializing storage engines */
  if (opt_update_log)
  {
    /*
      Update log is removed since 5.0. But we still accept the option.
      The idea is if the user already uses the binlog and the update log,
      we completely ignore any option/variable related to the update log, like
      if the update log did not exist. But if the user uses only the update
      log, then we translate everything into binlog for him (with warnings).
      Implementation of the above :
      - If mysqld is started with --log-update and --log-bin,
      ignore --log-update (print a warning), push a warning when SQL_LOG_UPDATE
      is used, and turn off --sql-bin-update-same.
      This will completely ignore SQL_LOG_UPDATE
      - If mysqld is started with --log-update only,
      change it to --log-bin (with the filename passed to log-update,
      plus '-bin') (print a warning), push a warning when SQL_LOG_UPDATE is
      used, and turn on --sql-bin-update-same.
      This will translate SQL_LOG_UPDATE to SQL_LOG_BIN.

      Note that we tell the user that --sql-bin-update-same is deprecated and
      does nothing, and we don't take into account if he used this option or
      not; but internally we give this variable a value to have the behaviour
      we want (i.e. have SQL_LOG_UPDATE influence SQL_LOG_BIN or not).
      As sql-bin-update-same, log-update and log-bin cannot be changed by the
      user after starting the server (they are not variables), the user will
      not later interfere with the settings we do here.
    */
    if (opt_bin_log)
    {
      opt_sql_bin_update= 0;
      sql_print_error("The update log is no longer supported by MySQL in \
version 5.0 and above. It is replaced by the binary log.");
    }
    else
    {
      opt_sql_bin_update= 1;
      opt_bin_log= 1;
      if (opt_update_logname)
      {
        /* as opt_bin_log==0, no need to free opt_bin_logname */
        if (!(opt_bin_logname= my_strdup(opt_update_logname, MYF(MY_WME))))
          exit(EXIT_OUT_OF_MEMORY);
        sql_print_error("The update log is no longer supported by MySQL in \
version 5.0 and above. It is replaced by the binary log. Now starting MySQL \
with --log-bin='%s' instead.",opt_bin_logname);
      }
      else
        sql_print_error("The update log is no longer supported by MySQL in \
version 5.0 and above. It is replaced by the binary log. Now starting MySQL \
with --log-bin instead.");
    }
  }
  if (opt_log_slave_updates && !opt_bin_log)
  {
    sql_print_error("You need to use --log-bin to make "
                    "--log-slave-updates work.");
    unireg_abort(1);
  }
  if (!opt_bin_log)
    if (opt_binlog_format_id != BINLOG_FORMAT_UNSPEC)
    {
      sql_print_error("You need to use --log-bin to make "
		      "--binlog-format work.");
      unireg_abort(1);
    }
    else
    {
      global_system_variables.binlog_format= BINLOG_FORMAT_UNSPEC;
    }
  else
    if (opt_binlog_format_id == BINLOG_FORMAT_UNSPEC)
      global_system_variables.binlog_format= BINLOG_FORMAT_MIXED;
    else
    { 
      DBUG_ASSERT(global_system_variables.binlog_format != BINLOG_FORMAT_UNSPEC);
    }

  /* Check that we have not let the format to unspecified at this point */
  DBUG_ASSERT((uint)global_system_variables.binlog_format <=
              array_elements(binlog_format_names)-1);

#ifdef HAVE_REPLICATION
  if (opt_log_slave_updates && replicate_same_server_id)
  {
    sql_print_error("\
using --replicate-same-server-id in conjunction with \
--log-slave-updates is impossible, it would lead to infinite loops in this \
server.");
    unireg_abort(1);
  }
#endif

  if (opt_bin_log)
  {
    char buf[FN_REFLEN];
    const char *ln;
    ln= mysql_bin_log.generate_name(opt_bin_logname, "-bin", 1, buf);
    if (!opt_bin_logname && !opt_binlog_index_name)
    {
      /*
        User didn't give us info to name the binlog index file.
        Picking `hostname`-bin.index like did in 4.x, causes replication to
        fail if the hostname is changed later. So, we would like to instead
        require a name. But as we don't want to break many existing setups, we
        only give warning, not error.
      */
      sql_print_warning("No argument was provided to --log-bin, and "
                        "--log-bin-index was not used; so replication "
                        "may break when this MySQL server acts as a "
                        "master and has his hostname changed!! Please "
                        "use '--log-bin=%s' to avoid this problem.", ln);
    }
    if (ln == buf)
    {
      my_free(opt_bin_logname, MYF(MY_ALLOW_ZERO_PTR));
      opt_bin_logname=my_strdup(buf, MYF(0));
    }
    if (mysql_bin_log.open_index_file(opt_binlog_index_name, ln))
    {
      unireg_abort(1);
    }

    /*
      Used to specify which type of lock we need to use for queries of type
      INSERT ... SELECT. This will change when we have row level logging.
    */
    using_update_log=1;
  }

  if (plugin_init(opt_bootstrap))
  {
    sql_print_error("Failed to init plugins.");
    return 1;
  }

  /* We have to initialize the storage engines before CSV logging */
  if (ha_init())
  {
    sql_print_error("Can't init databases");
    unireg_abort(1);
  }

#ifdef WITH_CSV_STORAGE_ENGINE
  if (opt_bootstrap)
    log_output_options= LOG_FILE;
  else
    logger.init_log_tables();

  if (log_output_options & LOG_NONE)
  {
    /*
      Issue a warining if there were specified additional options to the
      log-output along with NONE. Probably this wasn't what user wanted.
    */
    if ((log_output_options & LOG_NONE) && (log_output_options & ~LOG_NONE))
      sql_print_warning("There were other values specified to "
                        "log-output besides NONE. Disabling slow "
                        "and general logs anyway.");
    logger.set_handlers(LOG_FILE, LOG_NONE, LOG_NONE);
  }
  else
  {
    /* fall back to the log files if tables are not present */
    if (have_csv_db == SHOW_OPTION_NO)
    {
      /* purecov: begin inspected */
      sql_print_error("CSV engine is not present, falling back to the "
                      "log files");
      log_output_options= (log_output_options & ~LOG_TABLE) | LOG_FILE;
      /* purecov: end */
    }

    logger.set_handlers(LOG_FILE, opt_slow_log ? log_output_options:LOG_NONE,
                        opt_log ? log_output_options:LOG_NONE);
  }
#else
  logger.set_handlers(LOG_FILE, opt_slow_log ? LOG_FILE:LOG_NONE,
                      opt_log ? LOG_FILE:LOG_NONE);
#endif

  /*
    Check that the default storage engine is actually available.
  */
  {
    LEX_STRING name= { default_storage_engine_str,
                       strlen(default_storage_engine_str) };
    handlerton *hton= ha_resolve_by_name(0, &name);
    if (hton == NULL)
    {
      sql_print_error("Unknown/unsupported table type: %s",
                      default_storage_engine_str);
      unireg_abort(1);
    }
    if (!ha_storage_engine_is_enabled(hton))
    {
      if (!opt_bootstrap)
      {
        sql_print_error("Default storage engine (%s) is not available",
                        default_storage_engine_str);
        unireg_abort(1);
      }
      hton= myisam_hton;
    }
    global_system_variables.table_type= hton;
  }

  tc_log= (total_ha_2pc > 1 ? (opt_bin_log  ?
                               (TC_LOG *) &mysql_bin_log :
                               (TC_LOG *) &tc_log_mmap) :
           (TC_LOG *) &tc_log_dummy);

  if (tc_log->open(opt_bin_log ? opt_bin_logname : opt_tc_log_file))
  {
    sql_print_error("Can't init tc log");
    unireg_abort(1);
  }

  if (ha_recover(0))
  {
    unireg_abort(1);
  }

  if (opt_bin_log && mysql_bin_log.open(opt_bin_logname, LOG_BIN, 0,
                                        WRITE_CACHE, 0, max_binlog_size, 0))
    unireg_abort(1);

#ifdef HAVE_REPLICATION
  if (opt_bin_log && expire_logs_days)
  {
    long purge_time= (long) (time(0) - expire_logs_days*24*60*60);
    if (purge_time >= 0)
      mysql_bin_log.purge_logs_before_date(purge_time);
  }
#endif
#ifdef __NETWARE__
  /* Increasing stacksize of threads on NetWare */
  pthread_attr_setstacksize(&connection_attrib, NW_THD_STACKSIZE);
#endif

  if (opt_myisam_log)
    (void) mi_log(1);

  /* call ha_init_key_cache() on all key caches to init them */
  process_key_caches(&ha_init_key_cache);

#if defined(HAVE_MLOCKALL) && defined(MCL_CURRENT) && !defined(EMBEDDED_LIBRARY)
  if (locked_in_memory && !getuid())
  {
    if (setreuid((uid_t)-1, 0) == -1)
    {                        // this should never happen
      sql_perror("setreuid");
      unireg_abort(1);
    }
    if (mlockall(MCL_CURRENT))
    {
      if (global_system_variables.log_warnings)
	sql_print_warning("Failed to lock memory. Errno: %d\n",errno);
      locked_in_memory= 0;
    }
    if (user_info)
      set_user(mysqld_user, user_info);
  }
  else
#endif
    locked_in_memory=0;

  ft_init_stopwords();

  init_max_user_conn();
  init_update_queries();
  DBUG_RETURN(0);
}


#ifndef EMBEDDED_LIBRARY

static void create_maintenance_thread()
{
  if (flush_time && flush_time != ~(ulong) 0L)
  {
    pthread_t hThread;
    if (pthread_create(&hThread,&connection_attrib,handle_manager,0))
      sql_print_warning("Can't create thread to manage maintenance");
  }
}


static void create_shutdown_thread()
{
#ifdef __WIN__
  hEventShutdown=CreateEvent(0, FALSE, FALSE, shutdown_event_name);
  pthread_t hThread;
  if (pthread_create(&hThread,&connection_attrib,handle_shutdown,0))
    sql_print_warning("Can't create thread to handle shutdown requests");

  // On "Stop Service" we have to do regular shutdown
  Service.SetShutdownEvent(hEventShutdown);
#endif /* __WIN__ */
}

#endif /* EMBEDDED_LIBRARY */


#if (defined(__NT__) || defined(HAVE_SMEM)) && !defined(EMBEDDED_LIBRARY)
static void handle_connections_methods()
{
  pthread_t hThread;
  DBUG_ENTER("handle_connections_methods");
#ifdef __NT__
  if (hPipe == INVALID_HANDLE_VALUE &&
      (!have_tcpip || opt_disable_networking) &&
      !opt_enable_shared_memory)
  {
    sql_print_error("TCP/IP, --shared-memory, or --named-pipe should be configured on NT OS");
    unireg_abort(1);				// Will not return
  }
#endif

  pthread_mutex_lock(&LOCK_thread_count);
  (void) pthread_cond_init(&COND_handler_count,NULL);
  handler_count=0;
#ifdef __NT__
  if (hPipe != INVALID_HANDLE_VALUE)
  {
    handler_count++;
    if (pthread_create(&hThread,&connection_attrib,
		       handle_connections_namedpipes, 0))
    {
      sql_print_warning("Can't create thread to handle named pipes");
      handler_count--;
    }
  }
#endif /* __NT__ */
  if (have_tcpip && !opt_disable_networking)
  {
    handler_count++;
    if (pthread_create(&hThread,&connection_attrib,
		       handle_connections_sockets, 0))
    {
      sql_print_warning("Can't create thread to handle TCP/IP");
      handler_count--;
    }
  }
#ifdef HAVE_SMEM
  if (opt_enable_shared_memory)
  {
    handler_count++;
    if (pthread_create(&hThread,&connection_attrib,
		       handle_connections_shared_memory, 0))
    {
      sql_print_warning("Can't create thread to handle shared memory");
      handler_count--;
    }
  }
#endif 

  while (handler_count > 0)
    pthread_cond_wait(&COND_handler_count,&LOCK_thread_count);
  pthread_mutex_unlock(&LOCK_thread_count);
  DBUG_VOID_RETURN;
}

void decrement_handler_count()
{
  pthread_mutex_lock(&LOCK_thread_count);
  handler_count--;
  pthread_mutex_unlock(&LOCK_thread_count);
  pthread_cond_signal(&COND_handler_count);
}
#else
#define decrement_handler_count()
#endif /* defined(__NT__) || defined(HAVE_SMEM) */


#ifndef EMBEDDED_LIBRARY
#ifdef __WIN__
int win_main(int argc, char **argv)
#else
int main(int argc, char **argv)
#endif
{
  MY_INIT(argv[0]);		// init my_sys library & pthreads
  /* nothing should come before this line ^^^ */

  /*
    Perform basic logger initialization logger. Should be called after
    MY_INIT, as it initializes mutexes. Log tables are inited later.
  */
  logger.init_base();

#ifdef _CUSTOMSTARTUPCONFIG_
  if (_cust_check_startup())
  {
    / * _cust_check_startup will report startup failure error * /
    exit(1);
  }
#endif

#ifdef	__WIN__
  /*
    Before performing any socket operation (like retrieving hostname
    in init_common_variables we have to call WSAStartup
  */
  {
    WSADATA WsaData;
    if (SOCKET_ERROR == WSAStartup (0x0101, &WsaData))
    {
      /* errors are not read yet, so we use english text here */
      my_message(ER_WSAS_FAILED, "WSAStartup Failed", MYF(0));
      unireg_abort(1);
    }
  }
#endif /* __WIN__ */

  if (init_common_variables(MYSQL_CONFIG_NAME,
			    argc, argv, load_default_groups))
    unireg_abort(1);				// Will do exit

  init_signals();
  if (!(opt_specialflag & SPECIAL_NO_PRIOR))
    my_pthread_setprio(pthread_self(),CONNECT_PRIOR);
#if defined(__ia64__) || defined(__ia64)
  /*
    Peculiar things with ia64 platforms - it seems we only have half the
    stack size in reality, so we have to double it here
  */
  pthread_attr_setstacksize(&connection_attrib,thread_stack*2);
#else
  pthread_attr_setstacksize(&connection_attrib,thread_stack);
#endif
#ifdef HAVE_PTHREAD_ATTR_GETSTACKSIZE
  {
    /* Retrieve used stack size;  Needed for checking stack overflows */
    size_t stack_size= 0;
    pthread_attr_getstacksize(&connection_attrib, &stack_size);
#if defined(__ia64__) || defined(__ia64)
    stack_size/= 2;
#endif
    /* We must check if stack_size = 0 as Solaris 2.9 can return 0 here */
    if (stack_size && stack_size < thread_stack)
    {
      if (global_system_variables.log_warnings)
	sql_print_warning("Asked for %lu thread stack, but got %ld",
			  thread_stack, (long) stack_size);
#if defined(__ia64__) || defined(__ia64)
      thread_stack= stack_size*2;
#else
      thread_stack= stack_size;
#endif
    }
  }
#endif
#ifdef __NETWARE__
  /* Increasing stacksize of threads on NetWare */
  pthread_attr_setstacksize(&connection_attrib, NW_THD_STACKSIZE);
#endif

  (void) thr_setconcurrency(concurrency);	// 10 by default

  select_thread=pthread_self();
  select_thread_in_use=1;
  init_ssl();

#ifdef HAVE_LIBWRAP
  libwrapName= my_progname+dirname_length(my_progname);
  openlog(libwrapName, LOG_PID, LOG_AUTH);
#endif

  /*
    We have enough space for fiddling with the argv, continue
  */
  check_data_home(mysql_real_data_home);
  if (my_setwd(mysql_real_data_home,MYF(MY_WME)))
    unireg_abort(1);				/* purecov: inspected */
  mysql_data_home= mysql_data_home_buff;
  mysql_data_home[0]=FN_CURLIB;		// all paths are relative from here
  mysql_data_home[1]=0;

  if ((user_info= check_user(mysqld_user)))
  {
#if defined(HAVE_MLOCKALL) && defined(MCL_CURRENT)
    if (locked_in_memory) // getuid() == 0 here
      set_effective_user(user_info);
    else
#endif
      set_user(mysqld_user, user_info);
  }

  if (opt_bin_log && !server_id)
  {
    server_id= !master_host ? 1 : 2;
#ifdef EXTRA_DEBUG
    switch (server_id) {
    case 1:
      sql_print_warning("\
You have enabled the binary log, but you haven't set server-id to \
a non-zero value: we force server id to 1; updates will be logged to the \
binary log, but connections from slaves will not be accepted.");
      break;
    case 2:
      sql_print_warning("\
You should set server-id to a non-0 value if master_host is set; \
we force server id to 2, but this MySQL server will not act as a slave.");
      break;
    }
#endif
  }

  if (init_server_components())
    unireg_abort(1);

  network_init();

#ifdef __WIN__
  if (!opt_console)
  {
    freopen(log_error_file,"a+",stdout);
    freopen(log_error_file,"a+",stderr);
    FreeConsole();				// Remove window
  }
#endif

  /*
   Initialize my_str_malloc() and my_str_free()
  */
  my_str_malloc= &my_str_malloc_mysqld;
  my_str_free= &my_str_free_mysqld;

  /*
    init signals & alarm
    After this we can't quit by a simple unireg_abort
  */
  error_handler_hook= my_message_sql;
  start_signal_handler();				// Creates pidfile

  if (mysql_rm_tmp_tables() || acl_init(opt_noacl) ||
      my_tz_init((THD *)0, default_tz_name, opt_bootstrap))
  {
    abort_loop=1;
    select_thread_in_use=0;
#ifndef __NETWARE__
    (void) pthread_kill(signal_thread, MYSQL_KILL_SIGNAL);
#endif /* __NETWARE__ */

    if (!opt_bootstrap)
      (void) my_delete(pidfile_name,MYF(MY_WME));	// Not needed anymore

    if (unix_sock != INVALID_SOCKET)
      unlink(mysqld_unix_port);
    exit(1);
  }
  if (!opt_noacl)
    (void) grant_init();

  if (!opt_bootstrap)
    servers_init(0);

  if (!opt_noacl)
  {
#ifdef HAVE_DLOPEN
    udf_init();
#endif
  }
  init_status_vars();
  if (opt_bootstrap) /* If running with bootstrap, do not start replication. */
    opt_skip_slave_start= 1;
  /*
    init_slave() must be called after the thread keys are created.
    Some parts of the code (e.g. SHOW STATUS LIKE 'slave_running' and other
    places) assume that active_mi != 0, so let's fail if it's 0 (out of
    memory); a message has already been printed.
  */
  if (init_slave() && !active_mi)
  {
    end_thr_alarm(1);				// Don't allow alarms
    unireg_abort(1);
  }

  if (opt_bootstrap)
  {
    select_thread_in_use= 0;                    // Allow 'kill' to work
    bootstrap(stdin);
    end_thr_alarm(1);				// Don't allow alarms
    unireg_abort(bootstrap_error ? 1 : 0);
  }
  if (opt_init_file)
  {
    if (read_init_file(opt_init_file))
    {
      end_thr_alarm(1);				// Don't allow alarms
      unireg_abort(1);
    }
  }
  execute_ddl_log_recovery();

  create_shutdown_thread();
  create_maintenance_thread();

  sql_print_information(ER(ER_STARTUP),my_progname,server_version,
                        ((unix_sock == INVALID_SOCKET) ? (char*) ""
                                                       : mysqld_unix_port),
                         mysqld_port,
                         MYSQL_COMPILATION_COMMENT);

  if (!opt_noacl)
  {
    if (Events::get_instance()->init())
      unireg_abort(1);
  }

  /* Signal threads waiting for server to be started */
  pthread_mutex_lock(&LOCK_server_started);
  mysqld_server_started= 1;
  pthread_cond_signal(&COND_server_started);
  pthread_mutex_unlock(&LOCK_server_started);

#if defined(__NT__) || defined(HAVE_SMEM)
  handle_connections_methods();
#else
#ifdef __WIN__
  if (!have_tcpip || opt_disable_networking)
  {
    sql_print_error("TCP/IP unavailable or disabled with --skip-networking; no available interfaces");
    unireg_abort(1);
  }
#endif
  handle_connections_sockets(0);
#endif /* __NT__ */

  /* (void) pthread_attr_destroy(&connection_attrib); */
  
  DBUG_PRINT("quit",("Exiting main thread"));

#ifndef __WIN__
#ifdef EXTRA_DEBUG2
  sql_print_error("Before Lock_thread_count");
#endif
  (void) pthread_mutex_lock(&LOCK_thread_count);
  DBUG_PRINT("quit", ("Got thread_count mutex"));
  select_thread_in_use=0;			// For close_connections
  (void) pthread_mutex_unlock(&LOCK_thread_count);
  (void) pthread_cond_broadcast(&COND_thread_count);
#ifdef EXTRA_DEBUG2
  sql_print_error("After lock_thread_count");
#endif
#endif /* __WIN__ */

  /* Wait until cleanup is done */
  (void) pthread_mutex_lock(&LOCK_thread_count);
  while (!ready_to_exit)
    pthread_cond_wait(&COND_thread_count,&LOCK_thread_count);
  (void) pthread_mutex_unlock(&LOCK_thread_count);

  release_ddl_log();
#if defined(__WIN__) && !defined(EMBEDDED_LIBRARY)
  if (Service.IsNT() && start_mode)
    Service.Stop();
  else
  {
    Service.SetShutdownEvent(0);
    if (hEventShutdown)
      CloseHandle(hEventShutdown);
  }
#endif
  clean_up(1);
  wait_for_signal_thread_to_end();
  clean_up_mutexes();
  my_end(opt_endinfo ? MY_CHECK_ERROR | MY_GIVE_INFO : 0);

  exit(0);
  return(0);					/* purecov: deadcode */
}

#endif /* EMBEDDED_LIBRARY */


/****************************************************************************
  Main and thread entry function for Win32
  (all this is needed only to run mysqld as a service on WinNT)
****************************************************************************/

#if defined(__WIN__) && !defined(EMBEDDED_LIBRARY)
int mysql_service(void *p)
{
  if (use_opt_args)
    win_main(opt_argc, opt_argv);
  else
    win_main(Service.my_argc, Service.my_argv);
  return 0;
}


/* Quote string if it contains space, else copy */

static char *add_quoted_string(char *to, const char *from, char *to_end)
{
  uint length= (uint) (to_end-to);

  if (!strchr(from, ' '))
    return strmake(to, from, length-1);
  return strxnmov(to, length-1, "\"", from, "\"", NullS);
}


/*
  Handle basic handling of services, like installation and removal

  SYNOPSIS
    default_service_handling()
    argv		Pointer to argument list
    servicename		Internal name of service
    displayname		Display name of service (in taskbar ?)
    file_path		Path to this program
    startup_option	Startup option to mysqld

  RETURN VALUES
    0		option handled
    1		Could not handle option
 */

static bool
default_service_handling(char **argv,
			 const char *servicename,
			 const char *displayname,
			 const char *file_path,
			 const char *extra_opt,
			 const char *account_name)
{
  char path_and_service[FN_REFLEN+FN_REFLEN+32], *pos, *end;
  end= path_and_service + sizeof(path_and_service)-3;

  /* We have to quote filename if it contains spaces */
  pos= add_quoted_string(path_and_service, file_path, end);
  if (*extra_opt)
  {
    /* Add (possible quoted) option after file_path */
    *pos++= ' ';
    pos= add_quoted_string(pos, extra_opt, end);
  }
  /* We must have servicename last */
  *pos++= ' ';
  (void) add_quoted_string(pos, servicename, end);

  if (Service.got_service_option(argv, "install"))
  {
    Service.Install(1, servicename, displayname, path_and_service,
                    account_name);
    return 0;
  }
  if (Service.got_service_option(argv, "install-manual"))
  {
    Service.Install(0, servicename, displayname, path_and_service,
                    account_name);
    return 0;
  }
  if (Service.got_service_option(argv, "remove"))
  {
    Service.Remove(servicename);
    return 0;
  }
  return 1;
}


int main(int argc, char **argv)
{
  /*
    When several instances are running on the same machine, we
    need to have an  unique  named  hEventShudown  through the
    application PID e.g.: MySQLShutdown1890; MySQLShutdown2342
  */
  int10_to_str((int) GetCurrentProcessId(),strmov(shutdown_event_name,
                                                  "MySQLShutdown"), 10);

  /* Must be initialized early for comparison of service name */
  system_charset_info= &my_charset_utf8_general_ci;

  if (Service.GetOS())	/* true NT family */
  {
    char file_path[FN_REFLEN];
    my_path(file_path, argv[0], "");		      /* Find name in path */
    fn_format(file_path,argv[0],file_path,"",
	      MY_REPLACE_DIR | MY_UNPACK_FILENAME | MY_RESOLVE_SYMLINKS);

    if (argc == 2)
    {
      if (!default_service_handling(argv, MYSQL_SERVICENAME, MYSQL_SERVICENAME,
				   file_path, "", NULL))
	return 0;
      if (Service.IsService(argv[1]))        /* Start an optional service */
      {
	/*
	  Only add the service name to the groups read from the config file
	  if it's not "MySQL". (The default service name should be 'mysqld'
	  but we started a bad tradition by calling it MySQL from the start
	  and we are now stuck with it.
	*/
	if (my_strcasecmp(system_charset_info, argv[1],"mysql"))
	  load_default_groups[load_default_groups_sz-2]= argv[1];
        start_mode= 1;
        Service.Init(argv[1], mysql_service);
        return 0;
      }
    }
    else if (argc == 3) /* install or remove any optional service */
    {
      if (!default_service_handling(argv, argv[2], argv[2], file_path, "",
                                    NULL))
	return 0;
      if (Service.IsService(argv[2]))
      {
	/*
	  mysqld was started as
	  mysqld --defaults-file=my_path\my.ini service-name
	*/
	use_opt_args=1;
	opt_argc= 2;				// Skip service-name
	opt_argv=argv;
	start_mode= 1;
	if (my_strcasecmp(system_charset_info, argv[2],"mysql"))
	  load_default_groups[load_default_groups_sz-2]= argv[2];
	Service.Init(argv[2], mysql_service);
	return 0;
      }
    }
    else if (argc == 4 || argc == 5)
    {
      /*
        This may seem strange, because we handle --local-service while
        preserving 4.1's behavior of allowing any one other argument that is
        passed to the service on startup. (The assumption is that this is
        --defaults-file=file, but that was not enforced in 4.1, so we don't
        enforce it here.)
      */
      const char *extra_opt= NullS;
      const char *account_name = NullS;
      int index;
      for (index = 3; index < argc; index++)
      {
        if (!strcmp(argv[index], "--local-service"))
          account_name= "NT AUTHORITY\\LocalService";
        else
          extra_opt= argv[index];
      }

      if (argc == 4 || account_name)
        if (!default_service_handling(argv, argv[2], argv[2], file_path,
                                      extra_opt, account_name))
          return 0;
    }
    else if (argc == 1 && Service.IsService(MYSQL_SERVICENAME))
    {
      /* start the default service */
      start_mode= 1;
      Service.Init(MYSQL_SERVICENAME, mysql_service);
      return 0;
    }
  }
  /* Start as standalone server */
  Service.my_argc=argc;
  Service.my_argv=argv;
  mysql_service(NULL);
  return 0;
}
#endif


/*
  Execute all commands from a file. Used by the mysql_install_db script to
  create MySQL privilege tables without having to start a full MySQL server.
*/

static void bootstrap(FILE *file)
{
  DBUG_ENTER("bootstrap");

  THD *thd= new THD;
  thd->bootstrap=1;
  my_net_init(&thd->net,(st_vio*) 0);
  thd->max_client_packet_length= thd->net.max_packet;
  thd->security_ctx->master_access= ~(ulong)0;
  thd->thread_id= thd->variables.pseudo_thread_id= thread_id++;
  thread_count++;

  bootstrap_file=file;
#ifndef EMBEDDED_LIBRARY			// TODO:  Enable this
  if (pthread_create(&thd->real_id,&connection_attrib,handle_bootstrap,
		     (void*) thd))
  {
    sql_print_warning("Can't create thread to handle bootstrap");
    bootstrap_error=-1;
    DBUG_VOID_RETURN;
  }
  /* Wait for thread to die */
  (void) pthread_mutex_lock(&LOCK_thread_count);
  while (thread_count)
  {
    (void) pthread_cond_wait(&COND_thread_count,&LOCK_thread_count);
    DBUG_PRINT("quit",("One thread died (count=%u)",thread_count));
  }
  (void) pthread_mutex_unlock(&LOCK_thread_count);
#else
  thd->mysql= 0;
  handle_bootstrap((void *)thd);
#endif

  DBUG_VOID_RETURN;
}


static bool read_init_file(char *file_name)
{
  FILE *file;
  DBUG_ENTER("read_init_file");
  DBUG_PRINT("enter",("name: %s",file_name));
  if (!(file=my_fopen(file_name,O_RDONLY,MYF(MY_WME))))
    return(1);
  bootstrap(file);
  (void) my_fclose(file,MYF(MY_WME));
  return 0;
}


#ifndef EMBEDDED_LIBRARY

/*
   Simple scheduler that use the main thread to handle the request

   NOTES
     This is only used for debugging, when starting mysqld with
     --thread-handling=no-threads or --one-thread

     When we enter this function, LOCK_thread_count is hold!
*/
   
void handle_connection_in_main_thread(THD *thd)
{
  safe_mutex_assert_owner(&LOCK_thread_count);
  thread_cache_size=0;			// Safety
  threads.append(thd);
  (void) pthread_mutex_unlock(&LOCK_thread_count);
  handle_one_connection((void*) thd);
}


/*
  Scheduler that uses one thread per connection
*/

void create_thread_to_handle_connection(THD *thd)
{
  if (cached_thread_count > wake_thread)
  {
    /* Get thread from cache */
    thread_cache.append(thd);
    wake_thread++;
    pthread_cond_signal(&COND_thread_cache);
  }
  else
  {
    /* Create new thread to handle connection */
    int error;
    thread_created++;
    threads.append(thd);
    DBUG_PRINT("info",(("creating thread %lu"), thd->thread_id));
    thd->connect_time = time(NULL);
    if ((error=pthread_create(&thd->real_id,&connection_attrib,
                              handle_one_connection,
                              (void*) thd)))
    {
      /* purify: begin inspected */
      DBUG_PRINT("error",
                 ("Can't create thread to handle request (error %d)",
                  error));
      thread_count--;
      thd->killed= THD::KILL_CONNECTION;			// Safety
      (void) pthread_mutex_unlock(&LOCK_thread_count);
      statistic_increment(aborted_connects,&LOCK_status);
      net_printf_error(thd, ER_CANT_CREATE_THREAD, error);
      (void) pthread_mutex_lock(&LOCK_thread_count);
      close_connection(thd,0,0);
      delete thd;
      (void) pthread_mutex_unlock(&LOCK_thread_count);
      return;
      /* purecov: end */
    }
  }
  (void) pthread_mutex_unlock(&LOCK_thread_count);
  DBUG_PRINT("info",("Thread created"));
}


/*
  Create new thread to handle incoming connection.

  SYNOPSIS
    create_new_thread()
      thd in/out    Thread handle of future thread.

  DESCRIPTION
    This function will create new thread to handle the incoming
    connection.  If there are idle cached threads one will be used.
    'thd' will be pushed into 'threads'.

    In single-threaded mode (#define ONE_THREAD) connection will be
    handled inside this function.

  RETURN VALUE
    none
*/

static void create_new_thread(THD *thd)
{
  NET *net=&thd->net;
  DBUG_ENTER("create_new_thread");

  if (protocol_version > 9)
    net->return_errno=1;

  /* don't allow too many connections */
  if (thread_count - delayed_insert_threads >= max_connections+1 || abort_loop)
  {
    DBUG_PRINT("error",("Too many connections"));
    close_connection(thd, ER_CON_COUNT_ERROR, 1);
    delete thd;
    DBUG_VOID_RETURN;
  }
  pthread_mutex_lock(&LOCK_thread_count);
  thd->thread_id= thd->variables.pseudo_thread_id= thread_id++;

  /* Start a new thread to handle connection */
  thread_count++;

  if (thread_count - delayed_insert_threads > max_used_connections)
    max_used_connections= thread_count - delayed_insert_threads;

  thread_scheduler.add_connection(thd);
  DBUG_VOID_RETURN;
}
#endif /* EMBEDDED_LIBRARY */


#ifdef SIGNALS_DONT_BREAK_READ
inline void kill_broken_server()
{
  /* hack to get around signals ignored in syscalls for problem OS's */
  if (
#if !defined(__NETWARE__)
      unix_sock == INVALID_SOCKET ||
#endif
      (!opt_disable_networking && ip_sock == INVALID_SOCKET))
  {
    select_thread_in_use = 0;
    /* The following call will never return */
    kill_server(IF_NETWARE(MYSQL_KILL_SIGNAL, (void*) MYSQL_KILL_SIGNAL));
  }
}
#define MAYBE_BROKEN_SYSCALL kill_broken_server();
#else
#define MAYBE_BROKEN_SYSCALL
#endif

	/* Handle new connections and spawn new process to handle them */

#ifndef EMBEDDED_LIBRARY
pthread_handler_t handle_connections_sockets(void *arg __attribute__((unused)))
{
  my_socket sock,new_sock;
  uint error_count=0;
  uint max_used_connection= (uint) (max(ip_sock,unix_sock)+1);
  fd_set readFDs,clientFDs;
  THD *thd;
  struct sockaddr_in cAddr;
  int ip_flags=0,socket_flags=0,flags;
  st_vio *vio_tmp;
  DBUG_ENTER("handle_connections_sockets");

  LINT_INIT(new_sock);

  (void) my_pthread_getprio(pthread_self());		// For debugging

  FD_ZERO(&clientFDs);
  if (ip_sock != INVALID_SOCKET)
  {
    FD_SET(ip_sock,&clientFDs);
#ifdef HAVE_FCNTL
    ip_flags = fcntl(ip_sock, F_GETFL, 0);
#endif
  }
#ifdef HAVE_SYS_UN_H
  FD_SET(unix_sock,&clientFDs);
#ifdef HAVE_FCNTL
  socket_flags=fcntl(unix_sock, F_GETFL, 0);
#endif
#endif

  DBUG_PRINT("general",("Waiting for connections."));
  MAYBE_BROKEN_SYSCALL;
  while (!abort_loop)
  {
    readFDs=clientFDs;
#ifdef HPUX10
    if (select(max_used_connection,(int*) &readFDs,0,0,0) < 0)
      continue;
#else
    if (select((int) max_used_connection,&readFDs,0,0,0) < 0)
    {
      if (socket_errno != SOCKET_EINTR)
      {
	if (!select_errors++ && !abort_loop)	/* purecov: inspected */
	  sql_print_error("mysqld: Got error %d from select",socket_errno); /* purecov: inspected */
      }
      MAYBE_BROKEN_SYSCALL
      continue;
    }
#endif	/* HPUX10 */
    if (abort_loop)
    {
      MAYBE_BROKEN_SYSCALL;
      break;
    }

    /* Is this a new connection request ? */
#ifdef HAVE_SYS_UN_H
    if (FD_ISSET(unix_sock,&readFDs))
    {
      sock = unix_sock;
      flags= socket_flags;
    }
    else
#endif
    {
      sock = ip_sock;
      flags= ip_flags;
    }

#if !defined(NO_FCNTL_NONBLOCK)
    if (!(test_flags & TEST_BLOCKING))
    {
#if defined(O_NONBLOCK)
      fcntl(sock, F_SETFL, flags | O_NONBLOCK);
#elif defined(O_NDELAY)
      fcntl(sock, F_SETFL, flags | O_NDELAY);
#endif
    }
#endif /* NO_FCNTL_NONBLOCK */
    for (uint retry=0; retry < MAX_ACCEPT_RETRY; retry++)
    {
      size_socket length=sizeof(struct sockaddr_in);
      new_sock = accept(sock, my_reinterpret_cast(struct sockaddr *) (&cAddr),
			&length);
#ifdef __NETWARE__ 
      // TODO: temporary fix, waiting for TCP/IP fix - DEFECT000303149
      if ((new_sock == INVALID_SOCKET) && (socket_errno == EINVAL))
      {
        kill_server(SIGTERM);
      }
#endif
      if (new_sock != INVALID_SOCKET ||
	  (socket_errno != SOCKET_EINTR && socket_errno != SOCKET_EAGAIN))
	break;
      MAYBE_BROKEN_SYSCALL;
#if !defined(NO_FCNTL_NONBLOCK)
      if (!(test_flags & TEST_BLOCKING))
      {
	if (retry == MAX_ACCEPT_RETRY - 1)
	  fcntl(sock, F_SETFL, flags);		// Try without O_NONBLOCK
      }
#endif
    }
#if !defined(NO_FCNTL_NONBLOCK)
    if (!(test_flags & TEST_BLOCKING))
      fcntl(sock, F_SETFL, flags);
#endif
    if (new_sock == INVALID_SOCKET)
    {
      if ((error_count++ & 255) == 0)		// This can happen often
	sql_perror("Error in accept");
      MAYBE_BROKEN_SYSCALL;
      if (socket_errno == SOCKET_ENFILE || socket_errno == SOCKET_EMFILE)
	sleep(1);				// Give other threads some time
      continue;
    }

#ifdef HAVE_LIBWRAP
    {
      if (sock == ip_sock)
      {
	struct request_info req;
	signal(SIGCHLD, SIG_DFL);
	request_init(&req, RQ_DAEMON, libwrapName, RQ_FILE, new_sock, NULL);
	my_fromhost(&req);
	if (!my_hosts_access(&req))
	{
	  /*
	    This may be stupid but refuse() includes an exit(0)
	    which we surely don't want...
	    clean_exit() - same stupid thing ...
	  */
	  syslog(deny_severity, "refused connect from %s",
		 my_eval_client(&req));

	  /*
	    C++ sucks (the gibberish in front just translates the supplied
	    sink function pointer in the req structure from a void (*sink)();
	    to a void(*sink)(int) if you omit the cast, the C++ compiler
	    will cry...
	  */
	  if (req.sink)
	    ((void (*)(int))req.sink)(req.fd);

	  (void) shutdown(new_sock, SHUT_RDWR);
	  (void) closesocket(new_sock);
	  continue;
	}
      }
    }
#endif /* HAVE_LIBWRAP */

    {
      size_socket dummyLen;
      struct sockaddr dummy;
      dummyLen = sizeof(struct sockaddr);
      if (getsockname(new_sock,&dummy, &dummyLen) < 0)
      {
	sql_perror("Error on new connection socket");
	(void) shutdown(new_sock, SHUT_RDWR);
	(void) closesocket(new_sock);
	continue;
      }
    }

    /*
    ** Don't allow too many connections
    */

    if (!(thd= new THD))
    {
      (void) shutdown(new_sock, SHUT_RDWR);
      VOID(closesocket(new_sock));
      continue;
    }
    if (!(vio_tmp=vio_new(new_sock,
			  sock == unix_sock ? VIO_TYPE_SOCKET :
			  VIO_TYPE_TCPIP,
			  sock == unix_sock ? VIO_LOCALHOST: 0)) ||
	my_net_init(&thd->net,vio_tmp))
    {
      if (vio_tmp)
	vio_delete(vio_tmp);
      else
      {
	(void) shutdown(new_sock, SHUT_RDWR);
	(void) closesocket(new_sock);
      }
      delete thd;
      continue;
    }
    if (sock == unix_sock)
      thd->security_ctx->host=(char*) my_localhost;

    create_new_thread(thd);
  }

  decrement_handler_count();
  DBUG_RETURN(0);
}


#ifdef __NT__
pthread_handler_t handle_connections_namedpipes(void *arg)
{
  HANDLE hConnectedPipe;
  BOOL fConnected;
  THD *thd;
  my_thread_init();
  DBUG_ENTER("handle_connections_namedpipes");
  (void) my_pthread_getprio(pthread_self());		// For debugging

  DBUG_PRINT("general",("Waiting for named pipe connections."));
  while (!abort_loop)
  {
    /* wait for named pipe connection */
    fConnected = ConnectNamedPipe(hPipe, NULL);
    if (abort_loop)
      break;
    if (!fConnected)
      fConnected = GetLastError() == ERROR_PIPE_CONNECTED;
    if (!fConnected)
    {
      CloseHandle(hPipe);
      if ((hPipe= CreateNamedPipe(pipe_name,
                                  PIPE_ACCESS_DUPLEX,
                                  PIPE_TYPE_BYTE |
                                  PIPE_READMODE_BYTE |
                                  PIPE_WAIT,
                                  PIPE_UNLIMITED_INSTANCES,
                                  (int) global_system_variables.
                                  net_buffer_length,
                                  (int) global_system_variables.
                                  net_buffer_length,
                                  NMPWAIT_USE_DEFAULT_WAIT,
                                  &saPipeSecurity)) ==
	  INVALID_HANDLE_VALUE)
      {
	sql_perror("Can't create new named pipe!");
	break;					// Abort
      }
    }
    hConnectedPipe = hPipe;
    /* create new pipe for new connection */
    if ((hPipe = CreateNamedPipe(pipe_name,
				 PIPE_ACCESS_DUPLEX,
				 PIPE_TYPE_BYTE |
				 PIPE_READMODE_BYTE |
				 PIPE_WAIT,
				 PIPE_UNLIMITED_INSTANCES,
				 (int) global_system_variables.net_buffer_length,
				 (int) global_system_variables.net_buffer_length,
				 NMPWAIT_USE_DEFAULT_WAIT,
				 &saPipeSecurity)) ==
	INVALID_HANDLE_VALUE)
    {
      sql_perror("Can't create new named pipe!");
      hPipe=hConnectedPipe;
      continue;					// We have to try again
    }

    if (!(thd = new THD))
    {
      DisconnectNamedPipe(hConnectedPipe);
      CloseHandle(hConnectedPipe);
      continue;
    }
    if (!(thd->net.vio = vio_new_win32pipe(hConnectedPipe)) ||
	my_net_init(&thd->net, thd->net.vio))
    {
      close_connection(thd, ER_OUT_OF_RESOURCES, 1);
      delete thd;
      continue;
    }
    /* Host is unknown */
    thd->security_ctx->host= my_strdup(my_localhost, MYF(0));
    create_new_thread(thd);
  }

  decrement_handler_count();
  DBUG_RETURN(0);
}
#endif /* __NT__ */


/*
  Thread of shared memory's service

  SYNOPSIS
    handle_connections_shared_memory()
    arg                              Arguments of thread
*/

#ifdef HAVE_SMEM
pthread_handler_t handle_connections_shared_memory(void *arg)
{
  /* file-mapping object, use for create shared memory */
  HANDLE handle_connect_file_map= 0;
  char  *handle_connect_map= 0;                 // pointer on shared memory
  HANDLE event_connect_answer= 0;
  ulong smem_buffer_length= shared_memory_buffer_length + 4;
  ulong connect_number= 1;
  char tmp[63];
  char *suffix_pos;
  char connect_number_char[22], *p;
  const char *errmsg= 0;
  SECURITY_ATTRIBUTES *sa_event= 0, *sa_mapping= 0;
  my_thread_init();
  DBUG_ENTER("handle_connections_shared_memorys");
  DBUG_PRINT("general",("Waiting for allocated shared memory."));

  if (my_security_attr_create(&sa_event, &errmsg,
                              GENERIC_ALL, SYNCHRONIZE | EVENT_MODIFY_STATE))
    goto error;

  if (my_security_attr_create(&sa_mapping, &errmsg,
                             GENERIC_ALL, FILE_MAP_READ | FILE_MAP_WRITE))
    goto error;

  /*
    The name of event and file-mapping events create agree next rule:
      shared_memory_base_name+unique_part
    Where:
      shared_memory_base_name is unique value for each server
      unique_part is unique value for each object (events and file-mapping)
  */
  suffix_pos= strxmov(tmp,shared_memory_base_name,"_",NullS);
  strmov(suffix_pos, "CONNECT_REQUEST");
  if ((smem_event_connect_request= CreateEvent(sa_event,
                                               FALSE, FALSE, tmp)) == 0)
  {
    errmsg= "Could not create request event";
    goto error;
  }
  strmov(suffix_pos, "CONNECT_ANSWER");
  if ((event_connect_answer= CreateEvent(sa_event, FALSE, FALSE, tmp)) == 0)
  {
    errmsg="Could not create answer event";
    goto error;
  }
  strmov(suffix_pos, "CONNECT_DATA");
  if ((handle_connect_file_map=
       CreateFileMapping(INVALID_HANDLE_VALUE, sa_mapping,
                         PAGE_READWRITE, 0, sizeof(connect_number), tmp)) == 0)
  {
    errmsg= "Could not create file mapping";
    goto error;
  }
  if ((handle_connect_map= (char *)MapViewOfFile(handle_connect_file_map,
						  FILE_MAP_WRITE,0,0,
						  sizeof(DWORD))) == 0)
  {
    errmsg= "Could not create shared memory service";
    goto error;
  }

  while (!abort_loop)
  {
    /* Wait a request from client */
    WaitForSingleObject(smem_event_connect_request,INFINITE);

    /*
       it can be after shutdown command
    */
    if (abort_loop)
      goto error;

    HANDLE handle_client_file_map= 0;
    char  *handle_client_map= 0;
    HANDLE event_client_wrote= 0;
    HANDLE event_client_read= 0;    // for transfer data server <-> client
    HANDLE event_server_wrote= 0;
    HANDLE event_server_read= 0;
    HANDLE event_conn_closed= 0;
    THD *thd= 0;

    p= int10_to_str(connect_number, connect_number_char, 10);
    /*
      The name of event and file-mapping events create agree next rule:
        shared_memory_base_name+unique_part+number_of_connection
        Where:
	  shared_memory_base_name is uniquel value for each server
	  unique_part is unique value for each object (events and file-mapping)
	  number_of_connection is connection-number between server and client
    */
    suffix_pos= strxmov(tmp,shared_memory_base_name,"_",connect_number_char,
			 "_",NullS);
    strmov(suffix_pos, "DATA");
    if ((handle_client_file_map=
         CreateFileMapping(INVALID_HANDLE_VALUE, sa_mapping,
                           PAGE_READWRITE, 0, smem_buffer_length, tmp)) == 0)
    {
      errmsg= "Could not create file mapping";
      goto errorconn;
    }
    if ((handle_client_map= (char*)MapViewOfFile(handle_client_file_map,
						  FILE_MAP_WRITE,0,0,
						  smem_buffer_length)) == 0)
    {
      errmsg= "Could not create memory map";
      goto errorconn;
    }
    strmov(suffix_pos, "CLIENT_WROTE");
    if ((event_client_wrote= CreateEvent(sa_event, FALSE, FALSE, tmp)) == 0)
    {
      errmsg= "Could not create client write event";
      goto errorconn;
    }
    strmov(suffix_pos, "CLIENT_READ");
    if ((event_client_read= CreateEvent(sa_event, FALSE, FALSE, tmp)) == 0)
    {
      errmsg= "Could not create client read event";
      goto errorconn;
    }
    strmov(suffix_pos, "SERVER_READ");
    if ((event_server_read= CreateEvent(sa_event, FALSE, FALSE, tmp)) == 0)
    {
      errmsg= "Could not create server read event";
      goto errorconn;
    }
    strmov(suffix_pos, "SERVER_WROTE");
    if ((event_server_wrote= CreateEvent(sa_event,
                                         FALSE, FALSE, tmp)) == 0)
    {
      errmsg= "Could not create server write event";
      goto errorconn;
    }
    strmov(suffix_pos, "CONNECTION_CLOSED");
    if ((event_conn_closed= CreateEvent(sa_event,
                                        TRUE, FALSE, tmp)) == 0)
    {
      errmsg= "Could not create closed connection event";
      goto errorconn;
    }
    if (abort_loop)
      goto errorconn;
    if (!(thd= new THD))
      goto errorconn;
    /* Send number of connection to client */
    int4store(handle_connect_map, connect_number);
    if (!SetEvent(event_connect_answer))
    {
      errmsg= "Could not send answer event";
      goto errorconn;
    }
    /* Set event that client should receive data */
    if (!SetEvent(event_client_read))
    {
      errmsg= "Could not set client to read mode";
      goto errorconn;
    }
    if (!(thd->net.vio= vio_new_win32shared_memory(&thd->net,
                                                   handle_client_file_map,
                                                   handle_client_map,
                                                   event_client_wrote,
                                                   event_client_read,
                                                   event_server_wrote,
                                                   event_server_read,
                                                   event_conn_closed)) ||
                        my_net_init(&thd->net, thd->net.vio))
    {
      close_connection(thd, ER_OUT_OF_RESOURCES, 1);
      errmsg= 0;
      goto errorconn;
    }
    thd->security_ctx->host= my_strdup(my_localhost, MYF(0)); /* Host is unknown */
    create_new_thread(thd);
    connect_number++;
    continue;

errorconn:
    /* Could not form connection;  Free used handlers/memort and retry */
    if (errmsg)
    {
      char buff[180];
      strxmov(buff, "Can't create shared memory connection: ", errmsg, ".",
	      NullS);
      sql_perror(buff);
    }
    if (handle_client_file_map) 
      CloseHandle(handle_client_file_map);
    if (handle_client_map)
      UnmapViewOfFile(handle_client_map);
    if (event_server_wrote)
      CloseHandle(event_server_wrote);
    if (event_server_read)
      CloseHandle(event_server_read);
    if (event_client_wrote)
      CloseHandle(event_client_wrote);
    if (event_client_read)
      CloseHandle(event_client_read);
    if (event_conn_closed)
      CloseHandle(event_conn_closed);
    delete thd;
  }

  /* End shared memory handling */
error:
  if (errmsg)
  {
    char buff[180];
    strxmov(buff, "Can't create shared memory service: ", errmsg, ".", NullS);
    sql_perror(buff);
  }
  my_security_attr_free(sa_event);
  my_security_attr_free(sa_mapping);
  if (handle_connect_map)	UnmapViewOfFile(handle_connect_map);
  if (handle_connect_file_map)	CloseHandle(handle_connect_file_map);
  if (event_connect_answer)	CloseHandle(event_connect_answer);
  if (smem_event_connect_request) CloseHandle(smem_event_connect_request);

  decrement_handler_count();
  DBUG_RETURN(0);
}
#endif /* HAVE_SMEM */
#endif /* EMBEDDED_LIBRARY */


/****************************************************************************
  Handle start options
******************************************************************************/

enum options_mysqld
{
  OPT_ISAM_LOG=256,            OPT_SKIP_NEW, 
  OPT_SKIP_GRANT,              OPT_SKIP_LOCK, 
  OPT_ENABLE_LOCK,             OPT_USE_LOCKING,
  OPT_SOCKET,                  OPT_UPDATE_LOG,
  OPT_BIN_LOG,                 OPT_SKIP_RESOLVE,
  OPT_SKIP_NETWORKING,         OPT_BIN_LOG_INDEX,
  OPT_BIND_ADDRESS,            OPT_PID_FILE,
  OPT_SKIP_PRIOR,              OPT_BIG_TABLES,
  OPT_STANDALONE,              OPT_ONE_THREAD,
  OPT_CONSOLE,                 OPT_LOW_PRIORITY_UPDATES,
  OPT_SKIP_HOST_CACHE,         OPT_SHORT_LOG_FORMAT,
  OPT_FLUSH,                   OPT_SAFE,
  OPT_BOOTSTRAP,               OPT_SKIP_SHOW_DB,
  OPT_STORAGE_ENGINE,          OPT_INIT_FILE,
  OPT_DELAY_KEY_WRITE_ALL,     OPT_SLOW_QUERY_LOG,
  OPT_DELAY_KEY_WRITE,	       OPT_CHARSETS_DIR,
  OPT_BDB_HOME,                OPT_BDB_LOG,
  OPT_BDB_TMP,                 OPT_BDB_SYNC,
  OPT_BDB_LOCK,                OPT_BDB,
  OPT_BDB_NO_RECOVER,          OPT_BDB_SHARED,
  OPT_BDB_DATA_DIRECT,         OPT_BDB_LOG_DIRECT,
  OPT_MASTER_HOST,             OPT_MASTER_USER,
  OPT_MASTER_PASSWORD,         OPT_MASTER_PORT,
  OPT_MASTER_INFO_FILE,        OPT_MASTER_CONNECT_RETRY,
  OPT_MASTER_RETRY_COUNT,      OPT_LOG_TC, OPT_LOG_TC_SIZE,
  OPT_MASTER_SSL,              OPT_MASTER_SSL_KEY,
  OPT_MASTER_SSL_CERT,         OPT_MASTER_SSL_CAPATH,
  OPT_MASTER_SSL_CIPHER,       OPT_MASTER_SSL_CA,
  OPT_SQL_BIN_UPDATE_SAME,     OPT_REPLICATE_DO_DB,
  OPT_REPLICATE_IGNORE_DB,     OPT_LOG_SLAVE_UPDATES,
  OPT_BINLOG_DO_DB,            OPT_BINLOG_IGNORE_DB,
  OPT_BINLOG_FORMAT,
#ifndef DBUG_OFF
  OPT_BINLOG_SHOW_XID,
#endif
  OPT_BINLOG_ROWS_EVENT_MAX_SIZE, 
  OPT_WANT_CORE,               OPT_CONCURRENT_INSERT,
  OPT_MEMLOCK,                 OPT_MYISAM_RECOVER,
  OPT_REPLICATE_REWRITE_DB,    OPT_SERVER_ID,
  OPT_SKIP_SLAVE_START,        OPT_SKIP_INNOBASE,
  OPT_SAFEMALLOC_MEM_LIMIT,    OPT_REPLICATE_DO_TABLE,
  OPT_REPLICATE_IGNORE_TABLE,  OPT_REPLICATE_WILD_DO_TABLE,
  OPT_REPLICATE_WILD_IGNORE_TABLE, OPT_REPLICATE_SAME_SERVER_ID,
  OPT_DISCONNECT_SLAVE_EVENT_COUNT, OPT_TC_HEURISTIC_RECOVER,
  OPT_ABORT_SLAVE_EVENT_COUNT,
  OPT_INNODB_DATA_HOME_DIR,
  OPT_INNODB_DATA_FILE_PATH,
  OPT_INNODB_LOG_GROUP_HOME_DIR,
  OPT_INNODB_LOG_ARCH_DIR,
  OPT_INNODB_LOG_ARCHIVE,
  OPT_INNODB_FLUSH_LOG_AT_TRX_COMMIT,
  OPT_INNODB_FLUSH_METHOD,
  OPT_INNODB_DOUBLEWRITE,
  OPT_INNODB_CHECKSUMS,
  OPT_INNODB_FAST_SHUTDOWN,
  OPT_INNODB_FILE_PER_TABLE, OPT_CRASH_BINLOG_INNODB,
  OPT_INNODB_LOCKS_UNSAFE_FOR_BINLOG,
  OPT_LOG_BIN_TRUST_FUNCTION_CREATORS,
  OPT_SAFE_SHOW_DB, OPT_INNODB_SAFE_BINLOG,
  OPT_INNODB, OPT_ISAM,
  OPT_ENGINE_CONDITION_PUSHDOWN, OPT_NDBCLUSTER, OPT_NDB_CONNECTSTRING, 
  OPT_NDB_USE_EXACT_COUNT, OPT_NDB_USE_TRANSACTIONS,
  OPT_NDB_FORCE_SEND, OPT_NDB_AUTOINCREMENT_PREFETCH_SZ,
  OPT_NDB_SHM, OPT_NDB_OPTIMIZED_NODE_SELECTION, OPT_NDB_CACHE_CHECK_TIME,
  OPT_NDB_MGMD, OPT_NDB_NODEID,
  OPT_NDB_DISTRIBUTION,
  OPT_NDB_INDEX_STAT_ENABLE,
  OPT_NDB_EXTRA_LOGGING,
  OPT_NDB_REPORT_THRESH_BINLOG_EPOCH_SLIP,
  OPT_NDB_REPORT_THRESH_BINLOG_MEM_USAGE,
  OPT_NDB_USE_COPYING_ALTER_TABLE,
  OPT_SKIP_SAFEMALLOC,
  OPT_TEMP_POOL, OPT_TX_ISOLATION, OPT_COMPLETION_TYPE,
  OPT_SKIP_STACK_TRACE, OPT_SKIP_SYMLINKS,
  OPT_MAX_BINLOG_DUMP_EVENTS, OPT_SPORADIC_BINLOG_DUMP_FAIL,
  OPT_SAFE_USER_CREATE, OPT_SQL_MODE,
  OPT_HAVE_NAMED_PIPE,
  OPT_DO_PSTACK, OPT_EVENT_SCHEDULER, OPT_REPORT_HOST,
  OPT_REPORT_USER, OPT_REPORT_PASSWORD, OPT_REPORT_PORT,
  OPT_SHOW_SLAVE_AUTH_INFO,
  OPT_SLAVE_LOAD_TMPDIR, OPT_NO_MIX_TYPE,
  OPT_RPL_RECOVERY_RANK,OPT_INIT_RPL_ROLE,
  OPT_RELAY_LOG, OPT_RELAY_LOG_INDEX, OPT_RELAY_LOG_INFO_FILE,
  OPT_SLAVE_SKIP_ERRORS, OPT_DES_KEY_FILE, OPT_LOCAL_INFILE,
  OPT_SSL_SSL, OPT_SSL_KEY, OPT_SSL_CERT, OPT_SSL_CA,
  OPT_SSL_CAPATH, OPT_SSL_CIPHER,
  OPT_BACK_LOG, OPT_BINLOG_CACHE_SIZE,
  OPT_CONNECT_TIMEOUT, OPT_DELAYED_INSERT_TIMEOUT,
  OPT_DELAYED_INSERT_LIMIT, OPT_DELAYED_QUEUE_SIZE,
  OPT_FLUSH_TIME, OPT_FT_MIN_WORD_LEN, OPT_FT_BOOLEAN_SYNTAX,
  OPT_FT_MAX_WORD_LEN, OPT_FT_QUERY_EXPANSION_LIMIT, OPT_FT_STOPWORD_FILE,
  OPT_INTERACTIVE_TIMEOUT, OPT_JOIN_BUFF_SIZE,
  OPT_KEY_BUFFER_SIZE, OPT_KEY_CACHE_BLOCK_SIZE,
  OPT_KEY_CACHE_DIVISION_LIMIT, OPT_KEY_CACHE_AGE_THRESHOLD,
  OPT_LONG_QUERY_TIME,
  OPT_LOWER_CASE_TABLE_NAMES, OPT_MAX_ALLOWED_PACKET,
  OPT_MAX_BINLOG_CACHE_SIZE, OPT_MAX_BINLOG_SIZE,
  OPT_MAX_CONNECTIONS, OPT_MAX_CONNECT_ERRORS,
  OPT_MAX_DELAYED_THREADS, OPT_MAX_HEP_TABLE_SIZE,
  OPT_MAX_JOIN_SIZE, OPT_MAX_PREPARED_STMT_COUNT,
  OPT_MAX_RELAY_LOG_SIZE, OPT_MAX_SORT_LENGTH,
  OPT_MAX_SEEKS_FOR_KEY, OPT_MAX_TMP_TABLES, OPT_MAX_USER_CONNECTIONS,
  OPT_MAX_LENGTH_FOR_SORT_DATA,
  OPT_MAX_WRITE_LOCK_COUNT, OPT_BULK_INSERT_BUFFER_SIZE,
  OPT_MAX_ERROR_COUNT, OPT_MULTI_RANGE_COUNT, OPT_MYISAM_DATA_POINTER_SIZE,
  OPT_MYISAM_BLOCK_SIZE, OPT_MYISAM_MAX_EXTRA_SORT_FILE_SIZE,
  OPT_MYISAM_MAX_SORT_FILE_SIZE, OPT_MYISAM_SORT_BUFFER_SIZE,
  OPT_MYISAM_USE_MMAP,
  OPT_MYISAM_STATS_METHOD,
  OPT_NET_BUFFER_LENGTH, OPT_NET_RETRY_COUNT,
  OPT_NET_READ_TIMEOUT, OPT_NET_WRITE_TIMEOUT,
  OPT_OPEN_FILES_LIMIT,
  OPT_PRELOAD_BUFFER_SIZE,
  OPT_QUERY_CACHE_LIMIT, OPT_QUERY_CACHE_MIN_RES_UNIT, OPT_QUERY_CACHE_SIZE,
  OPT_QUERY_CACHE_TYPE, OPT_QUERY_CACHE_WLOCK_INVALIDATE, OPT_RECORD_BUFFER,
  OPT_RECORD_RND_BUFFER, OPT_DIV_PRECINCREMENT, OPT_RELAY_LOG_SPACE_LIMIT,
  OPT_RELAY_LOG_PURGE,
  OPT_SLAVE_NET_TIMEOUT, OPT_SLAVE_COMPRESSED_PROTOCOL, OPT_SLOW_LAUNCH_TIME,
  OPT_SLAVE_TRANS_RETRIES, OPT_READONLY, OPT_DEBUGGING,
  OPT_SORT_BUFFER, OPT_TABLE_OPEN_CACHE, OPT_TABLE_DEF_CACHE,
  OPT_THREAD_CONCURRENCY, OPT_THREAD_CACHE_SIZE,
  OPT_TMP_TABLE_SIZE, OPT_THREAD_STACK,
  OPT_WAIT_TIMEOUT, OPT_MYISAM_REPAIR_THREADS,
  OPT_INNODB_MIRRORED_LOG_GROUPS,
  OPT_INNODB_LOG_FILES_IN_GROUP,
  OPT_INNODB_LOG_FILE_SIZE,
  OPT_INNODB_LOG_BUFFER_SIZE,
  OPT_INNODB_BUFFER_POOL_SIZE,
  OPT_INNODB_BUFFER_POOL_AWE_MEM_MB,
  OPT_INNODB_ADDITIONAL_MEM_POOL_SIZE,
  OPT_INNODB_MAX_PURGE_LAG,
  OPT_INNODB_FILE_IO_THREADS,
  OPT_INNODB_LOCK_WAIT_TIMEOUT,
  OPT_INNODB_THREAD_CONCURRENCY,
  OPT_INNODB_COMMIT_CONCURRENCY,
  OPT_INNODB_FORCE_RECOVERY,
  OPT_INNODB_STATUS_FILE,
  OPT_INNODB_MAX_DIRTY_PAGES_PCT,
  OPT_INNODB_TABLE_LOCKS,
  OPT_INNODB_SUPPORT_XA,
  OPT_INNODB_OPEN_FILES,
  OPT_INNODB_AUTOEXTEND_INCREMENT,
  OPT_INNODB_SYNC_SPIN_LOOPS,
  OPT_INNODB_CONCURRENCY_TICKETS,
  OPT_INNODB_THREAD_SLEEP_DELAY,
  OPT_INNODB_STATS_ON_METADATA,
  OPT_BDB_CACHE_SIZE,
  OPT_BDB_CACHE_PARTS,
  OPT_BDB_LOG_BUFFER_SIZE,
  OPT_BDB_MAX_LOCK,
  OPT_BDB_REGION_SIZE,
  OPT_ERROR_LOG_FILE,
  OPT_DEFAULT_WEEK_FORMAT,
  OPT_RANGE_ALLOC_BLOCK_SIZE, OPT_ALLOW_SUSPICIOUS_UDFS,
  OPT_QUERY_ALLOC_BLOCK_SIZE, OPT_QUERY_PREALLOC_SIZE,
  OPT_TRANS_ALLOC_BLOCK_SIZE, OPT_TRANS_PREALLOC_SIZE,
  OPT_SYNC_FRM, OPT_SYNC_BINLOG,
  OPT_SYNC_REPLICATION,
  OPT_SYNC_REPLICATION_SLAVE_ID,
  OPT_SYNC_REPLICATION_TIMEOUT,
  OPT_BDB_NOSYNC,
  OPT_ENABLE_SHARED_MEMORY,
  OPT_SHARED_MEMORY_BASE_NAME,
  OPT_OLD_PASSWORDS,
  OPT_OLD_ALTER_TABLE,
  OPT_EXPIRE_LOGS_DAYS,
  OPT_GROUP_CONCAT_MAX_LEN,
  OPT_DEFAULT_COLLATION,
  OPT_CHARACTER_SET_CLIENT_HANDSHAKE,
  OPT_CHARACTER_SET_FILESYSTEM,
  OPT_INIT_CONNECT,
  OPT_INIT_SLAVE,
  OPT_SECURE_AUTH,
  OPT_DATE_FORMAT,
  OPT_TIME_FORMAT,
  OPT_DATETIME_FORMAT,
  OPT_LOG_QUERIES_NOT_USING_INDEXES,
  OPT_DEFAULT_TIME_ZONE,
  OPT_SYSDATE_IS_NOW,
  OPT_OPTIMIZER_SEARCH_DEPTH,
  OPT_OPTIMIZER_PRUNE_LEVEL,
  OPT_UPDATABLE_VIEWS_WITH_LIMIT,
  OPT_SP_AUTOMATIC_PRIVILEGES,
  OPT_MAX_SP_RECURSION_DEPTH,
  OPT_AUTO_INCREMENT, OPT_AUTO_INCREMENT_OFFSET,
  OPT_ENABLE_LARGE_PAGES,
  OPT_TIMED_MUTEXES,
  OPT_OLD_STYLE_USER_LIMITS,
  OPT_LOG_SLOW_ADMIN_STATEMENTS,
  OPT_TABLE_LOCK_WAIT_TIMEOUT,
  OPT_PLUGIN_DIR,
  OPT_LOG_OUTPUT,
  OPT_PORT_OPEN_TIMEOUT,
  OPT_GENERAL_LOG,
  OPT_SLOW_LOG,
  OPT_MERGE,
  OPT_THREAD_HANDLING,
<<<<<<< HEAD
  OPT_INNODB_ROLLBACK_ON_TIMEOUT,
  OPT_SECURE_FILE_PRIV
=======
  OPT_INNODB_ROLLBACK_ON_TIMEOUT
>>>>>>> ba60ccbf
};


#define LONG_TIMEOUT ((ulong) 3600L*24L*365L)

struct my_option my_long_options[] =
{
  {"help", '?', "Display this help and exit.", 
   (gptr*) &opt_help, (gptr*) &opt_help, 0, GET_BOOL, NO_ARG, 0, 0, 0, 0,
   0, 0},
#ifdef HAVE_REPLICATION
  {"abort-slave-event-count", OPT_ABORT_SLAVE_EVENT_COUNT,
   "Option used by mysql-test for debugging and testing of replication.",
   (gptr*) &abort_slave_event_count,  (gptr*) &abort_slave_event_count,
   0, GET_INT, REQUIRED_ARG, 0, 0, 0, 0, 0, 0},
#endif /* HAVE_REPLICATION */
  {"allow-suspicious-udfs", OPT_ALLOW_SUSPICIOUS_UDFS,
   "Allows use of UDFs consisting of only one symbol xxx() "
   "without corresponding xxx_init() or xxx_deinit(). That also means "
   "that one can load any function from any library, for example exit() "
   "from libc.so",
   (gptr*) &opt_allow_suspicious_udfs, (gptr*) &opt_allow_suspicious_udfs,
   0, GET_BOOL, NO_ARG, 0, 0, 0, 0, 0, 0},
  {"ansi", 'a', "Use ANSI SQL syntax instead of MySQL syntax. This mode will also set transaction isolation level 'serializable'.", 0, 0, 0,
   GET_NO_ARG, NO_ARG, 0, 0, 0, 0, 0, 0},
  {"auto-increment-increment", OPT_AUTO_INCREMENT,
   "Auto-increment columns are incremented by this",
   (gptr*) &global_system_variables.auto_increment_increment,
   (gptr*) &max_system_variables.auto_increment_increment, 0, GET_ULONG,
   OPT_ARG, 1, 1, 65535, 0, 1, 0 },
  {"auto-increment-offset", OPT_AUTO_INCREMENT_OFFSET,
   "Offset added to Auto-increment columns. Used when auto-increment-increment != 1",
   (gptr*) &global_system_variables.auto_increment_offset,
   (gptr*) &max_system_variables.auto_increment_offset, 0, GET_ULONG, OPT_ARG,
   1, 1, 65535, 0, 1, 0 },
  {"automatic-sp-privileges", OPT_SP_AUTOMATIC_PRIVILEGES,
   "Creating and dropping stored procedures alters ACLs. Disable with --skip-automatic-sp-privileges.",
   (gptr*) &sp_automatic_privileges, (gptr*) &sp_automatic_privileges,
   0, GET_BOOL, NO_ARG, 1, 0, 0, 0, 0, 0},
  {"basedir", 'b',
   "Path to installation directory. All paths are usually resolved relative to this.",
   (gptr*) &mysql_home_ptr, (gptr*) &mysql_home_ptr, 0, GET_STR, REQUIRED_ARG,
   0, 0, 0, 0, 0, 0},
  {"big-tables", OPT_BIG_TABLES,
   "Allow big result sets by saving all temporary sets on file (Solves most 'table full' errors).",
   0, 0, 0, GET_NO_ARG, NO_ARG, 0, 0, 0, 0, 0, 0},
  {"bind-address", OPT_BIND_ADDRESS, "IP address to bind to.",
   (gptr*) &my_bind_addr_str, (gptr*) &my_bind_addr_str, 0, GET_STR,
   REQUIRED_ARG, 0, 0, 0, 0, 0, 0},
  {"binlog_format", OPT_BINLOG_FORMAT,
   "Does not have any effect without '--log-bin'. "
   "Tell the master the form of binary logging to use: either 'row' for "
   "row-based binary logging, or 'statement' for statement-based binary "
   "logging, or 'mixed'. 'mixed' is statement-based binary logging except "
   "for those statements where only row-based is correct: those which "
   "involve user-defined functions (i.e. UDFs) or the UUID() function; for "
   "those, row-based binary logging is automatically used. "
#ifdef HAVE_NDB_BINLOG
   "If ndbcluster is enabled and binlog_format is `mixed', the format switches"
   " to 'row' and back implicitly per each query accessing a NDB table."
#endif
   ,(gptr*) &opt_binlog_format, (gptr*) &opt_binlog_format,
   0, GET_STR, REQUIRED_ARG, BINLOG_FORMAT_MIXED, BINLOG_FORMAT_STMT,
   BINLOG_FORMAT_MIXED, 0, 0, 0},
  {"binlog-do-db", OPT_BINLOG_DO_DB,
   "Tells the master it should log updates for the specified database, and exclude all others not explicitly mentioned.",
   0, 0, 0, GET_STR, REQUIRED_ARG, 0, 0, 0, 0, 0, 0},
  {"binlog-ignore-db", OPT_BINLOG_IGNORE_DB,
   "Tells the master that updates to the given database should not be logged tothe binary log.",
   0, 0, 0, GET_STR, REQUIRED_ARG, 0, 0, 0, 0, 0, 0},
  {"binlog-row-event-max-size", OPT_BINLOG_ROWS_EVENT_MAX_SIZE,
   "The maximum size of a row-based binary log event in bytes. Rows will be "
   "grouped into events smaller than this size if possible. "
   "The value has to be a multiple of 256.",
   (gptr*) &opt_binlog_rows_event_max_size, 
   (gptr*) &opt_binlog_rows_event_max_size, 0, 
   GET_ULONG, REQUIRED_ARG, 
   /* def_value */ 1024, /* min_value */  256, /* max_value */ ULONG_MAX, 
   /* sub_size */     0, /* block_size */ 256, 
   /* app_type */ 0
  },
#ifndef DISABLE_GRANT_OPTIONS
  {"bootstrap", OPT_BOOTSTRAP, "Used by mysql installation scripts.", 0, 0, 0,
   GET_NO_ARG, NO_ARG, 0, 0, 0, 0, 0, 0},
#endif
  {"character-set-client-handshake", OPT_CHARACTER_SET_CLIENT_HANDSHAKE,
   "Don't ignore client side character set value sent during handshake.",
   (gptr*) &opt_character_set_client_handshake,
   (gptr*) &opt_character_set_client_handshake,
    0, GET_BOOL, NO_ARG, 1, 0, 0, 0, 0, 0},
  {"character-set-filesystem", OPT_CHARACTER_SET_FILESYSTEM,
   "Set the filesystem character set.",
   (gptr*) &character_set_filesystem_name,
   (gptr*) &character_set_filesystem_name,
   0, GET_STR, REQUIRED_ARG, 0, 0, 0, 0, 0, 0 },
  {"character-set-server", 'C', "Set the default character set.",
   (gptr*) &default_character_set_name, (gptr*) &default_character_set_name,
   0, GET_STR, REQUIRED_ARG, 0, 0, 0, 0, 0, 0 },
  {"character-sets-dir", OPT_CHARSETS_DIR,
   "Directory where character sets are.", (gptr*) &charsets_dir,
   (gptr*) &charsets_dir, 0, GET_STR, REQUIRED_ARG, 0, 0, 0, 0, 0, 0},
  {"chroot", 'r', "Chroot mysqld daemon during startup.",
   (gptr*) &mysqld_chroot, (gptr*) &mysqld_chroot, 0, GET_STR, REQUIRED_ARG,
   0, 0, 0, 0, 0, 0},
  {"collation-server", OPT_DEFAULT_COLLATION, "Set the default collation.",
   (gptr*) &default_collation_name, (gptr*) &default_collation_name,
   0, GET_STR, REQUIRED_ARG, 0, 0, 0, 0, 0, 0 },
  {"completion-type", OPT_COMPLETION_TYPE, "Default completion type.",
   (gptr*) &global_system_variables.completion_type,
   (gptr*) &max_system_variables.completion_type, 0, GET_ULONG,
   REQUIRED_ARG, 0, 0, 2, 0, 1, 0},
  {"concurrent-insert", OPT_CONCURRENT_INSERT,
   "Use concurrent insert with MyISAM. Disable with --concurrent-insert=0",
   (gptr*) &myisam_concurrent_insert, (gptr*) &myisam_concurrent_insert,
   0, GET_LONG, OPT_ARG, 1, 0, 2, 0, 0, 0},
  {"console", OPT_CONSOLE, "Write error output on screen; Don't remove the console window on windows.",
   (gptr*) &opt_console, (gptr*) &opt_console, 0, GET_BOOL, NO_ARG, 0, 0, 0,
   0, 0, 0},
  {"core-file", OPT_WANT_CORE, "Write core on errors.", 0, 0, 0, GET_NO_ARG,
   NO_ARG, 0, 0, 0, 0, 0, 0},
  {"datadir", 'h', "Path to the database root.", (gptr*) &mysql_data_home,
   (gptr*) &mysql_data_home, 0, GET_STR, REQUIRED_ARG, 0, 0, 0, 0, 0, 0},
#ifndef DBUG_OFF
  {"debug", '#', "Debug log.", (gptr*) &default_dbug_option,
   (gptr*) &default_dbug_option, 0, GET_STR, OPT_ARG, 0, 0, 0, 0, 0, 0},
#endif
  {"default-character-set", 'C', "Set the default character set (deprecated option, use --character-set-server instead).",
   (gptr*) &default_character_set_name, (gptr*) &default_character_set_name,
   0, GET_STR, REQUIRED_ARG, 0, 0, 0, 0, 0, 0 },
  {"default-collation", OPT_DEFAULT_COLLATION, "Set the default collation (deprecated option, use --collation-server instead).",
   (gptr*) &default_collation_name, (gptr*) &default_collation_name,
   0, GET_STR, REQUIRED_ARG, 0, 0, 0, 0, 0, 0 },
  {"default-storage-engine", OPT_STORAGE_ENGINE,
   "Set the default storage engine (table type) for tables.",
   (gptr*)&default_storage_engine_str, (gptr*)&default_storage_engine_str,
   0, GET_STR, REQUIRED_ARG, 0, 0, 0, 0, 0, 0},
  {"default-table-type", OPT_STORAGE_ENGINE,
   "(deprecated) Use --default-storage-engine.",
   (gptr*)&default_storage_engine_str, (gptr*)&default_storage_engine_str,
   0, GET_STR, REQUIRED_ARG, 0, 0, 0, 0, 0, 0},
  {"default-time-zone", OPT_DEFAULT_TIME_ZONE, "Set the default time zone.",
   (gptr*) &default_tz_name, (gptr*) &default_tz_name,
   0, GET_STR, REQUIRED_ARG, 0, 0, 0, 0, 0, 0 },
  {"delay-key-write", OPT_DELAY_KEY_WRITE, "Type of DELAY_KEY_WRITE.",
   0,0,0, GET_STR, OPT_ARG, 0, 0, 0, 0, 0, 0},
  {"delay-key-write-for-all-tables", OPT_DELAY_KEY_WRITE_ALL,
   "Don't flush key buffers between writes for any MyISAM table (Deprecated option, use --delay-key-write=all instead).",
   0, 0, 0, GET_NO_ARG, NO_ARG, 0, 0, 0, 0, 0, 0},
#ifdef HAVE_OPENSSL
  {"des-key-file", OPT_DES_KEY_FILE,
   "Load keys for des_encrypt() and des_encrypt from given file.",
   (gptr*) &des_key_file, (gptr*) &des_key_file, 0, GET_STR, REQUIRED_ARG,
   0, 0, 0, 0, 0, 0},
#endif /* HAVE_OPENSSL */
#ifdef HAVE_REPLICATION
  {"disconnect-slave-event-count", OPT_DISCONNECT_SLAVE_EVENT_COUNT,
   "Option used by mysql-test for debugging and testing of replication.",
   (gptr*) &disconnect_slave_event_count,
   (gptr*) &disconnect_slave_event_count, 0, GET_INT, REQUIRED_ARG, 0, 0, 0,
   0, 0, 0},
#endif /* HAVE_REPLICATION */
  {"enable-locking", OPT_ENABLE_LOCK,
   "Deprecated option, use --external-locking instead.",
   (gptr*) &opt_external_locking, (gptr*) &opt_external_locking,
   0, GET_BOOL, NO_ARG, 0, 0, 0, 0, 0, 0},
#ifdef __NT__
  {"enable-named-pipe", OPT_HAVE_NAMED_PIPE, "Enable the named pipe (NT).",
   (gptr*) &opt_enable_named_pipe, (gptr*) &opt_enable_named_pipe, 0, GET_BOOL,
   NO_ARG, 0, 0, 0, 0, 0, 0},
#endif
  {"enable-pstack", OPT_DO_PSTACK, "Print a symbolic stack trace on failure.",
   (gptr*) &opt_do_pstack, (gptr*) &opt_do_pstack, 0, GET_BOOL, NO_ARG, 0, 0,
   0, 0, 0, 0},
  {"engine-condition-pushdown",
   OPT_ENGINE_CONDITION_PUSHDOWN,
   "Push supported query conditions to the storage engine.",
   (gptr*) &global_system_variables.engine_condition_pushdown,
   (gptr*) &global_system_variables.engine_condition_pushdown,
   0, GET_BOOL, NO_ARG, 1, 0, 0, 0, 0, 0},
  /* See how it's handled in get_one_option() */
  {"event-scheduler", OPT_EVENT_SCHEDULER, "Enable/disable the event scheduler.",
   NULL,  NULL, 0, GET_STR, OPT_ARG, 0, 0, 0, 0, 0, 0},
  {"exit-info", 'T', "Used for debugging;  Use at your own risk!", 0, 0, 0,
   GET_LONG, OPT_ARG, 0, 0, 0, 0, 0, 0},
  {"external-locking", OPT_USE_LOCKING, "Use system (external) locking (disabled by default).  With this option enabled you can run myisamchk to test (not repair) tables while the MySQL server is running. Disable with --skip-external-locking.",
   (gptr*) &opt_external_locking, (gptr*) &opt_external_locking,
   0, GET_BOOL, NO_ARG, 0, 0, 0, 0, 0, 0},
  {"flush", OPT_FLUSH, "Flush tables to disk between SQL commands.", 0, 0, 0,
   GET_NO_ARG, NO_ARG, 0, 0, 0, 0, 0, 0},
  /* We must always support the next option to make scripts like mysqltest
     easier to do */
  {"gdb", OPT_DEBUGGING,
   "Set up signals usable for debugging",
   (gptr*) &opt_debugging, (gptr*) &opt_debugging,
   0, GET_BOOL, NO_ARG, 0, 0, 0, 0, 0, 0},
  {"general-log", OPT_GENERAL_LOG,
   "Enable|disable general log", (gptr*) &opt_log,
   (gptr*) &opt_log, 0, GET_BOOL, OPT_ARG, 0, 0, 0, 0, 0, 0},
#ifdef HAVE_LARGE_PAGES
  {"large-pages", OPT_ENABLE_LARGE_PAGES, "Enable support for large pages. \
Disable with --skip-large-pages.",
   (gptr*) &opt_large_pages, (gptr*) &opt_large_pages, 0, GET_BOOL, NO_ARG, 0, 0, 0,
   0, 0, 0},
#endif
  {"init-connect", OPT_INIT_CONNECT, "Command(s) that are executed for each new connection",
   (gptr*) &opt_init_connect, (gptr*) &opt_init_connect, 0, GET_STR_ALLOC,
   REQUIRED_ARG, 0, 0, 0, 0, 0, 0},
#ifndef DISABLE_GRANT_OPTIONS
  {"init-file", OPT_INIT_FILE, "Read SQL commands from this file at startup.",
   (gptr*) &opt_init_file, (gptr*) &opt_init_file, 0, GET_STR, REQUIRED_ARG,
   0, 0, 0, 0, 0, 0},
#endif
  {"init-rpl-role", OPT_INIT_RPL_ROLE, "Set the replication role.", 0, 0, 0,
   GET_STR, REQUIRED_ARG, 0, 0, 0, 0, 0, 0},
  {"init-slave", OPT_INIT_SLAVE, "Command(s) that are executed when a slave connects to this master",
   (gptr*) &opt_init_slave, (gptr*) &opt_init_slave, 0, GET_STR_ALLOC,
   REQUIRED_ARG, 0, 0, 0, 0, 0, 0},
  {"innodb", OPT_INNODB, "Enable InnoDB (if this version of MySQL supports it). \
Disable with --skip-innodb (will save memory).",
   (gptr*) &opt_innodb, (gptr*) &opt_innodb, 0, GET_BOOL, NO_ARG, OPT_INNODB_DEFAULT, 0, 0,
   0, 0, 0},
#ifdef WITH_INNOBASE_STORAGE_ENGINE
  {"innodb_checksums", OPT_INNODB_CHECKSUMS, "Enable InnoDB checksums validation (enabled by default). \
Disable with --skip-innodb-checksums.", (gptr*) &innobase_use_checksums,
   (gptr*) &innobase_use_checksums, 0, GET_BOOL, NO_ARG, 1, 0, 0, 0, 0, 0},
#endif
  {"innodb_data_file_path", OPT_INNODB_DATA_FILE_PATH,
   "Path to individual files and their sizes.",
   0, 0, 0, GET_STR, REQUIRED_ARG, 0, 0, 0, 0, 0, 0},
#ifdef WITH_INNOBASE_STORAGE_ENGINE
  {"innodb_data_home_dir", OPT_INNODB_DATA_HOME_DIR,
   "The common part for InnoDB table spaces.", (gptr*) &innobase_data_home_dir,
   (gptr*) &innobase_data_home_dir, 0, GET_STR, REQUIRED_ARG, 0, 0, 0, 0, 0,
   0},
  {"innodb_doublewrite", OPT_INNODB_DOUBLEWRITE, "Enable InnoDB doublewrite buffer (enabled by default). \
Disable with --skip-innodb-doublewrite.", (gptr*) &innobase_use_doublewrite,
   (gptr*) &innobase_use_doublewrite, 0, GET_BOOL, NO_ARG, 1, 0, 0, 0, 0, 0},
  {"innodb_fast_shutdown", OPT_INNODB_FAST_SHUTDOWN,
   "Speeds up the shutdown process of the InnoDB storage engine. Possible "
   "values are 0, 1 (faster)"
   /*
     NetWare can't close unclosed files, can't automatically kill remaining
     threads, etc, so on this OS we disable the crash-like InnoDB shutdown.
   */
#ifndef __NETWARE__
   " or 2 (fastest - crash-like)"
#endif
   ".",
   (gptr*) &innobase_fast_shutdown,
   (gptr*) &innobase_fast_shutdown, 0, GET_ULONG, OPT_ARG, 1, 0,
   IF_NETWARE(1,2), 0, 0, 0},
  {"innodb_file_per_table", OPT_INNODB_FILE_PER_TABLE,
   "Stores each InnoDB table to an .ibd file in the database dir.",
   (gptr*) &innobase_file_per_table,
   (gptr*) &innobase_file_per_table, 0, GET_BOOL, NO_ARG, 0, 0, 0, 0, 0, 0},
  {"innodb_flush_log_at_trx_commit", OPT_INNODB_FLUSH_LOG_AT_TRX_COMMIT,
   "Set to 0 (write and flush once per second), 1 (write and flush at each commit) or 2 (write at commit, flush once per second).",
   (gptr*) &srv_flush_log_at_trx_commit,
   (gptr*) &srv_flush_log_at_trx_commit,
   0, GET_ULONG, OPT_ARG,  1, 0, 2, 0, 0, 0},
  {"innodb_flush_method", OPT_INNODB_FLUSH_METHOD,
   "With which method to flush data.", (gptr*) &innobase_unix_file_flush_method,
   (gptr*) &innobase_unix_file_flush_method, 0, GET_STR, REQUIRED_ARG, 0, 0, 0,
   0, 0, 0},
  {"innodb_locks_unsafe_for_binlog", OPT_INNODB_LOCKS_UNSAFE_FOR_BINLOG,
   "Force InnoDB to not use next-key locking, to use only row-level locking.",
   (gptr*) &innobase_locks_unsafe_for_binlog,
   (gptr*) &innobase_locks_unsafe_for_binlog, 0, GET_BOOL, NO_ARG, 0, 0, 0, 0, 0, 0},
  {"innodb_log_arch_dir", OPT_INNODB_LOG_ARCH_DIR,
   "Where full logs should be archived.", (gptr*) &innobase_log_arch_dir,
   (gptr*) &innobase_log_arch_dir, 0, GET_STR, REQUIRED_ARG, 0, 0, 0, 0, 0, 0},
  {"innodb_log_archive", OPT_INNODB_LOG_ARCHIVE,
   "Set to 1 if you want to have logs archived.", 0, 0, 0, GET_LONG, OPT_ARG,
   0, 0, 0, 0, 0, 0},
  {"innodb_log_group_home_dir", OPT_INNODB_LOG_GROUP_HOME_DIR,
   "Path to InnoDB log files.", (gptr*) &innobase_log_group_home_dir,
   (gptr*) &innobase_log_group_home_dir, 0, GET_STR, REQUIRED_ARG, 0, 0, 0, 0,
   0, 0},
  {"innodb_max_dirty_pages_pct", OPT_INNODB_MAX_DIRTY_PAGES_PCT,
   "Percentage of dirty pages allowed in bufferpool.", (gptr*) &srv_max_buf_pool_modified_pct,
   (gptr*) &srv_max_buf_pool_modified_pct, 0, GET_ULONG, REQUIRED_ARG, 90, 0, 100, 0, 0, 0},
  {"innodb_max_purge_lag", OPT_INNODB_MAX_PURGE_LAG,
   "Desired maximum length of the purge queue (0 = no limit)",
   (gptr*) &srv_max_purge_lag,
   (gptr*) &srv_max_purge_lag, 0, GET_LONG, REQUIRED_ARG, 0, 0, ~0L,
   0, 1L, 0},
  {"innodb_rollback_on_timeout", OPT_INNODB_ROLLBACK_ON_TIMEOUT,
   "Roll back the complete transaction on lock wait timeout, for 4.x compatibility (disabled by default)",
   (gptr*) &innobase_rollback_on_timeout, (gptr*) &innobase_rollback_on_timeout,
   0, GET_BOOL, OPT_ARG, 0, 0, 0, 0, 0, 0},
  {"innodb_status_file", OPT_INNODB_STATUS_FILE,
   "Enable SHOW INNODB STATUS output in the innodb_status.<pid> file",
   (gptr*) &innobase_create_status_file, (gptr*) &innobase_create_status_file,
   0, GET_BOOL, OPT_ARG, 0, 0, 0, 0, 0, 0},
  {"innodb_stats_on_metadata", OPT_INNODB_STATS_ON_METADATA,
   "Enable statistics gathering for metadata commands such as SHOW TABLE STATUS (on by default)",
   (gptr*) &innobase_stats_on_metadata, (gptr*) &innobase_stats_on_metadata,
   0, GET_BOOL, NO_ARG, 1, 0, 0, 0, 0, 0},
  {"innodb_support_xa", OPT_INNODB_SUPPORT_XA,
   "Enable InnoDB support for the XA two-phase commit",
   (gptr*) &global_system_variables.innodb_support_xa,
   (gptr*) &global_system_variables.innodb_support_xa,
   0, GET_BOOL, OPT_ARG, 1, 0, 0, 0, 0, 0},
  {"innodb_table_locks", OPT_INNODB_TABLE_LOCKS,
   "Enable InnoDB locking in LOCK TABLES",
   (gptr*) &global_system_variables.innodb_table_locks,
   (gptr*) &global_system_variables.innodb_table_locks,
   0, GET_BOOL, OPT_ARG, 1, 0, 0, 0, 0, 0},
#endif /* End WITH_INNOBASE_STORAGE_ENGINE */
   {"language", 'L',
   "Client error messages in given language. May be given as a full path.",
   (gptr*) &language_ptr, (gptr*) &language_ptr, 0, GET_STR, REQUIRED_ARG,
   0, 0, 0, 0, 0, 0},
  {"local-infile", OPT_LOCAL_INFILE,
   "Enable/disable LOAD DATA LOCAL INFILE (takes values 1|0).",
   (gptr*) &opt_local_infile,
   (gptr*) &opt_local_infile, 0, GET_BOOL, OPT_ARG,
   1, 0, 0, 0, 0, 0},
  {"log", 'l', "Log connections and queries to file.", (gptr*) &opt_logname,
   (gptr*) &opt_logname, 0, GET_STR, OPT_ARG, 0, 0, 0, 0, 0, 0},
  {"log-bin", OPT_BIN_LOG,
   "Log update queries in binary format. Optional (but strongly recommended "
   "to avoid replication problems if server's hostname changes) argument "
   "should be the chosen location for the binary log files.",
   (gptr*) &opt_bin_logname, (gptr*) &opt_bin_logname, 0, GET_STR_ALLOC,
   OPT_ARG, 0, 0, 0, 0, 0, 0},
  {"log-bin-index", OPT_BIN_LOG_INDEX,
   "File that holds the names for last binary log files.",
   (gptr*) &opt_binlog_index_name, (gptr*) &opt_binlog_index_name, 0, GET_STR,
   REQUIRED_ARG, 0, 0, 0, 0, 0, 0},
#ifndef TO_BE_REMOVED_IN_5_1_OR_6_0
  /*
    In 5.0.6 we introduced the below option, then in 5.0.16 we renamed it to
    log-bin-trust-function-creators but kept also the old name for
    compatibility; the behaviour was also changed to apply only to functions
    (and triggers). In a future release this old name could be removed.
  */
  {"log-bin-trust-routine-creators", OPT_LOG_BIN_TRUST_FUNCTION_CREATORS,
   "(deprecated) Use log-bin-trust-function-creators.",
   (gptr*) &trust_function_creators, (gptr*) &trust_function_creators, 0,
   GET_BOOL, NO_ARG, 0, 0, 0, 0, 0, 0},
#endif
  /*
    This option starts with "log-bin" to emphasize that it is specific of
    binary logging.
  */
  {"log-bin-trust-function-creators", OPT_LOG_BIN_TRUST_FUNCTION_CREATORS,
   "If equal to 0 (the default), then when --log-bin is used, creation of "
   "a stored function (or trigger) is allowed only to users having the SUPER privilege "
   "and only if this stored function (trigger) may not break binary logging."
   "Note that if ALL connections to this server ALWAYS use row-based binary "
   "logging, the security issues do not exist and the binary logging cannot "
   "break, so you can safely set this to 1."
   ,(gptr*) &trust_function_creators, (gptr*) &trust_function_creators, 0,
   GET_BOOL, NO_ARG, 0, 0, 0, 0, 0, 0},
  {"log-error", OPT_ERROR_LOG_FILE, "Error log file.",
   (gptr*) &log_error_file_ptr, (gptr*) &log_error_file_ptr, 0, GET_STR,
   OPT_ARG, 0, 0, 0, 0, 0, 0},
  {"log-isam", OPT_ISAM_LOG, "Log all MyISAM changes to file.",
   (gptr*) &myisam_log_filename, (gptr*) &myisam_log_filename, 0, GET_STR,
   OPT_ARG, 0, 0, 0, 0, 0, 0},
  {"log-long-format", '0',
   "Log some extra information to update log. Please note that this option is deprecated; see --log-short-format option.", 
   0, 0, 0, GET_NO_ARG, NO_ARG, 0, 0, 0, 0, 0, 0},
#ifdef WITH_CSV_STORAGE_ENGINE
  {"log-output", OPT_LOG_OUTPUT,
   "Syntax: log-output[=value[,value...]], where \"value\" could be TABLE, "
   "FILE or NONE.",
   (gptr*) &log_output_str, (gptr*) &log_output_str, 0,
   GET_STR, OPT_ARG, 0, 0, 0, 0, 0, 0},
#endif
  {"log-queries-not-using-indexes", OPT_LOG_QUERIES_NOT_USING_INDEXES,
   "Log queries that are executed without benefit of any index to the slow log if it is open.",
   (gptr*) &opt_log_queries_not_using_indexes, (gptr*) &opt_log_queries_not_using_indexes,
   0, GET_BOOL, NO_ARG, 0, 0, 0, 0, 0, 0},
  {"log-short-format", OPT_SHORT_LOG_FORMAT,
   "Don't log extra information to update and slow-query logs.",
   (gptr*) &opt_short_log_format, (gptr*) &opt_short_log_format,
   0, GET_BOOL, NO_ARG, 0, 0, 0, 0, 0, 0},
  {"log-slave-updates", OPT_LOG_SLAVE_UPDATES,
   "Tells the slave to log the updates from the slave thread to the binary log. You will need to turn it on if you plan to daisy-chain the slaves.",
   (gptr*) &opt_log_slave_updates, (gptr*) &opt_log_slave_updates, 0, GET_BOOL,
   NO_ARG, 0, 0, 0, 0, 0, 0},
  {"log-slow-admin-statements", OPT_LOG_SLOW_ADMIN_STATEMENTS,
   "Log slow OPTIMIZE, ANALYZE, ALTER and other administrative statements to the slow log if it is open.",
   (gptr*) &opt_log_slow_admin_statements,
   (gptr*) &opt_log_slow_admin_statements,
   0, GET_BOOL, NO_ARG, 0, 0, 0, 0, 0, 0},
  {"log-slow-queries", OPT_SLOW_QUERY_LOG,
    "Log slow queries to this log file. Defaults logging to hostname-slow.log file. Must be enabled to activate other slow log options.",
   (gptr*) &opt_slow_logname, (gptr*) &opt_slow_logname, 0, GET_STR, OPT_ARG,
   0, 0, 0, 0, 0, 0},
  {"log-tc", OPT_LOG_TC,
   "Path to transaction coordinator log (used for transactions that affect "
   "more than one storage engine, when binary log is disabled)",
   (gptr*) &opt_tc_log_file, (gptr*) &opt_tc_log_file, 0, GET_STR,
   REQUIRED_ARG, 0, 0, 0, 0, 0, 0},
#ifdef HAVE_MMAP
  {"log-tc-size", OPT_LOG_TC_SIZE, "Size of transaction coordinator log.",
   (gptr*) &opt_tc_log_size, (gptr*) &opt_tc_log_size, 0, GET_ULONG,
   REQUIRED_ARG, TC_LOG_MIN_SIZE, TC_LOG_MIN_SIZE, ~0L, 0, TC_LOG_PAGE_SIZE, 0},
#endif
  {"log-update", OPT_UPDATE_LOG,
   "The update log is deprecated since version 5.0, is replaced by the binary \
log and this option justs turns on --log-bin instead.",
   (gptr*) &opt_update_logname, (gptr*) &opt_update_logname, 0, GET_STR,
   OPT_ARG, 0, 0, 0, 0, 0, 0},
  {"log-warnings", 'W', "Log some not critical warnings to the log file.",
   (gptr*) &global_system_variables.log_warnings,
   (gptr*) &max_system_variables.log_warnings, 0, GET_ULONG, OPT_ARG, 1, 0, 0,
   0, 0, 0},
  {"low-priority-updates", OPT_LOW_PRIORITY_UPDATES,
   "INSERT/DELETE/UPDATE has lower priority than selects.",
   (gptr*) &global_system_variables.low_priority_updates,
   (gptr*) &max_system_variables.low_priority_updates,
   0, GET_BOOL, NO_ARG, 0, 0, 0, 0, 0, 0},
  {"master-connect-retry", OPT_MASTER_CONNECT_RETRY,
   "The number of seconds the slave thread will sleep before retrying to connect to the master in case the master goes down or the connection is lost.",
   (gptr*) &master_connect_retry, (gptr*) &master_connect_retry, 0, GET_UINT,
   REQUIRED_ARG, 60, 0, 0, 0, 0, 0},
  {"master-host", OPT_MASTER_HOST,
   "Master hostname or IP address for replication. If not set, the slave thread will not be started. Note that the setting of master-host will be ignored if there exists a valid master.info file.",
   (gptr*) &master_host, (gptr*) &master_host, 0, GET_STR, REQUIRED_ARG, 0, 0,
   0, 0, 0, 0},
  {"master-info-file", OPT_MASTER_INFO_FILE,
   "The location and name of the file that remembers the master and where the I/O replication \
thread is in the master's binlogs.",
   (gptr*) &master_info_file, (gptr*) &master_info_file, 0, GET_STR,
   REQUIRED_ARG, 0, 0, 0, 0, 0, 0},
  {"master-password", OPT_MASTER_PASSWORD,
   "The password the slave thread will authenticate with when connecting to the master. If not set, an empty password is assumed.The value in master.info will take precedence if it can be read.",
   (gptr*)&master_password, (gptr*)&master_password, 0,
   GET_STR, REQUIRED_ARG, 0, 0, 0, 0, 0, 0},
  {"master-port", OPT_MASTER_PORT,
   "The port the master is listening on. If not set, the compiled setting of MYSQL_PORT is assumed. If you have not tinkered with configure options, this should be 3306. The value in master.info will take precedence if it can be read.",
   (gptr*) &master_port, (gptr*) &master_port, 0, GET_UINT, REQUIRED_ARG,
   MYSQL_PORT, 0, 0, 0, 0, 0},
  {"master-retry-count", OPT_MASTER_RETRY_COUNT,
   "The number of tries the slave will make to connect to the master before giving up.",
   (gptr*) &master_retry_count, (gptr*) &master_retry_count, 0, GET_ULONG,
   REQUIRED_ARG, 3600*24, 0, 0, 0, 0, 0},
  {"master-ssl", OPT_MASTER_SSL,
   "Enable the slave to connect to the master using SSL.",
   (gptr*) &master_ssl, (gptr*) &master_ssl, 0, GET_BOOL, NO_ARG, 0, 0, 0, 0,
   0, 0},
  {"master-ssl-ca", OPT_MASTER_SSL_CA,
   "Master SSL CA file. Only applies if you have enabled master-ssl.",
   (gptr*) &master_ssl_ca, (gptr*) &master_ssl_ca, 0, GET_STR, OPT_ARG,
   0, 0, 0, 0, 0, 0},
  {"master-ssl-capath", OPT_MASTER_SSL_CAPATH,
   "Master SSL CA path. Only applies if you have enabled master-ssl.",
   (gptr*) &master_ssl_capath, (gptr*) &master_ssl_capath, 0, GET_STR, OPT_ARG,
   0, 0, 0, 0, 0, 0},
  {"master-ssl-cert", OPT_MASTER_SSL_CERT,
   "Master SSL certificate file name. Only applies if you have enabled \
master-ssl",
   (gptr*) &master_ssl_cert, (gptr*) &master_ssl_cert, 0, GET_STR, OPT_ARG,
   0, 0, 0, 0, 0, 0},
  {"master-ssl-cipher", OPT_MASTER_SSL_CIPHER,
   "Master SSL cipher. Only applies if you have enabled master-ssl.",
   (gptr*) &master_ssl_cipher, (gptr*) &master_ssl_capath, 0, GET_STR, OPT_ARG,
   0, 0, 0, 0, 0, 0},
  {"master-ssl-key", OPT_MASTER_SSL_KEY,
   "Master SSL keyfile name. Only applies if you have enabled master-ssl.",
   (gptr*) &master_ssl_key, (gptr*) &master_ssl_key, 0, GET_STR, OPT_ARG,
   0, 0, 0, 0, 0, 0},
  {"master-user", OPT_MASTER_USER,
   "The username the slave thread will use for authentication when connecting to the master. The user must have FILE privilege. If the master user is not set, user test is assumed. The value in master.info will take precedence if it can be read.",
   (gptr*) &master_user, (gptr*) &master_user, 0, GET_STR, REQUIRED_ARG, 0, 0,
   0, 0, 0, 0},
#ifdef HAVE_REPLICATION
  {"max-binlog-dump-events", OPT_MAX_BINLOG_DUMP_EVENTS,
   "Option used by mysql-test for debugging and testing of replication.",
   (gptr*) &max_binlog_dump_events, (gptr*) &max_binlog_dump_events, 0,
   GET_INT, REQUIRED_ARG, 0, 0, 0, 0, 0, 0},
#endif /* HAVE_REPLICATION */
  {"memlock", OPT_MEMLOCK, "Lock mysqld in memory.", (gptr*) &locked_in_memory,
   (gptr*) &locked_in_memory, 0, GET_BOOL, NO_ARG, 0, 0, 0, 0, 0, 0},
  {"myisam-recover", OPT_MYISAM_RECOVER,
   "Syntax: myisam-recover[=option[,option...]], where option can be DEFAULT, BACKUP, FORCE or QUICK.",
   (gptr*) &myisam_recover_options_str, (gptr*) &myisam_recover_options_str, 0,
   GET_STR, OPT_ARG, 0, 0, 0, 0, 0, 0},
  {"ndbcluster", OPT_NDBCLUSTER, "Enable NDB Cluster (if this version of MySQL supports it). \
Disable with --skip-ndbcluster (will save memory).",
   (gptr*) &opt_ndbcluster, (gptr*) &opt_ndbcluster, 0, GET_BOOL, NO_ARG,
   OPT_NDBCLUSTER_DEFAULT, 0, 0, 0, 0, 0},
#ifdef WITH_NDBCLUSTER_STORAGE_ENGINE
  {"ndb-connectstring", OPT_NDB_CONNECTSTRING,
   "Connect string for ndbcluster.",
   (gptr*) &opt_ndb_connectstring,
   (gptr*) &opt_ndb_connectstring,
   0, GET_STR, REQUIRED_ARG, 0, 0, 0, 0, 0, 0},
  {"ndb-mgmd-host", OPT_NDB_MGMD,
   "Set host and port for ndb_mgmd. Syntax: hostname[:port]",
   (gptr*) &opt_ndb_mgmd,
   (gptr*) &opt_ndb_mgmd,
   0, GET_STR, REQUIRED_ARG, 0, 0, 0, 0, 0, 0},
  {"ndb-nodeid", OPT_NDB_NODEID,
   "Nodeid for this mysqlserver in the cluster.",
   (gptr*) &opt_ndb_nodeid,
   (gptr*) &opt_ndb_nodeid,
   0, GET_INT, REQUIRED_ARG, 0, 0, 0, 0, 0, 0},
  {"ndb-autoincrement-prefetch-sz", OPT_NDB_AUTOINCREMENT_PREFETCH_SZ,
   "Specify number of autoincrement values that are prefetched.",
   (gptr*) &global_system_variables.ndb_autoincrement_prefetch_sz,
   (gptr*) &global_system_variables.ndb_autoincrement_prefetch_sz,
   0, GET_ULONG, REQUIRED_ARG, 32, 1, 256, 0, 0, 0},
  {"ndb-distribution", OPT_NDB_DISTRIBUTION,
   "Default distribution for new tables in ndb",
   (gptr*) &opt_ndb_distribution,
   (gptr*) &opt_ndb_distribution,
   0, GET_STR, REQUIRED_ARG, 0, 0, 0, 0, 0, 0},
  {"ndb-force-send", OPT_NDB_FORCE_SEND,
   "Force send of buffers to ndb immediately without waiting for "
   "other threads.",
   (gptr*) &global_system_variables.ndb_force_send,
   (gptr*) &global_system_variables.ndb_force_send,
   0, GET_BOOL, OPT_ARG, 1, 0, 0, 0, 0, 0},
  {"ndb_force_send", OPT_NDB_FORCE_SEND,
   "same as --ndb-force-send.",
   (gptr*) &global_system_variables.ndb_force_send,
   (gptr*) &global_system_variables.ndb_force_send,
   0, GET_BOOL, OPT_ARG, 1, 0, 0, 0, 0, 0},
  {"ndb-extra-logging", OPT_NDB_EXTRA_LOGGING,
   "Turn on more logging in the error log.",
   (gptr*) &ndb_extra_logging,
   (gptr*) &ndb_extra_logging,
   0, GET_INT, OPT_ARG, 0, 0, 0, 0, 0, 0},
#ifdef HAVE_NDB_BINLOG
  {"ndb-report-thresh-binlog-epoch-slip", OPT_NDB_REPORT_THRESH_BINLOG_EPOCH_SLIP,
   "Threshold on number of epochs to be behind before reporting binlog status. "
   "E.g. 3 means that if the difference between what epoch has been received "
   "from the storage nodes and what has been applied to the binlog is 3 or more, "
   "a status message will be sent to the cluster log.",
   (gptr*) &ndb_report_thresh_binlog_epoch_slip,
   (gptr*) &ndb_report_thresh_binlog_epoch_slip,
   0, GET_ULONG, REQUIRED_ARG, 3, 0, 256, 0, 0, 0},
  {"ndb-report-thresh-binlog-mem-usage", OPT_NDB_REPORT_THRESH_BINLOG_MEM_USAGE,
   "Threshold on percentage of free memory before reporting binlog status. E.g. "
   "10 means that if amount of available memory for receiving binlog data from "
   "the storage nodes goes below 10%, "
   "a status message will be sent to the cluster log.",
   (gptr*) &ndb_report_thresh_binlog_mem_usage,
   (gptr*) &ndb_report_thresh_binlog_mem_usage,
   0, GET_ULONG, REQUIRED_ARG, 10, 0, 100, 0, 0, 0},
#endif
  {"ndb-use-exact-count", OPT_NDB_USE_EXACT_COUNT,
   "Use exact records count during query planning and for fast "
   "select count(*), disable for faster queries.",
   (gptr*) &global_system_variables.ndb_use_exact_count,
   (gptr*) &global_system_variables.ndb_use_exact_count,
   0, GET_BOOL, OPT_ARG, 1, 0, 0, 0, 0, 0},
  {"ndb_use_exact_count", OPT_NDB_USE_EXACT_COUNT,
   "same as --ndb-use-exact-count.",
   (gptr*) &global_system_variables.ndb_use_exact_count,
   (gptr*) &global_system_variables.ndb_use_exact_count,
   0, GET_BOOL, OPT_ARG, 1, 0, 0, 0, 0, 0},
  {"ndb-use-transactions", OPT_NDB_USE_TRANSACTIONS,
   "Use transactions for large inserts, if enabled then large "
   "inserts will be split into several smaller transactions",
   (gptr*) &global_system_variables.ndb_use_transactions,
   (gptr*) &global_system_variables.ndb_use_transactions,
   0, GET_BOOL, OPT_ARG, 1, 0, 0, 0, 0, 0},
  {"ndb_use_transactions", OPT_NDB_USE_TRANSACTIONS,
   "same as --ndb-use-transactions.",
   (gptr*) &global_system_variables.ndb_use_transactions,
   (gptr*) &global_system_variables.ndb_use_transactions,
   0, GET_BOOL, OPT_ARG, 1, 0, 0, 0, 0, 0},
  {"ndb-shm", OPT_NDB_SHM,
   "Use shared memory connections when available.",
   (gptr*) &opt_ndb_shm,
   (gptr*) &opt_ndb_shm,
   0, GET_BOOL, OPT_ARG, OPT_NDB_SHM_DEFAULT, 0, 0, 0, 0, 0},
  {"ndb-optimized-node-selection", OPT_NDB_OPTIMIZED_NODE_SELECTION,
   "Select nodes for transactions in a more optimal way.",
   (gptr*) &opt_ndb_optimized_node_selection,
   (gptr*) &opt_ndb_optimized_node_selection,
   0, GET_BOOL, OPT_ARG, 1, 0, 0, 0, 0, 0},
  { "ndb-cache-check-time", OPT_NDB_CACHE_CHECK_TIME,
    "A dedicated thread is created to, at the given millisecons interval, invalidate the query cache if another MySQL server in the cluster has changed the data in the database.",
    (gptr*) &opt_ndb_cache_check_time, (gptr*) &opt_ndb_cache_check_time, 0, GET_ULONG, REQUIRED_ARG,
    0, 0, LONG_TIMEOUT, 0, 1, 0},
  {"ndb-index-stat-enable", OPT_NDB_INDEX_STAT_ENABLE,
   "Use ndb index statistics in query optimization.",
   (gptr*) &global_system_variables.ndb_index_stat_enable,
   (gptr*) &max_system_variables.ndb_index_stat_enable,
   0, GET_BOOL, OPT_ARG, 0, 0, 1, 0, 0, 0},
#endif
  {"ndb-use-copying-alter-table",
   OPT_NDB_USE_COPYING_ALTER_TABLE,
   "Force ndbcluster to always copy tables at alter table (should only be used if on-line alter table fails).",
   (gptr*) &global_system_variables.ndb_use_copying_alter_table,
   (gptr*) &global_system_variables.ndb_use_copying_alter_table,
   0, GET_BOOL, NO_ARG, 0, 0, 0, 0, 0, 0},  
  {"new", 'n', "Use very new possible 'unsafe' functions.",
   (gptr*) &global_system_variables.new_mode,
   (gptr*) &max_system_variables.new_mode,
   0, GET_BOOL, NO_ARG, 0, 0, 0, 0, 0, 0},
#ifdef NOT_YET
  {"no-mix-table-types", OPT_NO_MIX_TYPE, "Don't allow commands with uses two different table types.",
   (gptr*) &opt_no_mix_types, (gptr*) &opt_no_mix_types, 0, GET_BOOL, NO_ARG,
   0, 0, 0, 0, 0, 0},
#endif
  {"old-alter-table", OPT_OLD_ALTER_TABLE,
   "Use old, non-optimized alter table.",
   (gptr*) &global_system_variables.old_alter_table,
   (gptr*) &max_system_variables.old_alter_table, 0, GET_BOOL, NO_ARG,
   0, 0, 0, 0, 0, 0},
  {"old-passwords", OPT_OLD_PASSWORDS, "Use old password encryption method (needed for 4.0 and older clients).",
   (gptr*) &global_system_variables.old_passwords,
   (gptr*) &max_system_variables.old_passwords, 0, GET_BOOL, NO_ARG,
   0, 0, 0, 0, 0, 0},
  {"one-thread", OPT_ONE_THREAD,
   "(deprecated): Only use one thread (for debugging under Linux). Use thread-handling=no-threads instead",
   0, 0, 0, GET_NO_ARG, NO_ARG, 0, 0, 0, 0, 0, 0},
  {"old-style-user-limits", OPT_OLD_STYLE_USER_LIMITS,
   "Enable old-style user limits (before 5.0.3 user resources were counted per each user+host vs. per account)",
   (gptr*) &opt_old_style_user_limits, (gptr*) &opt_old_style_user_limits,
   0, GET_BOOL, NO_ARG, 0, 0, 0, 0, 0, 0},
  {"pid-file", OPT_PID_FILE, "Pid file used by safe_mysqld.",
   (gptr*) &pidfile_name_ptr, (gptr*) &pidfile_name_ptr, 0, GET_STR,
   REQUIRED_ARG, 0, 0, 0, 0, 0, 0},
  {"port", 'P', "Port number to use for connection.", (gptr*) &mysqld_port,
   (gptr*) &mysqld_port, 0, GET_UINT, REQUIRED_ARG, 0, 0, 0, 0, 0, 0},
  {"port-open-timeout", OPT_PORT_OPEN_TIMEOUT,
   "Maximum time in seconds to wait for the port to become free. "
   "(Default: no wait)", (gptr*) &mysqld_port_timeout,
   (gptr*) &mysqld_port_timeout, 0, GET_UINT, REQUIRED_ARG, 0, 0, 0, 0, 0, 0},
  {"relay-log", OPT_RELAY_LOG,
   "The location and name to use for relay logs.",
   (gptr*) &opt_relay_logname, (gptr*) &opt_relay_logname, 0,
   GET_STR_ALLOC, REQUIRED_ARG, 0, 0, 0, 0, 0, 0},
  {"relay-log-index", OPT_RELAY_LOG_INDEX,
   "The location and name to use for the file that keeps a list of the last \
relay logs.",
   (gptr*) &opt_relaylog_index_name, (gptr*) &opt_relaylog_index_name, 0,
   GET_STR, REQUIRED_ARG, 0, 0, 0, 0, 0, 0},
  {"relay-log-info-file", OPT_RELAY_LOG_INFO_FILE,
   "The location and name of the file that remembers where the SQL replication \
thread is in the relay logs.",
   (gptr*) &relay_log_info_file, (gptr*) &relay_log_info_file, 0, GET_STR,
   REQUIRED_ARG, 0, 0, 0, 0, 0, 0},
  {"replicate-do-db", OPT_REPLICATE_DO_DB,
   "Tells the slave thread to restrict replication to the specified database. To specify more than one database, use the directive multiple times, once for each database. Note that this will only work if you do not use cross-database queries such as UPDATE some_db.some_table SET foo='bar' while having selected a different or no database. If you need cross database updates to work, make sure you have 3.23.28 or later, and use replicate-wild-do-table=db_name.%.",
   0, 0, 0, GET_STR, REQUIRED_ARG, 0, 0, 0, 0, 0, 0},
  {"replicate-do-table", OPT_REPLICATE_DO_TABLE,
   "Tells the slave thread to restrict replication to the specified table. To specify more than one table, use the directive multiple times, once for each table. This will work for cross-database updates, in contrast to replicate-do-db.",
   0, 0, 0, GET_STR, REQUIRED_ARG, 0, 0, 0, 0, 0, 0},
  {"replicate-ignore-db", OPT_REPLICATE_IGNORE_DB,
   "Tells the slave thread to not replicate to the specified database. To specify more than one database to ignore, use the directive multiple times, once for each database. This option will not work if you use cross database updates. If you need cross database updates to work, make sure you have 3.23.28 or later, and use replicate-wild-ignore-table=db_name.%. ",
   0, 0, 0, GET_STR, REQUIRED_ARG, 0, 0, 0, 0, 0, 0},
  {"replicate-ignore-table", OPT_REPLICATE_IGNORE_TABLE,
   "Tells the slave thread to not replicate to the specified table. To specify more than one table to ignore, use the directive multiple times, once for each table. This will work for cross-datbase updates, in contrast to replicate-ignore-db.",
   0, 0, 0, GET_STR, REQUIRED_ARG, 0, 0, 0, 0, 0, 0},
  {"replicate-rewrite-db", OPT_REPLICATE_REWRITE_DB,
   "Updates to a database with a different name than the original. Example: replicate-rewrite-db=master_db_name->slave_db_name.",
   0, 0, 0, GET_STR, REQUIRED_ARG, 0, 0, 0, 0, 0, 0},
#ifdef HAVE_REPLICATION
  {"replicate-same-server-id", OPT_REPLICATE_SAME_SERVER_ID,
   "In replication, if set to 1, do not skip events having our server id. \
Default value is 0 (to break infinite loops in circular replication). \
Can't be set to 1 if --log-slave-updates is used.",
   (gptr*) &replicate_same_server_id,
   (gptr*) &replicate_same_server_id,
   0, GET_BOOL, NO_ARG, 0, 0, 0, 0, 0, 0},
#endif
  {"replicate-wild-do-table", OPT_REPLICATE_WILD_DO_TABLE,
   "Tells the slave thread to restrict replication to the tables that match the specified wildcard pattern. To specify more than one table, use the directive multiple times, once for each table. This will work for cross-database updates. Example: replicate-wild-do-table=foo%.bar% will replicate only updates to tables in all databases that start with foo and whose table names start with bar.",
   0, 0, 0, GET_STR, REQUIRED_ARG, 0, 0, 0, 0, 0, 0},
  {"replicate-wild-ignore-table", OPT_REPLICATE_WILD_IGNORE_TABLE,
   "Tells the slave thread to not replicate to the tables that match the given wildcard pattern. To specify more than one table to ignore, use the directive multiple times, once for each table. This will work for cross-database updates. Example: replicate-wild-ignore-table=foo%.bar% will not do updates to tables in databases that start with foo and whose table names start with bar.",
   0, 0, 0, GET_STR, REQUIRED_ARG, 0, 0, 0, 0, 0, 0},
  // In replication, we may need to tell the other servers how to connect
  {"report-host", OPT_REPORT_HOST,
   "Hostname or IP of the slave to be reported to to the master during slave registration. Will appear in the output of SHOW SLAVE HOSTS. Leave unset if you do not want the slave to register itself with the master. Note that it is not sufficient for the master to simply read the IP of the slave off the socket once the slave connects. Due to NAT and other routing issues, that IP may not be valid for connecting to the slave from the master or other hosts.",
   (gptr*) &report_host, (gptr*) &report_host, 0, GET_STR, REQUIRED_ARG, 0, 0,
   0, 0, 0, 0},
  {"report-password", OPT_REPORT_PASSWORD, "Undocumented.",
   (gptr*) &report_password, (gptr*) &report_password, 0, GET_STR,
   REQUIRED_ARG, 0, 0, 0, 0, 0, 0},
  {"report-port", OPT_REPORT_PORT,
   "Port for connecting to slave reported to the master during slave registration. Set it only if the slave is listening on a non-default port or if you have a special tunnel from the master or other clients to the slave. If not sure, leave this option unset.",
   (gptr*) &report_port, (gptr*) &report_port, 0, GET_UINT, REQUIRED_ARG,
   MYSQL_PORT, 0, 0, 0, 0, 0},
  {"report-user", OPT_REPORT_USER, "Undocumented.", (gptr*) &report_user,
   (gptr*) &report_user, 0, GET_STR, REQUIRED_ARG, 0, 0, 0, 0, 0, 0},
  {"rpl-recovery-rank", OPT_RPL_RECOVERY_RANK, "Undocumented.",
   (gptr*) &rpl_recovery_rank, (gptr*) &rpl_recovery_rank, 0, GET_ULONG,
   REQUIRED_ARG, 0, 0, 0, 0, 0, 0},
  {"safe-mode", OPT_SAFE, "Skip some optimize stages (for testing).",
   0, 0, 0, GET_NO_ARG, NO_ARG, 0, 0, 0, 0, 0, 0},
#ifndef TO_BE_DELETED
  {"safe-show-database", OPT_SAFE_SHOW_DB,
   "Deprecated option; use GRANT SHOW DATABASES instead...",
   0, 0, 0, GET_NO_ARG, NO_ARG, 0, 0, 0, 0, 0, 0},
#endif
  {"safe-user-create", OPT_SAFE_USER_CREATE,
   "Don't allow new user creation by the user who has no write privileges to the mysql.user table.",
   (gptr*) &opt_safe_user_create, (gptr*) &opt_safe_user_create, 0, GET_BOOL,
   NO_ARG, 0, 0, 0, 0, 0, 0},
  {"safemalloc-mem-limit", OPT_SAFEMALLOC_MEM_LIMIT,
   "Simulate memory shortage when compiled with the --with-debug=full option.",
   0, 0, 0, GET_ULL, REQUIRED_ARG, 0, 0, 0, 0, 0, 0},
  {"secure-auth", OPT_SECURE_AUTH, "Disallow authentication for accounts that have old (pre-4.1) passwords.",
   (gptr*) &opt_secure_auth, (gptr*) &opt_secure_auth, 0, GET_BOOL, NO_ARG,
   my_bool(0), 0, 0, 0, 0, 0},
  {"secure-file-priv", OPT_SECURE_FILE_PRIV,
   "Limit LOAD DATA, SELECT ... OUTFILE, and LOAD_FILE() to files within specified directory",
   (gptr*) &opt_secure_file_priv, (gptr*) &opt_secure_file_priv, 0,
   GET_STR_ALLOC, REQUIRED_ARG, 0, 0, 0, 0, 0, 0},
  {"server-id",	OPT_SERVER_ID,
   "Uniquely identifies the server instance in the community of replication partners.",
   (gptr*) &server_id, (gptr*) &server_id, 0, GET_ULONG, REQUIRED_ARG, 0, 0, 0,
   0, 0, 0},
  {"set-variable", 'O',
   "Change the value of a variable. Please note that this option is deprecated;you can set variables directly with --variable-name=value.",
   0, 0, 0, GET_STR, REQUIRED_ARG, 0, 0, 0, 0, 0, 0},
#ifdef HAVE_SMEM
  {"shared-memory", OPT_ENABLE_SHARED_MEMORY,
   "Enable the shared memory.",(gptr*) &opt_enable_shared_memory, (gptr*) &opt_enable_shared_memory,
   0, GET_BOOL, NO_ARG, 0, 0, 0, 0, 0, 0},
#endif
#ifdef HAVE_SMEM
  {"shared-memory-base-name",OPT_SHARED_MEMORY_BASE_NAME,
   "Base name of shared memory.", (gptr*) &shared_memory_base_name, (gptr*) &shared_memory_base_name,
   0, GET_STR, REQUIRED_ARG, 0, 0, 0, 0, 0, 0},
#endif
  {"show-slave-auth-info", OPT_SHOW_SLAVE_AUTH_INFO,
   "Show user and password in SHOW SLAVE HOSTS on this master",
   (gptr*) &opt_show_slave_auth_info, (gptr*) &opt_show_slave_auth_info, 0,
   GET_BOOL, NO_ARG, 0, 0, 0, 0, 0, 0},
#ifndef DISABLE_GRANT_OPTIONS
  {"skip-grant-tables", OPT_SKIP_GRANT,
   "Start without grant tables. This gives all users FULL ACCESS to all tables!",
   (gptr*) &opt_noacl, (gptr*) &opt_noacl, 0, GET_BOOL, NO_ARG, 0, 0, 0, 0, 0,
   0},
#endif
  {"skip-host-cache", OPT_SKIP_HOST_CACHE, "Don't cache host names.", 0, 0, 0,
   GET_NO_ARG, NO_ARG, 0, 0, 0, 0, 0, 0},
  {"skip-locking", OPT_SKIP_LOCK,
   "Deprecated option, use --skip-external-locking instead.",
   0, 0, 0, GET_NO_ARG, NO_ARG, 0, 0, 0, 0, 0, 0},
  {"skip-name-resolve", OPT_SKIP_RESOLVE,
   "Don't resolve hostnames. All hostnames are IP's or 'localhost'.",
   0, 0, 0, GET_NO_ARG, NO_ARG, 0, 0, 0, 0, 0, 0},
  {"skip-networking", OPT_SKIP_NETWORKING,
   "Don't allow connection with TCP/IP.", 0, 0, 0, GET_NO_ARG, NO_ARG, 0, 0, 0,
   0, 0, 0},
  {"skip-new", OPT_SKIP_NEW, "Don't use new, possible wrong routines.",
   0, 0, 0, GET_NO_ARG, NO_ARG, 0, 0, 0, 0, 0, 0},
#ifndef DBUG_OFF
#ifdef SAFEMALLOC
  {"skip-safemalloc", OPT_SKIP_SAFEMALLOC,
   "Don't use the memory allocation checking.", 0, 0, 0, GET_NO_ARG, NO_ARG,
   0, 0, 0, 0, 0, 0},
#endif
#endif
  {"skip-show-database", OPT_SKIP_SHOW_DB,
   "Don't allow 'SHOW DATABASE' commands.", 0, 0, 0, GET_NO_ARG, NO_ARG, 0, 0,
   0, 0, 0, 0},
  {"skip-slave-start", OPT_SKIP_SLAVE_START,
   "If set, slave is not autostarted.", (gptr*) &opt_skip_slave_start,
   (gptr*) &opt_skip_slave_start, 0, GET_BOOL, NO_ARG, 0, 0, 0, 0, 0, 0},
  {"skip-stack-trace", OPT_SKIP_STACK_TRACE,
   "Don't print a stack trace on failure.", 0, 0, 0, GET_NO_ARG, NO_ARG, 0, 0,
   0, 0, 0, 0},
  {"skip-symlink", OPT_SKIP_SYMLINKS, "Don't allow symlinking of tables. Deprecated option.  Use --skip-symbolic-links instead.",
   0, 0, 0, GET_NO_ARG, NO_ARG, 0, 0, 0, 0, 0, 0},
  {"skip-thread-priority", OPT_SKIP_PRIOR,
   "Don't give threads different priorities.", 0, 0, 0, GET_NO_ARG, NO_ARG,
   DEFAULT_SKIP_THREAD_PRIORITY, 0, 0, 0, 0, 0},
#ifdef HAVE_REPLICATION
  {"slave-load-tmpdir", OPT_SLAVE_LOAD_TMPDIR,
   "The location where the slave should put its temporary files when \
replicating a LOAD DATA INFILE command.",
   (gptr*) &slave_load_tmpdir, (gptr*) &slave_load_tmpdir, 0, GET_STR_ALLOC,
   REQUIRED_ARG, 0, 0, 0, 0, 0, 0},
  {"slave-skip-errors", OPT_SLAVE_SKIP_ERRORS,
   "Tells the slave thread to continue replication when a query returns an error from the provided list.",
   0, 0, 0, GET_STR, REQUIRED_ARG, 0, 0, 0, 0, 0, 0},
#endif
  {"slow-query-log", OPT_SLOW_LOG,
   "Enable|disable slow query log", (gptr*) &opt_slow_log,
   (gptr*) &opt_slow_log, 0, GET_BOOL, OPT_ARG, 0, 0, 0, 0, 0, 0},
  {"socket", OPT_SOCKET, "Socket file to use for connection.",
   (gptr*) &mysqld_unix_port, (gptr*) &mysqld_unix_port, 0, GET_STR,
   REQUIRED_ARG, 0, 0, 0, 0, 0, 0},
#ifdef HAVE_REPLICATION
  {"sporadic-binlog-dump-fail", OPT_SPORADIC_BINLOG_DUMP_FAIL,
   "Option used by mysql-test for debugging and testing of replication.",
   (gptr*) &opt_sporadic_binlog_dump_fail,
   (gptr*) &opt_sporadic_binlog_dump_fail, 0, GET_BOOL, NO_ARG, 0, 0, 0, 0, 0,
   0},
#endif /* HAVE_REPLICATION */
  {"sql-bin-update-same", OPT_SQL_BIN_UPDATE_SAME,
   "The update log is deprecated since version 5.0, is replaced by the binary \
log and this option does nothing anymore.",
   0, 0, 0, GET_DISABLED, NO_ARG, 0, 0, 0, 0, 0, 0},
  {"sql-mode", OPT_SQL_MODE,
   "Syntax: sql-mode=option[,option[,option...]] where option can be one of: REAL_AS_FLOAT, PIPES_AS_CONCAT, ANSI_QUOTES, IGNORE_SPACE, ONLY_FULL_GROUP_BY, NO_UNSIGNED_SUBTRACTION.",
   (gptr*) &sql_mode_str, (gptr*) &sql_mode_str, 0, GET_STR, REQUIRED_ARG, 0,
   0, 0, 0, 0, 0},
#ifdef HAVE_OPENSSL
#include "sslopt-longopts.h"
#endif
#ifdef __WIN__
  {"standalone", OPT_STANDALONE,
  "Dummy option to start as a standalone program (NT).", 0, 0, 0, GET_NO_ARG,
   NO_ARG, 0, 0, 0, 0, 0, 0},
#endif
  {"symbolic-links", 's', "Enable symbolic link support.",
   (gptr*) &my_use_symdir, (gptr*) &my_use_symdir, 0, GET_BOOL, NO_ARG,
   IF_PURIFY(0,1), 0, 0, 0, 0, 0},
  {"sysdate-is-now", OPT_SYSDATE_IS_NOW,
   "Non-default option to alias SYSDATE() to NOW() to make it safe-replicable. Since 5.0, SYSDATE() returns a `dynamic' value different for different invocations, even within the same statement.",
   (gptr*) &global_system_variables.sysdate_is_now,
   0, 0, GET_BOOL, NO_ARG, 0, 0, 1, 0, 1, 0},
  {"tc-heuristic-recover", OPT_TC_HEURISTIC_RECOVER,
   "Decision to use in heuristic recover process. Possible values are COMMIT or ROLLBACK.",
   (gptr*) &opt_tc_heuristic_recover, (gptr*) &opt_tc_heuristic_recover,
   0, GET_STR, REQUIRED_ARG, 0, 0, 0, 0, 0, 0},
  {"temp-pool", OPT_TEMP_POOL,
   "Using this option will cause most temporary files created to use a small set of names, rather than a unique name for each new file.",
   (gptr*) &use_temp_pool, (gptr*) &use_temp_pool, 0, GET_BOOL, NO_ARG, 1,
   0, 0, 0, 0, 0},
  {"timed_mutexes", OPT_TIMED_MUTEXES,
   "Specify whether to time mutexes (only InnoDB mutexes are currently supported)",
   (gptr*) &timed_mutexes, (gptr*) &timed_mutexes, 0, GET_BOOL, NO_ARG, 0, 
    0, 0, 0, 0, 0},
  {"tmpdir", 't',
   "Path for temporary files. Several paths may be specified, separated by a "
#if defined(__WIN__) || defined(__NETWARE__)
   "semicolon (;)"
#else
   "colon (:)"
#endif
   ", in this case they are used in a round-robin fashion.",
   (gptr*) &opt_mysql_tmpdir,
   (gptr*) &opt_mysql_tmpdir, 0, GET_STR, REQUIRED_ARG, 0, 0, 0, 0, 0, 0},
  {"transaction-isolation", OPT_TX_ISOLATION,
   "Default transaction isolation level.", 0, 0, 0, GET_STR, REQUIRED_ARG, 0,
   0, 0, 0, 0, 0},
  {"use-symbolic-links", 's', "Enable symbolic link support. Deprecated option; use --symbolic-links instead.",
   (gptr*) &my_use_symdir, (gptr*) &my_use_symdir, 0, GET_BOOL, NO_ARG,
   /*
     The system call realpath() produces warnings under valgrind and
     purify. These are not suppressed: instead we disable symlinks
     option if compiled with valgrind support. 
   */
   IF_PURIFY(0,1), 0, 0, 0, 0, 0},
  {"user", 'u', "Run mysqld daemon as user.", 0, 0, 0, GET_STR, REQUIRED_ARG,
   0, 0, 0, 0, 0, 0},
  {"verbose", 'v', "Used with --help option for detailed help",
   (gptr*) &opt_verbose, (gptr*) &opt_verbose, 0, GET_BOOL, NO_ARG, 0, 0, 0, 0,
   0, 0},
  {"version", 'V', "Output version information and exit.", 0, 0, 0, GET_NO_ARG,
   NO_ARG, 0, 0, 0, 0, 0, 0},
  {"warnings", 'W', "Deprecated; use --log-warnings instead.",
   (gptr*) &global_system_variables.log_warnings,
   (gptr*) &max_system_variables.log_warnings, 0, GET_ULONG, OPT_ARG, 1, 0, ~0L,
   0, 0, 0},
  { "back_log", OPT_BACK_LOG,
    "The number of outstanding connection requests MySQL can have. This comes into play when the main MySQL thread gets very many connection requests in a very short time.",
    (gptr*) &back_log, (gptr*) &back_log, 0, GET_ULONG,
    REQUIRED_ARG, 50, 1, 65535, 0, 1, 0 },
  {"binlog_cache_size", OPT_BINLOG_CACHE_SIZE,
   "The size of the cache to hold the SQL statements for the binary log during a transaction. If you often use big, multi-statement transactions you can increase this to get more performance.",
   (gptr*) &binlog_cache_size, (gptr*) &binlog_cache_size, 0, GET_ULONG,
   REQUIRED_ARG, 32*1024L, IO_SIZE, ~0L, 0, IO_SIZE, 0},
  {"bulk_insert_buffer_size", OPT_BULK_INSERT_BUFFER_SIZE,
   "Size of tree cache used in bulk insert optimisation. Note that this is a limit per thread!",
   (gptr*) &global_system_variables.bulk_insert_buff_size,
   (gptr*) &max_system_variables.bulk_insert_buff_size,
   0, GET_ULONG, REQUIRED_ARG, 8192*1024, 0, ~0L, 0, 1, 0},
  {"connect_timeout", OPT_CONNECT_TIMEOUT,
   "The number of seconds the mysqld server is waiting for a connect packet before responding with 'Bad handshake'.",
    (gptr*) &connect_timeout, (gptr*) &connect_timeout,
   0, GET_ULONG, REQUIRED_ARG, CONNECT_TIMEOUT, 2, LONG_TIMEOUT, 0, 1, 0 },
  { "date_format", OPT_DATE_FORMAT,
    "The DATE format (For future).",
    (gptr*) &opt_date_time_formats[MYSQL_TIMESTAMP_DATE],
    (gptr*) &opt_date_time_formats[MYSQL_TIMESTAMP_DATE],
    0, GET_STR, REQUIRED_ARG, 0, 0, 0, 0, 0, 0},
  { "datetime_format", OPT_DATETIME_FORMAT,
    "The DATETIME/TIMESTAMP format (for future).",
    (gptr*) &opt_date_time_formats[MYSQL_TIMESTAMP_DATETIME],
    (gptr*) &opt_date_time_formats[MYSQL_TIMESTAMP_DATETIME],
    0, GET_STR, REQUIRED_ARG, 0, 0, 0, 0, 0, 0},
  { "default_week_format", OPT_DEFAULT_WEEK_FORMAT,
    "The default week format used by WEEK() functions.",
    (gptr*) &global_system_variables.default_week_format,
    (gptr*) &max_system_variables.default_week_format,
    0, GET_ULONG, REQUIRED_ARG, 0, 0, 7L, 0, 1, 0},
  {"delayed_insert_limit", OPT_DELAYED_INSERT_LIMIT,
   "After inserting delayed_insert_limit rows, the INSERT DELAYED handler will check if there are any SELECT statements pending. If so, it allows these to execute before continuing.",
    (gptr*) &delayed_insert_limit, (gptr*) &delayed_insert_limit, 0, GET_ULONG,
    REQUIRED_ARG, DELAYED_LIMIT, 1, ~0L, 0, 1, 0},
  {"delayed_insert_timeout", OPT_DELAYED_INSERT_TIMEOUT,
   "How long a INSERT DELAYED thread should wait for INSERT statements before terminating.",
   (gptr*) &delayed_insert_timeout, (gptr*) &delayed_insert_timeout, 0,
   GET_ULONG, REQUIRED_ARG, DELAYED_WAIT_TIMEOUT, 1, LONG_TIMEOUT, 0, 1, 0},
  { "delayed_queue_size", OPT_DELAYED_QUEUE_SIZE,
    "What size queue (in rows) should be allocated for handling INSERT DELAYED. If the queue becomes full, any client that does INSERT DELAYED will wait until there is room in the queue again.",
    (gptr*) &delayed_queue_size, (gptr*) &delayed_queue_size, 0, GET_ULONG,
    REQUIRED_ARG, DELAYED_QUEUE_SIZE, 1, ~0L, 0, 1, 0},
  {"div_precision_increment", OPT_DIV_PRECINCREMENT,
   "Precision of the result of '/' operator will be increased on that value.",
   (gptr*) &global_system_variables.div_precincrement,
   (gptr*) &max_system_variables.div_precincrement, 0, GET_ULONG,
   REQUIRED_ARG, 4, 0, DECIMAL_MAX_SCALE, 0, 0, 0},
  {"expire_logs_days", OPT_EXPIRE_LOGS_DAYS,
   "If non-zero, binary logs will be purged after expire_logs_days "
   "days; possible purges happen at startup and at binary log rotation.",
   (gptr*) &expire_logs_days,
   (gptr*) &expire_logs_days, 0, GET_ULONG,
   REQUIRED_ARG, 0, 0, 99, 0, 1, 0},
  { "flush_time", OPT_FLUSH_TIME,
    "A dedicated thread is created to flush all tables at the given interval.",
    (gptr*) &flush_time, (gptr*) &flush_time, 0, GET_ULONG, REQUIRED_ARG,
    FLUSH_TIME, 0, LONG_TIMEOUT, 0, 1, 0},
  { "ft_boolean_syntax", OPT_FT_BOOLEAN_SYNTAX,
    "List of operators for MATCH ... AGAINST ( ... IN BOOLEAN MODE)",
    0, 0, 0, GET_STR,
    REQUIRED_ARG, 0, 0, 0, 0, 0, 0},
  { "ft_max_word_len", OPT_FT_MAX_WORD_LEN,
    "The maximum length of the word to be included in a FULLTEXT index. Note: FULLTEXT indexes must be rebuilt after changing this variable.",
    (gptr*) &ft_max_word_len, (gptr*) &ft_max_word_len, 0, GET_ULONG,
    REQUIRED_ARG, HA_FT_MAXCHARLEN, 10, HA_FT_MAXCHARLEN, 0, 1, 0},
  { "ft_min_word_len", OPT_FT_MIN_WORD_LEN,
    "The minimum length of the word to be included in a FULLTEXT index. Note: FULLTEXT indexes must be rebuilt after changing this variable.",
    (gptr*) &ft_min_word_len, (gptr*) &ft_min_word_len, 0, GET_ULONG,
    REQUIRED_ARG, 4, 1, HA_FT_MAXCHARLEN, 0, 1, 0},
  { "ft_query_expansion_limit", OPT_FT_QUERY_EXPANSION_LIMIT,
    "Number of best matches to use for query expansion",
    (gptr*) &ft_query_expansion_limit, (gptr*) &ft_query_expansion_limit, 0, GET_ULONG,
    REQUIRED_ARG, 20, 0, 1000, 0, 1, 0},
  { "ft_stopword_file", OPT_FT_STOPWORD_FILE,
    "Use stopwords from this file instead of built-in list.",
    (gptr*) &ft_stopword_file, (gptr*) &ft_stopword_file, 0, GET_STR,
    REQUIRED_ARG, 0, 0, 0, 0, 0, 0},
  { "group_concat_max_len", OPT_GROUP_CONCAT_MAX_LEN,
    "The maximum length of the result of function  group_concat.",
    (gptr*) &global_system_variables.group_concat_max_len,
    (gptr*) &max_system_variables.group_concat_max_len, 0, GET_ULONG,
    REQUIRED_ARG, 1024, 4, (long) ~0, 0, 1, 0},
#ifdef WITH_INNOBASE_STORAGE_ENGINE
  {"innodb_additional_mem_pool_size", OPT_INNODB_ADDITIONAL_MEM_POOL_SIZE,
   "Size of a memory pool InnoDB uses to store data dictionary information and other internal data structures.",
   (gptr*) &innobase_additional_mem_pool_size,
   (gptr*) &innobase_additional_mem_pool_size, 0, GET_LONG, REQUIRED_ARG,
   1*1024*1024L, 512*1024L, ~0L, 0, 1024, 0},
  {"innodb_autoextend_increment", OPT_INNODB_AUTOEXTEND_INCREMENT,
   "Data file autoextend increment in megabytes",
   (gptr*) &srv_auto_extend_increment,
   (gptr*) &srv_auto_extend_increment,
   0, GET_LONG, REQUIRED_ARG, 8L, 1L, 1000L, 0, 1L, 0},
  {"innodb_buffer_pool_size", OPT_INNODB_BUFFER_POOL_SIZE,
   "The size of the memory buffer InnoDB uses to cache data and indexes of its tables.",
   (gptr*) &innobase_buffer_pool_size, (gptr*) &innobase_buffer_pool_size, 0,
   GET_LL, REQUIRED_ARG, 8*1024*1024L, 1024*1024L, LONGLONG_MAX, 0,
   1024*1024L, 0},
  {"innodb_commit_concurrency", OPT_INNODB_COMMIT_CONCURRENCY,
   "Helps in performance tuning in heavily concurrent environments.",
   (gptr*) &srv_commit_concurrency, (gptr*) &srv_commit_concurrency,
   0, GET_LONG, REQUIRED_ARG, 0, 0, 1000, 0, 1, 0},
  {"innodb_concurrency_tickets", OPT_INNODB_CONCURRENCY_TICKETS,
   "Number of times a thread is allowed to enter InnoDB within the same \
    SQL query after it has once got the ticket",
   (gptr*) &srv_n_free_tickets_to_enter,
   (gptr*) &srv_n_free_tickets_to_enter,
   0, GET_LONG, REQUIRED_ARG, 500L, 1L, ~0L, 0, 1L, 0},
  {"innodb_file_io_threads", OPT_INNODB_FILE_IO_THREADS,
   "Number of file I/O threads in InnoDB.", (gptr*) &innobase_file_io_threads,
   (gptr*) &innobase_file_io_threads, 0, GET_LONG, REQUIRED_ARG, 4, 4, 64, 0,
   1, 0},
  {"innodb_force_recovery", OPT_INNODB_FORCE_RECOVERY,
   "Helps to save your data in case the disk image of the database becomes corrupt.",
   (gptr*) &innobase_force_recovery, (gptr*) &innobase_force_recovery, 0,
   GET_LONG, REQUIRED_ARG, 0, 0, 6, 0, 1, 0},
  {"innodb_lock_wait_timeout", OPT_INNODB_LOCK_WAIT_TIMEOUT,
   "Timeout in seconds an InnoDB transaction may wait for a lock before being rolled back.",
   (gptr*) &innobase_lock_wait_timeout, (gptr*) &innobase_lock_wait_timeout,
   0, GET_LONG, REQUIRED_ARG, 50, 1, 1024 * 1024 * 1024, 0, 1, 0},
  {"innodb_log_buffer_size", OPT_INNODB_LOG_BUFFER_SIZE,
   "The size of the buffer which InnoDB uses to write log to the log files on disk.",
   (gptr*) &innobase_log_buffer_size, (gptr*) &innobase_log_buffer_size, 0,
   GET_LONG, REQUIRED_ARG, 1024*1024L, 256*1024L, ~0L, 0, 1024, 0},
  {"innodb_log_file_size", OPT_INNODB_LOG_FILE_SIZE,
   "Size of each log file in a log group.",
   (gptr*) &innobase_log_file_size, (gptr*) &innobase_log_file_size, 0,
   GET_LL, REQUIRED_ARG, 5*1024*1024L, 1*1024*1024L, LONGLONG_MAX, 0,
   1024*1024L, 0},
  {"innodb_log_files_in_group", OPT_INNODB_LOG_FILES_IN_GROUP,
   "Number of log files in the log group. InnoDB writes to the files in a circular fashion. Value 3 is recommended here.",
   (gptr*) &innobase_log_files_in_group, (gptr*) &innobase_log_files_in_group,
   0, GET_LONG, REQUIRED_ARG, 2, 2, 100, 0, 1, 0},
  {"innodb_mirrored_log_groups", OPT_INNODB_MIRRORED_LOG_GROUPS,
   "Number of identical copies of log groups we keep for the database. Currently this should be set to 1.",
   (gptr*) &innobase_mirrored_log_groups,
   (gptr*) &innobase_mirrored_log_groups, 0, GET_LONG, REQUIRED_ARG, 1, 1, 10,
   0, 1, 0},
  {"innodb_open_files", OPT_INNODB_OPEN_FILES,
   "How many files at the maximum InnoDB keeps open at the same time.",
   (gptr*) &innobase_open_files, (gptr*) &innobase_open_files, 0,
   GET_LONG, REQUIRED_ARG, 300L, 10L, ~0L, 0, 1L, 0},
  {"innodb_sync_spin_loops", OPT_INNODB_SYNC_SPIN_LOOPS,
   "Count of spin-loop rounds in InnoDB mutexes",
   (gptr*) &srv_n_spin_wait_rounds,
   (gptr*) &srv_n_spin_wait_rounds,
   0, GET_LONG, REQUIRED_ARG, 20L, 0L, ~0L, 0, 1L, 0},
  {"innodb_thread_concurrency", OPT_INNODB_THREAD_CONCURRENCY,
   "Helps in performance tuning in heavily concurrent environments. "
   "Sets the maximum number of threads allowed inside InnoDB. Value 0"
   " will disable the thread throttling.",
   (gptr*) &srv_thread_concurrency, (gptr*) &srv_thread_concurrency,
   0, GET_LONG, REQUIRED_ARG, 8, 0, 1000, 0, 1, 0},
  {"innodb_thread_sleep_delay", OPT_INNODB_THREAD_SLEEP_DELAY,
   "Time of innodb thread sleeping before joining InnoDB queue (usec). Value 0"
    " disable a sleep",
   (gptr*) &srv_thread_sleep_delay,
   (gptr*) &srv_thread_sleep_delay,
   0, GET_LONG, REQUIRED_ARG, 10000L, 0L, ~0L, 0, 1L, 0},
#endif /* WITH_INNOBASE_STORAGE_ENGINE */
  {"interactive_timeout", OPT_INTERACTIVE_TIMEOUT,
   "The number of seconds the server waits for activity on an interactive connection before closing it.",
   (gptr*) &global_system_variables.net_interactive_timeout,
   (gptr*) &max_system_variables.net_interactive_timeout, 0,
   GET_ULONG, REQUIRED_ARG, NET_WAIT_TIMEOUT, 1, LONG_TIMEOUT, 0, 1, 0},
  {"join_buffer_size", OPT_JOIN_BUFF_SIZE,
   "The size of the buffer that is used for full joins.",
   (gptr*) &global_system_variables.join_buff_size,
   (gptr*) &max_system_variables.join_buff_size, 0, GET_ULONG,
   REQUIRED_ARG, 128*1024L, IO_SIZE*2+MALLOC_OVERHEAD, ~0L, MALLOC_OVERHEAD,
   IO_SIZE, 0},
  {"key_buffer_size", OPT_KEY_BUFFER_SIZE,
   "The size of the buffer used for index blocks for MyISAM tables. Increase this to get better index handling (for all reads and multiple writes) to as much as you can afford; 64M on a 256M machine that mainly runs MySQL is quite common.",
   (gptr*) &dflt_key_cache_var.param_buff_size,
   (gptr*) 0,
   0, (GET_ULL | GET_ASK_ADDR),
   REQUIRED_ARG, KEY_CACHE_SIZE, MALLOC_OVERHEAD, ~(ulong) 0, MALLOC_OVERHEAD,
   IO_SIZE, 0},
  {"key_cache_age_threshold", OPT_KEY_CACHE_AGE_THRESHOLD,
   "This characterizes the number of hits a hot block has to be untouched until it is considered aged enough to be downgraded to a warm block. This specifies the percentage ratio of that number of hits to the total number of blocks in key cache",
   (gptr*) &dflt_key_cache_var.param_age_threshold,
   (gptr*) 0,
   0, (GET_ULONG | GET_ASK_ADDR), REQUIRED_ARG, 
   300, 100, ~0L, 0, 100, 0},
  {"key_cache_block_size", OPT_KEY_CACHE_BLOCK_SIZE,
   "The default size of key cache blocks",
   (gptr*) &dflt_key_cache_var.param_block_size,
   (gptr*) 0,
   0, (GET_ULONG | GET_ASK_ADDR), REQUIRED_ARG,
   KEY_CACHE_BLOCK_SIZE , 512, 1024*16, MALLOC_OVERHEAD, 512, 0},
  {"key_cache_division_limit", OPT_KEY_CACHE_DIVISION_LIMIT,
   "The minimum percentage of warm blocks in key cache",
   (gptr*) &dflt_key_cache_var.param_division_limit,
   (gptr*) 0,
   0, (GET_ULONG | GET_ASK_ADDR) , REQUIRED_ARG, 100,
   1, 100, 0, 1, 0},
  {"long_query_time", OPT_LONG_QUERY_TIME,
   "Log all queries that have taken more than long_query_time seconds to execute to file.",
   (gptr*) &global_system_variables.long_query_time,
   (gptr*) &max_system_variables.long_query_time, 0, GET_ULONG,
   REQUIRED_ARG, 10, 1, LONG_TIMEOUT, 0, 1, 0},
  {"lower_case_table_names", OPT_LOWER_CASE_TABLE_NAMES,
   "If set to 1 table names are stored in lowercase on disk and table names will be case-insensitive.  Should be set to 2 if you are using a case insensitive file system",
   (gptr*) &lower_case_table_names,
   (gptr*) &lower_case_table_names, 0, GET_UINT, OPT_ARG,
#ifdef FN_NO_CASE_SENCE
    1
#else
    0
#endif
   , 0, 2, 0, 1, 0},
  {"max_allowed_packet", OPT_MAX_ALLOWED_PACKET,
   "Max packetlength to send/receive from to server.",
   (gptr*) &global_system_variables.max_allowed_packet,
   (gptr*) &max_system_variables.max_allowed_packet, 0, GET_ULONG,
   REQUIRED_ARG, 1024*1024L, 1024, 1024L*1024L*1024L, MALLOC_OVERHEAD, 1024, 0},
  {"max_binlog_cache_size", OPT_MAX_BINLOG_CACHE_SIZE,
   "Can be used to restrict the total size used to cache a multi-transaction query.",
   (gptr*) &max_binlog_cache_size, (gptr*) &max_binlog_cache_size, 0,
   GET_ULONG, REQUIRED_ARG, ~0L, IO_SIZE, ~0L, 0, IO_SIZE, 0},
  {"max_binlog_size", OPT_MAX_BINLOG_SIZE,
   "Binary log will be rotated automatically when the size exceeds this \
value. Will also apply to relay logs if max_relay_log_size is 0. \
The minimum value for this variable is 4096.",
   (gptr*) &max_binlog_size, (gptr*) &max_binlog_size, 0, GET_ULONG,
   REQUIRED_ARG, 1024*1024L*1024L, IO_SIZE, 1024*1024L*1024L, 0, IO_SIZE, 0},
  {"max_connect_errors", OPT_MAX_CONNECT_ERRORS,
   "If there is more than this number of interrupted connections from a host this host will be blocked from further connections.",
   (gptr*) &max_connect_errors, (gptr*) &max_connect_errors, 0, GET_ULONG,
    REQUIRED_ARG, MAX_CONNECT_ERRORS, 1, ~0L, 0, 1, 0},
  // Default max_connections of 151 is larger than Apache's default max
  // children, to avoid "too many connections" error in a common setup
  {"max_connections", OPT_MAX_CONNECTIONS,
   "The number of simultaneous clients allowed.", (gptr*) &max_connections,
   (gptr*) &max_connections, 0, GET_ULONG, REQUIRED_ARG, 151, 1, 100000, 0, 1,
   0},
  {"max_delayed_threads", OPT_MAX_DELAYED_THREADS,
   "Don't start more than this number of threads to handle INSERT DELAYED statements. If set to zero, which means INSERT DELAYED is not used.",
   (gptr*) &global_system_variables.max_insert_delayed_threads,
   (gptr*) &max_system_variables.max_insert_delayed_threads,
   0, GET_ULONG, REQUIRED_ARG, 20, 0, 16384, 0, 1, 0},
  {"max_error_count", OPT_MAX_ERROR_COUNT,
   "Max number of errors/warnings to store for a statement.",
   (gptr*) &global_system_variables.max_error_count,
   (gptr*) &max_system_variables.max_error_count,
   0, GET_ULONG, REQUIRED_ARG, DEFAULT_ERROR_COUNT, 0, 65535, 0, 1, 0},
  {"max_heap_table_size", OPT_MAX_HEP_TABLE_SIZE,
   "Don't allow creation of heap tables bigger than this.",
   (gptr*) &global_system_variables.max_heap_table_size,
   (gptr*) &max_system_variables.max_heap_table_size, 0, GET_ULL,
   REQUIRED_ARG, 16*1024*1024L, 16384, MAX_MEM_TABLE_SIZE,
   MALLOC_OVERHEAD, 1024, 0},
  {"max_join_size", OPT_MAX_JOIN_SIZE,
   "Joins that are probably going to read more than max_join_size records return an error.",
   (gptr*) &global_system_variables.max_join_size,
   (gptr*) &max_system_variables.max_join_size, 0, GET_HA_ROWS, REQUIRED_ARG,
   ~0L, 1, ~0L, 0, 1, 0},
   {"max_length_for_sort_data", OPT_MAX_LENGTH_FOR_SORT_DATA,
    "Max number of bytes in sorted records.",
    (gptr*) &global_system_variables.max_length_for_sort_data,
    (gptr*) &max_system_variables.max_length_for_sort_data, 0, GET_ULONG,
    REQUIRED_ARG, 1024, 4, 8192*1024L, 0, 1, 0},
  {"max_prepared_stmt_count", OPT_MAX_PREPARED_STMT_COUNT,
   "Maximum number of prepared statements in the server.",
   (gptr*) &max_prepared_stmt_count, (gptr*) &max_prepared_stmt_count,
   0, GET_ULONG, REQUIRED_ARG, 16382, 0, 1*1024*1024, 0, 1, 0},
  {"max_relay_log_size", OPT_MAX_RELAY_LOG_SIZE,
   "If non-zero: relay log will be rotated automatically when the size exceeds this value; if zero (the default): when the size exceeds max_binlog_size. 0 excepted, the minimum value for this variable is 4096.",
   (gptr*) &max_relay_log_size, (gptr*) &max_relay_log_size, 0, GET_ULONG,
   REQUIRED_ARG, 0L, 0L, 1024*1024L*1024L, 0, IO_SIZE, 0},
  { "max_seeks_for_key", OPT_MAX_SEEKS_FOR_KEY,
    "Limit assumed max number of seeks when looking up rows based on a key",
    (gptr*) &global_system_variables.max_seeks_for_key,
    (gptr*) &max_system_variables.max_seeks_for_key, 0, GET_ULONG,
    REQUIRED_ARG, ~0L, 1, ~0L, 0, 1, 0 },
  {"max_sort_length", OPT_MAX_SORT_LENGTH,
   "The number of bytes to use when sorting BLOB or TEXT values (only the first max_sort_length bytes of each value are used; the rest are ignored).",
   (gptr*) &global_system_variables.max_sort_length,
   (gptr*) &max_system_variables.max_sort_length, 0, GET_ULONG,
   REQUIRED_ARG, 1024, 4, 8192*1024L, 0, 1, 0},
  {"max_sp_recursion_depth", OPT_MAX_SP_RECURSION_DEPTH,
   "Maximum stored procedure recursion depth. (discussed with docs).",
   (gptr*) &global_system_variables.max_sp_recursion_depth,
   (gptr*) &max_system_variables.max_sp_recursion_depth, 0, GET_ULONG,
   OPT_ARG, 0, 0, 255, 0, 1, 0 },
  {"max_tmp_tables", OPT_MAX_TMP_TABLES,
   "Maximum number of temporary tables a client can keep open at a time.",
   (gptr*) &global_system_variables.max_tmp_tables,
   (gptr*) &max_system_variables.max_tmp_tables, 0, GET_ULONG,
   REQUIRED_ARG, 32, 1, ~0L, 0, 1, 0},
  {"max_user_connections", OPT_MAX_USER_CONNECTIONS,
   "The maximum number of active connections for a single user (0 = no limit).",
   (gptr*) &max_user_connections, (gptr*) &max_user_connections, 0, GET_UINT,
   REQUIRED_ARG, 0, 1, ~0, 0, 1, 0},
  {"max_write_lock_count", OPT_MAX_WRITE_LOCK_COUNT,
   "After this many write locks, allow some read locks to run in between.",
   (gptr*) &max_write_lock_count, (gptr*) &max_write_lock_count, 0, GET_ULONG,
   REQUIRED_ARG, ~0L, 1, ~0L, 0, 1, 0},
  {"multi_range_count", OPT_MULTI_RANGE_COUNT,
   "Number of key ranges to request at once.",
   (gptr*) &global_system_variables.multi_range_count,
   (gptr*) &max_system_variables.multi_range_count, 0,
   GET_ULONG, REQUIRED_ARG, 256, 1, ~0L, 0, 1, 0},
  {"myisam_block_size", OPT_MYISAM_BLOCK_SIZE,
   "Block size to be used for MyISAM index pages.",
   (gptr*) &opt_myisam_block_size,
   (gptr*) &opt_myisam_block_size, 0, GET_ULONG, REQUIRED_ARG,
   MI_KEY_BLOCK_LENGTH, MI_MIN_KEY_BLOCK_LENGTH, MI_MAX_KEY_BLOCK_LENGTH,
   0, MI_MIN_KEY_BLOCK_LENGTH, 0},
  {"myisam_data_pointer_size", OPT_MYISAM_DATA_POINTER_SIZE,
   "Default pointer size to be used for MyISAM tables.",
   (gptr*) &myisam_data_pointer_size,
   (gptr*) &myisam_data_pointer_size, 0, GET_ULONG, REQUIRED_ARG,
   6, 2, 7, 0, 1, 0},
  {"myisam_max_extra_sort_file_size", OPT_MYISAM_MAX_EXTRA_SORT_FILE_SIZE,
   "Deprecated option",
   (gptr*) &global_system_variables.myisam_max_extra_sort_file_size,
   (gptr*) &max_system_variables.myisam_max_extra_sort_file_size,
   0, GET_ULL, REQUIRED_ARG, (ulonglong) MI_MAX_TEMP_LENGTH,
   0, (ulonglong) MAX_FILE_SIZE, 0, 1, 0},
  {"myisam_max_sort_file_size", OPT_MYISAM_MAX_SORT_FILE_SIZE,
   "Don't use the fast sort index method to created index if the temporary file would get bigger than this.",
   (gptr*) &global_system_variables.myisam_max_sort_file_size,
   (gptr*) &max_system_variables.myisam_max_sort_file_size, 0,
   GET_ULL, REQUIRED_ARG, (longlong) LONG_MAX, 0, (ulonglong) MAX_FILE_SIZE,
   0, 1024*1024, 0},
  {"myisam_repair_threads", OPT_MYISAM_REPAIR_THREADS,
   "Number of threads to use when repairing MyISAM tables. The value of 1 disables parallel repair.",
   (gptr*) &global_system_variables.myisam_repair_threads,
   (gptr*) &max_system_variables.myisam_repair_threads, 0,
   GET_ULONG, REQUIRED_ARG, 1, 1, ~0L, 0, 1, 0},
  {"myisam_sort_buffer_size", OPT_MYISAM_SORT_BUFFER_SIZE,
   "The buffer that is allocated when sorting the index when doing a REPAIR or when creating indexes with CREATE INDEX or ALTER TABLE.",
   (gptr*) &global_system_variables.myisam_sort_buff_size,
   (gptr*) &max_system_variables.myisam_sort_buff_size, 0,
   GET_ULONG, REQUIRED_ARG, 8192*1024, 4, ~0L, 0, 1, 0},
  {"myisam_use_mmap", OPT_MYISAM_USE_MMAP,
   "Use memory mapping for reading and writing MyISAM tables",
   (gptr*) &opt_myisam_use_mmap,
   (gptr*) &opt_myisam_use_mmap, 0, GET_BOOL, NO_ARG, 0, 
    0, 0, 0, 0, 0},
  {"myisam_stats_method", OPT_MYISAM_STATS_METHOD,
   "Specifies how MyISAM index statistics collection code should threat NULLs. "
   "Possible values of name are \"nulls_unequal\" (default behavior for 4.1/5.0), "
   "\"nulls_equal\" (emulate 4.0 behavior), and \"nulls_ignored\".",
   (gptr*) &myisam_stats_method_str, (gptr*) &myisam_stats_method_str, 0,
    GET_STR, REQUIRED_ARG, 0, 0, 0, 0, 0, 0},
  {"net_buffer_length", OPT_NET_BUFFER_LENGTH,
   "Buffer length for TCP/IP and socket communication.",
   (gptr*) &global_system_variables.net_buffer_length,
   (gptr*) &max_system_variables.net_buffer_length, 0, GET_ULONG,
   REQUIRED_ARG, 16384, 1024, 1024*1024L, 0, 1024, 0},
  {"net_read_timeout", OPT_NET_READ_TIMEOUT,
   "Number of seconds to wait for more data from a connection before aborting the read.",
   (gptr*) &global_system_variables.net_read_timeout,
   (gptr*) &max_system_variables.net_read_timeout, 0, GET_ULONG,
   REQUIRED_ARG, NET_READ_TIMEOUT, 1, LONG_TIMEOUT, 0, 1, 0},
  {"net_retry_count", OPT_NET_RETRY_COUNT,
   "If a read on a communication port is interrupted, retry this many times before giving up.",
   (gptr*) &global_system_variables.net_retry_count,
   (gptr*) &max_system_variables.net_retry_count,0,
   GET_ULONG, REQUIRED_ARG, MYSQLD_NET_RETRY_COUNT, 1, ~0L, 0, 1, 0},
  {"net_write_timeout", OPT_NET_WRITE_TIMEOUT,
   "Number of seconds to wait for a block to be written to a connection  before aborting the write.",
   (gptr*) &global_system_variables.net_write_timeout,
   (gptr*) &max_system_variables.net_write_timeout, 0, GET_ULONG,
   REQUIRED_ARG, NET_WRITE_TIMEOUT, 1, LONG_TIMEOUT, 0, 1, 0},
  {"open_files_limit", OPT_OPEN_FILES_LIMIT,
   "If this is not 0, then mysqld will use this value to reserve file descriptors to use with setrlimit(). If this value is 0 then mysqld will reserve max_connections*5 or max_connections + table_cache*2 (whichever is larger) number of files.",
   (gptr*) &open_files_limit, (gptr*) &open_files_limit, 0, GET_ULONG,
   REQUIRED_ARG, 0, 0, OS_FILE_LIMIT, 0, 1, 0},
  {"optimizer_prune_level", OPT_OPTIMIZER_PRUNE_LEVEL,
   "Controls the heuristic(s) applied during query optimization to prune less-promising partial plans from the optimizer search space. Meaning: 0 - do not apply any heuristic, thus perform exhaustive search; 1 - prune plans based on number of retrieved rows.",
   (gptr*) &global_system_variables.optimizer_prune_level,
   (gptr*) &max_system_variables.optimizer_prune_level,
   0, GET_ULONG, OPT_ARG, 1, 0, 1, 0, 1, 0},
  {"optimizer_search_depth", OPT_OPTIMIZER_SEARCH_DEPTH,
   "Maximum depth of search performed by the query optimizer. Values larger than the number of relations in a query result in better query plans, but take longer to compile a query. Smaller values than the number of tables in a relation result in faster optimization, but may produce very bad query plans. If set to 0, the system will automatically pick a reasonable value; if set to MAX_TABLES+2, the optimizer will switch to the original find_best (used for testing/comparison).",
   (gptr*) &global_system_variables.optimizer_search_depth,
   (gptr*) &max_system_variables.optimizer_search_depth,
   0, GET_ULONG, OPT_ARG, MAX_TABLES+1, 0, MAX_TABLES+2, 0, 1, 0},
  {"plugin_dir", OPT_PLUGIN_DIR,
   "Directory for plugins.",
   (gptr*) &opt_plugin_dir_ptr, (gptr*) &opt_plugin_dir_ptr, 0,
   GET_STR, REQUIRED_ARG, 0, 0, 0, 0, 0, 0},
   {"preload_buffer_size", OPT_PRELOAD_BUFFER_SIZE,
    "The size of the buffer that is allocated when preloading indexes",
    (gptr*) &global_system_variables.preload_buff_size,
    (gptr*) &max_system_variables.preload_buff_size, 0, GET_ULONG,
    REQUIRED_ARG, 32*1024L, 1024, 1024*1024*1024L, 0, 1, 0},
  {"query_alloc_block_size", OPT_QUERY_ALLOC_BLOCK_SIZE,
   "Allocation block size for query parsing and execution",
   (gptr*) &global_system_variables.query_alloc_block_size,
   (gptr*) &max_system_variables.query_alloc_block_size, 0, GET_ULONG,
   REQUIRED_ARG, QUERY_ALLOC_BLOCK_SIZE, 1024, ~0L, 0, 1024, 0},
#ifdef HAVE_QUERY_CACHE
  {"query_cache_limit", OPT_QUERY_CACHE_LIMIT,
   "Don't cache results that are bigger than this.",
   (gptr*) &query_cache_limit, (gptr*) &query_cache_limit, 0, GET_ULONG,
   REQUIRED_ARG, 1024*1024L, 0, (longlong) ULONG_MAX, 0, 1, 0},
  {"query_cache_min_res_unit", OPT_QUERY_CACHE_MIN_RES_UNIT,
   "minimal size of unit in wich space for results is allocated (last unit will be trimed after writing all result data.",
   (gptr*) &query_cache_min_res_unit, (gptr*) &query_cache_min_res_unit,
   0, GET_ULONG, REQUIRED_ARG, QUERY_CACHE_MIN_RESULT_DATA_SIZE,
   0, (longlong) ULONG_MAX, 0, 1, 0},
#endif /*HAVE_QUERY_CACHE*/
  {"query_cache_size", OPT_QUERY_CACHE_SIZE,
   "The memory allocated to store results from old queries.",
   (gptr*) &query_cache_size, (gptr*) &query_cache_size, 0, GET_ULONG,
   REQUIRED_ARG, 0, 0, (longlong) ULONG_MAX, 0, 1024, 0},
#ifdef HAVE_QUERY_CACHE
  {"query_cache_type", OPT_QUERY_CACHE_TYPE,
   "0 = OFF = Don't cache or retrieve results. 1 = ON = Cache all results except SELECT SQL_NO_CACHE ... queries. 2 = DEMAND = Cache only SELECT SQL_CACHE ... queries.",
   (gptr*) &global_system_variables.query_cache_type,
   (gptr*) &max_system_variables.query_cache_type,
   0, GET_ULONG, REQUIRED_ARG, 1, 0, 2, 0, 1, 0},
  {"query_cache_wlock_invalidate", OPT_QUERY_CACHE_WLOCK_INVALIDATE,
   "Invalidate queries in query cache on LOCK for write",
   (gptr*) &global_system_variables.query_cache_wlock_invalidate,
   (gptr*) &max_system_variables.query_cache_wlock_invalidate,
   0, GET_BOOL, NO_ARG, 0, 0, 1, 0, 1, 0},
#endif /*HAVE_QUERY_CACHE*/
  {"query_prealloc_size", OPT_QUERY_PREALLOC_SIZE,
   "Persistent buffer for query parsing and execution",
   (gptr*) &global_system_variables.query_prealloc_size,
   (gptr*) &max_system_variables.query_prealloc_size, 0, GET_ULONG,
   REQUIRED_ARG, QUERY_ALLOC_PREALLOC_SIZE, QUERY_ALLOC_PREALLOC_SIZE,
   ~0L, 0, 1024, 0},
  {"range_alloc_block_size", OPT_RANGE_ALLOC_BLOCK_SIZE,
   "Allocation block size for storing ranges during optimization",
   (gptr*) &global_system_variables.range_alloc_block_size,
   (gptr*) &max_system_variables.range_alloc_block_size, 0, GET_ULONG,
   REQUIRED_ARG, RANGE_ALLOC_BLOCK_SIZE, 4096, ~0L, 0, 1024, 0},
  {"read_buffer_size", OPT_RECORD_BUFFER,
   "Each thread that does a sequential scan allocates a buffer of this size for each table it scans. If you do many sequential scans, you may want to increase this value.",
   (gptr*) &global_system_variables.read_buff_size,
   (gptr*) &max_system_variables.read_buff_size,0, GET_ULONG, REQUIRED_ARG,
   128*1024L, IO_SIZE*2+MALLOC_OVERHEAD, SSIZE_MAX, MALLOC_OVERHEAD, IO_SIZE,
   0},
  {"read_only", OPT_READONLY,
   "Make all non-temporary tables read-only, with the exception for replication (slave) threads and users with the SUPER privilege",
   (gptr*) &opt_readonly,
   (gptr*) &opt_readonly,
   0, GET_BOOL, NO_ARG, 0, 0, 1, 0, 1, 0},
  {"read_rnd_buffer_size", OPT_RECORD_RND_BUFFER,
   "When reading rows in sorted order after a sort, the rows are read through this buffer to avoid a disk seeks. If not set, then it's set to the value of record_buffer.",
   (gptr*) &global_system_variables.read_rnd_buff_size,
   (gptr*) &max_system_variables.read_rnd_buff_size, 0,
   GET_ULONG, REQUIRED_ARG, 256*1024L, IO_SIZE*2+MALLOC_OVERHEAD,
   SSIZE_MAX, MALLOC_OVERHEAD, IO_SIZE, 0},
  {"record_buffer", OPT_RECORD_BUFFER,
   "Alias for read_buffer_size",
   (gptr*) &global_system_variables.read_buff_size,
   (gptr*) &max_system_variables.read_buff_size,0, GET_ULONG, REQUIRED_ARG,
   128*1024L, IO_SIZE*2+MALLOC_OVERHEAD, SSIZE_MAX, MALLOC_OVERHEAD, IO_SIZE, 0},
#ifdef HAVE_REPLICATION
  {"relay_log_purge", OPT_RELAY_LOG_PURGE,
   "0 = do not purge relay logs. 1 = purge them as soon as they are no more needed.",
   (gptr*) &relay_log_purge,
   (gptr*) &relay_log_purge, 0, GET_BOOL, NO_ARG,
   1, 0, 1, 0, 1, 0},
  {"relay_log_space_limit", OPT_RELAY_LOG_SPACE_LIMIT,
   "Maximum space to use for all relay logs.",
   (gptr*) &relay_log_space_limit,
   (gptr*) &relay_log_space_limit, 0, GET_ULL, REQUIRED_ARG, 0L, 0L,
   (longlong) ULONG_MAX, 0, 1, 0},
  {"slave_compressed_protocol", OPT_SLAVE_COMPRESSED_PROTOCOL,
   "Use compression on master/slave protocol.",
   (gptr*) &opt_slave_compressed_protocol,
   (gptr*) &opt_slave_compressed_protocol,
   0, GET_BOOL, NO_ARG, 0, 0, 1, 0, 1, 0},
  {"slave_net_timeout", OPT_SLAVE_NET_TIMEOUT,
   "Number of seconds to wait for more data from a master/slave connection before aborting the read.",
   (gptr*) &slave_net_timeout, (gptr*) &slave_net_timeout, 0,
   GET_ULONG, REQUIRED_ARG, SLAVE_NET_TIMEOUT, 1, LONG_TIMEOUT, 0, 1, 0},
  {"slave_transaction_retries", OPT_SLAVE_TRANS_RETRIES,
   "Number of times the slave SQL thread will retry a transaction in case "
   "it failed with a deadlock or elapsed lock wait timeout, "
   "before giving up and stopping.",
   (gptr*) &slave_trans_retries, (gptr*) &slave_trans_retries, 0,
   GET_ULONG, REQUIRED_ARG, 10L, 0L, (longlong) ULONG_MAX, 0, 1, 0},
#endif /* HAVE_REPLICATION */
  {"slow_launch_time", OPT_SLOW_LAUNCH_TIME,
   "If creating the thread takes longer than this value (in seconds), the Slow_launch_threads counter will be incremented.",
   (gptr*) &slow_launch_time, (gptr*) &slow_launch_time, 0, GET_ULONG,
   REQUIRED_ARG, 2L, 0L, LONG_TIMEOUT, 0, 1, 0},
  {"sort_buffer_size", OPT_SORT_BUFFER,
   "Each thread that needs to do a sort allocates a buffer of this size.",
   (gptr*) &global_system_variables.sortbuff_size,
   (gptr*) &max_system_variables.sortbuff_size, 0, GET_ULONG, REQUIRED_ARG,
   MAX_SORT_MEMORY, MIN_SORT_MEMORY+MALLOC_OVERHEAD*2, ~0L, MALLOC_OVERHEAD,
   1, 0},
  {"sync-binlog", OPT_SYNC_BINLOG,
   "Synchronously flush binary log to disk after every #th event. "
   "Use 0 (default) to disable synchronous flushing.",
   (gptr*) &sync_binlog_period, (gptr*) &sync_binlog_period, 0, GET_ULONG,
   REQUIRED_ARG, 0, 0, ~0L, 0, 1, 0},
  {"sync-frm", OPT_SYNC_FRM, "Sync .frm to disk on create. Enabled by default.",
   (gptr*) &opt_sync_frm, (gptr*) &opt_sync_frm, 0, GET_BOOL, NO_ARG, 1, 0,
   0, 0, 0, 0},
  {"table_cache", OPT_TABLE_OPEN_CACHE,
   "Deprecated; use --table_open_cache instead.",
   (gptr*) &table_cache_size, (gptr*) &table_cache_size, 0, GET_ULONG,
   REQUIRED_ARG, TABLE_OPEN_CACHE_DEFAULT, 1, 512*1024L, 0, 1, 0},
  {"table_definition_cache", OPT_TABLE_DEF_CACHE,
   "The number of cached table definitions.",
   (gptr*) &table_def_size, (gptr*) &table_def_size,
   0, GET_ULONG, REQUIRED_ARG, 128, 1, 512*1024L, 0, 1, 0},
  {"table_open_cache", OPT_TABLE_OPEN_CACHE,
   "The number of cached open tables.",
   (gptr*) &table_cache_size, (gptr*) &table_cache_size, 0, GET_ULONG,
   REQUIRED_ARG, TABLE_OPEN_CACHE_DEFAULT, 1, 512*1024L, 0, 1, 0},
  {"table_lock_wait_timeout", OPT_TABLE_LOCK_WAIT_TIMEOUT,
   "Timeout in seconds to wait for a table level lock before returning an "
   "error. Used only if the connection has active cursors.",
   (gptr*) &table_lock_wait_timeout, (gptr*) &table_lock_wait_timeout,
   0, GET_ULONG, REQUIRED_ARG, 50, 1, 1024 * 1024 * 1024, 0, 1, 0},
  {"thread_cache_size", OPT_THREAD_CACHE_SIZE,
   "How many threads we should keep in a cache for reuse.",
   (gptr*) &thread_cache_size, (gptr*) &thread_cache_size, 0, GET_ULONG,
   REQUIRED_ARG, 0, 0, 16384, 0, 1, 0},
  {"thread_concurrency", OPT_THREAD_CONCURRENCY,
   "Permits the application to give the threads system a hint for the desired number of threads that should be run at the same time.",
   (gptr*) &concurrency, (gptr*) &concurrency, 0, GET_ULONG, REQUIRED_ARG,
   DEFAULT_CONCURRENCY, 1, 512, 0, 1, 0},
#if HAVE_POOL_OF_THREADS == 1
  {"thread_pool_size", OPT_THREAD_CACHE_SIZE,
   "How many threads we should create to handle query requests in case of 'thread_handling=pool-of-threads'",
   (gptr*) &thread_pool_size, (gptr*) &thread_pool_size, 0, GET_ULONG,
   REQUIRED_ARG, 20, 1, 16384, 0, 1, 0},
#endif
  {"thread_stack", OPT_THREAD_STACK,
   "The stack size for each thread.", (gptr*) &thread_stack,
   (gptr*) &thread_stack, 0, GET_ULONG, REQUIRED_ARG,DEFAULT_THREAD_STACK,
   1024L*128L, ~0L, 0, 1024, 0},
  { "time_format", OPT_TIME_FORMAT,
    "The TIME format (for future).",
    (gptr*) &opt_date_time_formats[MYSQL_TIMESTAMP_TIME],
    (gptr*) &opt_date_time_formats[MYSQL_TIMESTAMP_TIME],
    0, GET_STR, REQUIRED_ARG, 0, 0, 0, 0, 0, 0},
  {"tmp_table_size", OPT_TMP_TABLE_SIZE,
   "If an in-memory temporary table exceeds this size, MySQL will automatically convert it to an on-disk MyISAM table.",
   (gptr*) &global_system_variables.tmp_table_size,
   (gptr*) &max_system_variables.tmp_table_size, 0, GET_ULL,
   REQUIRED_ARG, 16*1024*1024L, 1024, MAX_MEM_TABLE_SIZE, 0, 1, 0},
  {"transaction_alloc_block_size", OPT_TRANS_ALLOC_BLOCK_SIZE,
   "Allocation block size for transactions to be stored in binary log",
   (gptr*) &global_system_variables.trans_alloc_block_size,
   (gptr*) &max_system_variables.trans_alloc_block_size, 0, GET_ULONG,
   REQUIRED_ARG, QUERY_ALLOC_BLOCK_SIZE, 1024, ~0L, 0, 1024, 0},
  {"transaction_prealloc_size", OPT_TRANS_PREALLOC_SIZE,
   "Persistent buffer for transactions to be stored in binary log",
   (gptr*) &global_system_variables.trans_prealloc_size,
   (gptr*) &max_system_variables.trans_prealloc_size, 0, GET_ULONG,
   REQUIRED_ARG, TRANS_ALLOC_PREALLOC_SIZE, 1024, ~0L, 0, 1024, 0},
  {"thread_handling", OPT_THREAD_HANDLING,
   "Define threads usage for handling queries:  "
   "one-thread-per-connection or no-threads", 0, 0,
   0, GET_STR, REQUIRED_ARG, 0, 0, 0, 0, 0, 0},
  {"updatable_views_with_limit", OPT_UPDATABLE_VIEWS_WITH_LIMIT,
   "1 = YES = Don't issue an error message (warning only) if a VIEW without presence of a key of the underlying table is used in queries with a LIMIT clause for updating. 0 = NO = Prohibit update of a VIEW, which does not contain a key of the underlying table and the query uses a LIMIT clause (usually get from GUI tools).",
   (gptr*) &global_system_variables.updatable_views_with_limit,
   (gptr*) &max_system_variables.updatable_views_with_limit,
   0, GET_ULONG, REQUIRED_ARG, 1, 0, 1, 0, 1, 0},
  {"wait_timeout", OPT_WAIT_TIMEOUT,
   "The number of seconds the server waits for activity on a connection before closing it.",
   (gptr*) &global_system_variables.net_wait_timeout,
   (gptr*) &max_system_variables.net_wait_timeout, 0, GET_ULONG,
   REQUIRED_ARG, NET_WAIT_TIMEOUT, 1, IF_WIN(INT_MAX32/1000, LONG_TIMEOUT),
   0, 1, 0},
  {0, 0, 0, 0, 0, 0, GET_NO_ARG, NO_ARG, 0, 0, 0, 0, 0, 0}
};

static int show_question(THD *thd, SHOW_VAR *var, char *buff)
{
  var->type= SHOW_LONGLONG;
  var->value= (char *)&thd->query_id;
  return 0;
}

static int show_net_compression(THD *thd, SHOW_VAR *var, char *buff)
{
  var->type= SHOW_MY_BOOL;
  var->value= (char *)&thd->net.compress;
  return 0;
}

static int show_starttime(THD *thd, SHOW_VAR *var, char *buff)
{
  var->type= SHOW_LONG;
  var->value= buff;
  *((long *)buff)= (long) (thd->query_start() - server_start_time);
  return 0;
}

#ifdef HAVE_REPLICATION
static int show_rpl_status(THD *thd, SHOW_VAR *var, char *buff)
{
  var->type= SHOW_CHAR;
  var->value= const_cast<char*>(rpl_status_type[(int)rpl_status]);
  return 0;
}

static int show_slave_running(THD *thd, SHOW_VAR *var, char *buff)
{
  var->type= SHOW_CHAR;
  pthread_mutex_lock(&LOCK_active_mi);
  var->value= const_cast<char*>((active_mi && active_mi->slave_running &&
               active_mi->rli.slave_running) ? "ON" : "OFF");
  pthread_mutex_unlock(&LOCK_active_mi);
  return 0;
}

static int show_slave_retried_trans(THD *thd, SHOW_VAR *var, char *buff)
{
  /*
    TODO: with multimaster, have one such counter per line in
    SHOW SLAVE STATUS, and have the sum over all lines here.
  */
  pthread_mutex_lock(&LOCK_active_mi);
  if (active_mi)
  {
    var->type= SHOW_LONG;
    var->value= buff;
    pthread_mutex_lock(&active_mi->rli.data_lock);
    *((long *)buff)= (long)active_mi->rli.retried_trans;
    pthread_mutex_unlock(&active_mi->rli.data_lock);
  }
  else
    var->type= SHOW_UNDEF;
  pthread_mutex_unlock(&LOCK_active_mi);
  return 0;
}
#endif /* HAVE_REPLICATION */

static int show_open_tables(THD *thd, SHOW_VAR *var, char *buff)
{
  var->type= SHOW_LONG;
  var->value= buff;
  *((long *)buff)= (long)cached_open_tables();
  return 0;
}

static int show_prepared_stmt_count(THD *thd, SHOW_VAR *var, char *buff)
{
  var->type= SHOW_LONG;
  var->value= buff;
  pthread_mutex_lock(&LOCK_prepared_stmt_count);
  *((long *)buff)= (long)prepared_stmt_count;
  pthread_mutex_unlock(&LOCK_prepared_stmt_count);
  return 0;
}

static int show_table_definitions(THD *thd, SHOW_VAR *var, char *buff)
{
  var->type= SHOW_LONG;
  var->value= buff;
  *((long *)buff)= (long)cached_table_definitions();
  return 0;
}

#ifdef HAVE_OPENSSL
/* Functions relying on CTX */
static int show_ssl_ctx_sess_accept(THD *thd, SHOW_VAR *var, char *buff)
{
  var->type= SHOW_LONG;
  var->value= buff;
  *((long *)buff)= (!ssl_acceptor_fd ? 0 :
                     SSL_CTX_sess_accept(ssl_acceptor_fd->ssl_context));
  return 0;
}

static int show_ssl_ctx_sess_accept_good(THD *thd, SHOW_VAR *var, char *buff)
{
  var->type= SHOW_LONG;
  var->value= buff;
  *((long *)buff)= (!ssl_acceptor_fd ? 0 :
                     SSL_CTX_sess_accept_good(ssl_acceptor_fd->ssl_context));
  return 0;
}

static int show_ssl_ctx_sess_connect_good(THD *thd, SHOW_VAR *var, char *buff)
{
  var->type= SHOW_LONG;
  var->value= buff;
  *((long *)buff)= (!ssl_acceptor_fd ? 0 :
                     SSL_CTX_sess_connect_good(ssl_acceptor_fd->ssl_context));
  return 0;
}

static int show_ssl_ctx_sess_accept_renegotiate(THD *thd, SHOW_VAR *var, char *buff)
{
  var->type= SHOW_LONG;
  var->value= buff;
  *((long *)buff)= (!ssl_acceptor_fd ? 0 :
                     SSL_CTX_sess_accept_renegotiate(ssl_acceptor_fd->ssl_context));
  return 0;
}

static int show_ssl_ctx_sess_connect_renegotiate(THD *thd, SHOW_VAR *var, char *buff)
{
  var->type= SHOW_LONG;
  var->value= buff;
  *((long *)buff)= (!ssl_acceptor_fd ? 0 :
                     SSL_CTX_sess_connect_renegotiate(ssl_acceptor_fd->ssl_context));
  return 0;
}

static int show_ssl_ctx_sess_cb_hits(THD *thd, SHOW_VAR *var, char *buff)
{
  var->type= SHOW_LONG;
  var->value= buff;
  *((long *)buff)= (!ssl_acceptor_fd ? 0 :
                     SSL_CTX_sess_cb_hits(ssl_acceptor_fd->ssl_context));
  return 0;
}

static int show_ssl_ctx_sess_hits(THD *thd, SHOW_VAR *var, char *buff)
{
  var->type= SHOW_LONG;
  var->value= buff;
  *((long *)buff)= (!ssl_acceptor_fd ? 0 :
                     SSL_CTX_sess_hits(ssl_acceptor_fd->ssl_context));
  return 0;
}

static int show_ssl_ctx_sess_cache_full(THD *thd, SHOW_VAR *var, char *buff)
{
  var->type= SHOW_LONG;
  var->value= buff;
  *((long *)buff)= (!ssl_acceptor_fd ? 0 :
                     SSL_CTX_sess_cache_full(ssl_acceptor_fd->ssl_context));
  return 0;
}

static int show_ssl_ctx_sess_misses(THD *thd, SHOW_VAR *var, char *buff)
{
  var->type= SHOW_LONG;
  var->value= buff;
  *((long *)buff)= (!ssl_acceptor_fd ? 0 :
                     SSL_CTX_sess_misses(ssl_acceptor_fd->ssl_context));
  return 0;
}

static int show_ssl_ctx_sess_timeouts(THD *thd, SHOW_VAR *var, char *buff)
{
  var->type= SHOW_LONG;
  var->value= buff;
  *((long *)buff)= (!ssl_acceptor_fd ? 0 :
                     SSL_CTX_sess_timeouts(ssl_acceptor_fd->ssl_context));
  return 0;
}

static int show_ssl_ctx_sess_number(THD *thd, SHOW_VAR *var, char *buff)
{
  var->type= SHOW_LONG;
  var->value= buff;
  *((long *)buff)= (!ssl_acceptor_fd ? 0 :
                     SSL_CTX_sess_number(ssl_acceptor_fd->ssl_context));
  return 0;
}

static int show_ssl_ctx_sess_connect(THD *thd, SHOW_VAR *var, char *buff)
{
  var->type= SHOW_LONG;
  var->value= buff;
  *((long *)buff)= (!ssl_acceptor_fd ? 0 :
                     SSL_CTX_sess_connect(ssl_acceptor_fd->ssl_context));
  return 0;
}

static int show_ssl_ctx_sess_get_cache_size(THD *thd, SHOW_VAR *var, char *buff)
{
  var->type= SHOW_LONG;
  var->value= buff;
  *((long *)buff)= (!ssl_acceptor_fd ? 0 :
                     SSL_CTX_sess_get_cache_size(ssl_acceptor_fd->ssl_context));
  return 0;
}

static int show_ssl_ctx_get_verify_mode(THD *thd, SHOW_VAR *var, char *buff)
{
  var->type= SHOW_LONG;
  var->value= buff;
  *((long *)buff)= (!ssl_acceptor_fd ? 0 :
                     SSL_CTX_get_verify_mode(ssl_acceptor_fd->ssl_context));
  return 0;
}

static int show_ssl_ctx_get_verify_depth(THD *thd, SHOW_VAR *var, char *buff)
{
  var->type= SHOW_LONG;
  var->value= buff;
  *((long *)buff)= (!ssl_acceptor_fd ? 0 :
                     SSL_CTX_get_verify_depth(ssl_acceptor_fd->ssl_context));
  return 0;
}

static int show_ssl_ctx_get_session_cache_mode(THD *thd, SHOW_VAR *var, char *buff)
{
  var->type= SHOW_CHAR;
  if (!ssl_acceptor_fd)
    var->value= const_cast<char*>("NONE");
  else
    switch (SSL_CTX_get_session_cache_mode(ssl_acceptor_fd->ssl_context))
    {
    case SSL_SESS_CACHE_OFF:
      var->value= const_cast<char*>("OFF"); break;
    case SSL_SESS_CACHE_CLIENT:
      var->value= const_cast<char*>("CLIENT"); break;
    case SSL_SESS_CACHE_SERVER:
      var->value= const_cast<char*>("SERVER"); break;
    case SSL_SESS_CACHE_BOTH:
      var->value= const_cast<char*>("BOTH"); break;
    case SSL_SESS_CACHE_NO_AUTO_CLEAR:
      var->value= const_cast<char*>("NO_AUTO_CLEAR"); break;
    case SSL_SESS_CACHE_NO_INTERNAL_LOOKUP:
      var->value= const_cast<char*>("NO_INTERNAL_LOOKUP"); break;
    default:
      var->value= const_cast<char*>("Unknown"); break;
    }
  return 0;
}

/* Functions relying on SSL */
static int show_ssl_get_version(THD *thd, SHOW_VAR *var, char *buff)
{
  var->type= SHOW_CHAR;
  var->value= const_cast<char*>(thd->net.vio->ssl_arg ?
        SSL_get_version((SSL*) thd->net.vio->ssl_arg) : "");
  return 0;
}

static int show_ssl_session_reused(THD *thd, SHOW_VAR *var, char *buff)
{
  var->type= SHOW_LONG;
  var->value= buff;
  *((long *)buff)= (long)thd->net.vio->ssl_arg ?
                         SSL_session_reused((SSL*) thd->net.vio->ssl_arg) :
                         0;
  return 0;
}

static int show_ssl_get_default_timeout(THD *thd, SHOW_VAR *var, char *buff)
{
  var->type= SHOW_LONG;
  var->value= buff;
  *((long *)buff)= (long)thd->net.vio->ssl_arg ?
                         SSL_get_default_timeout((SSL*)thd->net.vio->ssl_arg) :
                         0;
  return 0;
}

static int show_ssl_get_verify_mode(THD *thd, SHOW_VAR *var, char *buff)
{
  var->type= SHOW_LONG;
  var->value= buff;
  *((long *)buff)= (long)thd->net.vio->ssl_arg ?
                         SSL_get_verify_mode((SSL*)thd->net.vio->ssl_arg) :
                         0;
  return 0;
}

static int show_ssl_get_verify_depth(THD *thd, SHOW_VAR *var, char *buff)
{
  var->type= SHOW_LONG;
  var->value= buff;
  *((long *)buff)= (long)thd->net.vio->ssl_arg ?
                         SSL_get_verify_depth((SSL*)thd->net.vio->ssl_arg) :
                         0;
  return 0;
}

static int show_ssl_get_cipher(THD *thd, SHOW_VAR *var, char *buff)
{
  var->type= SHOW_CHAR;
  var->value= const_cast<char*>(thd->net.vio->ssl_arg ?
              SSL_get_cipher((SSL*) thd->net.vio->ssl_arg) : "");
  return 0;
}

static int show_ssl_get_cipher_list(THD *thd, SHOW_VAR *var, char *buff)
{
  var->type= SHOW_CHAR;
  var->value= buff;
  if (thd->net.vio->ssl_arg)
  {
    int i;
    const char *p;
    char *end= buff + SHOW_VAR_FUNC_BUFF_SIZE;
    for (i=0; (p= SSL_get_cipher_list((SSL*) thd->net.vio->ssl_arg,i)) &&
               buff < end; i++)
    {
      buff= strnmov(buff, p, end-buff-1);
      *buff++= ':';
    }
    if (i)
      buff--;
  }
  *buff=0;
  return 0;
}

#endif /* HAVE_OPENSSL */


/*
  Variables shown by SHOW STATUS in alphabetical order
*/

SHOW_VAR status_vars[]= {
  {"Aborted_clients",          (char*) &aborted_threads,        SHOW_LONG},
  {"Aborted_connects",         (char*) &aborted_connects,       SHOW_LONG},
  {"Binlog_cache_disk_use",    (char*) &binlog_cache_disk_use,  SHOW_LONG},
  {"Binlog_cache_use",         (char*) &binlog_cache_use,       SHOW_LONG},
  {"Bytes_received",           (char*) offsetof(STATUS_VAR, bytes_received), SHOW_LONG_STATUS},
  {"Bytes_sent",               (char*) offsetof(STATUS_VAR, bytes_sent), SHOW_LONG_STATUS},
  {"Com_admin_commands",       (char*) offsetof(STATUS_VAR, com_other), SHOW_LONG_STATUS},
  {"Com_alter_db",	       (char*) offsetof(STATUS_VAR, com_stat[(uint) SQLCOM_ALTER_DB]), SHOW_LONG_STATUS},
  {"Com_alter_event",	       (char*) offsetof(STATUS_VAR, com_stat[(uint) SQLCOM_ALTER_EVENT]), SHOW_LONG_STATUS},
  {"Com_alter_table",	       (char*) offsetof(STATUS_VAR, com_stat[(uint) SQLCOM_ALTER_TABLE]), SHOW_LONG_STATUS},
  {"Com_analyze",	       (char*) offsetof(STATUS_VAR, com_stat[(uint) SQLCOM_ANALYZE]), SHOW_LONG_STATUS},
  {"Com_backup_table",	       (char*) offsetof(STATUS_VAR, com_stat[(uint) SQLCOM_BACKUP_TABLE]), SHOW_LONG_STATUS},
  {"Com_begin",		       (char*) offsetof(STATUS_VAR, com_stat[(uint) SQLCOM_BEGIN]), SHOW_LONG_STATUS},
  {"Com_change_db",	       (char*) offsetof(STATUS_VAR, com_stat[(uint) SQLCOM_CHANGE_DB]), SHOW_LONG_STATUS},
  {"Com_change_master",	       (char*) offsetof(STATUS_VAR, com_stat[(uint) SQLCOM_CHANGE_MASTER]), SHOW_LONG_STATUS},
  {"Com_check",		       (char*) offsetof(STATUS_VAR, com_stat[(uint) SQLCOM_CHECK]), SHOW_LONG_STATUS},
  {"Com_checksum",	       (char*) offsetof(STATUS_VAR, com_stat[(uint) SQLCOM_CHECKSUM]), SHOW_LONG_STATUS},
  {"Com_commit",	       (char*) offsetof(STATUS_VAR, com_stat[(uint) SQLCOM_COMMIT]), SHOW_LONG_STATUS},
  {"Com_create_db",	       (char*) offsetof(STATUS_VAR, com_stat[(uint) SQLCOM_CREATE_DB]), SHOW_LONG_STATUS},
  {"Com_create_event",	       (char*) offsetof(STATUS_VAR, com_stat[(uint) SQLCOM_CREATE_EVENT]), SHOW_LONG_STATUS},
  {"Com_create_function",      (char*) offsetof(STATUS_VAR, com_stat[(uint) SQLCOM_CREATE_FUNCTION]), SHOW_LONG_STATUS},
  {"Com_create_index",	       (char*) offsetof(STATUS_VAR, com_stat[(uint) SQLCOM_CREATE_INDEX]), SHOW_LONG_STATUS},
  {"Com_create_table",	       (char*) offsetof(STATUS_VAR, com_stat[(uint) SQLCOM_CREATE_TABLE]), SHOW_LONG_STATUS},
  {"Com_create_user",	       (char*) offsetof(STATUS_VAR, com_stat[(uint) SQLCOM_CREATE_USER]), SHOW_LONG_STATUS},
  {"Com_dealloc_sql",          (char*) offsetof(STATUS_VAR, com_stat[(uint) SQLCOM_DEALLOCATE_PREPARE]), SHOW_LONG_STATUS},
  {"Com_delete",	       (char*) offsetof(STATUS_VAR, com_stat[(uint) SQLCOM_DELETE]), SHOW_LONG_STATUS},
  {"Com_delete_multi",	       (char*) offsetof(STATUS_VAR, com_stat[(uint) SQLCOM_DELETE_MULTI]), SHOW_LONG_STATUS},
  {"Com_do",                   (char*) offsetof(STATUS_VAR, com_stat[(uint) SQLCOM_DO]), SHOW_LONG_STATUS},
  {"Com_drop_db",	       (char*) offsetof(STATUS_VAR, com_stat[(uint) SQLCOM_DROP_DB]), SHOW_LONG_STATUS},
  {"Com_drop_event",	       (char*) offsetof(STATUS_VAR, com_stat[(uint) SQLCOM_DROP_EVENT]), SHOW_LONG_STATUS},
  {"Com_drop_function",	       (char*) offsetof(STATUS_VAR, com_stat[(uint) SQLCOM_DROP_FUNCTION]), SHOW_LONG_STATUS},
  {"Com_drop_index",	       (char*) offsetof(STATUS_VAR, com_stat[(uint) SQLCOM_DROP_INDEX]), SHOW_LONG_STATUS},
  {"Com_drop_table",	       (char*) offsetof(STATUS_VAR, com_stat[(uint) SQLCOM_DROP_TABLE]), SHOW_LONG_STATUS},
  {"Com_drop_user",	       (char*) offsetof(STATUS_VAR, com_stat[(uint) SQLCOM_DROP_USER]), SHOW_LONG_STATUS},
  {"Com_execute_sql",          (char*) offsetof(STATUS_VAR, com_stat[(uint) SQLCOM_EXECUTE]), SHOW_LONG_STATUS},
  {"Com_flush",		       (char*) offsetof(STATUS_VAR, com_stat[(uint) SQLCOM_FLUSH]), SHOW_LONG_STATUS},
  {"Com_grant",		       (char*) offsetof(STATUS_VAR, com_stat[(uint) SQLCOM_GRANT]), SHOW_LONG_STATUS},
  {"Com_ha_close",	       (char*) offsetof(STATUS_VAR, com_stat[(uint) SQLCOM_HA_CLOSE]), SHOW_LONG_STATUS},
  {"Com_ha_open",	       (char*) offsetof(STATUS_VAR, com_stat[(uint) SQLCOM_HA_OPEN]), SHOW_LONG_STATUS},
  {"Com_ha_read",	       (char*) offsetof(STATUS_VAR, com_stat[(uint) SQLCOM_HA_READ]), SHOW_LONG_STATUS},
  {"Com_help",                 (char*) offsetof(STATUS_VAR, com_stat[(uint) SQLCOM_HELP]), SHOW_LONG_STATUS},
  {"Com_insert",	       (char*) offsetof(STATUS_VAR, com_stat[(uint) SQLCOM_INSERT]), SHOW_LONG_STATUS},
  {"Com_insert_select",	       (char*) offsetof(STATUS_VAR, com_stat[(uint) SQLCOM_INSERT_SELECT]), SHOW_LONG_STATUS},
  {"Com_kill",		       (char*) offsetof(STATUS_VAR, com_stat[(uint) SQLCOM_KILL]), SHOW_LONG_STATUS},
  {"Com_load",		       (char*) offsetof(STATUS_VAR, com_stat[(uint) SQLCOM_LOAD]), SHOW_LONG_STATUS},
  {"Com_load_master_data",     (char*) offsetof(STATUS_VAR, com_stat[(uint) SQLCOM_LOAD_MASTER_DATA]), SHOW_LONG_STATUS},
  {"Com_load_master_table",    (char*) offsetof(STATUS_VAR, com_stat[(uint) SQLCOM_LOAD_MASTER_TABLE]), SHOW_LONG_STATUS},
  {"Com_lock_tables",	       (char*) offsetof(STATUS_VAR, com_stat[(uint) SQLCOM_LOCK_TABLES]), SHOW_LONG_STATUS},
  {"Com_optimize",	       (char*) offsetof(STATUS_VAR, com_stat[(uint) SQLCOM_OPTIMIZE]), SHOW_LONG_STATUS},
  {"Com_preload_keys",	       (char*) offsetof(STATUS_VAR, com_stat[(uint) SQLCOM_PRELOAD_KEYS]), SHOW_LONG_STATUS},
  {"Com_prepare_sql",          (char*) offsetof(STATUS_VAR, com_stat[(uint) SQLCOM_PREPARE]), SHOW_LONG_STATUS},
  {"Com_purge",		       (char*) offsetof(STATUS_VAR, com_stat[(uint) SQLCOM_PURGE]), SHOW_LONG_STATUS},
  {"Com_purge_before_date",    (char*) offsetof(STATUS_VAR, com_stat[(uint) SQLCOM_PURGE_BEFORE]), SHOW_LONG_STATUS},
  {"Com_rename_table",	       (char*) offsetof(STATUS_VAR, com_stat[(uint) SQLCOM_RENAME_TABLE]), SHOW_LONG_STATUS},
  {"Com_repair",	       (char*) offsetof(STATUS_VAR, com_stat[(uint) SQLCOM_REPAIR]), SHOW_LONG_STATUS},
  {"Com_replace",	       (char*) offsetof(STATUS_VAR, com_stat[(uint) SQLCOM_REPLACE]), SHOW_LONG_STATUS},
  {"Com_replace_select",       (char*) offsetof(STATUS_VAR, com_stat[(uint) SQLCOM_REPLACE_SELECT]), SHOW_LONG_STATUS},
  {"Com_reset",		       (char*) offsetof(STATUS_VAR, com_stat[(uint) SQLCOM_RESET]), SHOW_LONG_STATUS},
  {"Com_restore_table",	       (char*) offsetof(STATUS_VAR, com_stat[(uint) SQLCOM_RESTORE_TABLE]), SHOW_LONG_STATUS},
  {"Com_revoke",	       (char*) offsetof(STATUS_VAR, com_stat[(uint) SQLCOM_REVOKE]), SHOW_LONG_STATUS},
  {"Com_revoke_all",	       (char*) offsetof(STATUS_VAR, com_stat[(uint) SQLCOM_REVOKE_ALL]), SHOW_LONG_STATUS},
  {"Com_rollback",	       (char*) offsetof(STATUS_VAR, com_stat[(uint) SQLCOM_ROLLBACK]), SHOW_LONG_STATUS},
  {"Com_savepoint",	       (char*) offsetof(STATUS_VAR, com_stat[(uint) SQLCOM_SAVEPOINT]), SHOW_LONG_STATUS},
  {"Com_select",	       (char*) offsetof(STATUS_VAR, com_stat[(uint) SQLCOM_SELECT]), SHOW_LONG_STATUS},
  {"Com_set_option",	       (char*) offsetof(STATUS_VAR, com_stat[(uint) SQLCOM_SET_OPTION]), SHOW_LONG_STATUS},
  {"Com_show_binlog_events",   (char*) offsetof(STATUS_VAR, com_stat[(uint) SQLCOM_SHOW_BINLOG_EVENTS]), SHOW_LONG_STATUS},
  {"Com_show_binlogs",	       (char*) offsetof(STATUS_VAR, com_stat[(uint) SQLCOM_SHOW_BINLOGS]), SHOW_LONG_STATUS},
  {"Com_show_charsets",	       (char*) offsetof(STATUS_VAR, com_stat[(uint) SQLCOM_SHOW_CHARSETS]), SHOW_LONG_STATUS},
  {"Com_show_collations",      (char*) offsetof(STATUS_VAR, com_stat[(uint) SQLCOM_SHOW_COLLATIONS]), SHOW_LONG_STATUS},
  {"Com_show_column_types",    (char*) offsetof(STATUS_VAR, com_stat[(uint) SQLCOM_SHOW_COLUMN_TYPES]), SHOW_LONG_STATUS},
  {"Com_show_create_db",       (char*) offsetof(STATUS_VAR, com_stat[(uint) SQLCOM_SHOW_CREATE_DB]), SHOW_LONG_STATUS},
  {"Com_show_create_event",    (char*) offsetof(STATUS_VAR, com_stat[(uint) SQLCOM_SHOW_CREATE_EVENT]), SHOW_LONG_STATUS},
  {"Com_show_create_table",    (char*) offsetof(STATUS_VAR, com_stat[(uint) SQLCOM_SHOW_CREATE]), SHOW_LONG_STATUS},
  {"Com_show_databases",       (char*) offsetof(STATUS_VAR, com_stat[(uint) SQLCOM_SHOW_DATABASES]), SHOW_LONG_STATUS},
  {"Com_show_engine_logs",     (char*) offsetof(STATUS_VAR, com_stat[(uint) SQLCOM_SHOW_ENGINE_LOGS]), SHOW_LONG_STATUS},
  {"Com_show_engine_mutex",    (char*) offsetof(STATUS_VAR, com_stat[(uint) SQLCOM_SHOW_ENGINE_MUTEX]), SHOW_LONG_STATUS},
  {"Com_show_engine_status",   (char*) offsetof(STATUS_VAR, com_stat[(uint) SQLCOM_SHOW_ENGINE_STATUS]), SHOW_LONG_STATUS},
  {"Com_show_events",          (char*) offsetof(STATUS_VAR, com_stat[(uint) SQLCOM_SHOW_EVENTS]), SHOW_LONG_STATUS},
  {"Com_show_errors",	       (char*) offsetof(STATUS_VAR, com_stat[(uint) SQLCOM_SHOW_ERRORS]), SHOW_LONG_STATUS},
  {"Com_show_fields",	       (char*) offsetof(STATUS_VAR, com_stat[(uint) SQLCOM_SHOW_FIELDS]), SHOW_LONG_STATUS},
  {"Com_show_grants",	       (char*) offsetof(STATUS_VAR, com_stat[(uint) SQLCOM_SHOW_GRANTS]), SHOW_LONG_STATUS},
  {"Com_show_keys",	       (char*) offsetof(STATUS_VAR, com_stat[(uint) SQLCOM_SHOW_KEYS]), SHOW_LONG_STATUS},
  {"Com_show_master_status",   (char*) offsetof(STATUS_VAR, com_stat[(uint) SQLCOM_SHOW_MASTER_STAT]), SHOW_LONG_STATUS},
  {"Com_show_new_master",      (char*) offsetof(STATUS_VAR, com_stat[(uint) SQLCOM_SHOW_NEW_MASTER]), SHOW_LONG_STATUS},
  {"Com_show_open_tables",     (char*) offsetof(STATUS_VAR, com_stat[(uint) SQLCOM_SHOW_OPEN_TABLES]), SHOW_LONG_STATUS},
  {"Com_show_plugins",         (char*) offsetof(STATUS_VAR, com_stat[(uint) SQLCOM_SHOW_PLUGINS]), SHOW_LONG_STATUS},
  {"Com_show_privileges",      (char*) offsetof(STATUS_VAR, com_stat[(uint) SQLCOM_SHOW_PRIVILEGES]), SHOW_LONG_STATUS},
  {"Com_show_processlist",     (char*) offsetof(STATUS_VAR, com_stat[(uint) SQLCOM_SHOW_PROCESSLIST]), SHOW_LONG_STATUS},
  {"Com_show_slave_hosts",     (char*) offsetof(STATUS_VAR, com_stat[(uint) SQLCOM_SHOW_SLAVE_HOSTS]), SHOW_LONG_STATUS},
  {"Com_show_slave_status",    (char*) offsetof(STATUS_VAR, com_stat[(uint) SQLCOM_SHOW_SLAVE_STAT]), SHOW_LONG_STATUS},
  {"Com_show_status",	       (char*) offsetof(STATUS_VAR, com_stat[(uint) SQLCOM_SHOW_STATUS]), SHOW_LONG_STATUS},
  {"Com_show_storage_engines", (char*) offsetof(STATUS_VAR, com_stat[(uint) SQLCOM_SHOW_STORAGE_ENGINES]), SHOW_LONG_STATUS},
  {"Com_show_tables",	       (char*) offsetof(STATUS_VAR, com_stat[(uint) SQLCOM_SHOW_TABLES]), SHOW_LONG_STATUS},
  {"Com_show_triggers",	       (char*) offsetof(STATUS_VAR, com_stat[(uint) SQLCOM_SHOW_TRIGGERS]), SHOW_LONG_STATUS},
  {"Com_show_variables",       (char*) offsetof(STATUS_VAR, com_stat[(uint) SQLCOM_SHOW_VARIABLES]), SHOW_LONG_STATUS},
  {"Com_show_warnings",        (char*) offsetof(STATUS_VAR, com_stat[(uint) SQLCOM_SHOW_WARNS]), SHOW_LONG_STATUS},
  {"Com_slave_start",	       (char*) offsetof(STATUS_VAR, com_stat[(uint) SQLCOM_SLAVE_START]), SHOW_LONG_STATUS},
  {"Com_slave_stop",	       (char*) offsetof(STATUS_VAR, com_stat[(uint) SQLCOM_SLAVE_STOP]), SHOW_LONG_STATUS},
  {"Com_stmt_close",           (char*) offsetof(STATUS_VAR, com_stmt_close), SHOW_LONG_STATUS},
  {"Com_stmt_execute",         (char*) offsetof(STATUS_VAR, com_stmt_execute), SHOW_LONG_STATUS},
  {"Com_stmt_fetch",           (char*) offsetof(STATUS_VAR, com_stmt_fetch), SHOW_LONG_STATUS},
  {"Com_stmt_prepare",         (char*) offsetof(STATUS_VAR, com_stmt_prepare), SHOW_LONG_STATUS},
  {"Com_stmt_reset",           (char*) offsetof(STATUS_VAR, com_stmt_reset), SHOW_LONG_STATUS},
  {"Com_stmt_send_long_data",  (char*) offsetof(STATUS_VAR, com_stmt_send_long_data), SHOW_LONG_STATUS},
  {"Com_truncate",	       (char*) offsetof(STATUS_VAR, com_stat[(uint) SQLCOM_TRUNCATE]), SHOW_LONG_STATUS},
  {"Com_unlock_tables",	       (char*) offsetof(STATUS_VAR, com_stat[(uint) SQLCOM_UNLOCK_TABLES]), SHOW_LONG_STATUS},
  {"Com_update",	       (char*) offsetof(STATUS_VAR, com_stat[(uint) SQLCOM_UPDATE]), SHOW_LONG_STATUS},
  {"Com_update_multi",	       (char*) offsetof(STATUS_VAR, com_stat[(uint) SQLCOM_UPDATE_MULTI]), SHOW_LONG_STATUS},
  {"Com_xa_commit",            (char*) offsetof(STATUS_VAR, com_stat[(uint) SQLCOM_XA_COMMIT]),SHOW_LONG_STATUS},
  {"Com_xa_end",               (char*) offsetof(STATUS_VAR, com_stat[(uint) SQLCOM_XA_END]),SHOW_LONG_STATUS},
  {"Com_xa_prepare",           (char*) offsetof(STATUS_VAR, com_stat[(uint) SQLCOM_XA_PREPARE]),SHOW_LONG_STATUS},
  {"Com_xa_recover",           (char*) offsetof(STATUS_VAR, com_stat[(uint) SQLCOM_XA_RECOVER]),SHOW_LONG_STATUS},
  {"Com_xa_rollback",          (char*) offsetof(STATUS_VAR, com_stat[(uint) SQLCOM_XA_ROLLBACK]),SHOW_LONG_STATUS},
  {"Com_xa_start",             (char*) offsetof(STATUS_VAR, com_stat[(uint) SQLCOM_XA_START]),SHOW_LONG_STATUS},
  {"Compression",              (char*) &show_net_compression, SHOW_FUNC},
  {"Connections",              (char*) &thread_id,              SHOW_LONG_NOFLUSH},
  {"Created_tmp_disk_tables",  (char*) offsetof(STATUS_VAR, created_tmp_disk_tables), SHOW_LONG_STATUS},
  {"Created_tmp_files",	       (char*) &my_tmp_file_created,	SHOW_LONG},
  {"Created_tmp_tables",       (char*) offsetof(STATUS_VAR, created_tmp_tables), SHOW_LONG_STATUS},
  {"Delayed_errors",           (char*) &delayed_insert_errors,  SHOW_LONG},
  {"Delayed_insert_threads",   (char*) &delayed_insert_threads, SHOW_LONG_NOFLUSH},
  {"Delayed_writes",           (char*) &delayed_insert_writes,  SHOW_LONG},
  {"Flush_commands",           (char*) &refresh_version,        SHOW_LONG_NOFLUSH},
  {"Handler_commit",           (char*) offsetof(STATUS_VAR, ha_commit_count), SHOW_LONG_STATUS},
  {"Handler_delete",           (char*) offsetof(STATUS_VAR, ha_delete_count), SHOW_LONG_STATUS},
  {"Handler_discover",         (char*) offsetof(STATUS_VAR, ha_discover_count), SHOW_LONG_STATUS},
  {"Handler_prepare",          (char*) offsetof(STATUS_VAR, ha_prepare_count),  SHOW_LONG_STATUS},
  {"Handler_read_first",       (char*) offsetof(STATUS_VAR, ha_read_first_count), SHOW_LONG_STATUS},
  {"Handler_read_key",         (char*) offsetof(STATUS_VAR, ha_read_key_count), SHOW_LONG_STATUS},
  {"Handler_read_next",        (char*) offsetof(STATUS_VAR, ha_read_next_count), SHOW_LONG_STATUS},
  {"Handler_read_prev",        (char*) offsetof(STATUS_VAR, ha_read_prev_count), SHOW_LONG_STATUS},
  {"Handler_read_rnd",         (char*) offsetof(STATUS_VAR, ha_read_rnd_count), SHOW_LONG_STATUS},
  {"Handler_read_rnd_next",    (char*) offsetof(STATUS_VAR, ha_read_rnd_next_count), SHOW_LONG_STATUS},
  {"Handler_rollback",         (char*) offsetof(STATUS_VAR, ha_rollback_count), SHOW_LONG_STATUS},
  {"Handler_savepoint",        (char*) offsetof(STATUS_VAR, ha_savepoint_count), SHOW_LONG_STATUS},
  {"Handler_savepoint_rollback",(char*) offsetof(STATUS_VAR, ha_savepoint_rollback_count), SHOW_LONG_STATUS},
  {"Handler_update",           (char*) offsetof(STATUS_VAR, ha_update_count), SHOW_LONG_STATUS},
  {"Handler_write",            (char*) offsetof(STATUS_VAR, ha_write_count), SHOW_LONG_STATUS},
  {"Key_blocks_not_flushed",   (char*) offsetof(KEY_CACHE, global_blocks_changed), SHOW_KEY_CACHE_LONG},
  {"Key_blocks_unused",        (char*) offsetof(KEY_CACHE, blocks_unused), SHOW_KEY_CACHE_LONG},
  {"Key_blocks_used",          (char*) offsetof(KEY_CACHE, blocks_used), SHOW_KEY_CACHE_LONG},
  {"Key_read_requests",        (char*) offsetof(KEY_CACHE, global_cache_r_requests), SHOW_KEY_CACHE_LONGLONG},
  {"Key_reads",                (char*) offsetof(KEY_CACHE, global_cache_read), SHOW_KEY_CACHE_LONGLONG},
  {"Key_write_requests",       (char*) offsetof(KEY_CACHE, global_cache_w_requests), SHOW_KEY_CACHE_LONGLONG},
  {"Key_writes",               (char*) offsetof(KEY_CACHE, global_cache_write), SHOW_KEY_CACHE_LONGLONG},
  {"Last_query_cost",          (char*) offsetof(STATUS_VAR, last_query_cost), SHOW_DOUBLE_STATUS},
  {"Max_used_connections",     (char*) &max_used_connections,  SHOW_LONG},
  {"Not_flushed_delayed_rows", (char*) &delayed_rows_in_use,    SHOW_LONG_NOFLUSH},
  {"Open_files",               (char*) &my_file_opened,         SHOW_LONG_NOFLUSH},
  {"Open_streams",             (char*) &my_stream_opened,       SHOW_LONG_NOFLUSH},
  {"Open_table_definitions",   (char*) &show_table_definitions, SHOW_FUNC},
  {"Open_tables",              (char*) &show_open_tables,       SHOW_FUNC},
  {"Opened_tables",            (char*) offsetof(STATUS_VAR, opened_tables), SHOW_LONG_STATUS},
  {"Prepared_stmt_count",      (char*) &show_prepared_stmt_count, SHOW_FUNC},
#ifdef HAVE_QUERY_CACHE
  {"Qcache_free_blocks",       (char*) &query_cache.free_memory_blocks, SHOW_LONG_NOFLUSH},
  {"Qcache_free_memory",       (char*) &query_cache.free_memory, SHOW_LONG_NOFLUSH},
  {"Qcache_hits",              (char*) &query_cache.hits,       SHOW_LONG},
  {"Qcache_inserts",           (char*) &query_cache.inserts,    SHOW_LONG},
  {"Qcache_lowmem_prunes",     (char*) &query_cache.lowmem_prunes, SHOW_LONG},
  {"Qcache_not_cached",        (char*) &query_cache.refused,    SHOW_LONG},
  {"Qcache_queries_in_cache",  (char*) &query_cache.queries_in_cache, SHOW_LONG_NOFLUSH},
  {"Qcache_total_blocks",      (char*) &query_cache.total_blocks, SHOW_LONG_NOFLUSH},
#endif /*HAVE_QUERY_CACHE*/
  {"Questions",                (char*) &show_question,            SHOW_FUNC},
#ifdef HAVE_REPLICATION
  {"Rpl_status",               (char*) &show_rpl_status,          SHOW_FUNC},
#endif
  {"Select_full_join",         (char*) offsetof(STATUS_VAR, select_full_join_count), SHOW_LONG_STATUS},
  {"Select_full_range_join",   (char*) offsetof(STATUS_VAR, select_full_range_join_count), SHOW_LONG_STATUS},
  {"Select_range",             (char*) offsetof(STATUS_VAR, select_range_count), SHOW_LONG_STATUS},
  {"Select_range_check",       (char*) offsetof(STATUS_VAR, select_range_check_count), SHOW_LONG_STATUS},
  {"Select_scan",	       (char*) offsetof(STATUS_VAR, select_scan_count), SHOW_LONG_STATUS},
  {"Slave_open_temp_tables",   (char*) &slave_open_temp_tables, SHOW_LONG},
#ifdef HAVE_REPLICATION
  {"Slave_retried_transactions",(char*) &show_slave_retried_trans, SHOW_FUNC},
  {"Slave_running",            (char*) &show_slave_running,     SHOW_FUNC},
#endif
  {"Slow_launch_threads",      (char*) &slow_launch_threads,    SHOW_LONG},
  {"Slow_queries",             (char*) offsetof(STATUS_VAR, long_query_count), SHOW_LONG_STATUS},
  {"Sort_merge_passes",	       (char*) offsetof(STATUS_VAR, filesort_merge_passes), SHOW_LONG_STATUS},
  {"Sort_range",	       (char*) offsetof(STATUS_VAR, filesort_range_count), SHOW_LONG_STATUS},
  {"Sort_rows",		       (char*) offsetof(STATUS_VAR, filesort_rows), SHOW_LONG_STATUS},
  {"Sort_scan",		       (char*) offsetof(STATUS_VAR, filesort_scan_count), SHOW_LONG_STATUS},
#ifdef HAVE_OPENSSL
  {"Ssl_accept_renegotiates",  (char*) &show_ssl_ctx_sess_accept_renegotiate, SHOW_FUNC},
  {"Ssl_accepts",              (char*) &show_ssl_ctx_sess_accept, SHOW_FUNC},
  {"Ssl_callback_cache_hits",  (char*) &show_ssl_ctx_sess_cb_hits, SHOW_FUNC},
  {"Ssl_cipher",               (char*) &show_ssl_get_cipher, SHOW_FUNC},
  {"Ssl_cipher_list",          (char*) &show_ssl_get_cipher_list, SHOW_FUNC},
  {"Ssl_client_connects",      (char*) &show_ssl_ctx_sess_connect, SHOW_FUNC},
  {"Ssl_connect_renegotiates", (char*) &show_ssl_ctx_sess_connect_renegotiate, SHOW_FUNC},
  {"Ssl_ctx_verify_depth",     (char*) &show_ssl_ctx_get_verify_depth, SHOW_FUNC},
  {"Ssl_ctx_verify_mode",      (char*) &show_ssl_ctx_get_verify_mode, SHOW_FUNC},
  {"Ssl_default_timeout",      (char*) &show_ssl_get_default_timeout, SHOW_FUNC},
  {"Ssl_finished_accepts",     (char*) &show_ssl_ctx_sess_accept_good, SHOW_FUNC},
  {"Ssl_finished_connects",    (char*) &show_ssl_ctx_sess_connect_good, SHOW_FUNC},
  {"Ssl_session_cache_hits",   (char*) &show_ssl_ctx_sess_hits, SHOW_FUNC},
  {"Ssl_session_cache_misses", (char*) &show_ssl_ctx_sess_misses, SHOW_FUNC},
  {"Ssl_session_cache_mode",   (char*) &show_ssl_ctx_get_session_cache_mode, SHOW_FUNC},
  {"Ssl_session_cache_overflows", (char*) &show_ssl_ctx_sess_cache_full, SHOW_FUNC},
  {"Ssl_session_cache_size",   (char*) &show_ssl_ctx_sess_get_cache_size, SHOW_FUNC},
  {"Ssl_session_cache_timeouts", (char*) &show_ssl_ctx_sess_timeouts, SHOW_FUNC},
  {"Ssl_sessions_reused",      (char*) &show_ssl_session_reused, SHOW_FUNC},
  {"Ssl_used_session_cache_entries",(char*) &show_ssl_ctx_sess_number, SHOW_FUNC},
  {"Ssl_verify_depth",         (char*) &show_ssl_get_verify_depth, SHOW_FUNC},
  {"Ssl_verify_mode",          (char*) &show_ssl_get_verify_mode, SHOW_FUNC},
  {"Ssl_version",              (char*) &show_ssl_get_version, SHOW_FUNC},
#endif /* HAVE_OPENSSL */
  {"Table_locks_immediate",    (char*) &locks_immediate,        SHOW_LONG},
  {"Table_locks_waited",       (char*) &locks_waited,           SHOW_LONG},
#ifdef HAVE_MMAP
  {"Tc_log_max_pages_used",    (char*) &tc_log_max_pages_used,  SHOW_LONG},
  {"Tc_log_page_size",         (char*) &tc_log_page_size,       SHOW_LONG},
  {"Tc_log_page_waits",        (char*) &tc_log_page_waits,      SHOW_LONG},
#endif
  {"Threads_cached",           (char*) &cached_thread_count,    SHOW_LONG_NOFLUSH},
  {"Threads_connected",        (char*) &thread_count,           SHOW_INT},
  {"Threads_created",	       (char*) &thread_created,		SHOW_LONG_NOFLUSH},
  {"Threads_running",          (char*) &thread_running,         SHOW_INT},
  {"Uptime",                   (char*) &show_starttime,         SHOW_FUNC},
  {NullS, NullS, SHOW_LONG}
};

static void print_version(void)
{
  set_server_version();
  /*
    Note: the instance manager keys off the string 'Ver' so it can find the
    version from the output of 'mysqld --version', so don't change it!
  */
  printf("%s  Ver %s for %s on %s (%s)\n",my_progname,
	 server_version,SYSTEM_TYPE,MACHINE_TYPE, MYSQL_COMPILATION_COMMENT);
}

static void usage(void)
{
  if (!(default_charset_info= get_charset_by_csname(default_character_set_name,
					           MY_CS_PRIMARY,
						   MYF(MY_WME))))
    exit(1);
  if (!default_collation_name)
    default_collation_name= (char*) default_charset_info->name;
  print_version();
  puts("\
Copyright (C) 2000 MySQL AB, by Monty and others\n\
This software comes with ABSOLUTELY NO WARRANTY. This is free software,\n\
and you are welcome to modify and redistribute it under the GPL license\n\n\
Starts the MySQL database server\n");

  printf("Usage: %s [OPTIONS]\n", my_progname);
  if (!opt_verbose)
    puts("\nFor more help options (several pages), use mysqld --verbose --help\n");
  else
  {
#ifdef __WIN__
  puts("NT and Win32 specific options:\n\
  --install                     Install the default service (NT)\n\
  --install-manual              Install the default service started manually (NT)\n\
  --install service_name        Install an optional service (NT)\n\
  --install-manual service_name Install an optional service started manually (NT)\n\
  --remove                      Remove the default service from the service list (NT)\n\
  --remove service_name         Remove the service_name from the service list (NT)\n\
  --enable-named-pipe           Only to be used for the	default server (NT)\n\
  --standalone                  Dummy option to start as a standalone server (NT)\
");
  puts("");
#endif
  print_defaults(MYSQL_CONFIG_NAME,load_default_groups);
  puts("");
  fix_paths();
  set_ports();

  my_print_help(my_long_options);
  my_print_variables(my_long_options);

  puts("\n\
To see what values a running MySQL server is using, type\n\
'mysqladmin variables' instead of 'mysqld --verbose --help'.\n");
  }
}


/*
  Initialize all MySQL global variables to default values

  SYNOPSIS
    mysql_init_variables()

  NOTES
    The reason to set a lot of global variables to zero is to allow one to
    restart the embedded server with a clean environment
    It's also needed on some exotic platforms where global variables are
    not set to 0 when a program starts.

    We don't need to set numeric variables refered to in my_long_options
    as these are initialized by my_getopt.
*/

static void mysql_init_variables(void)
{
  /* Things reset to zero */
  opt_skip_slave_start= opt_reckless_slave = 0;
  mysql_home[0]= pidfile_name[0]= log_error_file[0]= 0;
  opt_log= opt_slow_log= 0;
  opt_update_log= 0;
  log_output_options= find_bit_type(log_output_str, &log_output_typelib);
  opt_bin_log= 0;
  opt_disable_networking= opt_skip_show_db=0;
  opt_logname= opt_update_logname= opt_binlog_index_name= opt_slow_logname= 0;
  opt_tc_log_file= (char *)"tc.log";      // no hostname in tc_log file name !
  opt_secure_auth= 0;
  opt_secure_file_priv= 0;
  opt_bootstrap= opt_myisam_log= 0;
  mqh_used= 0;
  segfaulted= kill_in_progress= 0;
  cleanup_done= 0;
  defaults_argv= 0;
  server_id_supplied= 0;
  test_flags= select_errors= dropping_tables= ha_open_options=0;
  thread_count= thread_running= kill_cached_threads= wake_thread=0;
  slave_open_temp_tables= 0;
  cached_thread_count= 0;
  opt_endinfo= using_udf_functions= 0;
  opt_using_transactions= using_update_log= 0;
  abort_loop= select_thread_in_use= signal_thread_in_use= 0;
  ready_to_exit= shutdown_in_progress= grant_option= 0;
  aborted_threads= aborted_connects= 0;
  delayed_insert_threads= delayed_insert_writes= delayed_rows_in_use= 0;
  delayed_insert_errors= thread_created= 0;
  specialflag= 0;
  binlog_cache_use=  binlog_cache_disk_use= 0;
  max_used_connections= slow_launch_threads = 0;
  mysqld_user= mysqld_chroot= opt_init_file= opt_bin_logname = 0;
  prepared_stmt_count= 0;
  errmesg= 0;
  mysqld_unix_port= opt_mysql_tmpdir= my_bind_addr_str= NullS;
  bzero((gptr) &mysql_tmpdir_list, sizeof(mysql_tmpdir_list));
  bzero((char *) &global_status_var, sizeof(global_status_var));
  opt_large_pages= 0;
  key_map_full.set_all();

  /* Character sets */
  system_charset_info= &my_charset_utf8_general_ci;
  files_charset_info= &my_charset_utf8_general_ci;
  national_charset_info= &my_charset_utf8_general_ci;
  table_alias_charset= &my_charset_bin;
  character_set_filesystem= &my_charset_bin;

  opt_date_time_formats[0]= opt_date_time_formats[1]= opt_date_time_formats[2]= 0;

  /* Things with default values that are not zero */
  delay_key_write_options= (uint) DELAY_KEY_WRITE_ON;
  opt_specialflag= SPECIAL_ENGLISH;
  unix_sock= ip_sock= INVALID_SOCKET;
  mysql_home_ptr= mysql_home;
  pidfile_name_ptr= pidfile_name;
  log_error_file_ptr= log_error_file;
  language_ptr= language;
  mysql_data_home= mysql_real_data_home;
  thd_startup_options= (OPTION_AUTO_IS_NULL | OPTION_BIN_LOG |
                        OPTION_QUOTE_SHOW_CREATE | OPTION_SQL_NOTES);
  protocol_version= PROTOCOL_VERSION;
  what_to_log= ~ (1L << (uint) COM_TIME);
  refresh_version= 1L;	/* Increments on each reload */
  global_query_id= thread_id= 1L;
  strmov(server_version, MYSQL_SERVER_VERSION);
  myisam_recover_options_str= sql_mode_str= "OFF";
  myisam_stats_method_str= "nulls_unequal";
  my_bind_addr = htonl(INADDR_ANY);
  threads.empty();
  thread_cache.empty();
  key_caches.empty();
  if (!(dflt_key_cache= get_or_create_key_cache(default_key_cache_base.str,
					       default_key_cache_base.length)))
    exit(1);
  multi_keycache_init(); /* set key_cache_hash.default_value = dflt_key_cache */

  /* Set directory paths */
  strmake(language, LANGUAGE, sizeof(language)-1);
  strmake(mysql_real_data_home, get_relative_path(DATADIR),
	  sizeof(mysql_real_data_home)-1);
  mysql_data_home_buff[0]=FN_CURLIB;	// all paths are relative from here
  mysql_data_home_buff[1]=0;

  /* Replication parameters */
  master_user= (char*) "test";
  master_password= master_host= 0;
  master_info_file= (char*) "master.info",
    relay_log_info_file= (char*) "relay-log.info";
  master_ssl_key= master_ssl_cert= master_ssl_ca= 
    master_ssl_capath= master_ssl_cipher= 0;
  report_user= report_password = report_host= 0;	/* TO BE DELETED */
  opt_relay_logname= opt_relaylog_index_name= 0;

  /* Variables in libraries */
  charsets_dir= 0;
  default_character_set_name= (char*) MYSQL_DEFAULT_CHARSET_NAME;
  default_collation_name= compiled_default_collation_name;
  sys_charset_system.value= (char*) system_charset_info->csname;
  character_set_filesystem_name= (char*) "binary";

  /* Set default values for some option variables */
  default_storage_engine_str= (char*) "MyISAM";
  global_system_variables.table_type= myisam_hton;
  global_system_variables.tx_isolation= ISO_REPEATABLE_READ;
  global_system_variables.select_limit= (ulonglong) HA_POS_ERROR;
  max_system_variables.select_limit=    (ulonglong) HA_POS_ERROR;
  global_system_variables.max_join_size= (ulonglong) HA_POS_ERROR;
  max_system_variables.max_join_size=   (ulonglong) HA_POS_ERROR;
  global_system_variables.old_passwords= 0;
  global_system_variables.old_alter_table= 0;
  global_system_variables.binlog_format= BINLOG_FORMAT_UNSPEC;
  /*
    Default behavior for 4.1 and 5.0 is to treat NULL values as unequal
    when collecting index statistics for MyISAM tables.
  */
  global_system_variables.myisam_stats_method= MI_STATS_METHOD_NULLS_NOT_EQUAL;

  /* Variables that depends on compile options */
#ifndef DBUG_OFF
  default_dbug_option=IF_WIN("d:t:i:O,\\mysqld.trace",
			     "d:t:i:o,/tmp/mysqld.trace");
#endif
  opt_error_log= IF_WIN(1,0);
#ifdef WITH_INNOBASE_STORAGE_ENGINE
  have_innodb= SHOW_OPTION_YES;
<<<<<<< HEAD
#else
  have_innodb= SHOW_OPTION_NO;
#endif
#ifdef WITH_CSV_STORAGE_ENGINE
  have_csv_db= SHOW_OPTION_YES;
#else
  have_csv_db= SHOW_OPTION_NO;
#endif
#ifdef WITH_NDBCLUSTER_STORAGE_ENGINE
    have_ndbcluster= SHOW_OPTION_DISABLED;
#else
    have_ndbcluster= SHOW_OPTION_NO;
#endif
#ifdef WITH_PARTITION_STORAGE_ENGINE
    have_partition_db= SHOW_OPTION_YES;
#else
    have_partition_db= SHOW_OPTION_NO;
#endif
=======
#else
  have_innodb= SHOW_OPTION_NO;
#endif
#ifdef WITH_CSV_STORAGE_ENGINE
  have_csv_db= SHOW_OPTION_YES;
#else
  have_csv_db= SHOW_OPTION_NO;
#endif
#ifdef WITH_NDBCLUSTER_STORAGE_ENGINE
    have_ndbcluster= SHOW_OPTION_DISABLED;
#else
    have_ndbcluster= SHOW_OPTION_NO;
#endif
#ifdef WITH_PARTITION_STORAGE_ENGINE
    have_partition_db= SHOW_OPTION_YES;
#else
    have_partition_db= SHOW_OPTION_NO;
#endif
>>>>>>> ba60ccbf
#ifdef WITH_NDBCLUSTER_STORAGE_ENGINE
  have_ndbcluster=SHOW_OPTION_DISABLED;
  global_system_variables.ndb_index_stat_enable=FALSE;
  max_system_variables.ndb_index_stat_enable=TRUE;
  global_system_variables.ndb_index_stat_cache_entries=32;
  max_system_variables.ndb_index_stat_cache_entries=~0L;
  global_system_variables.ndb_index_stat_update_freq=20;
  max_system_variables.ndb_index_stat_update_freq=~0L;
#else
  have_ndbcluster=SHOW_OPTION_NO;
#endif
#ifdef HAVE_OPENSSL
  have_openssl=SHOW_OPTION_YES;
#else
  have_openssl=SHOW_OPTION_NO;
#endif
#ifdef HAVE_BROKEN_REALPATH
  have_symlink=SHOW_OPTION_NO;
#else
  have_symlink=SHOW_OPTION_YES;
#endif
#ifdef HAVE_DLOPEN
  have_dlopen=SHOW_OPTION_YES;
#else
  have_dlopen=SHOW_OPTION_NO;
#endif
#ifdef HAVE_QUERY_CACHE
  have_query_cache=SHOW_OPTION_YES;
#else
  have_query_cache=SHOW_OPTION_NO;
#endif
#ifdef HAVE_SPATIAL
  have_geometry=SHOW_OPTION_YES;
#else
  have_geometry=SHOW_OPTION_NO;
#endif
#ifdef HAVE_RTREE_KEYS
  have_rtree_keys=SHOW_OPTION_YES;
#else
  have_rtree_keys=SHOW_OPTION_NO;
#endif
#ifdef HAVE_CRYPT
  have_crypt=SHOW_OPTION_YES;
#else
  have_crypt=SHOW_OPTION_NO;
#endif
#ifdef HAVE_COMPRESS
  have_compress= SHOW_OPTION_YES;
#else
  have_compress= SHOW_OPTION_NO;
#endif
#ifdef HAVE_LIBWRAP
  libwrapName= NullS;
#endif
#ifdef HAVE_OPENSSL
  des_key_file = 0;
  ssl_acceptor_fd= 0;
#endif
#ifdef HAVE_SMEM
  shared_memory_base_name= default_shared_memory_base_name;
#endif
#if !defined(my_pthread_setprio) && !defined(HAVE_PTHREAD_SETSCHEDPARAM)
  opt_specialflag |= SPECIAL_NO_PRIOR;
#endif

#if defined(__WIN__) || defined(__NETWARE__)
  /* Allow Win32 and NetWare users to move MySQL anywhere */
  {
    char prg_dev[LIBLEN];
    my_path(prg_dev,my_progname,"mysql/bin");
    strcat(prg_dev,"/../");			// Remove 'bin' to get base dir
    cleanup_dirname(mysql_home,prg_dev);
  }
#else
  const char *tmpenv;
  if (!(tmpenv = getenv("MY_BASEDIR_VERSION")))
    tmpenv = DEFAULT_MYSQL_HOME;
  (void) strmake(mysql_home, tmpenv, sizeof(mysql_home)-1);
#endif
}


static my_bool
get_one_option(int optid, const struct my_option *opt __attribute__((unused)),
	       char *argument)
{
  switch(optid) {
  case '#':
#ifndef DBUG_OFF
    DBUG_SET_INITIAL(argument ? argument : default_dbug_option);
#endif
    opt_endinfo=1;				/* unireg: memory allocation */
    break;
  case 'a':
    global_system_variables.sql_mode= fix_sql_mode(MODE_ANSI);
    global_system_variables.tx_isolation= ISO_SERIALIZABLE;
    break;
  case 'b':
    strmake(mysql_home,argument,sizeof(mysql_home)-1);
    break;
  case 'C':
    if (default_collation_name == compiled_default_collation_name)
      default_collation_name= 0;
    break;
  case 'l':
    opt_log=1;
    break;
  case 'h':
    strmake(mysql_real_data_home,argument, sizeof(mysql_real_data_home)-1);
    /* Correct pointer set by my_getopt (for embedded library) */
    mysql_data_home= mysql_real_data_home;
    break;
  case 'u':
    if (!mysqld_user || !strcmp(mysqld_user, argument))
      mysqld_user= argument;
    else
      sql_print_warning("Ignoring user change to '%s' because the user was set to '%s' earlier on the command line\n", argument, mysqld_user);
    break;
  case 'L':
    strmake(language, argument, sizeof(language)-1);
    break;
#ifdef HAVE_REPLICATION
  case OPT_SLAVE_SKIP_ERRORS:
    init_slave_skip_errors(argument);
    break;
#endif
  case OPT_SAFEMALLOC_MEM_LIMIT:
#if !defined(DBUG_OFF) && defined(SAFEMALLOC)
    sf_malloc_mem_limit = atoi(argument);
#endif
    break;
#include <sslopt-case.h>
  case 'V':
    print_version();
    exit(0);
  case 'W':
    if (!argument)
      global_system_variables.log_warnings++;
    else if (argument == disabled_my_option)
      global_system_variables.log_warnings= 0L;
    else
      global_system_variables.log_warnings= atoi(argument);
    break;
  case 'T':
    test_flags= argument ? (uint) atoi(argument) : 0;
    opt_endinfo=1;
    break;
  case (int) OPT_BIG_TABLES:
    thd_startup_options|=OPTION_BIG_TABLES;
    break;
  case (int) OPT_ISAM_LOG:
    opt_myisam_log=1;
    break;
  case (int) OPT_UPDATE_LOG:
    opt_update_log=1;
    break;
  case (int) OPT_BIN_LOG:
    opt_bin_log= test(argument != disabled_my_option);
    break;
  case (int) OPT_ERROR_LOG_FILE:
    opt_error_log= 1;
    break;
#ifdef HAVE_REPLICATION
  case (int) OPT_INIT_RPL_ROLE:
  {
    int role;
    if ((role=find_type(argument, &rpl_role_typelib, 2)) <= 0)
    {
      fprintf(stderr, "Unknown replication role: %s\n", argument);
      exit(1);
    }
    rpl_status = (role == 1) ?  RPL_AUTH_MASTER : RPL_IDLE_SLAVE;
    break;
  }
  case (int)OPT_REPLICATE_IGNORE_DB:
  {
    rpl_filter->add_ignore_db(argument);
    break;
  }
  case (int)OPT_REPLICATE_DO_DB:
  {
    rpl_filter->add_do_db(argument);
    break;
  }
  case (int)OPT_REPLICATE_REWRITE_DB:
  {
    char* key = argument,*p, *val;

    if (!(p= strstr(argument, "->")))
    {
      fprintf(stderr,
	      "Bad syntax in replicate-rewrite-db - missing '->'!\n");
      exit(1);
    }
    val= p--;
    while (my_isspace(mysqld_charset, *p) && p > argument)
      *p-- = 0;
    if (p == argument)
    {
      fprintf(stderr,
	      "Bad syntax in replicate-rewrite-db - empty FROM db!\n");
      exit(1);
    }
    *val= 0;
    val+= 2;
    while (*val && my_isspace(mysqld_charset, *val))
      *val++;
    if (!*val)
    {
      fprintf(stderr,
	      "Bad syntax in replicate-rewrite-db - empty TO db!\n");
      exit(1);
    }

    rpl_filter->add_db_rewrite(key, val);
    break;
  }

  case (int)OPT_BINLOG_IGNORE_DB:
  {
    binlog_filter->add_ignore_db(argument);
    break;
  }
  case OPT_BINLOG_FORMAT:
  {
    int id;
    if ((id= find_type(argument, &binlog_format_typelib, 2)) <= 0)
    {
      fprintf(stderr, 
	      "Unknown binary log format: '%s' "
	      "(should be one of '%s', '%s', '%s')\n", 
	      argument,
              binlog_format_names[BINLOG_FORMAT_STMT],
              binlog_format_names[BINLOG_FORMAT_ROW],
              binlog_format_names[BINLOG_FORMAT_MIXED]);
      exit(1);
    }
    global_system_variables.binlog_format= opt_binlog_format_id= id - 1;
    break;
  }
  case (int)OPT_BINLOG_DO_DB:
  {
    binlog_filter->add_do_db(argument);
    break;
  }
  case (int)OPT_REPLICATE_DO_TABLE:
  {
    if (rpl_filter->add_do_table(argument))
    {
      fprintf(stderr, "Could not add do table rule '%s'!\n", argument);
      exit(1);
    }
    break;
  }
  case (int)OPT_REPLICATE_WILD_DO_TABLE:
  {
    if (rpl_filter->add_wild_do_table(argument))
    {
      fprintf(stderr, "Could not add do table rule '%s'!\n", argument);
      exit(1);
    }
    break;
  }
  case (int)OPT_REPLICATE_WILD_IGNORE_TABLE:
  {
    if (rpl_filter->add_wild_ignore_table(argument))
    {
      fprintf(stderr, "Could not add ignore table rule '%s'!\n", argument);
      exit(1);
    }
    break;
  }
  case (int)OPT_REPLICATE_IGNORE_TABLE:
  {
    if (rpl_filter->add_ignore_table(argument))
    {
      fprintf(stderr, "Could not add ignore table rule '%s'!\n", argument);
      exit(1);
    }
    break;
  }
#endif /* HAVE_REPLICATION */
  case (int) OPT_SLOW_QUERY_LOG:
    opt_slow_log= 1;
    break;
#ifdef WITH_CSV_STORAGE_ENGINE
  case  OPT_LOG_OUTPUT:
  {
    if (!argument || !argument[0])
    {
      log_output_options= LOG_TABLE;
      log_output_str= log_output_typelib.type_names[1];
    }
    else
    {
      log_output_str= argument;
      if ((log_output_options=
           find_bit_type(argument, &log_output_typelib)) == ~(ulong) 0)
      {
        fprintf(stderr, "Unknown option to log-output: %s\n", argument);
        exit(1);
      }
    }
    break;
  }
#endif
  case OPT_EVENT_SCHEDULER:
    if (!argument)
      Events::opt_event_scheduler= Events::EVENTS_DISABLED;
    else
    {
      int type;
      /* 
        type=     5          1   2      3   4
             (DISABLE ) - (OFF | ON) - (0 | 1)
      */
      switch ((type=find_type(argument, &Events::opt_typelib, 1))) {
      case 0:
	fprintf(stderr, "Unknown option to event-scheduler: %s\n",argument);
	exit(1);
      case 5: /* OPT_DISABLED */
        Events::opt_event_scheduler= Events::EVENTS_DISABLED;
        break;
      case 2: /* OPT_ON  */
      case 4: /* 1   */
        Events::opt_event_scheduler= Events::EVENTS_ON;
        break;
      case 1: /* OPT_OFF */
      case 3: /*  0  */
        Events::opt_event_scheduler= Events::EVENTS_OFF;
        break;
      }
    }
    break;
  case (int) OPT_SKIP_NEW:
    opt_specialflag|= SPECIAL_NO_NEW_FUNC;
    delay_key_write_options= (uint) DELAY_KEY_WRITE_NONE;
    myisam_concurrent_insert=0;
    myisam_recover_options= HA_RECOVER_NONE;
    sp_automatic_privileges=0;
    my_use_symdir=0;
    ha_open_options&= ~(HA_OPEN_ABORT_IF_CRASHED | HA_OPEN_DELAY_KEY_WRITE);
#ifdef HAVE_QUERY_CACHE
    query_cache_size=0;
#endif
    break;
  case (int) OPT_SAFE:
    opt_specialflag|= SPECIAL_SAFE_MODE;
    delay_key_write_options= (uint) DELAY_KEY_WRITE_NONE;
    myisam_recover_options= HA_RECOVER_DEFAULT;
    ha_open_options&= ~(HA_OPEN_DELAY_KEY_WRITE);
    break;
  case (int) OPT_SKIP_PRIOR:
    opt_specialflag|= SPECIAL_NO_PRIOR;
    break;
  case (int) OPT_SKIP_LOCK:
    opt_external_locking=0;
    break;
  case (int) OPT_SKIP_HOST_CACHE:
    opt_specialflag|= SPECIAL_NO_HOST_CACHE;
    break;
  case (int) OPT_SKIP_RESOLVE:
    opt_specialflag|=SPECIAL_NO_RESOLVE;
    break;
  case (int) OPT_SKIP_NETWORKING:
#if defined(__NETWARE__)
    sql_perror("Can't start server: skip-networking option is currently not supported on NetWare");
    exit(1);
#endif
    opt_disable_networking=1;
    mysqld_port=0;
    break;
  case (int) OPT_SKIP_SHOW_DB:
    opt_skip_show_db=1;
    opt_specialflag|=SPECIAL_SKIP_SHOW_DB;
    break;
  case (int) OPT_WANT_CORE:
    test_flags |= TEST_CORE_ON_SIGNAL;
    break;
  case (int) OPT_SKIP_STACK_TRACE:
    test_flags|=TEST_NO_STACKTRACE;
    break;
  case (int) OPT_SKIP_SYMLINKS:
    my_use_symdir=0;
    break;
  case (int) OPT_BIND_ADDRESS:
    if ((my_bind_addr= (ulong) inet_addr(argument)) == INADDR_NONE)
    {
      struct hostent *ent;
      if (argument[0])
	ent=gethostbyname(argument);
      else
      {
	char myhostname[255];
	if (gethostname(myhostname,sizeof(myhostname)) < 0)
	{
	  sql_perror("Can't start server: cannot get my own hostname!");
	  exit(1);
	}
	ent=gethostbyname(myhostname);
      }
      if (!ent)
      {
	sql_perror("Can't start server: cannot resolve hostname!");
	exit(1);
      }
      my_bind_addr = (ulong) ((in_addr*)ent->h_addr_list[0])->s_addr;
    }
    break;
  case (int) OPT_PID_FILE:
    strmake(pidfile_name, argument, sizeof(pidfile_name)-1);
    break;
#ifdef __WIN__
  case (int) OPT_STANDALONE:		/* Dummy option for NT */
    break;
#endif
  /*
    The following change issues a deprecation warning if the slave
    configuration is specified either in the my.cnf file or on
    the command-line. See BUG#21490.
  */
  case OPT_MASTER_HOST:
  case OPT_MASTER_USER:
  case OPT_MASTER_PASSWORD:
  case OPT_MASTER_PORT:
  case OPT_MASTER_CONNECT_RETRY:
  case OPT_MASTER_SSL:          
  case OPT_MASTER_SSL_KEY:
  case OPT_MASTER_SSL_CERT:       
  case OPT_MASTER_SSL_CAPATH:
  case OPT_MASTER_SSL_CIPHER:
  case OPT_MASTER_SSL_CA:
    if (!slave_warning_issued)                 //only show the warning once
    {
      slave_warning_issued = true;   
      WARN_DEPRECATED(NULL, "5.2", "for replication startup options", 
        "'CHANGE MASTER'");
    }
    break;
  case OPT_CONSOLE:
    if (opt_console)
      opt_error_log= 0;			// Force logs to stdout
    break;
  case (int) OPT_FLUSH:
    myisam_flush=1;
    flush_time=0;			// No auto flush
    break;
  case OPT_LOW_PRIORITY_UPDATES:
    thr_upgraded_concurrent_insert_lock= TL_WRITE_LOW_PRIORITY;
    global_system_variables.low_priority_updates=1;
    break;
  case OPT_BOOTSTRAP:
    opt_noacl=opt_bootstrap=1;
    break;
  case OPT_SERVER_ID:
    server_id_supplied = 1;
    break;
  case OPT_DELAY_KEY_WRITE_ALL:
    if (argument != disabled_my_option)
      argument= (char*) "ALL";
    /* Fall through */
  case OPT_DELAY_KEY_WRITE:
    if (argument == disabled_my_option)
      delay_key_write_options= (uint) DELAY_KEY_WRITE_NONE;
    else if (! argument)
      delay_key_write_options= (uint) DELAY_KEY_WRITE_ON;
    else
    {
      int type;
      if ((type=find_type(argument, &delay_key_write_typelib, 2)) <= 0)
      {
	fprintf(stderr,"Unknown delay_key_write type: %s\n",argument);
	exit(1);
      }
      delay_key_write_options= (uint) type-1;
    }
    break;
  case OPT_CHARSETS_DIR:
    strmake(mysql_charsets_dir, argument, sizeof(mysql_charsets_dir)-1);
    charsets_dir = mysql_charsets_dir;
    break;
  case OPT_TX_ISOLATION:
  {
    int type;
    if ((type=find_type(argument, &tx_isolation_typelib, 2)) <= 0)
    {
      fprintf(stderr,"Unknown transaction isolation type: %s\n",argument);
      exit(1);
    }
    global_system_variables.tx_isolation= (type-1);
    break;
  }
  case OPT_MERGE:
  case OPT_BDB:
    break;
  case OPT_NDBCLUSTER:
#ifdef WITH_NDBCLUSTER_STORAGE_ENGINE
    if (opt_ndbcluster)
      have_ndbcluster= SHOW_OPTION_YES;
    else
      have_ndbcluster= SHOW_OPTION_DISABLED;
#endif
    break;
#ifdef WITH_NDBCLUSTER_STORAGE_ENGINE
  case OPT_NDB_MGMD:
  case OPT_NDB_NODEID:
  {
    int len= my_snprintf(opt_ndb_constrbuf+opt_ndb_constrbuf_len,
			 sizeof(opt_ndb_constrbuf)-opt_ndb_constrbuf_len,
			 "%s%s%s",opt_ndb_constrbuf_len > 0 ? ",":"",
			 optid == OPT_NDB_NODEID ? "nodeid=" : "",
			 argument);
    opt_ndb_constrbuf_len+= len;
  }
  /* fall through to add the connectstring to the end
   * and set opt_ndbcluster_connectstring
   */
  case OPT_NDB_CONNECTSTRING:
    if (opt_ndb_connectstring && opt_ndb_connectstring[0])
      my_snprintf(opt_ndb_constrbuf+opt_ndb_constrbuf_len,
		  sizeof(opt_ndb_constrbuf)-opt_ndb_constrbuf_len,
		  "%s%s", opt_ndb_constrbuf_len > 0 ? ",":"",
		  opt_ndb_connectstring);
    else
      opt_ndb_constrbuf[opt_ndb_constrbuf_len]= 0;
    opt_ndbcluster_connectstring= opt_ndb_constrbuf;
    break;
  case OPT_NDB_DISTRIBUTION:
    int id;
    if ((id= find_type(argument, &ndb_distribution_typelib, 2)) <= 0)
    {
      fprintf(stderr, 
	      "Unknown ndb distribution type: '%s' "
	      "(should be '%s' or '%s')\n", 
	      argument,
              ndb_distribution_names[ND_KEYHASH],
              ndb_distribution_names[ND_LINHASH]);
      exit(1);
    }
    opt_ndb_distribution_id= (enum ndb_distribution)(id-1);
    break;
  case OPT_NDB_EXTRA_LOGGING:
    if (!argument)
      ndb_extra_logging++;
    else if (argument == disabled_my_option)
      ndb_extra_logging= 0L;
    else
      ndb_extra_logging= atoi(argument);
    break;
#endif
  case OPT_INNODB:
#ifdef WITH_INNOBASE_STORAGE_ENGINE
    if (opt_innodb)
      have_innodb= SHOW_OPTION_YES;
    else
      have_innodb= SHOW_OPTION_DISABLED;
#endif
    break;
  case OPT_INNODB_DATA_FILE_PATH:
#ifdef WITH_INNOBASE_STORAGE_ENGINE
    innobase_data_file_path= argument;
#endif
    break;
#ifdef WITH_INNOBASE_STORAGE_ENGINE
  case OPT_INNODB_LOG_ARCHIVE:
    innobase_log_archive= argument ? test(atoi(argument)) : 1;
    break;
#endif /* WITH_INNOBASE_STORAGE_ENGINE */
  case OPT_MYISAM_RECOVER:
  {
    if (!argument || !argument[0])
    {
      myisam_recover_options=    HA_RECOVER_DEFAULT;
      myisam_recover_options_str= myisam_recover_typelib.type_names[0];
    }
    else
    {
      myisam_recover_options_str=argument;
      if ((myisam_recover_options=
	   find_bit_type(argument, &myisam_recover_typelib)) == ~(ulong) 0)
      {
	fprintf(stderr, "Unknown option to myisam-recover: %s\n",argument);
	exit(1);
      }
    }
    ha_open_options|=HA_OPEN_ABORT_IF_CRASHED;
    break;
  }
  case OPT_CONCURRENT_INSERT:
    /* The following code is mainly here to emulate old behavior */
    if (!argument)                      /* --concurrent-insert */
      myisam_concurrent_insert= 1;
    else if (argument == disabled_my_option)
      myisam_concurrent_insert= 0;      /* --skip-concurrent-insert */
    break;
  case OPT_TC_HEURISTIC_RECOVER:
  {
    if ((tc_heuristic_recover=find_type(argument,
                                        &tc_heuristic_recover_typelib, 2)) <=0)
    {
      fprintf(stderr, "Unknown option to tc-heuristic-recover: %s\n",argument);
      exit(1);
    }
  }
  case OPT_MYISAM_STATS_METHOD:
  {
    ulong method_conv;
    int method;
    LINT_INIT(method_conv);

    myisam_stats_method_str= argument;
    if ((method=find_type(argument, &myisam_stats_method_typelib, 2)) <= 0)
    {
      fprintf(stderr, "Invalid value of myisam_stats_method: %s.\n", argument);
      exit(1);
    }
    switch (method-1) {
    case 2:
      method_conv= MI_STATS_METHOD_IGNORE_NULLS;
      break;
    case 1:
      method_conv= MI_STATS_METHOD_NULLS_EQUAL;
      break;
    case 0:
    default:
      method_conv= MI_STATS_METHOD_NULLS_NOT_EQUAL;
      break;
    }
    global_system_variables.myisam_stats_method= method_conv;
    break;
  }
  case OPT_SQL_MODE:
  {
    sql_mode_str= argument;
    if ((global_system_variables.sql_mode=
         find_bit_type(argument, &sql_mode_typelib)) == ~(ulong) 0)
    {
      fprintf(stderr, "Unknown option to sql-mode: %s\n", argument);
      exit(1);
    }
    global_system_variables.sql_mode= fix_sql_mode(global_system_variables.
						   sql_mode);
    break;
  }
  case OPT_ONE_THREAD:
    global_system_variables.thread_handling= 2;
    break;
  case OPT_THREAD_HANDLING:
  {
    if ((global_system_variables.thread_handling=
         find_type(argument, &thread_handling_typelib, 2)) <= 0 ||
        (global_system_variables.thread_handling == SCHEDULER_POOL_OF_THREADS
         && !HAVE_POOL_OF_THREADS))
    {
      /* purecov: begin tested */
      fprintf(stderr,"Unknown/unsupported thread-handling: %s\n",argument);
      exit(1);
      /* purecov: end */
    }
    break;
  }
  case OPT_FT_BOOLEAN_SYNTAX:
    if (ft_boolean_check_syntax_string((byte*) argument))
    {
      fprintf(stderr, "Invalid ft-boolean-syntax string: %s\n", argument);
      exit(1);
    }
    strmake(ft_boolean_syntax, argument, sizeof(ft_boolean_syntax)-1);
    break;
  case OPT_SKIP_SAFEMALLOC:
#ifdef SAFEMALLOC
    sf_malloc_quick=1;
#endif
    break;
  case OPT_LOWER_CASE_TABLE_NAMES:
    lower_case_table_names= argument ? atoi(argument) : 1;
    lower_case_table_names_used= 1;
    break;
  }
  return 0;
}
	/* Initiates DEBUG - but no debugging here ! */

static gptr *
mysql_getopt_value(const char *keyname, uint key_length,
		   const struct my_option *option)
{
  switch (option->id) {
  case OPT_KEY_BUFFER_SIZE:
  case OPT_KEY_CACHE_BLOCK_SIZE:
  case OPT_KEY_CACHE_DIVISION_LIMIT:
  case OPT_KEY_CACHE_AGE_THRESHOLD:
  {
    KEY_CACHE *key_cache;
    if (!(key_cache= get_or_create_key_cache(keyname, key_length)))
      exit(1);
    switch (option->id) {
    case OPT_KEY_BUFFER_SIZE:
      return (gptr*) &key_cache->param_buff_size;
    case OPT_KEY_CACHE_BLOCK_SIZE:
      return (gptr*) &key_cache->param_block_size;
    case OPT_KEY_CACHE_DIVISION_LIMIT:
      return (gptr*) &key_cache->param_division_limit;
    case OPT_KEY_CACHE_AGE_THRESHOLD:
      return (gptr*) &key_cache->param_age_threshold;
    }
  }
  }
 return option->value;
}


static void option_error_reporter(enum loglevel level, const char *format, ...)
{
  va_list args;
  va_start(args, format);
  vprint_msg_to_log(level, format, args);
  va_end(args);
}


static void get_options(int argc,char **argv)
{
  int ho_error;

  my_getopt_register_get_addr(mysql_getopt_value);
  strmake(def_ft_boolean_syntax, ft_boolean_syntax,
	  sizeof(ft_boolean_syntax)-1);
  my_getopt_error_reporter= option_error_reporter;
  if ((ho_error= handle_options(&argc, &argv, my_long_options,
                                get_one_option)))
    exit(ho_error);

#ifndef WITH_NDBCLUSTER_STORAGE_ENGINE
  if (opt_ndbcluster)
    sql_print_warning("this binary does not contain NDBCLUSTER storage engine");
#endif
#ifndef WITH_INNOBASE_STORAGE_ENGINE
  if (opt_innodb)
    sql_print_warning("this binary does not contain INNODB storage engine");
#endif
  if ((opt_log_slow_admin_statements || opt_log_queries_not_using_indexes) &&
      !opt_slow_log)
    sql_print_warning("options --log-slow-admin-statements and --log-queries-not-using-indexes have no effect if --log-slow-queries is not set");

  if (argc > 0)
  {
    fprintf(stderr, "%s: Too many arguments (first extra is '%s').\nUse --help to get a list of available options\n", my_progname, *argv);
    /* FIXME add EXIT_TOO_MANY_ARGUMENTS to "mysys_err.h" and return that code? */
    exit(1);
  }

  if (opt_help)
  {
    usage();
    exit(0);
  }
#if defined(HAVE_BROKEN_REALPATH)
  my_use_symdir=0;
  my_disable_symlinks=1;
  have_symlink=SHOW_OPTION_NO;
#else
  if (!my_use_symdir)
  {
    my_disable_symlinks=1;
    have_symlink=SHOW_OPTION_DISABLED;
  }
#endif
  if (opt_debugging)
  {
    /* Allow break with SIGINT, no core or stack trace */
    test_flags|= TEST_SIGINT | TEST_NO_STACKTRACE;
    test_flags&= ~TEST_CORE_ON_SIGNAL;
  }
  /* Set global MyISAM variables from delay_key_write_options */
  fix_delay_key_write((THD*) 0, OPT_GLOBAL);

#ifndef EMBEDDED_LIBRARY
  if (mysqld_chroot)
    set_root(mysqld_chroot);
#else
  global_system_variables.thread_handling = SCHEDULER_NO_THREADS;
  max_allowed_packet= global_system_variables.max_allowed_packet;
  net_buffer_length= global_system_variables.net_buffer_length;
#endif
  fix_paths();

  /*
    Set some global variables from the global_system_variables
    In most cases the global variables will not be used
  */
  my_disable_locking= myisam_single_user= test(opt_external_locking == 0);
  my_default_record_cache_size=global_system_variables.read_buff_size;
  myisam_max_temp_length=
    (my_off_t) global_system_variables.myisam_max_sort_file_size;

  /* Set global variables based on startup options */
  myisam_block_size=(uint) 1 << my_bit_log2(opt_myisam_block_size);

  if (opt_short_log_format)
    opt_specialflag|= SPECIAL_SHORT_LOG_FORMAT;
  if (opt_log_queries_not_using_indexes)
    opt_specialflag|= SPECIAL_LOG_QUERIES_NOT_USING_INDEXES;

  if (init_global_datetime_format(MYSQL_TIMESTAMP_DATE,
				  &global_system_variables.date_format) ||
      init_global_datetime_format(MYSQL_TIMESTAMP_TIME,
				  &global_system_variables.time_format) ||
      init_global_datetime_format(MYSQL_TIMESTAMP_DATETIME,
				  &global_system_variables.datetime_format))
    exit(1);

#ifdef EMBEDDED_LIBRARY
  one_thread_scheduler(&thread_scheduler);
#else
  if (global_system_variables.thread_handling <=
      SCHEDULER_ONE_THREAD_PER_CONNECTION)
    one_thread_per_connection_scheduler(&thread_scheduler);
  else if (global_system_variables.thread_handling == SCHEDULER_NO_THREADS)
    one_thread_scheduler(&thread_scheduler);
  else
    pool_of_threads_scheduler(&thread_scheduler);  /* purecov: tested */
#endif
}


/*
  Create version name for running mysqld version
  We automaticly add suffixes -debug, -embedded and -log to the version
  name to make the version more descriptive.
  (MYSQL_SERVER_SUFFIX is set by the compilation environment)
*/

static void set_server_version(void)
{
  char *end= strxmov(server_version, MYSQL_SERVER_VERSION,
                     MYSQL_SERVER_SUFFIX_STR, NullS);
#ifdef EMBEDDED_LIBRARY
  end= strmov(end, "-embedded");
#endif
#ifndef DBUG_OFF
  if (!strstr(MYSQL_SERVER_SUFFIX_STR, "-debug"))
    end= strmov(end, "-debug");
#endif
  if (opt_log || opt_update_log || opt_slow_log || opt_bin_log)
    strmov(end, "-log");                        // This may slow down system
}


static char *get_relative_path(const char *path)
{
  if (test_if_hard_path(path) &&
      is_prefix(path,DEFAULT_MYSQL_HOME) &&
      strcmp(DEFAULT_MYSQL_HOME,FN_ROOTDIR))
  {
    path+=(uint) strlen(DEFAULT_MYSQL_HOME);
    while (*path == FN_LIBCHAR)
      path++;
  }
  return (char*) path;
}


/*
  Fix filename and replace extension where 'dir' is relative to
  mysql_real_data_home.
  Return 1 if len(path) > FN_REFLEN
*/

bool
fn_format_relative_to_data_home(my_string to, const char *name,
				const char *dir, const char *extension)
{
  char tmp_path[FN_REFLEN];
  if (!test_if_hard_path(dir))
  {
    strxnmov(tmp_path,sizeof(tmp_path)-1, mysql_real_data_home,
	     dir, NullS);
    dir=tmp_path;
  }
  return !fn_format(to, name, dir, extension,
		    MY_APPEND_EXT | MY_UNPACK_FILENAME | MY_SAFE_PATH);
}


static void fix_paths(void)
{
  char buff[FN_REFLEN],*pos;
  convert_dirname(mysql_home,mysql_home,NullS);
  /* Resolve symlinks to allow 'mysql_home' to be a relative symlink */
  my_realpath(mysql_home,mysql_home,MYF(0));
  /* Ensure that mysql_home ends in FN_LIBCHAR */
  pos=strend(mysql_home);
  if (pos[-1] != FN_LIBCHAR)
  {
    pos[0]= FN_LIBCHAR;
    pos[1]= 0;
  }
  convert_dirname(mysql_real_data_home,mysql_real_data_home,NullS);
  convert_dirname(language,language,NullS);
  (void) my_load_path(mysql_home,mysql_home,""); // Resolve current dir
  (void) my_load_path(mysql_real_data_home,mysql_real_data_home,mysql_home);
  (void) my_load_path(pidfile_name,pidfile_name,mysql_real_data_home);
  (void) my_load_path(opt_plugin_dir, opt_plugin_dir_ptr ? opt_plugin_dir_ptr :
                                      get_relative_path(LIBDIR), mysql_home);
  opt_plugin_dir_ptr= opt_plugin_dir;

  char *sharedir=get_relative_path(SHAREDIR);
  if (test_if_hard_path(sharedir))
    strmake(buff,sharedir,sizeof(buff)-1);		/* purecov: tested */
  else
    strxnmov(buff,sizeof(buff)-1,mysql_home,sharedir,NullS);
  convert_dirname(buff,buff,NullS);
  (void) my_load_path(language,language,buff);

  /* If --character-sets-dir isn't given, use shared library dir */
  if (charsets_dir != mysql_charsets_dir)
  {
    strxnmov(mysql_charsets_dir, sizeof(mysql_charsets_dir)-1, buff,
	     CHARSET_DIR, NullS);
  }
  (void) my_load_path(mysql_charsets_dir, mysql_charsets_dir, buff);
  convert_dirname(mysql_charsets_dir, mysql_charsets_dir, NullS);
  charsets_dir=mysql_charsets_dir;

  if (init_tmpdir(&mysql_tmpdir_list, opt_mysql_tmpdir))
    exit(1);
#ifdef HAVE_REPLICATION
  if (!slave_load_tmpdir)
  {
    if (!(slave_load_tmpdir = (char*) my_strdup(mysql_tmpdir, MYF(MY_FAE))))
      exit(1);
  }
#endif /* HAVE_REPLICATION */
  /*
    Convert the secure-file-priv option to system format, allowing
    a quick strcmp to check if read or write is in an allowed dir
   */
  if (opt_secure_file_priv)
  {
    convert_dirname(buff, opt_secure_file_priv, NullS);
    my_free(opt_secure_file_priv, MYF(0));
    opt_secure_file_priv= my_strdup(buff, MYF(MY_FAE));
  }
}


/*
  Return a bitfield from a string of substrings separated by ','
  returns ~(ulong) 0 on error.
*/

static ulong find_bit_type(const char *x, TYPELIB *bit_lib)
{
  bool found_end;
  int  found_count;
  const char *end,*i,*j;
  const char **array, *pos;
  ulong found,found_int,bit;
  DBUG_ENTER("find_bit_type");
  DBUG_PRINT("enter",("x: '%s'",x));

  found=0;
  found_end= 0;
  pos=(my_string) x;
  while (*pos == ' ') pos++;
  found_end= *pos == 0;
  while (!found_end)
  {
    if (!*(end=strcend(pos,',')))		/* Let end point at fieldend */
    {
      while (end > pos && end[-1] == ' ')
	end--;					/* Skip end-space */
      found_end=1;
    }
    found_int=0; found_count=0;
    for (array=bit_lib->type_names, bit=1 ; (i= *array++) ; bit<<=1)
    {
      j=pos;
      while (j != end)
      {
	if (my_toupper(mysqld_charset,*i++) !=
            my_toupper(mysqld_charset,*j++))
	  goto skip;
      }
      found_int=bit;
      if (! *i)
      {
	found_count=1;
	break;
      }
      else if (j != pos)			// Half field found
      {
	found_count++;				// Could be one of two values
      }
skip: ;
    }
    if (found_count != 1)
      DBUG_RETURN(~(ulong) 0);				// No unique value
    found|=found_int;
    pos=end+1;
  }

  DBUG_PRINT("exit",("bit-field: %ld",(ulong) found));
  DBUG_RETURN(found);
} /* find_bit_type */


/*
  Check if file system used for databases is case insensitive

  SYNOPSIS
    test_if_case_sensitive()
    dir_name			Directory to test

  RETURN
    -1  Don't know (Test failed)
    0   File system is case sensitive
    1   File system is case insensitive
*/

static int test_if_case_insensitive(const char *dir_name)
{
  int result= 0;
  File file;
  char buff[FN_REFLEN], buff2[FN_REFLEN];
  MY_STAT stat_info;
  DBUG_ENTER("test_if_case_insensitive");

  fn_format(buff, glob_hostname, dir_name, ".lower-test",
	    MY_UNPACK_FILENAME | MY_REPLACE_EXT | MY_REPLACE_DIR);
  fn_format(buff2, glob_hostname, dir_name, ".LOWER-TEST",
	    MY_UNPACK_FILENAME | MY_REPLACE_EXT | MY_REPLACE_DIR);
  (void) my_delete(buff2, MYF(0));
  if ((file= my_create(buff, 0666, O_RDWR, MYF(0))) < 0)
  {
    sql_print_warning("Can't create test file %s", buff);
    DBUG_RETURN(-1);
  }
  my_close(file, MYF(0));
  if (my_stat(buff2, &stat_info, MYF(0)))
    result= 1;					// Can access file
  (void) my_delete(buff, MYF(MY_WME));
  DBUG_PRINT("exit", ("result: %d", result));
  DBUG_RETURN(result);
}


/* Create file to store pid number */

#ifndef EMBEDDED_LIBRARY

static void create_pid_file()
{
  File file;
  if ((file = my_create(pidfile_name,0664,
			O_WRONLY | O_TRUNC, MYF(MY_WME))) >= 0)
  {
    char buff[21], *end;
    end= int10_to_str((long) getpid(), buff, 10);
    *end++= '\n';
    if (!my_write(file, (byte*) buff, (uint) (end-buff), MYF(MY_WME | MY_NABP)))
    {
      (void) my_close(file, MYF(0));
      return;
    }
    (void) my_close(file, MYF(0));
  }
  sql_perror("Can't start server: can't create PID file");
  exit(1);
}
#endif /* EMBEDDED_LIBRARY */

/* Clear most status variables */
void refresh_status(THD *thd)
{
  pthread_mutex_lock(&LOCK_status);

  /* Add thread's status variabes to global status */
  add_to_status(&global_status_var, &thd->status_var);

  /* Reset thread's status variables */
  bzero((char*) &thd->status_var, sizeof(thd->status_var));

  /* Reset some global variables */
  for (SHOW_VAR *ptr= status_vars; ptr->name; ptr++)
  {
    /* Note that SHOW_LONG_NOFLUSH variables are not reset */
    if (ptr->type == SHOW_LONG)
      *(ulong*) ptr->value= 0;
  }

  /* Reset the counters of all key caches (default and named). */
  process_key_caches(reset_key_cache_counters);
  pthread_mutex_unlock(&LOCK_status);

  /*
    Set max_used_connections to the number of currently open
    connections.  Lock LOCK_thread_count out of LOCK_status to avoid
    deadlocks.  Status reset becomes not atomic, but status data is
    not exact anyway.
  */
  pthread_mutex_lock(&LOCK_thread_count);
  max_used_connections= thread_count-delayed_insert_threads;
  pthread_mutex_unlock(&LOCK_thread_count);
}


/*****************************************************************************
  Instantiate have_xyx for missing storage engines
*****************************************************************************/
#undef have_innodb
#undef have_ndbcluster
#undef have_csv_db

SHOW_COMP_OPTION have_innodb= SHOW_OPTION_NO;
SHOW_COMP_OPTION have_ndbcluster= SHOW_OPTION_NO;
SHOW_COMP_OPTION have_csv_db= SHOW_OPTION_NO;
SHOW_COMP_OPTION have_partition_db= SHOW_OPTION_NO;

#ifndef WITH_INNOBASE_STORAGE_ENGINE
uint innobase_flush_log_at_trx_commit;
ulong innobase_fast_shutdown;
long innobase_mirrored_log_groups, innobase_log_files_in_group;
longlong innobase_log_file_size;
long innobase_log_buffer_size;
longlong innobase_buffer_pool_size;
long innobase_additional_mem_pool_size;
long innobase_file_io_threads, innobase_lock_wait_timeout;
long innobase_force_recovery;
long innobase_open_files;
char *innobase_data_home_dir, *innobase_data_file_path;
char *innobase_log_group_home_dir, *innobase_log_arch_dir;
char *innobase_unix_file_flush_method;
my_bool innobase_log_archive,
        innobase_use_doublewrite,
        innobase_use_checksums,
        innobase_file_per_table,
        innobase_locks_unsafe_for_binlog,
<<<<<<< HEAD
        innobase_rollback_on_timeout,
        innobase_stats_on_metadata;
=======
        innobase_rollback_on_timeout;
>>>>>>> ba60ccbf

extern "C" {
ulong srv_max_buf_pool_modified_pct;
ulong srv_max_purge_lag;
ulong srv_auto_extend_increment;
ulong srv_n_spin_wait_rounds;
ulong srv_n_free_tickets_to_enter;
ulong srv_thread_sleep_delay;
ulong srv_thread_concurrency;
ulong srv_commit_concurrency;
}

#endif

#ifndef WITH_NDBCLUSTER_STORAGE_ENGINE
ulong ndb_cache_check_time;
ulong ndb_extra_logging;
#endif

/*****************************************************************************
  Instantiate templates
*****************************************************************************/

#ifdef HAVE_EXPLICIT_TEMPLATE_INSTANTIATION
/* Used templates */
template class I_List<THD>;
template class I_List_iterator<THD>;
template class I_List<i_string>;
template class I_List<i_string_pair>;
template class I_List<NAMED_LIST>;
template class I_List<Statement>;
template class I_List_iterator<Statement>;
#endif<|MERGE_RESOLUTION|>--- conflicted
+++ resolved
@@ -400,10 +400,7 @@
                innobase_use_native_aio,
                innobase_file_per_table, innobase_locks_unsafe_for_binlog,
                innobase_rollback_on_timeout,
-<<<<<<< HEAD
                innobase_stats_on_metadata,
-=======
->>>>>>> ba60ccbf
                innobase_create_status_file;
 extern "C" {
 extern ulong srv_max_buf_pool_modified_pct;
@@ -1769,7 +1766,6 @@
   DBUG_VOID_RETURN;
 }
 
-<<<<<<< HEAD
 
 /*
   Store thread in cache for reuse by new connections
@@ -1777,15 +1773,6 @@
   SYNOPSIS
     cache_thread()
 
-=======
-
-/*
-  Store thread in cache for reuse by new connections
-
-  SYNOPSIS
-    cache_thread()
-
->>>>>>> ba60ccbf
   NOTES
     LOCK_thread_count has to be locked
 
@@ -3226,11 +3213,7 @@
   if (opt_error_log)
   {
     if (!log_error_file_ptr[0])
-<<<<<<< HEAD
       fn_format(log_error_file, pidfile_name, mysql_data_home, ".err",
-=======
-      fn_format(log_error_file, glob_hostname, mysql_data_home, ".err",
->>>>>>> ba60ccbf
                 MY_REPLACE_EXT); /* replace '.<domain>' by '.err', bug#4997 */
     else
       fn_format(log_error_file, log_error_file_ptr, mysql_data_home, ".err",
@@ -5041,12 +5024,8 @@
   OPT_SLOW_LOG,
   OPT_MERGE,
   OPT_THREAD_HANDLING,
-<<<<<<< HEAD
   OPT_INNODB_ROLLBACK_ON_TIMEOUT,
   OPT_SECURE_FILE_PRIV
-=======
-  OPT_INNODB_ROLLBACK_ON_TIMEOUT
->>>>>>> ba60ccbf
 };
 
 
@@ -7248,7 +7227,6 @@
   opt_error_log= IF_WIN(1,0);
 #ifdef WITH_INNOBASE_STORAGE_ENGINE
   have_innodb= SHOW_OPTION_YES;
-<<<<<<< HEAD
 #else
   have_innodb= SHOW_OPTION_NO;
 #endif
@@ -7267,26 +7245,6 @@
 #else
     have_partition_db= SHOW_OPTION_NO;
 #endif
-=======
-#else
-  have_innodb= SHOW_OPTION_NO;
-#endif
-#ifdef WITH_CSV_STORAGE_ENGINE
-  have_csv_db= SHOW_OPTION_YES;
-#else
-  have_csv_db= SHOW_OPTION_NO;
-#endif
-#ifdef WITH_NDBCLUSTER_STORAGE_ENGINE
-    have_ndbcluster= SHOW_OPTION_DISABLED;
-#else
-    have_ndbcluster= SHOW_OPTION_NO;
-#endif
-#ifdef WITH_PARTITION_STORAGE_ENGINE
-    have_partition_db= SHOW_OPTION_YES;
-#else
-    have_partition_db= SHOW_OPTION_NO;
-#endif
->>>>>>> ba60ccbf
 #ifdef WITH_NDBCLUSTER_STORAGE_ENGINE
   have_ndbcluster=SHOW_OPTION_DISABLED;
   global_system_variables.ndb_index_stat_enable=FALSE;
@@ -8426,12 +8384,8 @@
         innobase_use_checksums,
         innobase_file_per_table,
         innobase_locks_unsafe_for_binlog,
-<<<<<<< HEAD
         innobase_rollback_on_timeout,
         innobase_stats_on_metadata;
-=======
-        innobase_rollback_on_timeout;
->>>>>>> ba60ccbf
 
 extern "C" {
 ulong srv_max_buf_pool_modified_pct;
