--- conflicted
+++ resolved
@@ -308,25 +308,20 @@
   void fix_length_and_dec() { decimals+=4; maybe_null=1; }
 
   public:
-<<<<<<< HEAD
   Item_sum_variance(Item *item_par) :Item_sum_num(item_par),count(0) {}
-  enum Sumfunctype sum_func () const { return VARIANCE_FUNC; }
-=======
-  Item_sum_std(Item *item_par) :Item_sum_num(item_par),count(0) {}
-  Item_sum_std(Item_sum_std &item):
+  Item_sum_variance(Item_sum_variance &item):
     Item_sum_num(item), sum(item.sum), sum_sqr(item.sum_sqr),
     count(item.count) {}
-  enum Sumfunctype sum_func () const { return STD_FUNC; }
->>>>>>> b2354133
+  enum Sumfunctype sum_func () const { return VARIANCE_FUNC; }
   void reset();
   bool add();
   double val();
   void reset_field();
   void update_field(int offset);
   Item *result_item(Field *field)
-<<<<<<< HEAD
   { return new Item_variance_field(this); }
   const char *func_name() const { return "variance"; }
+  Item * get_same() { return new Item_sum_variance(*this); }
 };
 
 class Item_sum_std;
@@ -337,27 +332,6 @@
   Item_std_field(Item_sum_std *item);
   enum Type type() const { return FIELD_STD_ITEM; }
   double val();
-=======
-  { return new Item_std_field(this); }
-  const char *func_name() const { return "std"; }
-  Item * get_same() { return new Item_sum_std(*this); }
->>>>>>> b2354133
-};
-
-/*
-   standard_deviation(a) = sqrt(variance(a))
-*/
-
-class Item_sum_std :public Item_sum_variance
-{
-  public:
-  Item_sum_std(Item *item_par) :Item_sum_variance(item_par){}
-  enum Sumfunctype sum_func () const { return STD_FUNC; }
-  double val();
-  Item *result_item(Field *field)
-    { return new Item_std_field(this); }
-  const char *func_name() const { return "std"; }
-};
 
 // This class is a string or number function depending on num_func
 
