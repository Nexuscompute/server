#ifndef SET_VAR_INCLUDED
#define SET_VAR_INCLUDED
/* Copyright (c) 2002, 2013, Oracle and/or its affiliates.
   Copyright (c) 2009, 2014, SkySQL Ab.

   This program is free software; you can redistribute it and/or modify
   it under the terms of the GNU General Public License as published by
   the Free Software Foundation; version 2 of the License.

   This program is distributed in the hope that it will be useful,
   but WITHOUT ANY WARRANTY; without even the implied warranty of
   MERCHANTABILITY or FITNESS FOR A PARTICULAR PURPOSE.  See the
   GNU General Public License for more details.

   You should have received a copy of the GNU General Public License
   along with this program; if not, write to the Free Software
   Foundation, Inc., 51 Franklin Street, Fifth Floor, Boston, MA  02110-1335  USA */

/**
  @file
  "public" interface to sys_var - server configuration variables.
*/

#ifdef USE_PRAGMA_INTERFACE
#pragma interface                       /* gcc class implementation */
#endif

#include <my_getopt.h>

class sys_var;
class set_var;
class sys_var_pluginvar;
class PolyLock;
class Item_func_set_user_var;

// This include needs to be here since item.h requires enum_var_type :-P
#include "item.h"                          /* Item */
#include "sql_class.h"                     /* THD  */

extern TYPELIB bool_typelib;

struct sys_var_chain
{
  sys_var *first;
  sys_var *last;
};

int mysql_add_sys_var_chain(sys_var *chain);
int mysql_del_sys_var_chain(sys_var *chain);


/**
  A class representing one system variable - that is something
  that can be accessed as @@global.variable_name or @@session.variable_name,
  visible in SHOW xxx VARIABLES and in INFORMATION_SCHEMA.xxx_VARIABLES,
  optionally it can be assigned to, optionally it can have a command-line
  counterpart with the same name.
*/
class sys_var: protected Value_source // for double_from_string_with_check
{
public:
  sys_var *next;
  LEX_CSTRING name;
  bool *test_load;
  enum flag_enum { GLOBAL, SESSION, ONLY_SESSION, SCOPE_MASK=1023,
                   READONLY=1024, ALLOCATED=2048, PARSE_EARLY=4096,
                   NO_SET_STATEMENT=8192, AUTO_SET=16384};
  enum { NO_GETOPT=-1, GETOPT_ONLY_HELP=-2 };
  enum where { CONFIG, AUTO, SQL, COMPILE_TIME, ENV };

  /**
    Enumeration type to indicate for a system variable whether
    it will be written to the binlog or not.
  */    
  enum binlog_status_enum { VARIABLE_NOT_IN_BINLOG,
                            SESSION_VARIABLE_IN_BINLOG } binlog_status;

  my_option option;     ///< min, max, default values are stored here
  enum where value_origin;

protected:
  typedef bool (*on_check_function)(sys_var *self, THD *thd, set_var *var);
  typedef bool (*on_update_function)(sys_var *self, THD *thd, enum_var_type type);

  int flags;            ///< or'ed flag_enum values
  const SHOW_TYPE show_val_type; ///< what value_ptr() returns for sql_show.cc
  PolyLock *guard;      ///< *second* lock that protects the variable
  ptrdiff_t offset;     ///< offset to the value from global_system_variables
  on_check_function on_check;
  on_update_function on_update;
  const char *const deprecation_substitute;
  bool is_os_charset; ///< true if the value is in character_set_filesystem

public:
  sys_var(sys_var_chain *chain, const char *name_arg, const char *comment,
          int flag_args, ptrdiff_t off, int getopt_id,
          enum get_opt_arg_type getopt_arg_type, SHOW_TYPE show_val_type_arg,
          longlong def_val, PolyLock *lock, enum binlog_status_enum binlog_status_arg,
          on_check_function on_check_func, on_update_function on_update_func,
          const char *substitute);

  virtual ~sys_var() {}

  /**
    All the cleanup procedures should be performed here
  */
  virtual void cleanup() {}
  /**
    downcast for sys_var_pluginvar. Returns this if it's an instance
    of sys_var_pluginvar, and 0 otherwise.
  */
  virtual sys_var_pluginvar *cast_pluginvar() { return 0; }

  bool check(THD *thd, set_var *var);
  uchar *value_ptr(THD *thd, enum_var_type type, const LEX_CSTRING *base);

  /**
     Update the system variable with the default value from either
     session or global scope.  The default value is stored in the
     'var' argument. Return false when successful.
  */
  bool set_default(THD *thd, set_var *var);
  bool update(THD *thd, set_var *var);

  String *val_str_nolock(String *str, THD *thd, const uchar *value);
  longlong val_int(bool *is_null, THD *thd, enum_var_type type, const LEX_CSTRING *base);
  String *val_str(String *str, THD *thd, enum_var_type type, const LEX_CSTRING *base);
  double val_real(bool *is_null, THD *thd, enum_var_type type, const LEX_CSTRING *base);

  SHOW_TYPE show_type() { return show_val_type; }
  int scope() const { return flags & SCOPE_MASK; }
  CHARSET_INFO *charset(THD *thd);
  bool is_readonly() const { return flags & READONLY; }
  /**
    the following is only true for keycache variables,
    that support the syntax @@keycache_name.variable_name
  */
  bool is_struct() { return option.var_type & GET_ASK_ADDR; }
  bool is_set_stmt_ok() const { return !(flags & NO_SET_STATEMENT); }
  bool is_written_to_binlog(enum_var_type type)
  { return type != OPT_GLOBAL && binlog_status == SESSION_VARIABLE_IN_BINLOG; }
  bool check_update_type(const Item *item)
  {
    Item_result type= item->result_type();
    switch (option.var_type & GET_TYPE_MASK) {
    case GET_INT:
    case GET_UINT:
    case GET_LONG:
    case GET_ULONG:
    case GET_LL:
    case GET_ULL:
      return type != INT_RESULT &&
             (type != DECIMAL_RESULT || item->decimals != 0);
    case GET_STR:
    case GET_STR_ALLOC:
      return type != STRING_RESULT;
    case GET_ENUM:
    case GET_BOOL:
    case GET_SET:
    case GET_FLAGSET:
    case GET_BIT:
      return type != STRING_RESULT && type != INT_RESULT;
    case GET_DOUBLE:
      return type != INT_RESULT && type != REAL_RESULT && type != DECIMAL_RESULT;
    default:
      return true;
    }
  }

  bool check_type(enum_var_type type)
  {
    switch (scope())
    {
    case GLOBAL:       return type != OPT_GLOBAL;
    case SESSION:      return false; // always ok
    case ONLY_SESSION: return type == OPT_GLOBAL;
    }
    return true; // keep gcc happy
  }
  bool register_option(DYNAMIC_ARRAY *array, int parse_flags)
  {
    DBUG_ASSERT(parse_flags == GETOPT_ONLY_HELP ||
                parse_flags == PARSE_EARLY || parse_flags == 0);
    if (option.id == NO_GETOPT)
      return 0;
    if (parse_flags == GETOPT_ONLY_HELP)
    {
      if (option.id != GETOPT_ONLY_HELP)
        return 0;
    }
    else
    {
      if (option.id == GETOPT_ONLY_HELP)
        return 0;
      if ((flags & PARSE_EARLY) != parse_flags)
        return 0;
    }
    return insert_dynamic(array, (uchar*)&option);
  }
  void do_deprecated_warning(THD *thd);
  /**
    whether session value of a sysvar is a default one.

    in this simple implementation we don't distinguish between default
    and non-default values. for most variables it's ok, they don't treat
    default values specially. this method is overwritten in descendant
    classes as necessary.
  */
  virtual bool session_is_default(THD *thd) { return false; }

  virtual uchar *default_value_ptr(THD *thd)
  { return (uchar*)&option.def_value; }

private:
  virtual bool do_check(THD *thd, set_var *var) = 0;
  /**
    save the session default value of the variable in var
  */
  virtual void session_save_default(THD *thd, set_var *var) = 0;
  /**
    save the global default value of the variable in var
  */
  virtual void global_save_default(THD *thd, set_var *var) = 0;
  virtual bool session_update(THD *thd, set_var *var) = 0;
  virtual bool global_update(THD *thd, set_var *var) = 0;

protected:
  /**
    A pointer to a value of the variable for SHOW.
    It must be of show_val_type type (my_bool for SHOW_MY_BOOL,
    int for SHOW_INT, longlong for SHOW_LONGLONG, etc).
  */
  virtual uchar *session_value_ptr(THD *thd, const LEX_CSTRING *base);
  virtual uchar *global_value_ptr(THD *thd, const LEX_CSTRING *base);

  /**
    A pointer to a storage area of the variable, to the raw data.
    Typically it's the same as session_value_ptr(), but it's different,
    for example, for ENUM, that is printed as a string, but stored as a number.
  */
  uchar *session_var_ptr(THD *thd)
  { return ((uchar*)&(thd->variables)) + offset; }

  uchar *global_var_ptr()
  { return ((uchar*)&global_system_variables) + offset; }

  void *max_var_ptr()
  {
    return scope() == SESSION ? (((uchar*)&max_system_variables) + offset) :
                                0;
  }

  friend class Session_sysvars_tracker;
  friend class Session_tracker;
};

#include "sql_plugin.h"                    /* SHOW_HA_ROWS, SHOW_MY_BOOL */


/****************************************************************************
  Classes for parsing of the SET command
****************************************************************************/

/**
  A base class for everything that can be set with SET command.
  It's similar to Items, an instance of this is created by the parser
  for every assigmnent in SET (or elsewhere, e.g. in SELECT).
*/
class set_var_base :public Sql_alloc
{
public:
  set_var_base() {}
  virtual ~set_var_base() {}
  virtual int check(THD *thd)=0;           /* To check privileges etc. */
  virtual int update(THD *thd)=0;                  /* To set the value */
  virtual int light_check(THD *thd) { return check(thd); }   /* for PS */
  virtual bool is_system() { return FALSE; }
};


/**
  set_var_base descendant for assignments to the system variables.
*/
class set_var :public set_var_base
{
public:
  sys_var *var; ///< system variable to be updated
  Item *value;  ///< the expression that provides the new value of the variable
  enum_var_type type;
  union ///< temp storage to hold a value between sys_var::check and ::update
  {
    ulonglong ulonglong_value;          ///< for unsigned integer, set, enum sysvars
    longlong longlong_value;            ///< for signed integer
    double double_value;                ///< for Sys_var_double
    plugin_ref plugin;                  ///< for Sys_var_plugin
    plugin_ref *plugins;                ///< for Sys_var_pluginlist
    Time_zone *time_zone;               ///< for Sys_var_tz
    LEX_STRING string_value;            ///< for Sys_var_charptr and others
    const void *ptr;                    ///< for Sys_var_struct
  } save_result;
  LEX_CSTRING base; /**< for structured variables, like keycache_name.variable_name */

  set_var(THD *thd, enum_var_type type_arg, sys_var *var_arg,
          const LEX_CSTRING *base_name_arg, Item *value_arg);
  virtual bool is_system() { return 1; }
  int check(THD *thd);
  int update(THD *thd);
  int light_check(THD *thd);
};


/* User variables like @my_own_variable */
class set_var_user: public set_var_base
{
  Item_func_set_user_var *user_var_item;
public:
  set_var_user(Item_func_set_user_var *item)
    :user_var_item(item)
  {}
  int check(THD *thd);
  int update(THD *thd);
  int light_check(THD *thd);
};

/* For SET PASSWORD */

class set_var_password: public set_var_base
{
  LEX_USER *user;
public:
  set_var_password(LEX_USER *user_arg) :user(user_arg)
  {}
  int check(THD *thd);
  int update(THD *thd);
};

/* For SET ROLE */

class set_var_role: public set_var_base
{
  LEX_CSTRING role;
  ulonglong access;
public:
  set_var_role(LEX_CSTRING role_arg) : role(role_arg) {}
  int check(THD *thd);
  int update(THD *thd);
};

/* For SET DEFAULT ROLE */

class set_var_default_role: public set_var_base
{
  LEX_USER *user, *real_user;
<<<<<<< HEAD
  LEX_CSTRING role;
=======
  LEX_STRING role;
  const char *real_role;
>>>>>>> 50641db2
public:
  set_var_default_role(LEX_USER *user_arg, LEX_CSTRING role_arg) :
    user(user_arg), role(role_arg) {}
  int check(THD *thd);
  int update(THD *thd);
};

/* For SET NAMES and SET CHARACTER SET */

class set_var_collation_client: public set_var_base
{
  CHARSET_INFO *character_set_client;
  CHARSET_INFO *character_set_results;
  CHARSET_INFO *collation_connection;
public:
  set_var_collation_client(CHARSET_INFO *client_coll_arg,
                           CHARSET_INFO *connection_coll_arg,
                           CHARSET_INFO *result_coll_arg)
    :character_set_client(client_coll_arg),
     character_set_results(result_coll_arg),
     collation_connection(connection_coll_arg)
  {}
  int check(THD *thd);
  int update(THD *thd);
};


/* optional things, have_* variables */
extern SHOW_COMP_OPTION have_csv, have_innodb;
extern SHOW_COMP_OPTION have_ndbcluster, have_partitioning;
extern SHOW_COMP_OPTION have_profiling;

extern SHOW_COMP_OPTION have_ssl, have_symlink, have_dlopen;
extern SHOW_COMP_OPTION have_query_cache;
extern SHOW_COMP_OPTION have_geometry, have_rtree_keys;
extern SHOW_COMP_OPTION have_crypt;
extern SHOW_COMP_OPTION have_compress;
extern SHOW_COMP_OPTION have_openssl;

/*
  Prototypes for helper functions
*/

SHOW_VAR* enumerate_sys_vars(THD *thd, bool sorted, enum enum_var_type type);
int fill_sysvars(THD *thd, TABLE_LIST *tables, COND *cond);

sys_var *find_sys_var(THD *thd, const char *str, size_t length= 0,
                      bool throw_error= false);
int sql_set_variables(THD *thd, List<set_var_base> *var_list, bool free);

#define SYSVAR_AUTOSIZE(VAR,VAL)                        \
  do {                                                  \
    VAR= (VAL);                                         \
    set_sys_var_value_origin(&VAR, sys_var::AUTO);      \
  } while(0)

#define SYSVAR_AUTOSIZE_IF_CHANGED(VAR,VAL,TYPE)        \
  do {                                                  \
    TYPE tmp= (VAL);                                    \
    if (VAR != tmp)                                     \
    {                                                   \
      VAR= (VAL);                                       \
      set_sys_var_value_origin(&VAR, sys_var::AUTO);    \
    }                                                   \
  } while(0)

void set_sys_var_value_origin(void *ptr, enum sys_var::where here);

enum sys_var::where get_sys_var_value_origin(void *ptr);
inline bool IS_SYSVAR_AUTOSIZE(void *ptr)
{
  enum sys_var::where res= get_sys_var_value_origin(ptr);
  return (res == sys_var::AUTO || res == sys_var::COMPILE_TIME);
}

bool fix_delay_key_write(sys_var *self, THD *thd, enum_var_type type);

sql_mode_t expand_sql_mode(sql_mode_t sql_mode);
const char *sql_mode_string_representation(uint bit_number);
bool sql_mode_string_representation(THD *thd, sql_mode_t sql_mode,
                                    LEX_CSTRING *ls);
int default_regex_flags_pcre(const THD *thd);

extern sys_var *Sys_autocommit_ptr, *Sys_last_gtid_ptr,
  *Sys_character_set_client_ptr, *Sys_character_set_connection_ptr,
  *Sys_character_set_results_ptr;

CHARSET_INFO *get_old_charset_by_name(const char *old_name);

int sys_var_init();
uint sys_var_elements();
int sys_var_add_options(DYNAMIC_ARRAY *long_options, int parse_flags);
void sys_var_end(void);
bool check_has_super(sys_var *self, THD *thd, set_var *var);
plugin_ref *resolve_engine_list(THD *thd, const char *str_arg, size_t str_arg_len,
                                bool error_on_unknown_engine, bool temp_copy);
void free_engine_list(plugin_ref *list);
plugin_ref *copy_engine_list(plugin_ref *list);
plugin_ref *temp_copy_engine_list(THD *thd, plugin_ref *list);
char *pretty_print_engine_list(THD *thd, plugin_ref *list);

#endif<|MERGE_RESOLUTION|>--- conflicted
+++ resolved
@@ -1,7 +1,7 @@
 #ifndef SET_VAR_INCLUDED
 #define SET_VAR_INCLUDED
 /* Copyright (c) 2002, 2013, Oracle and/or its affiliates.
-   Copyright (c) 2009, 2014, SkySQL Ab.
+   Copyright (c) 2009, 2020, MariaDB
 
    This program is free software; you can redistribute it and/or modify
    it under the terms of the GNU General Public License as published by
@@ -351,12 +351,8 @@
 class set_var_default_role: public set_var_base
 {
   LEX_USER *user, *real_user;
-<<<<<<< HEAD
   LEX_CSTRING role;
-=======
-  LEX_STRING role;
   const char *real_role;
->>>>>>> 50641db2
 public:
   set_var_default_role(LEX_USER *user_arg, LEX_CSTRING role_arg) :
     user(user_arg), role(role_arg) {}
