/* Copyright (C) 2000,2004 MySQL AB & MySQL Finland AB & TCX DataKonsult AB

   This program is free software; you can redistribute it and/or modify
   it under the terms of the GNU General Public License as published by
   the Free Software Foundation; either version 2 of the License, or
   (at your option) any later version.

   This program is distributed in the hope that it will be useful,
   but WITHOUT ANY WARRANTY; without even the implied warranty of
   MERCHANTABILITY or FITNESS FOR A PARTICULAR PURPOSE.  See the
   GNU General Public License for more details.

   You should have received a copy of the GNU General Public License
   along with this program; if not, write to the Free Software
   Foundation, Inc., 59 Temple Place, Suite 330, Boston, MA  02111-1307  USA */


/* Definitions for parameters to do with handler-routines */

#ifdef __GNUC__
#pragma interface			/* gcc class implementation */
#endif

#include <ft_global.h>
#include <keycache.h>

#ifndef NO_HASH
#define NO_HASH				/* Not yet implemented */
#endif

#if defined(HAVE_BERKELEY_DB) || defined(HAVE_INNOBASE_DB) || \
    defined(HAVE_NDBCLUSTER_DB)
#define USING_TRANSACTIONS
#endif

// the following is for checking tables

#define HA_ADMIN_ALREADY_DONE	  1
#define HA_ADMIN_OK               0
#define HA_ADMIN_NOT_IMPLEMENTED -1
#define HA_ADMIN_FAILED		 -2
#define HA_ADMIN_CORRUPT         -3
#define HA_ADMIN_INTERNAL_ERROR  -4
#define HA_ADMIN_INVALID         -5
#define HA_ADMIN_REJECT          -6
#define HA_ADMIN_TRY_ALTER       -7
#define HA_ADMIN_WRONG_CHECKSUM  -8

/* Bits in table_flags() to show what database can do */
#define HA_READ_RND_SAME       (1 << 0) /* can switch index during the scan
                                           with ::rnd_same() - not used yet.
                                           see mi_rsame/heap_rsame/myrg_rsame */
#define HA_TABLE_SCAN_ON_INDEX (1 << 2) /* No separate data/index file */
#define HA_REC_NOT_IN_SEQ      (1 << 3) /* ha_info don't return recnumber;
                                           It returns a position to ha_r_rnd */
#define HA_CAN_GEOMETRY        (1 << 4)
#define HA_FAST_KEY_READ       (1 << 5) /* no need for a record cache in filesort */
#define HA_NULL_IN_KEY         (1 << 7) /* One can have keys with NULL */
#define HA_DUPP_POS            (1 << 8) /* ha_position() gives dup row */
#define HA_NO_BLOBS            (1 << 9) /* Doesn't support blobs */
#define HA_CAN_INDEX_BLOBS     (1 << 10)
#define HA_AUTO_PART_KEY       (1 << 11) /* auto-increment in multi-part key */
#define HA_REQUIRE_PRIMARY_KEY (1 << 12) /* .. and can't create a hidden one */
#define HA_NOT_EXACT_COUNT     (1 << 13)
#define HA_CAN_INSERT_DELAYED  (1 << 14) /* only handlers with table-level locks
                                            need no special code to support
                                            INSERT DELAYED */
#define HA_PRIMARY_KEY_IN_READ_INDEX (1 << 15)
#define HA_NOT_DELETE_WITH_CACHE (1 << 18)
#define HA_NO_PREFIX_CHAR_KEYS (1 << 20)
#define HA_CAN_FULLTEXT        (1 << 21)
#define HA_CAN_SQL_HANDLER     (1 << 22)
#define HA_NO_AUTO_INCREMENT   (1 << 23)
#define HA_HAS_CHECKSUM        (1 << 24)
/* Table data are stored in separate files (for lower_case_table_names) */
#define HA_FILE_BASED	       (1 << 26)
#define HA_NO_VARCHAR	       (1 << 27)
#define HA_CAN_BIT_FIELD       (1 << 28) /* supports bit fields */
#define HA_NEED_READ_RANGE_BUFFER (1 << 29) /* for read_multi_range */


/* bits in index_flags(index_number) for what you can do with index */
#define HA_READ_NEXT            1       /* TODO really use this flag */
#define HA_READ_PREV            2       /* supports ::index_prev */
#define HA_READ_ORDER           4       /* index_next/prev follow sort order */
#define HA_READ_RANGE           8       /* can find all records in a range */
#define HA_ONLY_WHOLE_INDEX	16	/* Can't use part key searches */
#define HA_KEYREAD_ONLY         64	/* Support HA_EXTRA_KEYREAD */

/* operations for disable/enable indexes */
#define HA_KEY_SWITCH_NONUNIQ      0
#define HA_KEY_SWITCH_ALL          1
#define HA_KEY_SWITCH_NONUNIQ_SAVE 2
#define HA_KEY_SWITCH_ALL_SAVE     3

/*
  Note: the following includes binlog and closing 0.
  so: innodb+bdb+ndb+binlog+0
*/
#define MAX_HA 6

/*
  Bits in index_ddl_flags(KEY *wanted_index)
  for what ddl you can do with index
  If none is set, the wanted type of index is not supported
  by the handler at all. See WorkLog 1563.
*/
#define HA_DDL_SUPPORT   1 /* Supported by handler */
#define HA_DDL_WITH_LOCK 2 /* Can create/drop with locked table */
#define HA_DDL_ONLINE    4 /* Can create/drop without lock */

/*
  Parameters for open() (in register form->filestat)
  HA_GET_INFO does an implicit HA_ABORT_IF_LOCKED
*/

#define HA_OPEN_KEYFILE		1
#define HA_OPEN_RNDFILE		2
#define HA_GET_INDEX		4
#define HA_GET_INFO		8	/* do a ha_info() after open */
#define HA_READ_ONLY		16	/* File opened as readonly */
/* Try readonly if can't open with read and write */
#define HA_TRY_READ_ONLY	32
#define HA_WAIT_IF_LOCKED	64	/* Wait if locked on open */
#define HA_ABORT_IF_LOCKED	128	/* skip if locked on open.*/
#define HA_BLOCK_LOCK		256	/* unlock when reading some records */
#define HA_OPEN_TEMPORARY	512

	/* Errors on write which is recoverable  (Key exist) */
#define HA_WRITE_SKIP 121		/* Duplicate key on write */
#define HA_READ_CHECK 123		/* Update with is recoverable */
#define HA_CANT_DO_THAT 131		/* Databasehandler can't do it */

	/* Some key definitions */
#define HA_KEY_NULL_LENGTH	1
#define HA_KEY_BLOB_LENGTH	2

#define HA_LEX_CREATE_TMP_TABLE	1
#define HA_LEX_CREATE_IF_NOT_EXISTS 2
#define HA_OPTION_NO_CHECKSUM	(1L << 17)
#define HA_OPTION_NO_DELAY_KEY_WRITE (1L << 18)
#define HA_MAX_REC_LENGTH	65535

/* Table caching type */
#define HA_CACHE_TBL_NONTRANSACT 0
#define HA_CACHE_TBL_NOCACHE     1
#define HA_CACHE_TBL_ASKTRANSACT 2
#define HA_CACHE_TBL_TRANSACT    4

/* Options of START TRANSACTION statement (and later of SET TRANSACTION stmt) */
#define MYSQL_START_TRANS_OPT_WITH_CONS_SNAPSHOT 1

enum db_type
{
  DB_TYPE_UNKNOWN=0,DB_TYPE_DIAB_ISAM=1,
  DB_TYPE_HASH,DB_TYPE_MISAM,DB_TYPE_PISAM,
  DB_TYPE_RMS_ISAM, DB_TYPE_HEAP, DB_TYPE_ISAM,
  DB_TYPE_MRG_ISAM, DB_TYPE_MYISAM, DB_TYPE_MRG_MYISAM,
  DB_TYPE_BERKELEY_DB, DB_TYPE_INNODB,
  DB_TYPE_GEMINI, DB_TYPE_NDBCLUSTER,
  DB_TYPE_EXAMPLE_DB, DB_TYPE_ARCHIVE_DB, DB_TYPE_CSV_DB,
<<<<<<< HEAD
  DB_TYPE_FEDERATED_DB,

=======
  DB_TYPE_BLACKHOLE_DB,
	       
>>>>>>> fe3beec4
  DB_TYPE_DEFAULT // Must be last
};

struct show_table_type_st {
  const char *type;
  SHOW_COMP_OPTION *value;
  const char *comment;
  enum db_type db_type;
};

enum row_type { ROW_TYPE_NOT_USED=-1, ROW_TYPE_DEFAULT, ROW_TYPE_FIXED,
		ROW_TYPE_DYNAMIC, ROW_TYPE_COMPRESSED,
		ROW_TYPE_REDUNDANT, ROW_TYPE_COMPACT };

/* struct to hold information about the table that should be created */

/* Bits in used_fields */
#define HA_CREATE_USED_AUTO             (1L << 0)
#define HA_CREATE_USED_RAID             (1L << 1)
#define HA_CREATE_USED_UNION            (1L << 2)
#define HA_CREATE_USED_INSERT_METHOD    (1L << 3)
#define HA_CREATE_USED_MIN_ROWS         (1L << 4)
#define HA_CREATE_USED_MAX_ROWS         (1L << 5)
#define HA_CREATE_USED_AVG_ROW_LENGTH   (1L << 6)
#define HA_CREATE_USED_PACK_KEYS        (1L << 7)
#define HA_CREATE_USED_CHARSET          (1L << 8)
#define HA_CREATE_USED_DEFAULT_CHARSET  (1L << 9)
#define HA_CREATE_USED_DATADIR          (1L << 10)
#define HA_CREATE_USED_INDEXDIR         (1L << 11)
#define HA_CREATE_USED_ENGINE           (1L << 12)
#define HA_CREATE_USED_CHECKSUM         (1L << 13)
#define HA_CREATE_USED_DELAY_KEY_WRITE  (1L << 14)
#define HA_CREATE_USED_ROW_FORMAT       (1L << 15)
#define HA_CREATE_USED_COMMENT          (1L << 16)
#define HA_CREATE_USED_PASSWORD         (1L << 17)

typedef ulonglong my_xid; // this line is the same as in log_event.h
#define MYSQL_XID_PREFIX "MySQLXid"
#define MYSQL_XID_PREFIX_LEN 8 // must be a multiple of 8
#define MYSQL_XID_OFFSET (MYSQL_XID_PREFIX_LEN+sizeof(server_id))
#define MYSQL_XID_GTRID_LEN (MYSQL_XID_OFFSET+sizeof(my_xid))

#define XIDDATASIZE 128
#define MAXGTRIDSIZE 64
#define MAXBQUALSIZE 64

struct xid_t {
  long formatID;
  long gtrid_length;
  long bqual_length;
  char data[XIDDATASIZE];  // not \0-terminated !

  bool eq(LEX_STRING *l) { return eq(l->length, 0, l->str); }
  bool eq(long g, long b, const char *d)
  { return g == gtrid_length && b == bqual_length && !memcmp(d, data, g+b); }
  void set(LEX_STRING *l) { set(l->length, 0, l->str); }
  void set(ulonglong xid)
  {
    my_xid tmp;
    set(MYSQL_XID_PREFIX_LEN, 0, MYSQL_XID_PREFIX);
    memcpy(data+MYSQL_XID_PREFIX_LEN, &server_id, sizeof(server_id));
    tmp= xid;
    memcpy(data+MYSQL_XID_OFFSET, &tmp, sizeof(tmp));
    gtrid_length=MYSQL_XID_GTRID_LEN;
  }
  void set(long g, long b, const char *d)
  {
    formatID=1;
    gtrid_length= g;
    bqual_length= b;
    memcpy(data, d, g+b);
  }
  bool is_null() { return formatID == -1; }
  void null() { formatID= -1; }
  my_xid quick_get_my_xid()
  {
    my_xid tmp;
    memcpy(&tmp, data+MYSQL_XID_OFFSET, sizeof(tmp));
    return tmp;
  }
  my_xid get_my_xid()
  {
    return gtrid_length == MYSQL_XID_GTRID_LEN && bqual_length == 0 &&
           *(ulong*)(data+MYSQL_XID_PREFIX_LEN) == server_id &&
           !memcmp(data, MYSQL_XID_PREFIX, MYSQL_XID_PREFIX_LEN) ?
           quick_get_my_xid() : 0;
  }
};
typedef struct xid_t XID;

/* for recover() handlerton call */
#define MIN_XID_LIST_SIZE  128
#ifdef SAFEMALLOC
#define MAX_XID_LIST_SIZE  256
#else
#define MAX_XID_LIST_SIZE  (1024*128)
#endif

/*
  handlerton is a singleton structure - one instance per storage engine -
  to provide access to storage engine functionality that works on
  "global" level (unlike handler class that works on per-table basis)

  usually handlerton instance is defined statically in ha_xxx.cc as

  static handlerton { ... } xxx_hton;

  savepoint_*, prepare, recover, and *_by_xid pointers can be 0.
*/
typedef struct
{
  /*
    storage engine name as it should be printed to a user
  */
  const char *name;
  /*
    each storage engine has it's own memory area (actually a pointer)
    in the thd, for storing per-connection information.
    It is accessed as

      thd->ha_data[xxx_hton.slot]

   slot number is initialized by MySQL after xxx_init() is called.
   */
   uint slot;
   /*
     to store per-savepoint data storage engine is provided with an area
     of a requested size (0 is ok here).
     savepoint_offset must be initialized statically to the size of
     the needed memory to store per-savepoint information.
     After xxx_init it is changed to be an offset to savepoint storage
     area and need not be used by storage engine.
     see binlog_hton and binlog_savepoint_set/rollback for an example.
   */
   uint savepoint_offset;
   /*
     handlerton methods:

     close_connection is only called if
     thd->ha_data[xxx_hton.slot] is non-zero, so even if you don't need
     this storage area - set it to something, so that MySQL would know
     this storage engine was accessed in this connection
   */
   int  (*close_connection)(THD *thd);
   /*
     sv points to an uninitialized storage area of requested size
     (see savepoint_offset description)
   */
   int  (*savepoint_set)(THD *thd, void *sv);
   /*
     sv points to a storage area, that was earlier passed
     to the savepoint_set call
   */
   int  (*savepoint_rollback)(THD *thd, void *sv);
   int  (*savepoint_release)(THD *thd, void *sv);
   /*
     'all' is true if it's a real commit, that makes persistent changes
     'all' is false if it's not in fact a commit but an end of the
     statement that is part of the transaction.
     NOTE 'all' is also false in auto-commit mode where 'end of statement'
     and 'real commit' mean the same event.
   */
   int  (*commit)(THD *thd, bool all);
   int  (*rollback)(THD *thd, bool all);
   int  (*prepare)(THD *thd, bool all);
   int  (*recover)(XID *xid_list, uint len);
   int  (*commit_by_xid)(XID *xid);
   int  (*rollback_by_xid)(XID *xid);
} handlerton;

typedef struct st_thd_trans
{
  /* number of entries in the ht[] */
  uint        nht;
  /* true is not all entries in the ht[] support 2pc */
  bool        no_2pc;
  /* storage engines that registered themselves for this transaction */
  handlerton *ht[MAX_HA];
} THD_TRANS;

enum enum_tx_isolation { ISO_READ_UNCOMMITTED, ISO_READ_COMMITTED,
			 ISO_REPEATABLE_READ, ISO_SERIALIZABLE};

typedef struct st_ha_create_information
{
  CHARSET_INFO *table_charset, *default_table_charset;
  const char *comment,*password;
  const char *data_file_name, *index_file_name;
  const char *alias;
  ulonglong max_rows,min_rows;
  ulonglong auto_increment_value;
  ulong table_options;
  ulong avg_row_length;
  ulong raid_chunksize;
  ulong used_fields;
  SQL_LIST merge_list;
  enum db_type db_type;
  enum row_type row_type;
  uint options;				/* OR of HA_CREATE_ options */
  uint raid_type,raid_chunks;
  uint merge_insert_method;
  bool table_existed;			/* 1 in create if table existed */
  bool frm_only;                        /* 1 if no ha_create_table() */
  bool varchar;                         /* 1 if table has a VARCHAR */
} HA_CREATE_INFO;


/* The handler for a table type.  Will be included in the TABLE structure */

struct st_table;
typedef struct st_table TABLE;
struct st_foreign_key_info;
typedef struct st_foreign_key_info FOREIGN_KEY_INFO;

typedef struct st_savepoint SAVEPOINT;
extern ulong savepoint_alloc_size;

/* Forward declaration for condition pushdown to storage engine */
typedef class Item COND;

typedef struct st_ha_check_opt
{
  ulong sort_buffer_size;
  uint flags;       /* isam layer flags (e.g. for myisamchk) */
  uint sql_flags;   /* sql layer flags - for something myisamchk cannot do */
  KEY_CACHE *key_cache;	/* new key cache when changing key cache */
  void init();
} HA_CHECK_OPT;


/*
  This is a buffer area that the handler can use to store rows.
  'end_of_used_area' should be kept updated after calls to
  read-functions so that other parts of the code can use the
  remaining area (until next read calls is issued).
*/

typedef struct st_handler_buffer
{
  const byte *buffer;         /* Buffer one can start using */
  const byte *buffer_end;     /* End of buffer */
  byte *end_of_used_area;     /* End of area that was used by handler */
} HANDLER_BUFFER;


class handler :public Sql_alloc
{
 protected:
  struct st_table *table;		/* The table definition */

  virtual int index_init(uint idx) { active_index=idx; return 0; }
  virtual int index_end() { active_index=MAX_KEY; return 0; }
  /*
    rnd_init() can be called two times without rnd_end() in between
    (it only makes sense if scan=1).
    then the second call should prepare for the new table scan (e.g
    if rnd_init allocates the cursor, second call should position it
    to the start of the table, no need to deallocate and allocate it again
  */
  virtual int rnd_init(bool scan) =0;
  virtual int rnd_end() { return 0; }

public:
  byte *ref;				/* Pointer to current row */
  byte *dupp_ref;			/* Pointer to dupp row */
  ulonglong data_file_length;		/* Length off data file */
  ulonglong max_data_file_length;	/* Length off data file */
  ulonglong index_file_length;
  ulonglong max_index_file_length;
  ulonglong delete_length;		/* Free bytes */
  ulonglong auto_increment_value;
  ha_rows records;			/* Records in table */
  ha_rows deleted;			/* Deleted records */
  ulong raid_chunksize;
  ulong mean_rec_length;		/* physical reclength */
  time_t create_time;			/* When table was created */
  time_t check_time;
  time_t update_time;

  /* The following are for read_multi_range */
  bool multi_range_sorted;
  KEY_MULTI_RANGE *multi_range_curr;
  KEY_MULTI_RANGE *multi_range_end;
  HANDLER_BUFFER *multi_range_buffer;

  /* The following are for read_range() */
  key_range save_end_range, *end_range;
  KEY_PART_INFO *range_key_part;
  int key_compare_result_on_equal;
  bool eq_range;

  uint errkey;				/* Last dup key */
  uint sortkey, key_used_on_scan;
  uint active_index;
  /* Length of ref (1-8 or the clustered key length) */
  uint ref_length;
  uint block_size;			/* index block size */
  uint raid_type,raid_chunks;
  FT_INFO *ft_handler;
  enum {NONE=0, INDEX, RND} inited;
  bool  auto_increment_column_changed;
  bool implicit_emptied;                /* Can be !=0 only if HEAP */
  const COND *pushed_cond;

  handler(TABLE *table_arg) :table(table_arg),
    ref(0), data_file_length(0), max_data_file_length(0), index_file_length(0),
    delete_length(0), auto_increment_value(0),
    records(0), deleted(0), mean_rec_length(0),
    create_time(0), check_time(0), update_time(0),
    key_used_on_scan(MAX_KEY), active_index(MAX_KEY),
    ref_length(sizeof(my_off_t)), block_size(0),
    raid_type(0), ft_handler(0), inited(NONE), implicit_emptied(0),
    pushed_cond(NULL)
    {}
  virtual ~handler(void) { /* TODO: DBUG_ASSERT(inited == NONE); */ }
  int ha_open(const char *name, int mode, int test_if_locked);
  void update_auto_increment();
  virtual void print_error(int error, myf errflag);
  virtual bool get_error_message(int error, String *buf);
  uint get_dup_key(int error);
  void change_table_ptr(TABLE *table_arg) { table=table_arg; }
  virtual double scan_time()
    { return ulonglong2double(data_file_length) / IO_SIZE + 2; }
  virtual double read_time(uint index, uint ranges, ha_rows rows)
 { return rows2double(ranges+rows); }
  virtual const key_map *keys_to_use_for_scanning() { return &key_map_empty; }
  virtual bool has_transactions(){ return 0;}
  virtual uint extra_rec_buf_length() { return 0; }
  
  /*
    Return upper bound of current number of records in the table
    (max. of how many records one will retrieve when doing a full table scan)
    If upper bound is not known, HA_POS_ERROR should be returned as a max
    possible upper bound.
  */
  virtual ha_rows estimate_rows_upper_bound()
  { return records+EXTRA_RECORDS; }

  /*
    Get the row type from the storage engine.  If this method returns
    ROW_TYPE_NOT_USED, the information in HA_CREATE_INFO should be used.
  */
  virtual enum row_type get_row_type() const { return ROW_TYPE_NOT_USED; }

  virtual const char *index_type(uint key_number) { DBUG_ASSERT(0); return "";}

  int ha_index_init(uint idx)
  {
    DBUG_ENTER("ha_index_init");
    DBUG_ASSERT(inited==NONE);
    inited=INDEX;
    DBUG_RETURN(index_init(idx));
  }
  int ha_index_end()
  {
    DBUG_ENTER("ha_index_end");
    DBUG_ASSERT(inited==INDEX);
    inited=NONE;
    DBUG_RETURN(index_end());
  }
  int ha_rnd_init(bool scan)
  {
    DBUG_ENTER("ha_rnd_init");
    DBUG_ASSERT(inited==NONE || (inited==RND && scan));
    inited=RND;
    DBUG_RETURN(rnd_init(scan));
  }
  int ha_rnd_end()
  {
    DBUG_ENTER("ha_rnd_end");
    DBUG_ASSERT(inited==RND);
    inited=NONE;
    DBUG_RETURN(rnd_end());
  }
  /* this is necessary in many places, e.g. in HANDLER command */
  int ha_index_or_rnd_end()
  {
    return inited == INDEX ? ha_index_end() : inited == RND ? ha_rnd_end() : 0;
  }
  uint get_index(void) const { return active_index; }
  virtual int open(const char *name, int mode, uint test_if_locked)=0;
  virtual int close(void)=0;
  virtual int write_row(byte * buf) { return  HA_ERR_WRONG_COMMAND; }
  virtual int update_row(const byte * old_data, byte * new_data)
   { return  HA_ERR_WRONG_COMMAND; }
  virtual int delete_row(const byte * buf)
   { return  HA_ERR_WRONG_COMMAND; }
  virtual int index_read(byte * buf, const byte * key,
			 uint key_len, enum ha_rkey_function find_flag)
   { return  HA_ERR_WRONG_COMMAND; }
  virtual int index_read_idx(byte * buf, uint index, const byte * key,
			     uint key_len, enum ha_rkey_function find_flag);
  virtual int index_next(byte * buf)
   { return  HA_ERR_WRONG_COMMAND; }
  virtual int index_prev(byte * buf)
   { return  HA_ERR_WRONG_COMMAND; }
  virtual int index_first(byte * buf)
   { return  HA_ERR_WRONG_COMMAND; }
  virtual int index_last(byte * buf)
   { return  HA_ERR_WRONG_COMMAND; }
  virtual int index_next_same(byte *buf, const byte *key, uint keylen);
  virtual int index_read_last(byte * buf, const byte * key, uint key_len)
   { return (my_errno=HA_ERR_WRONG_COMMAND); }
  virtual int read_multi_range_first(KEY_MULTI_RANGE **found_range_p,
                                     KEY_MULTI_RANGE *ranges, uint range_count,
                                     bool sorted, HANDLER_BUFFER *buffer);
  virtual int read_multi_range_next(KEY_MULTI_RANGE **found_range_p);
  virtual int read_range_first(const key_range *start_key,
                               const key_range *end_key,
                               bool eq_range, bool sorted);
  virtual int read_range_next();
  int compare_key(key_range *range);
  virtual int ft_init() { return HA_ERR_WRONG_COMMAND; }
  void ft_end() { ft_handler=NULL; }
  virtual FT_INFO *ft_init_ext(uint flags, uint inx,String *key)
    { return NULL; }
  virtual int ft_read(byte *buf) { return HA_ERR_WRONG_COMMAND; }
  virtual int rnd_next(byte *buf)=0;
  virtual int rnd_pos(byte * buf, byte *pos)=0;
  virtual int read_first_row(byte *buf, uint primary_key);
  /*
    The following function is only needed for tables that may be temporary
    tables during joins
  */
  virtual int restart_rnd_next(byte *buf, byte *pos)
    { return HA_ERR_WRONG_COMMAND; }
  virtual int rnd_same(byte *buf, uint inx)
    { return HA_ERR_WRONG_COMMAND; }
  virtual ha_rows records_in_range(uint inx, key_range *min_key,
                                   key_range *max_key)
    { return (ha_rows) 10; }
  virtual void position(const byte *record)=0;
  virtual void info(uint)=0;
  virtual int extra(enum ha_extra_function operation)
  { return 0; }
  virtual int extra_opt(enum ha_extra_function operation, ulong cache_size)
  { return extra(operation); }
  virtual int reset() { return extra(HA_EXTRA_RESET); }
  virtual int external_lock(THD *thd, int lock_type) { return 0; }
  virtual void unlock_row() {}
  virtual int start_stmt(THD *thd) {return 0;}
  /*
    This is called to delete all rows in a table
    If the handler don't support this, then this function will
    return HA_ERR_WRONG_COMMAND and MySQL will delete the rows one
    by one.
  */
  virtual int delete_all_rows()
  { return (my_errno=HA_ERR_WRONG_COMMAND); }
  virtual ulonglong get_auto_increment();
  virtual void restore_auto_increment();
  virtual void update_create_info(HA_CREATE_INFO *create_info) {}

  /* admin commands - called from mysql_admin_table */
  virtual int check(THD* thd, HA_CHECK_OPT* check_opt)
  { return HA_ADMIN_NOT_IMPLEMENTED; }
  virtual int backup(THD* thd, HA_CHECK_OPT* check_opt)
  { return HA_ADMIN_NOT_IMPLEMENTED; }
  /*
    restore assumes .frm file must exist, and that generate_table() has been
    called; It will just copy the data file and run repair.
  */
  virtual int restore(THD* thd, HA_CHECK_OPT* check_opt)
  { return HA_ADMIN_NOT_IMPLEMENTED; }
  virtual int repair(THD* thd, HA_CHECK_OPT* check_opt)
  { return HA_ADMIN_NOT_IMPLEMENTED; }
  virtual int optimize(THD* thd, HA_CHECK_OPT* check_opt)
  { return HA_ADMIN_NOT_IMPLEMENTED; }
  virtual int analyze(THD* thd, HA_CHECK_OPT* check_opt)
  { return HA_ADMIN_NOT_IMPLEMENTED; }
  virtual int assign_to_keycache(THD* thd, HA_CHECK_OPT* check_opt)
  { return HA_ADMIN_NOT_IMPLEMENTED; }
  virtual int preload_keys(THD* thd, HA_CHECK_OPT* check_opt)
  { return HA_ADMIN_NOT_IMPLEMENTED; }
  /* end of the list of admin commands */

  virtual bool check_and_repair(THD *thd) { return HA_ERR_WRONG_COMMAND; }
  virtual int dump(THD* thd, int fd = -1) { return HA_ERR_WRONG_COMMAND; }
  virtual int disable_indexes(uint mode) { return HA_ERR_WRONG_COMMAND; }
  virtual int enable_indexes(uint mode) { return HA_ERR_WRONG_COMMAND; }
  virtual int indexes_are_disabled(void) {return 0;}
  virtual void start_bulk_insert(ha_rows rows) {}
  virtual int end_bulk_insert() {return 0; }
  virtual int discard_or_import_tablespace(my_bool discard)
  {return HA_ERR_WRONG_COMMAND;}
  virtual int net_read_dump(NET* net) { return HA_ERR_WRONG_COMMAND; }
  virtual char *update_table_comment(const char * comment)
  { return (char*) comment;}
  virtual void append_create_info(String *packet) {}
  virtual char* get_foreign_key_create_info()
  { return(NULL);}  /* gets foreign key create string from InnoDB */
  /* used in REPLACE; is > 0 if table is referred by a FOREIGN KEY */
  virtual int get_foreign_key_list(THD *thd, List<FOREIGN_KEY_INFO> *f_key_list)
  { return 0; }
  virtual uint referenced_by_foreign_key() { return 0;}
  virtual void init_table_handle_for_HANDLER()
  { return; }       /* prepare InnoDB for HANDLER */
  virtual void free_foreign_key_create_info(char* str) {}
  /* The following can be called without an open handler */
  virtual const char *table_type() const =0;
  virtual const char **bas_ext() const =0;
  virtual ulong table_flags(void) const =0;
  virtual ulong index_flags(uint idx, uint part, bool all_parts) const =0;
  virtual ulong index_ddl_flags(KEY *wanted_index) const
  { return (HA_DDL_SUPPORT); }
  virtual int add_index(TABLE *table_arg, KEY *key_info, uint num_of_keys)
  { return (HA_ERR_WRONG_COMMAND); }
  virtual int drop_index(TABLE *table_arg, uint *key_num, uint num_of_keys)
  { return (HA_ERR_WRONG_COMMAND); }

  uint max_record_length() const
  { return min(HA_MAX_REC_LENGTH, max_supported_record_length()); }
  uint max_keys() const
  { return min(MAX_KEY, max_supported_keys()); }
  uint max_key_parts() const
  { return min(MAX_REF_PARTS, max_supported_key_parts()); }
  uint max_key_length() const
  { return min(MAX_KEY_LENGTH, max_supported_key_length()); }
  uint max_key_part_length() const
  { return min(MAX_KEY_LENGTH, max_supported_key_part_length()); }

  virtual uint max_supported_record_length() const { return HA_MAX_REC_LENGTH; }
  virtual uint max_supported_keys() const { return 0; }
  virtual uint max_supported_key_parts() const { return MAX_REF_PARTS; }
  virtual uint max_supported_key_length() const { return MAX_KEY_LENGTH; }
  virtual uint max_supported_key_part_length() const { return 255; }
  virtual uint min_record_length(uint options) const { return 1; }

  virtual bool low_byte_first() const { return 1; }
  virtual uint checksum() const { return 0; }
  virtual bool is_crashed() const  { return 0; }
  virtual bool auto_repair() const { return 0; }

  /*
    default rename_table() and delete_table() rename/delete files with a
    given name and extensions from bas_ext()
  */
  virtual int rename_table(const char *from, const char *to);
  virtual int delete_table(const char *name);
  
  virtual int create(const char *name, TABLE *form, HA_CREATE_INFO *info)=0;

  /* lock_count() can be more than one if the table is a MERGE */
  virtual uint lock_count(void) const { return 1; }
  virtual THR_LOCK_DATA **store_lock(THD *thd,
				     THR_LOCK_DATA **to,
				     enum thr_lock_type lock_type)=0;

  /* Type of table for caching query */
  virtual uint8 table_cache_type() { return HA_CACHE_TBL_NONTRANSACT; }
  /* ask handler about permission to cache table when query is to be cached */
  virtual my_bool register_query_cache_table(THD *thd, char *table_key,
					     uint key_length,
					     qc_engine_callback 
					     *engine_callback,
					     ulonglong *engine_data)
  {
    *engine_callback= 0;
    return 1;
  }
 /*
  RETURN
    true  Primary key (if there is one) is clustered key covering all fields
    false otherwise
 */
 virtual bool primary_key_is_clustered() { return FALSE; }

 virtual int cmp_ref(const byte *ref1, const byte *ref2)
 {
   return memcmp(ref1, ref2, ref_length);
 }
 
 /*
   Condition pushdown to storage engines
 */

 /*
   Push condition down to the table handler.
   SYNOPSIS
     cond_push()
     cond   Condition to be pushed. The condition tree must not be            
     modified by the by the caller.
   RETURN
     The 'remainder' condition that caller must use to filter out records.
     NULL means the handler will not return rows that do not match the
     passed condition.
   NOTES
   The pushed conditions form a stack (from which one can remove the
   last pushed condition using cond_pop).
   The table handler filters out rows using (pushed_cond1 AND pushed_cond2 
   AND ... AND pushed_condN)
   or less restrictive condition, depending on handler's capabilities.
   
   handler->extra(HA_EXTRA_RESET) call empties the condition stack.
   Calls to rnd_init/rnd_end, index_init/index_end etc do not affect the
   condition stack.
 */ 
 virtual const COND *cond_push(const COND *cond) { return cond; };
 /*
   Pop the top condition from the condition stack of the handler instance.
   SYNOPSIS
     cond_pop()
     Pops the top if condition stack, if stack is not empty
 */
 virtual void cond_pop() { return; };
};

	/* Some extern variables used with handlers */

extern struct show_table_type_st sys_table_types[];
extern const char *ha_row_type[];
extern TYPELIB tx_isolation_typelib;
extern handlerton *handlertons[MAX_HA];
extern ulong total_ha, total_ha_2pc;

	/* Wrapper functions */
#define ha_commit_stmt(thd) (ha_commit_trans((thd), FALSE))
#define ha_rollback_stmt(thd) (ha_rollback_trans((thd), FALSE))
#define ha_commit(thd) (ha_commit_trans((thd), TRUE))
#define ha_rollback(thd) (ha_rollback_trans((thd), TRUE))

#define ha_supports_generate(T) (T != DB_TYPE_INNODB && \
                                 T != DB_TYPE_BERKELEY_DB && \
                                 T != DB_TYPE_NDBCLUSTER)

/* lookups */
enum db_type ha_resolve_by_name(const char *name, uint namelen);
const char *ha_get_storage_engine(enum db_type db_type);
handler *get_new_handler(TABLE *table, enum db_type db_type);
enum db_type ha_checktype(enum db_type database_type);

/* basic stuff */
int ha_init(void);
TYPELIB *ha_known_exts(void);
int ha_panic(enum ha_panic_function flag);
int ha_update_statistics();
void ha_close_connection(THD* thd);
bool ha_flush_logs(void);
void ha_drop_database(char* path);
int ha_create_table(const char *name, HA_CREATE_INFO *create_info,
		    bool update_create_info);
int ha_delete_table(THD *thd, enum db_type db_type, const char *path,
                    const char *alias, bool generate_warning);

/* discovery */
int ha_create_table_from_engine(THD* thd, const char *db, const char *name,
				bool create_if_found);
int ha_discover(THD* thd, const char* dbname, const char* name,
                const void** frmblob, uint* frmlen);
int ha_find_files(THD *thd,const char *db,const char *path,
                  const char *wild, bool dir,List<char>* files);
int ha_table_exists(THD* thd, const char* db, const char* name);

/* key cache */
int ha_init_key_cache(const char *name, KEY_CACHE *key_cache);
int ha_resize_key_cache(KEY_CACHE *key_cache);
int ha_change_key_cache_param(KEY_CACHE *key_cache);
int ha_change_key_cache(KEY_CACHE *old_key_cache, KEY_CACHE *new_key_cache);
int ha_end_key_cache(KEY_CACHE *key_cache);

/* weird stuff */
int ha_release_temporary_latches(THD *thd);

/* transactions: interface to handlerton functions */
int ha_start_consistent_snapshot(THD *thd);
int ha_commit_or_rollback_by_xid(LEX_STRING *ident, bool commit);
int ha_commit_one_phase(THD *thd, bool all);
int ha_rollback_trans(THD *thd, bool all);
int ha_prepare(THD *thd);
int ha_recover(HASH *commit_list);

/* transactions: these functions never call handlerton functions directly */
int ha_commit_trans(THD *thd, bool all);
int ha_autocommit_or_rollback(THD *thd, int error);
int ha_enable_transaction(THD *thd, bool on);

/* savepoints */
int ha_rollback_to_savepoint(THD *thd, SAVEPOINT *sv);
int ha_savepoint(THD *thd, SAVEPOINT *sv);
int ha_release_savepoint(THD *thd, SAVEPOINT *sv);

/* these are called by storage engines */
void trans_register_ha(THD *thd, bool all, handlerton *ht);

/*
  Storage engine has to assume the transaction will end up with 2pc if
   - there is more than one 2pc-capable storage engine available
   - in the current transaction 2pc was not disabled yet
*/
#define trans_need_2pc(thd, all)                   ((total_ha_2pc > 1) && \
        !((all ? &thd->transaction.all : &thd->transaction.stmt)->no_2pc))
<|MERGE_RESOLUTION|>--- conflicted
+++ resolved
@@ -159,13 +159,8 @@
   DB_TYPE_BERKELEY_DB, DB_TYPE_INNODB,
   DB_TYPE_GEMINI, DB_TYPE_NDBCLUSTER,
   DB_TYPE_EXAMPLE_DB, DB_TYPE_ARCHIVE_DB, DB_TYPE_CSV_DB,
-<<<<<<< HEAD
   DB_TYPE_FEDERATED_DB,
-
-=======
   DB_TYPE_BLACKHOLE_DB,
-	       
->>>>>>> fe3beec4
   DB_TYPE_DEFAULT // Must be last
 };
 
