--- conflicted
+++ resolved
@@ -794,18 +794,10 @@
   for (MY_XPATH_FLT *flt= fltbeg; flt < fltend; flt++)
   {
     nodeset_func->context_cache.length(0);
-<<<<<<< HEAD
     MY_XPATH_FLT(flt->num, flt->pos, size).
       append_to(&nodeset_func->context_cache);
-    if (comp_func->val_int())
+    if (args[1]->val_int())
       MY_XPATH_FLT(flt->num, pos++).append_to(str);
-=======
-    ((XPathFilter*)(&nodeset_func->context_cache))->append_element(flt->num,
-                                                                   flt->pos,
-                                                                   size);
-    if (args[1]->val_int())
-      ((XPathFilter*)str)->append_element(flt->num, pos++);
->>>>>>> 80591481
   }
   return false;
 }
