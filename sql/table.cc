/* Copyright (c) 2000, 2017, Oracle and/or its affiliates.
   Copyright (c) 2008, 2019, MariaDB

   This program is free software; you can redistribute it and/or modify
   it under the terms of the GNU General Public License as published by
   the Free Software Foundation; version 2 of the License.

   This program is distributed in the hope that it will be useful,
   but WITHOUT ANY WARRANTY; without even the implied warranty of
   MERCHANTABILITY or FITNESS FOR A PARTICULAR PURPOSE.  See the
   GNU General Public License for more details.

   You should have received a copy of the GNU General Public License
   along with this program; if not, write to the Free Software
   Foundation, Inc., 51 Franklin Street, Fifth Floor, Boston, MA  02110-1335  USA */


/* Some general useful functions */

#include "mariadb.h"                 /* NO_EMBEDDED_ACCESS_CHECKS */
#include "sql_priv.h"
#include "table.h"
#include "key.h"                                // find_ref_key
#include "sql_table.h"                          // build_table_filename,
                                                // primary_key_name
#include "sql_parse.h"                          // free_items
#include "strfunc.h"                            // unhex_type2
#include "sql_partition.h"       // mysql_unpack_partition,
                                 // fix_partition_func, partition_info
#include "sql_acl.h"             // *_ACL, acl_getroot_no_password
#include "sql_base.h"
#include "create_options.h"
#include "sql_trigger.h"
#include <m_ctype.h>
#include "my_md5.h"
#include "my_bit.h"
#include "sql_select.h"
#include "sql_derived.h"
#include "sql_statistics.h"
#include "discover.h"
#include "mdl.h"                 // MDL_wait_for_graph_visitor
#include "sql_view.h"
#include "rpl_filter.h"
#include "sql_cte.h"
#include "ha_sequence.h"
#include "sql_show.h"
#include "opt_trace.h"

/* For MySQL 5.7 virtual fields */
#define MYSQL57_GENERATED_FIELD 128
#define MYSQL57_GCOL_HEADER_SIZE 4

struct extra2_fields
{
  LEX_CUSTRING version;
  LEX_CUSTRING options;
  Lex_ident engine;
  LEX_CUSTRING gis;
  LEX_CUSTRING field_flags;
  LEX_CUSTRING system_period;
  LEX_CUSTRING application_period;
  void reset()
  { bzero((void*)this, sizeof(*this)); }
};

static Virtual_column_info * unpack_vcol_info_from_frm(THD *, MEM_ROOT *,
              TABLE *, String *, Virtual_column_info **, bool *);
static bool check_vcol_forward_refs(Field *, Virtual_column_info *,
                                    bool check_constraint);

/* INFORMATION_SCHEMA name */
LEX_CSTRING INFORMATION_SCHEMA_NAME= {STRING_WITH_LEN("information_schema")};

/* PERFORMANCE_SCHEMA name */
LEX_CSTRING PERFORMANCE_SCHEMA_DB_NAME= {STRING_WITH_LEN("performance_schema")};

/* MYSQL_SCHEMA name */
LEX_CSTRING MYSQL_SCHEMA_NAME= {STRING_WITH_LEN("mysql")};

/* GENERAL_LOG name */
LEX_CSTRING GENERAL_LOG_NAME= {STRING_WITH_LEN("general_log")};

/* SLOW_LOG name */
LEX_CSTRING SLOW_LOG_NAME= {STRING_WITH_LEN("slow_log")};

LEX_CSTRING TRANSACTION_REG_NAME= {STRING_WITH_LEN("transaction_registry")};
LEX_CSTRING MYSQL_PROC_NAME= {STRING_WITH_LEN("proc")};

/* 
  Keyword added as a prefix when parsing the defining expression for a
  virtual column read from the column definition saved in the frm file
*/
static LEX_CSTRING parse_vcol_keyword= { STRING_WITH_LEN("PARSE_VCOL_EXPR ") };

static std::atomic<ulong> last_table_id;

	/* Functions defined in this file */

static void fix_type_pointers(const char ***array, TYPELIB *point_to_type,
			      uint types, char **names);
static uint find_field(Field **fields, uchar *record, uint start, uint length);

inline bool is_system_table_name(const char *name, size_t length);

/**************************************************************************
  Object_creation_ctx implementation.
**************************************************************************/

Object_creation_ctx *Object_creation_ctx::set_n_backup(THD *thd)
{
  Object_creation_ctx *backup_ctx;
  DBUG_ENTER("Object_creation_ctx::set_n_backup");

  backup_ctx= create_backup_ctx(thd);
  change_env(thd);

  DBUG_RETURN(backup_ctx);
}

void Object_creation_ctx::restore_env(THD *thd, Object_creation_ctx *backup_ctx)
{
  if (!backup_ctx)
    return;

  backup_ctx->change_env(thd);

  delete backup_ctx;
}

/**************************************************************************
  Default_object_creation_ctx implementation.
**************************************************************************/

Default_object_creation_ctx::Default_object_creation_ctx(THD *thd)
  : m_client_cs(thd->variables.character_set_client),
    m_connection_cl(thd->variables.collation_connection)
{ }

Default_object_creation_ctx::Default_object_creation_ctx(
  CHARSET_INFO *client_cs, CHARSET_INFO *connection_cl)
  : m_client_cs(client_cs),
    m_connection_cl(connection_cl)
{ }

Object_creation_ctx *
Default_object_creation_ctx::create_backup_ctx(THD *thd) const
{
  return new Default_object_creation_ctx(thd);
}

void Default_object_creation_ctx::change_env(THD *thd) const
{
  thd->update_charset(m_client_cs, m_connection_cl);
}

/**************************************************************************
  View_creation_ctx implementation.
**************************************************************************/

View_creation_ctx *View_creation_ctx::create(THD *thd)
{
  View_creation_ctx *ctx= new (thd->mem_root) View_creation_ctx(thd);

  return ctx;
}

/*************************************************************************/

View_creation_ctx * View_creation_ctx::create(THD *thd,
                                              TABLE_LIST *view)
{
  View_creation_ctx *ctx= new (thd->mem_root) View_creation_ctx(thd);

  /* Throw a warning if there is NULL cs name. */

  if (!view->view_client_cs_name.str ||
      !view->view_connection_cl_name.str)
  {
    push_warning_printf(thd, Sql_condition::WARN_LEVEL_NOTE,
                        ER_VIEW_NO_CREATION_CTX,
                        ER_THD(thd, ER_VIEW_NO_CREATION_CTX),
                        view->db.str,
                        view->table_name.str);

    ctx->m_client_cs= system_charset_info;
    ctx->m_connection_cl= system_charset_info;

    return ctx;
  }

  /* Resolve cs names. Throw a warning if there is unknown cs name. */

  bool invalid_creation_ctx;

  invalid_creation_ctx= resolve_charset(view->view_client_cs_name.str,
                                        system_charset_info,
                                        &ctx->m_client_cs);

  invalid_creation_ctx= resolve_collation(view->view_connection_cl_name.str,
                                          system_charset_info,
                                          &ctx->m_connection_cl) ||
                        invalid_creation_ctx;

  if (invalid_creation_ctx)
  {
    sql_print_warning("View '%s'.'%s': there is unknown charset/collation "
                      "names (client: '%s'; connection: '%s').",
                      view->db.str,
                      view->table_name.str,
                      (const char *) view->view_client_cs_name.str,
                      (const char *) view->view_connection_cl_name.str);

    push_warning_printf(thd, Sql_condition::WARN_LEVEL_NOTE,
                        ER_VIEW_INVALID_CREATION_CTX,
                        ER_THD(thd, ER_VIEW_INVALID_CREATION_CTX),
                        view->db.str,
                        view->table_name.str);
  }

  return ctx;
}

/*************************************************************************/

/* Get column name from column hash */

static uchar *get_field_name(Field **buff, size_t *length,
                             my_bool not_used __attribute__((unused)))
{
  *length= (uint) (*buff)->field_name.length;
  return (uchar*) (*buff)->field_name.str;
}


/*
  Returns pointer to '.frm' extension of the file name.

  SYNOPSIS
    fn_frm_ext()
    name       file name

  DESCRIPTION
    Checks file name part starting with the rightmost '.' character,
    and returns it if it is equal to '.frm'. 

  RETURN VALUES
    Pointer to the '.frm' extension or NULL if not a .frm file
*/

const char *fn_frm_ext(const char *name)
{
  const char *res= strrchr(name, '.');
  if (res && !strcmp(res, reg_ext))
    return res;
  return 0;
}


TABLE_CATEGORY get_table_category(const LEX_CSTRING *db,
                                  const LEX_CSTRING *name)
{
  DBUG_ASSERT(db != NULL);
  DBUG_ASSERT(name != NULL);

#ifdef WITH_WSREP
  if (my_strcasecmp(system_charset_info, db->str, "mysql") == 0 &&
      my_strcasecmp(system_charset_info, name->str, "wsrep_streaming_log") == 0)
  {
    return TABLE_CATEGORY_INFORMATION;
  }
#endif /* WITH_WSREP */
  if (is_infoschema_db(db))
    return TABLE_CATEGORY_INFORMATION;

  if (lex_string_eq(&PERFORMANCE_SCHEMA_DB_NAME, db))
    return TABLE_CATEGORY_PERFORMANCE;

  if (lex_string_eq(&MYSQL_SCHEMA_NAME, db))
  {
    if (is_system_table_name(name->str, name->length))
      return TABLE_CATEGORY_SYSTEM;

    if (lex_string_eq(&GENERAL_LOG_NAME, name))
      return TABLE_CATEGORY_LOG;

    if (lex_string_eq(&SLOW_LOG_NAME, name))
      return TABLE_CATEGORY_LOG;

    if (lex_string_eq(&TRANSACTION_REG_NAME, name))
      return TABLE_CATEGORY_LOG;
  }

  return TABLE_CATEGORY_USER;
}


/*
  Allocate and setup a TABLE_SHARE structure

  SYNOPSIS
    alloc_table_share()
    db                  Database name
    table_name          Table name
    key			Table cache key (db \0 table_name \0...)
    key_length		Length of key

  RETURN
    0  Error (out of memory)
    #  Share
*/

TABLE_SHARE *alloc_table_share(const char *db, const char *table_name,
                               const char *key, uint key_length)
{
  MEM_ROOT mem_root;
  TABLE_SHARE *share;
  char *key_buff, *path_buff;
  char path[FN_REFLEN];
  uint path_length;
  DBUG_ENTER("alloc_table_share");
  DBUG_PRINT("enter", ("table: '%s'.'%s'", db, table_name));

  path_length= build_table_filename(path, sizeof(path) - 1,
                                    db, table_name, "", 0);
  init_sql_alloc(&mem_root, "table_share", TABLE_ALLOC_BLOCK_SIZE, 0, MYF(0));
  if (multi_alloc_root(&mem_root,
                       &share, sizeof(*share),
                       &key_buff, key_length,
                       &path_buff, path_length + 1,
                       NULL))
  {
    bzero((char*) share, sizeof(*share));

    share->set_table_cache_key(key_buff, key, key_length);

    share->path.str= path_buff;
    share->path.length= path_length;
    strmov(path_buff, path);
    share->normalized_path.str=    share->path.str;
    share->normalized_path.length= path_length;
    share->table_category= get_table_category(& share->db, & share->table_name);
    share->open_errno= ENOENT;
    /* The following will be updated in open_table_from_share */
    share->can_do_row_logging= 1;
    if (share->table_category == TABLE_CATEGORY_LOG)
      share->no_replicate= 1;
    if (key_length > 6 &&
        my_strnncoll(table_alias_charset, (const uchar*) key, 6,
                     (const uchar*) "mysql", 6) == 0)
      share->not_usable_by_query_cache= 1;

    init_sql_alloc(&share->stats_cb.mem_root, "share_stats",
                   TABLE_ALLOC_BLOCK_SIZE, 0, MYF(0));

    memcpy((char*) &share->mem_root, (char*) &mem_root, sizeof(mem_root));
    mysql_mutex_init(key_TABLE_SHARE_LOCK_share,
                     &share->LOCK_share, MY_MUTEX_INIT_SLOW);
    mysql_mutex_init(key_TABLE_SHARE_LOCK_ha_data,
                     &share->LOCK_ha_data, MY_MUTEX_INIT_FAST);

    DBUG_EXECUTE_IF("simulate_big_table_id",
                    if (last_table_id < UINT_MAX32)
                      last_table_id= UINT_MAX32 - 1;);
    /*
      There is one reserved number that cannot be used. Remember to
      change this when 6-byte global table id's are introduced.
    */
    do
    {
      share->table_map_id=
        last_table_id.fetch_add(1, std::memory_order_relaxed);
    } while (unlikely(share->table_map_id == ~0UL ||
                      share->table_map_id == 0));
  }
  DBUG_RETURN(share);
}


/*
  Initialize share for temporary tables

  SYNOPSIS
    init_tmp_table_share()
    thd         thread handle
    share	Share to fill
    key		Table_cache_key, as generated from tdc_create_key.
		must start with db name.
    key_length	Length of key
    table_name	Table name
    path	Path to file (possible in lower case) without .frm

  NOTES
    This is different from alloc_table_share() because temporary tables
    don't have to be shared between threads or put into the table def
    cache, so we can do some things notable simpler and faster

    If table is not put in thd->temporary_tables (happens only when
    one uses OPEN TEMPORARY) then one can specify 'db' as key and
    use key_length= 0 as neither table_cache_key or key_length will be used).
*/

void init_tmp_table_share(THD *thd, TABLE_SHARE *share, const char *key,
                          uint key_length, const char *table_name,
                          const char *path)
{
  DBUG_ENTER("init_tmp_table_share");
  DBUG_PRINT("enter", ("table: '%s'.'%s'", key, table_name));

  bzero((char*) share, sizeof(*share));
  /*
    This can't be MY_THREAD_SPECIFIC for slaves as they are freed
    during cleanup() from Relay_log_info::close_temporary_tables()
  */
  init_sql_alloc(&share->mem_root, "tmp_table_share", TABLE_ALLOC_BLOCK_SIZE,
                 0, MYF(thd->slave_thread ? 0 : MY_THREAD_SPECIFIC));
  share->table_category=         TABLE_CATEGORY_TEMPORARY;
  share->tmp_table=              INTERNAL_TMP_TABLE;
  share->db.str=                 (char*) key;
  share->db.length=		 strlen(key);
  share->table_cache_key.str=    (char*) key;
  share->table_cache_key.length= key_length;
  share->table_name.str=         (char*) table_name;
  share->table_name.length=      strlen(table_name);
  share->path.str=               (char*) path;
  share->normalized_path.str=    (char*) path;
  share->path.length= share->normalized_path.length= strlen(path);
  share->frm_version= 		 FRM_VER_CURRENT;
  share->not_usable_by_query_cache= 1;
  share->can_do_row_logging= 0;           // No row logging

  /*
    table_map_id is also used for MERGE tables to suppress repeated
    compatibility checks.
  */
  share->table_map_id= (ulong) thd->query_id;
  DBUG_VOID_RETURN;
}


/**
  Release resources (plugins) used by the share and free its memory.
  TABLE_SHARE is self-contained -- it's stored in its own MEM_ROOT.
  Free this MEM_ROOT.
*/

void TABLE_SHARE::destroy()
{
  uint idx;
  KEY *info_it;
  DBUG_ENTER("TABLE_SHARE::destroy");
  DBUG_PRINT("info", ("db: %s table: %s", db.str, table_name.str));

  if (ha_share)
  {
    delete ha_share;
    ha_share= NULL;                             // Safety
  }

  delete_stat_values_for_table_share(this);
  delete sequence;
  free_root(&stats_cb.mem_root, MYF(0));
  stats_cb.stats_can_be_read= FALSE;
  stats_cb.stats_is_read= FALSE;
  stats_cb.histograms_can_be_read= FALSE;
  stats_cb.histograms_are_read= FALSE;

  /* The mutexes are initialized only for shares that are part of the TDC */
  if (tmp_table == NO_TMP_TABLE)
  {
    mysql_mutex_destroy(&LOCK_share);
    mysql_mutex_destroy(&LOCK_ha_data);
  }
  my_hash_free(&name_hash);

  plugin_unlock(NULL, db_plugin);
  db_plugin= NULL;

  /* Release fulltext parsers */
  info_it= key_info;
  for (idx= keys; idx; idx--, info_it++)
  {
    if (info_it->flags & HA_USES_PARSER)
    {
      plugin_unlock(NULL, info_it->parser);
      info_it->flags= 0;
    }
  }

#ifdef WITH_PARTITION_STORAGE_ENGINE
  plugin_unlock(NULL, default_part_plugin);
#endif /* WITH_PARTITION_STORAGE_ENGINE */

  PSI_CALL_release_table_share(m_psi);

  /*
    Make a copy since the share is allocated in its own root,
    and free_root() updates its argument after freeing the memory.
  */
  MEM_ROOT own_root= mem_root;
  free_root(&own_root, MYF(0));
  DBUG_VOID_RETURN;
}

/*
  Free table share and memory used by it

  SYNOPSIS
    free_table_share()
    share		Table share
*/

void free_table_share(TABLE_SHARE *share)
{
  DBUG_ENTER("free_table_share");
  DBUG_PRINT("enter", ("table: %s.%s", share->db.str, share->table_name.str));
  share->destroy();
  DBUG_VOID_RETURN;
}


/**
  Return TRUE if a table name matches one of the system table names.
  Currently these are:

  help_category, help_keyword, help_relation, help_topic,
  proc, event
  time_zone, time_zone_leap_second, time_zone_name, time_zone_transition,
  time_zone_transition_type

  This function trades accuracy for speed, so may return false
  positives. Presumably mysql.* database is for internal purposes only
  and should not contain user tables.
*/

inline bool is_system_table_name(const char *name, size_t length)
{
  CHARSET_INFO *ci= system_charset_info;

  return (
          /* mysql.proc table */
          (length == 4 &&
           my_tolower(ci, name[0]) == 'p' && 
           my_tolower(ci, name[1]) == 'r' &&
           my_tolower(ci, name[2]) == 'o' &&
           my_tolower(ci, name[3]) == 'c') ||

          (length > 4 &&
           (
            /* one of mysql.help* tables */
            (my_tolower(ci, name[0]) == 'h' &&
             my_tolower(ci, name[1]) == 'e' &&
             my_tolower(ci, name[2]) == 'l' &&
             my_tolower(ci, name[3]) == 'p') ||

            /* one of mysql.time_zone* tables */
            (my_tolower(ci, name[0]) == 't' &&
             my_tolower(ci, name[1]) == 'i' &&
             my_tolower(ci, name[2]) == 'm' &&
             my_tolower(ci, name[3]) == 'e') ||

            /* one of mysql.*_stat tables, but not mysql.innodb* tables*/
            ((my_tolower(ci, name[length-5]) == 's' &&
              my_tolower(ci, name[length-4]) == 't' &&
              my_tolower(ci, name[length-3]) == 'a' &&
              my_tolower(ci, name[length-2]) == 't' &&
              my_tolower(ci, name[length-1]) == 's') &&
             !(my_tolower(ci, name[0]) == 'i' &&
               my_tolower(ci, name[1]) == 'n' &&
               my_tolower(ci, name[2]) == 'n' &&
               my_tolower(ci, name[3]) == 'o')) ||

            /* mysql.event table */
            (my_tolower(ci, name[0]) == 'e' &&
             my_tolower(ci, name[1]) == 'v' &&
             my_tolower(ci, name[2]) == 'e' &&
             my_tolower(ci, name[3]) == 'n' &&
             my_tolower(ci, name[4]) == 't')
            )
           )
         );
}


/*
  Read table definition from a binary / text based .frm file
  
  SYNOPSIS
  open_table_def()
  thd		  Thread handler
  share		Fill this with table definition
  flags	  Bit mask of the following flags: OPEN_VIEW

  NOTES
    This function is called when the table definition is not cached in
    table definition cache
    The data is returned in 'share', which is allocated by
    alloc_table_share().. The code assumes that share is initialized.
*/

enum open_frm_error open_table_def(THD *thd, TABLE_SHARE *share, uint flags)
{
  bool error_given= false;
  File file;
  uchar *buf;
  uchar head[FRM_HEADER_SIZE];
  char	path[FN_REFLEN];
  size_t frmlen, read_length;
  uint length;
  DBUG_ENTER("open_table_def");
  DBUG_PRINT("enter", ("table: '%s'.'%s'  path: '%s'", share->db.str,
                       share->table_name.str, share->normalized_path.str));

  share->error= OPEN_FRM_OPEN_ERROR;

  length=(uint) (strxmov(path, share->normalized_path.str, reg_ext, NullS) -
                 path);
  if (flags & GTS_FORCE_DISCOVERY)
  {
    DBUG_ASSERT(flags & GTS_TABLE);
    DBUG_ASSERT(flags & GTS_USE_DISCOVERY);
    mysql_file_delete_with_symlink(key_file_frm, path, "", MYF(0));
    file= -1;
  }
  else
    file= mysql_file_open(key_file_frm, path, O_RDONLY | O_SHARE, MYF(0));

  if (file < 0)
  {
    if ((flags & GTS_TABLE) && (flags & GTS_USE_DISCOVERY))
    {
      ha_discover_table(thd, share);
      error_given= true;
    }
    goto err_not_open;
  }

  if (mysql_file_read(file, head, sizeof(head), MYF(MY_NABP)))
  {
    share->error = my_errno == HA_ERR_FILE_TOO_SHORT
                      ? OPEN_FRM_CORRUPTED : OPEN_FRM_READ_ERROR;
    goto err;
  }

  if (memcmp(head, STRING_WITH_LEN("TYPE=VIEW\n")) == 0)
  {
    share->is_view= 1;
    if (flags & GTS_VIEW)
    {
      LEX_CSTRING pathstr= { path, length };
      /*
        Create view file parser and hold it in TABLE_SHARE member
        view_def.
      */
      share->view_def= sql_parse_prepare(&pathstr, &share->mem_root, true);
      if (!share->view_def)
        share->error= OPEN_FRM_ERROR_ALREADY_ISSUED;
      else
        share->error= OPEN_FRM_OK;
    }
    else
      share->error= OPEN_FRM_NOT_A_TABLE;
    goto err;
  }
  if (!is_binary_frm_header(head))
  {
    /* No handling of text based files yet */
    share->error = OPEN_FRM_CORRUPTED;
    goto err;
  }
  if (!(flags & GTS_TABLE))
  {
    share->error = OPEN_FRM_NOT_A_VIEW;
    goto err;
  }

  frmlen= uint4korr(head+10);
  set_if_smaller(frmlen, FRM_MAX_SIZE); // safety

  if (!(buf= (uchar*)my_malloc(frmlen, MYF(MY_THREAD_SPECIFIC|MY_WME))))
    goto err;

  memcpy(buf, head, sizeof(head));

  read_length= mysql_file_read(file, buf + sizeof(head),
                               frmlen - sizeof(head), MYF(MY_WME));
  if (read_length == 0 || read_length == (size_t)-1)
  {
    share->error = OPEN_FRM_READ_ERROR;
    my_free(buf);
    goto err;
  }
  mysql_file_close(file, MYF(MY_WME));

  frmlen= read_length + sizeof(head);

  share->init_from_binary_frm_image(thd, false, buf, frmlen);
  error_given= true; // init_from_binary_frm_image has already called my_error()
  my_free(buf);

  goto err_not_open;

err:
  mysql_file_close(file, MYF(MY_WME));

err_not_open:
  if (unlikely(share->error && !error_given))
  {
    share->open_errno= my_errno;
    open_table_error(share, share->error, share->open_errno);
  }

  DBUG_RETURN(share->error);
}

static bool create_key_infos(const uchar *strpos, const uchar *frm_image_end,
                             uint keys, KEY *keyinfo,
                             uint new_frm_ver, uint *ext_key_parts,
                             TABLE_SHARE *share, uint len,
                             KEY *first_keyinfo, char** keynames)
{
  uint i, j, n_length;
  KEY_PART_INFO *key_part= NULL;
  ulong *rec_per_key= NULL;
  KEY_PART_INFO *first_key_part= NULL;
  uint first_key_parts= 0;

  if (!keys)
  {  
    if (!(keyinfo = (KEY*) alloc_root(&share->mem_root, len)))
      return 1;
    bzero((char*) keyinfo, len);
    key_part= reinterpret_cast<KEY_PART_INFO*> (keyinfo);
  }

  /*
    If share->use_ext_keys is set to TRUE we assume that any key
    can be extended by the components of the primary key whose
    definition is read first from the frm file.
    For each key only those fields of the assumed primary key are
    added that are not included in the proper key definition. 
    If after all it turns out that there is no primary key the
    added components are removed from each key.

    When in the future we support others schemes of extending of
    secondary keys with components of the primary key we'll have
    to change the type of this flag for an enumeration type.
  */

  for (i=0 ; i < keys ; i++, keyinfo++)
  {
    if (new_frm_ver >= 3)
    {
      if (strpos + 8 >= frm_image_end)
        return 1;
      keyinfo->flags=	   (uint) uint2korr(strpos) ^ HA_NOSAME;
      keyinfo->key_length= (uint) uint2korr(strpos+2);
      keyinfo->user_defined_key_parts=  (uint) strpos[4];
      keyinfo->algorithm=  (enum ha_key_alg) strpos[5];
      keyinfo->block_size= uint2korr(strpos+6);
      strpos+=8;
    }
    else
    {
      if (strpos + 4 >= frm_image_end)
        return 1;
      keyinfo->flags=	 ((uint) strpos[0]) ^ HA_NOSAME;
      keyinfo->key_length= (uint) uint2korr(strpos+1);
      keyinfo->user_defined_key_parts=  (uint) strpos[3];
      keyinfo->algorithm= HA_KEY_ALG_UNDEF;
      strpos+=4;
    }

    if (i == 0)
    {
      (*ext_key_parts)+= (share->use_ext_keys ? first_keyinfo->user_defined_key_parts*(keys-1) : 0); 
      n_length=keys * sizeof(KEY) + *ext_key_parts * sizeof(KEY_PART_INFO);
      if (!(keyinfo= (KEY*) alloc_root(&share->mem_root,
				       n_length + len)))
        return 1;
      bzero((char*) keyinfo,n_length);
      share->key_info= keyinfo;
      key_part= reinterpret_cast<KEY_PART_INFO*> (keyinfo + keys);

      if (!(rec_per_key= (ulong*) alloc_root(&share->mem_root,
                                             sizeof(ulong) * *ext_key_parts)))
        return 1;
      first_key_part= key_part;
      first_key_parts= first_keyinfo->user_defined_key_parts;
      keyinfo->flags= first_keyinfo->flags;
      keyinfo->key_length= first_keyinfo->key_length;
      keyinfo->user_defined_key_parts= first_keyinfo->user_defined_key_parts;
      keyinfo->algorithm= first_keyinfo->algorithm;
      if (new_frm_ver >= 3)
        keyinfo->block_size= first_keyinfo->block_size;
    }

    keyinfo->key_part=	 key_part;
    keyinfo->rec_per_key= rec_per_key;
    for (j=keyinfo->user_defined_key_parts ; j-- ; key_part++)
    {
      if (strpos + (new_frm_ver >= 1 ? 9 : 7) >= frm_image_end)
        return 1;
      *rec_per_key++=0;
      key_part->fieldnr=	(uint16) (uint2korr(strpos) & FIELD_NR_MASK);
      key_part->offset= (uint) uint2korr(strpos+2)-1;
      key_part->key_type=	(uint) uint2korr(strpos+5);
      // key_part->field=	(Field*) 0;	// Will be fixed later
      if (new_frm_ver >= 1)
      {
	key_part->key_part_flag= *(strpos+4);
	key_part->length=	(uint) uint2korr(strpos+7);
	strpos+=9;
      }
      else
      {
	key_part->length=	*(strpos+4);
	key_part->key_part_flag=0;
	if (key_part->length > 128)
	{
	  key_part->length&=127;		/* purecov: inspected */
	  key_part->key_part_flag=HA_REVERSE_SORT; /* purecov: inspected */
	}
	strpos+=7;
      }
      key_part->store_length=key_part->length;
    }
    if (keyinfo->algorithm == HA_KEY_ALG_LONG_HASH)
    {
      keyinfo->key_length= HA_HASH_KEY_LENGTH_WITHOUT_NULL;
      key_part++; // reserved for the hash value
    }

    /*
      Add primary key to end of extended keys for non unique keys for
      storage engines that supports it.
    */
    keyinfo->ext_key_parts= keyinfo->user_defined_key_parts;
    keyinfo->ext_key_flags= keyinfo->flags;
    keyinfo->ext_key_part_map= 0;
    if (share->use_ext_keys && i && !(keyinfo->flags & HA_NOSAME))
    {
      for (j= 0; 
           j < first_key_parts && keyinfo->ext_key_parts < MAX_REF_PARTS;
           j++)
      {
        uint key_parts= keyinfo->user_defined_key_parts;
        KEY_PART_INFO* curr_key_part= keyinfo->key_part;
        KEY_PART_INFO* curr_key_part_end= curr_key_part+key_parts;
        for ( ; curr_key_part < curr_key_part_end; curr_key_part++)
        {
          if (curr_key_part->fieldnr == first_key_part[j].fieldnr)
            break;
        }
        if (curr_key_part == curr_key_part_end)
        {
          *key_part++= first_key_part[j];
          *rec_per_key++= 0;
          keyinfo->ext_key_parts++;
          keyinfo->ext_key_part_map|= 1 << j;
        }
      }
      if (j == first_key_parts)
        keyinfo->ext_key_flags= keyinfo->flags | HA_EXT_NOSAME;
    }
    if (keyinfo->algorithm == HA_KEY_ALG_LONG_HASH)
      share->ext_key_parts++;
    share->ext_key_parts+= keyinfo->ext_key_parts;
  }
  *keynames=(char*) key_part;
  strpos+= strnmov(*keynames, (char *) strpos, frm_image_end - strpos) - *keynames;
  if (*strpos++) // key names are \0-terminated
    return 1;

  //reading index comments
  for (keyinfo= share->key_info, i=0; i < keys; i++, keyinfo++)
  {
    if (keyinfo->flags & HA_USES_COMMENT)
    {
      if (strpos + 2 >= frm_image_end)
        return 1;
      keyinfo->comment.length= uint2korr(strpos);
      strpos+= 2;

      if (strpos + keyinfo->comment.length >= frm_image_end)
        return 1;
      keyinfo->comment.str= strmake_root(&share->mem_root, (char*) strpos,
                                         keyinfo->comment.length);
      strpos+= keyinfo->comment.length;
    } 
    DBUG_ASSERT(MY_TEST(keyinfo->flags & HA_USES_COMMENT) ==
                (keyinfo->comment.length > 0));
  }

  share->keys= keys; // do it *after* all key_info's are initialized

  return 0;
}


/** ensures that the enum value (read from frm) is within limits

    if not - issues a warning and resets the value to 0
    (that is, 0 is assumed to be a default value)
*/

static uint enum_value_with_check(THD *thd, TABLE_SHARE *share,
                                  const char *name, uint value, uint limit)
{
  if (value < limit)
    return value;

  sql_print_warning("%s.frm: invalid value %d for the field %s",
                share->normalized_path.str, value, name);
  return 0;
}


/**
   Check if a collation has changed number

   @param mysql_version
   @param current collation number

   @retval new collation number (same as current collation number of no change)
*/

static uint upgrade_collation(ulong mysql_version, uint cs_number)
{
  if (mysql_version >= 50300 && mysql_version <= 50399)
  {
    switch (cs_number) {
    case 149: return MY_PAGE2_COLLATION_ID_UCS2;   // ucs2_crotian_ci
    case 213: return MY_PAGE2_COLLATION_ID_UTF8;   // utf8_crotian_ci
    }
  }
  if ((mysql_version >= 50500 && mysql_version <= 50599) ||
      (mysql_version >= 100000 && mysql_version <= 100005))
  {
    switch (cs_number) {
    case 149: return MY_PAGE2_COLLATION_ID_UCS2;   // ucs2_crotian_ci
    case 213: return MY_PAGE2_COLLATION_ID_UTF8;   // utf8_crotian_ci
    case 214: return MY_PAGE2_COLLATION_ID_UTF32;  // utf32_croatian_ci
    case 215: return MY_PAGE2_COLLATION_ID_UTF16;  // utf16_croatian_ci
    case 245: return MY_PAGE2_COLLATION_ID_UTF8MB4;// utf8mb4_croatian_ci
    }
  }
  return cs_number;
}


void Column_definition_attributes::frm_pack_basic(uchar *buff) const
{
  int2store(buff + 3, length);
  int2store(buff + 8, pack_flag);
  buff[10]= (uchar) unireg_check;
}


void Column_definition_attributes::frm_unpack_basic(const uchar *buff)
{
  length=       uint2korr(buff + 3);
  pack_flag=    uint2korr(buff + 8);
  unireg_check= (Field::utype) MTYP_TYPENR((uint) buff[10]);
}


void Column_definition_attributes::frm_pack_charset(uchar *buff) const
{
  buff[11]= (uchar) (charset->number >> 8);
  buff[14]= (uchar) charset->number;
}


bool Column_definition_attributes::frm_unpack_charset(TABLE_SHARE *share,
                                                      const uchar *buff)
{
  uint cs_org= buff[14] + (((uint) buff[11]) << 8);
  uint cs_new= upgrade_collation(share->mysql_version, cs_org);
  if (cs_org != cs_new)
    share->incompatible_version|= HA_CREATE_USED_CHARSET;
  if (cs_new && !(charset= get_charset(cs_new, MYF(0))))
  {
    const char *csname= get_charset_name((uint) cs_new);
    char tmp[10];
    if (!csname || csname[0] =='?')
    {
      my_snprintf(tmp, sizeof(tmp), "#%u", cs_new);
      csname= tmp;
    }
    my_printf_error(ER_UNKNOWN_COLLATION,
                    "Unknown collation '%s' in table '%-.64s' definition",
                    MYF(0), csname, share->table_name.str);
    return true;
  }
  return false;
}


/*
  In MySQL 5.7 the null bits for not stored virtual fields are last.
  Calculate the position for these bits
*/

static void mysql57_calculate_null_position(TABLE_SHARE *share,
                                            uchar **null_pos,
                                            uint *null_bit_pos,
                                            const uchar *strpos,
                                            const uchar *vcol_screen_pos)
{
  uint field_pack_length= 17;

  for (uint i=0 ; i < share->fields; i++, strpos+= field_pack_length)
  {
    uint field_length, pack_flag;
    enum_field_types field_type;

    if ((strpos[10] & MYSQL57_GENERATED_FIELD))
    {
      /* Skip virtual (not stored) generated field */
      bool stored_in_db= vcol_screen_pos[3];
      vcol_screen_pos+= (uint2korr(vcol_screen_pos + 1) +
                         MYSQL57_GCOL_HEADER_SIZE);
      if (! stored_in_db)
        continue;
    }
    field_length= uint2korr(strpos+3);
    pack_flag=    uint2korr(strpos+8);
    field_type=   (enum_field_types) (uint) strpos[13];
    if (field_type == MYSQL_TYPE_BIT && !f_bit_as_char(pack_flag))
    {
      if (((*null_bit_pos)+= field_length & 7) > 7)
      {
        (*null_pos)++;
        (*null_bit_pos)-= 8;
      }
    }
    if (f_maybe_null(pack_flag))
    {
      if (!((*null_bit_pos)= ((*null_bit_pos) + 1) & 7))
        (*null_pos)++;
    }
  }
}


/** Parse TABLE_SHARE::vcol_defs

  unpack_vcol_info_from_frm
  5.7
    byte 1      = 1
    byte 2,3    = expr length
    byte 4      = stored_in_db
    expression
  10.1-
    byte 1     = 1 | 2
    byte 2     = sql_type       ; but  TABLE::init_from_binary_frm_image()
    byte 3     = stored_in_db   ; has put expr_length here
    [byte 4]   = optional interval_id for sql_type (if byte 1 == 2)
    expression
  10.2+
    byte 1     = type
    byte 2,3   = field_number
    byte 4,5   = length of expression
    byte 6     = length of name
    name
    expression
*/
bool parse_vcol_defs(THD *thd, MEM_ROOT *mem_root, TABLE *table,
                     bool *error_reported)
{
  CHARSET_INFO *save_character_set_client= thd->variables.character_set_client;
  CHARSET_INFO *save_collation= thd->variables.collation_connection;
  Query_arena  *backup_stmt_arena_ptr= thd->stmt_arena;
  const uchar *pos= table->s->vcol_defs.str;
  const uchar *end= pos + table->s->vcol_defs.length;
  Field **field_ptr= table->field - 1;
  Field **vfield_ptr= table->vfield;
  Field **dfield_ptr= table->default_field;
  Virtual_column_info **check_constraint_ptr= table->check_constraints;
  sql_mode_t saved_mode= thd->variables.sql_mode;
  Query_arena backup_arena;
  Virtual_column_info *vcol= 0;
  StringBuffer<MAX_FIELD_WIDTH> expr_str;
  bool res= 1;
  DBUG_ENTER("parse_vcol_defs");

  if (check_constraint_ptr)
    memcpy(table->check_constraints + table->s->field_check_constraints,
           table->s->check_constraints,
           table->s->table_check_constraints * sizeof(Virtual_column_info*));

  DBUG_ASSERT(table->expr_arena == NULL);
  /*
    We need to use CONVENTIONAL_EXECUTION here to ensure that
    any new items created by fix_fields() are not reverted.
  */
  table->expr_arena= new (alloc_root(mem_root, sizeof(Query_arena)))
                        Query_arena(mem_root, Query_arena::STMT_CONVENTIONAL_EXECUTION);
  if (!table->expr_arena)
    DBUG_RETURN(1);

  thd->set_n_backup_active_arena(table->expr_arena, &backup_arena);
  thd->stmt_arena= table->expr_arena;
  thd->update_charset(&my_charset_utf8mb4_general_ci, table->s->table_charset);
  expr_str.append(&parse_vcol_keyword);
  thd->variables.sql_mode &= ~MODE_NO_BACKSLASH_ESCAPES;

  while (pos < end)
  {
    uint type, expr_length;
    if (table->s->frm_version >= FRM_VER_EXPRESSSIONS)
    {
      uint field_nr, name_length;
      /* see pack_expression() for how data is stored */
      type= pos[0];
      field_nr= uint2korr(pos+1);
      expr_length= uint2korr(pos+3);
      name_length= pos[5];
      pos+= FRM_VCOL_NEW_HEADER_SIZE + name_length;
      field_ptr= table->field + field_nr;
    }
    else
    {
      /*
        see below in ::init_from_binary_frm_image for how data is stored
        in versions below 10.2 (that includes 5.7 too)
      */
      while (*++field_ptr && !(*field_ptr)->vcol_info) /* no-op */;
      if (!*field_ptr)
      {
        open_table_error(table->s, OPEN_FRM_CORRUPTED, 1);
        goto end;
      }
      type= (*field_ptr)->vcol_info->stored_in_db
            ? VCOL_GENERATED_STORED : VCOL_GENERATED_VIRTUAL;
      expr_length= uint2korr(pos+1);
      if (table->s->mysql_version > 50700 && table->s->mysql_version < 100000)
        pos+= 4;                        // MySQL from 5.7
      else
        pos+= pos[0] == 2 ? 4 : 3;      // MariaDB from 5.2 to 10.1
    }

    expr_str.length(parse_vcol_keyword.length);
    expr_str.append((char*)pos, expr_length);
    thd->where= vcol_type_name(static_cast<enum_vcol_info_type>(type));

    switch (type) {
    case VCOL_GENERATED_VIRTUAL:
    case VCOL_GENERATED_STORED:
      vcol= unpack_vcol_info_from_frm(thd, mem_root, table, &expr_str,
                                    &((*field_ptr)->vcol_info), error_reported);
      *(vfield_ptr++)= *field_ptr;
      break;
    case VCOL_DEFAULT:
      vcol= unpack_vcol_info_from_frm(thd, mem_root, table, &expr_str,
                                      &((*field_ptr)->default_value),
                                      error_reported);
      *(dfield_ptr++)= *field_ptr;
      if (vcol && (vcol->flags & (VCOL_NON_DETERMINISTIC | VCOL_SESSION_FUNC)))
        table->s->non_determinstic_insert= true;
      break;
    case VCOL_CHECK_FIELD:
      vcol= unpack_vcol_info_from_frm(thd, mem_root, table, &expr_str,
                                      &((*field_ptr)->check_constraint),
                                      error_reported);
      *check_constraint_ptr++= (*field_ptr)->check_constraint;
      break;
    case VCOL_CHECK_TABLE:
      vcol= unpack_vcol_info_from_frm(thd, mem_root, table, &expr_str,
                                      check_constraint_ptr, error_reported);
      check_constraint_ptr++;
      break;
    }
    if (!vcol)
      goto end;
    pos+= expr_length;
  }

  /* Now, initialize CURRENT_TIMESTAMP and UNIQUE_INDEX_HASH_FIELD fields */
  for (field_ptr= table->field; *field_ptr; field_ptr++)
  {
    Field *field= *field_ptr;
    if (field->flags & LONG_UNIQUE_HASH_FIELD)
    {
      List<Item> *field_list= new (mem_root) List<Item>();
      Item *list_item;
      KEY *key;
      uint key_index, parts;
      for (key_index= 0; key_index < table->s->keys; key_index++)
      {
        key=table->key_info + key_index;
        parts= key->user_defined_key_parts;
        if (key->key_part[parts].fieldnr == field->field_index + 1)
          break;
      }
      if (key->algorithm != HA_KEY_ALG_LONG_HASH)
        goto end;
      KEY_PART_INFO *keypart;
      for (uint i=0; i < parts; i++)
      {
        keypart= key->key_part + i;
        if (keypart->key_part_flag & HA_PART_KEY_SEG)
        {
          int length= keypart->length/keypart->field->charset()->mbmaxlen;
          list_item= new (mem_root) Item_func_left(thd,
                       new (mem_root) Item_field(thd, keypart->field),
                       new (mem_root) Item_int(thd, length));
          list_item->fix_fields(thd, NULL);
          keypart->field->vcol_info=
            table->field[keypart->field->field_index]->vcol_info;
        }
        else
          list_item= new (mem_root) Item_field(thd, keypart->field);
        field_list->push_back(list_item, mem_root);
      }
      Item_func_hash *hash_item= new(mem_root)Item_func_hash(thd, *field_list);
      Virtual_column_info *v= new (mem_root) Virtual_column_info();
      field->vcol_info= v;
      field->vcol_info->expr= hash_item;
      key->user_defined_key_parts= key->ext_key_parts= key->usable_key_parts= 1;
      key->key_part+= parts;

      if (key->flags & HA_NULL_PART_KEY)
        key->key_length= HA_HASH_KEY_LENGTH_WITH_NULL;
      else
        key->key_length= HA_HASH_KEY_LENGTH_WITHOUT_NULL;

      *(vfield_ptr++)= *field_ptr;
    }
    if (field->has_default_now_unireg_check())
    {
      expr_str.length(parse_vcol_keyword.length);
      expr_str.append(STRING_WITH_LEN("current_timestamp("));
      expr_str.append_ulonglong(field->decimals());
      expr_str.append(')');
      vcol= unpack_vcol_info_from_frm(thd, mem_root, table, &expr_str,
                                      &((*field_ptr)->default_value),
                                      error_reported);
      *(dfield_ptr++)= *field_ptr;
      if (!field->default_value->expr)
        goto end;
    }
    else if (field->has_update_default_function() && !field->default_value)
      *(dfield_ptr++)= *field_ptr;
  }

  if (vfield_ptr)
    *vfield_ptr= 0;

  if (dfield_ptr)
    *dfield_ptr= 0;

  if (check_constraint_ptr)
    *check_constraint_ptr= 0;

  /* Check that expressions aren't referring to not yet initialized fields */
  for (field_ptr= table->field; *field_ptr; field_ptr++)
  {
    Field *field= *field_ptr;
    if (check_vcol_forward_refs(field, field->vcol_info, 0) ||
        check_vcol_forward_refs(field, field->check_constraint, 1) ||
        check_vcol_forward_refs(field, field->default_value, 0))
      goto end;
  }

  table->find_constraint_correlated_indexes();

  res=0;
end:
  thd->restore_active_arena(table->expr_arena, &backup_arena);
  thd->stmt_arena= backup_stmt_arena_ptr;
  if (save_character_set_client)
    thd->update_charset(save_character_set_client, save_collation);
  thd->variables.sql_mode= saved_mode;
  DBUG_RETURN(res);
}


static const Type_handler *old_frm_type_handler(uint pack_flag,
                                                uint interval_nr)
{
  enum_field_types field_type= (enum_field_types) f_packtype(pack_flag);
  DBUG_ASSERT(field_type < 16);

  if (!f_is_alpha(pack_flag))
    return Type_handler::get_handler_by_real_type(field_type);

  if (!f_is_packed(pack_flag))
  {
    if (field_type == MYSQL_TYPE_DECIMAL)  // 3.23 or 4.0 string
      return &type_handler_string;
    if (field_type == MYSQL_TYPE_VARCHAR)  // Since mysql-5.0
      return &type_handler_varchar;
    return NULL;  // Error (bad frm?)
  }

  if (f_is_blob(pack_flag))
    return &type_handler_blob; // QQ: exact type??

  if (interval_nr)
  {
    if (f_is_enum(pack_flag))
      return &type_handler_enum;
    return &type_handler_set;
  }
  return Type_handler::get_handler_by_real_type(field_type);
}

/* Set overlapped bitmaps for each index */

void TABLE_SHARE::set_overlapped_keys()
{
  KEY *key1= key_info;
  for (uint i= 0; i < keys; i++, key1++)
  {
    key1->overlapped.clear_all();
    key1->overlapped.set_bit(i);
  }
  key1= key_info;
  for (uint i= 0; i < keys; i++, key1++)
  {
    KEY *key2= key1 + 1;
    for (uint j= i+1; j < keys; j++, key2++)
    {
      KEY_PART_INFO *key_part1= key1->key_part;
      uint n1= key1->user_defined_key_parts;
      uint n2= key2->user_defined_key_parts;
      for (uint k= 0; k < n1; k++, key_part1++)
      {
        KEY_PART_INFO *key_part2= key2->key_part;
        for (uint l= 0; l < n2; l++, key_part2++)
	{
          if (key_part1->fieldnr == key_part2->fieldnr)
	  {
            key1->overlapped.set_bit(j);
            key2->overlapped.set_bit(i);
            goto end_checking_overlap;
          }
        }
      }
    end_checking_overlap:
      ;
    }
  }
}


bool Item_field::check_index_dependence(void *arg)
{
  TABLE *table= (TABLE *)arg;

  KEY *key= table->key_info;
  for (uint j= 0; j < table->s->keys; j++, key++)
  {
    if (table->constraint_dependent_keys.is_set(j))
      continue;

    KEY_PART_INFO *key_part= key->key_part;
    uint n= key->user_defined_key_parts;

    for (uint k= 0; k < n; k++, key_part++)
    {
      if (this->field == key_part->field)
      {
        table->constraint_dependent_keys.set_bit(j);
        break;
      }
    }
  }
  return false;
}


/**
  @brief
    Find keys that occur in the same constraint on this table

  @details
    Constraints on this table are checked only.

    The method goes through constraints list trying to find at
    least two keys which parts participate in some constraint.
    These keys are called constraint correlated.

    Each key has its own key map with the information about with
    which keys it is constraint correlated. Bit in this map is set
    only if keys are constraint correlated.
    This method fills each keys constraint correlated key map.
*/

void TABLE::find_constraint_correlated_indexes()
{
  if (s->keys == 0)
    return;

  KEY *key= key_info;
  for (uint i= 0; i < s->keys; i++, key++)
  {
    key->constraint_correlated.clear_all();
    key->constraint_correlated.set_bit(i);
  }

  if (!check_constraints)
    return;

  for (Virtual_column_info **chk= check_constraints ; *chk ; chk++)
  {
    constraint_dependent_keys.clear_all();
    (*chk)->expr->walk(&Item::check_index_dependence, 0, this);

    if (constraint_dependent_keys.bits_set() <= 1)
      continue;

    uint key_no= 0;
    key_map::Iterator ki(constraint_dependent_keys);
    while ((key_no= ki++) != key_map::Iterator::BITMAP_END)
      key_info[key_no].constraint_correlated.merge(constraint_dependent_keys);
  }
}


bool TABLE_SHARE::init_period_from_extra2(period_info_t *period,
                                          const uchar *data, const uchar *end)
{
  if (data + 2*frm_fieldno_size > end)
    return 1;
  period->start_fieldno= read_frm_fieldno(data);
  period->end_fieldno= read_frm_fieldno(data + frm_fieldno_size);
  return period->start_fieldno >= fields || period->end_fieldno >= fields;
}


static size_t extra2_read_len(const uchar **extra2, const uchar *extra2_end)
{
  size_t length= *(*extra2)++;
  if (length)
    return length;

  if ((*extra2) + 2 >= extra2_end)
    return 0;
  length= uint2korr(*extra2);
  (*extra2)+= 2;
  if (length < 256 || *extra2 + length > extra2_end)
    return 0;
  return length;
}


static
bool read_extra2(const uchar *frm_image, size_t len, extra2_fields *fields)
{
  const uchar *extra2= frm_image + 64;

  DBUG_ENTER("read_extra2");

  fields->reset();

  if (*extra2 != '/')   // old frm had '/' there
  {
    const uchar *e2end= extra2 + len;
    while (extra2 + 3 <= e2end)
    {
      extra2_frm_value_type type= (extra2_frm_value_type)*extra2++;
      size_t length= extra2_read_len(&extra2, e2end);
      if (!length)
        DBUG_RETURN(true);
      switch (type) {
        case EXTRA2_TABLEDEF_VERSION:
          if (fields->version.str) // see init_from_sql_statement_string()
          {
            if (length != fields->version.length)
              DBUG_RETURN(true);
          }
          else
          {
            fields->version.str= extra2;
            fields->version.length= length;
          }
          break;
        case EXTRA2_ENGINE_TABLEOPTS:
          if (fields->options.str)
            DBUG_RETURN(true);
          fields->options.str= extra2;
          fields->options.length= length;
          break;
        case EXTRA2_DEFAULT_PART_ENGINE:
          fields->engine.set((const char*)extra2, length);
          break;
        case EXTRA2_GIS:
          if (fields->gis.str)
            DBUG_RETURN(true);
          fields->gis.str= extra2;
          fields->gis.length= length;
          break;
        case EXTRA2_PERIOD_FOR_SYSTEM_TIME:
          if (fields->system_period.str || length != 2 * frm_fieldno_size)
            DBUG_RETURN(true);
          fields->system_period.str = extra2;
          fields->system_period.length= length;
          break;
        case EXTRA2_FIELD_FLAGS:
          if (fields->field_flags.str)
            DBUG_RETURN(true);
          fields->field_flags.str= extra2;
          fields->field_flags.length= length;
          break;
        case EXTRA2_APPLICATION_TIME_PERIOD:
          if (fields->application_period.str)
            DBUG_RETURN(true);
          fields->application_period.str= extra2;
          fields->application_period.length= length;
          break;
        default:
          /* abort frm parsing if it's an unknown but important extra2 value */
          if (type >= EXTRA2_ENGINE_IMPORTANT)
            DBUG_RETURN(true);
      }
      extra2+= length;
    }
    if (extra2 != e2end)
      DBUG_RETURN(true);
  }
  DBUG_RETURN(false);
}


/**
  Read data from a binary .frm file image into a TABLE_SHARE

  @note
  frm bytes at the following offsets are unused in MariaDB 10.0:

  8..9    (used to be the number of "form names")
  28..29  (used to be key_info_length)

  They're still set, for compatibility reasons, but never read.

  42..46 are unused since 5.0 (were for RAID support)
  Also, there're few unused bytes in forminfo.

*/

int TABLE_SHARE::init_from_binary_frm_image(THD *thd, bool write,
                                            const uchar *frm_image,
                                            size_t frm_length)
{
  TABLE_SHARE *share= this;
  uint new_frm_ver, field_pack_length, new_field_pack_flag;
  uint interval_count, interval_parts, read_length, int_length;
  uint db_create_options, keys, key_parts, n_length;
  uint com_length, null_bit_pos, UNINIT_VAR(mysql57_vcol_null_bit_pos), bitmap_count;
  uint i, hash_fields= 0;
  bool use_hash, mysql57_null_bits= 0;
  char *keynames, *names, *comment_pos;
  const uchar *forminfo;
  const uchar *frm_image_end = frm_image + frm_length;
  uchar *record, *null_flags, *null_pos, *UNINIT_VAR(mysql57_vcol_null_pos);
  const uchar *disk_buff, *strpos;
  ulong pos, record_offset;
  ulong rec_buff_length;
  handler *handler_file= 0;
  KEY	*keyinfo;
  KEY_PART_INFO *key_part= NULL;
  Field  **field_ptr, *reg_field;
  const char **interval_array;
  enum legacy_db_type legacy_db_type;
  my_bitmap_map *bitmaps;
  bool null_bits_are_used;
  uint vcol_screen_length;
  uchar *vcol_screen_pos;
  LEX_CUSTRING options;
  KEY first_keyinfo;
  uint len;
  uint ext_key_parts= 0;
  plugin_ref se_plugin= 0;
  bool vers_can_native= false;

  MEM_ROOT *old_root= thd->mem_root;
  Virtual_column_info **table_check_constraints;
  extra2_fields extra2;

  DBUG_ENTER("TABLE_SHARE::init_from_binary_frm_image");

  keyinfo= &first_keyinfo;
  thd->mem_root= &share->mem_root;

  if (write && write_frm_image(frm_image, frm_length))
    goto err;

  if (frm_length < FRM_HEADER_SIZE + FRM_FORMINFO_SIZE)
    goto err;

  share->frm_version= frm_image[2];
  /*
    Check if .frm file created by MySQL 5.0. In this case we want to
    display CHAR fields as CHAR and not as VARCHAR.
    We do it this way as we want to keep the old frm version to enable
    MySQL 4.1 to read these files.
  */
  if (share->frm_version == FRM_VER_TRUE_VARCHAR -1 && frm_image[33] == 5)
    share->frm_version= FRM_VER_TRUE_VARCHAR;

  new_field_pack_flag= frm_image[27];
  new_frm_ver= (frm_image[2] - FRM_VER);
  field_pack_length= new_frm_ver < 2 ? 11 : 17;

  /* Length of the MariaDB extra2 segment in the form file. */
  len = uint2korr(frm_image+4);

  if (read_extra2(frm_image, len, &extra2))
    goto err;

  tabledef_version.length= extra2.version.length;
  tabledef_version.str= (uchar*)memdup_root(&mem_root, extra2.version.str,
                                                       extra2.version.length);
  if (!tabledef_version.str)
    goto err;

  /* remember but delay parsing until we have read fields and keys */
  options= extra2.options;

#ifdef WITH_PARTITION_STORAGE_ENGINE
  if (extra2.engine)
  {
    share->default_part_plugin= ha_resolve_by_name(NULL, &extra2.engine, false);
    if (!share->default_part_plugin)
      goto err;
  }
#endif

  if (frm_length < FRM_HEADER_SIZE + len ||
      !(pos= uint4korr(frm_image + FRM_HEADER_SIZE + len)))
    goto err;

  forminfo= frm_image + pos;
  if (forminfo + FRM_FORMINFO_SIZE >= frm_image_end)
    goto err;

#ifdef WITH_PARTITION_STORAGE_ENGINE
  if (frm_image[61] && !share->default_part_plugin)
  {
    enum legacy_db_type db_type= (enum legacy_db_type) (uint) frm_image[61];
    share->default_part_plugin= ha_lock_engine(NULL, ha_checktype(thd, db_type));
    if (!share->default_part_plugin)
      goto err;
  }
#endif
  legacy_db_type= (enum legacy_db_type) (uint) frm_image[3];
  /*
    if the storage engine is dynamic, no point in resolving it by its
    dynamically allocated legacy_db_type. We will resolve it later by name.
  */
  if (legacy_db_type > DB_TYPE_UNKNOWN && 
      legacy_db_type < DB_TYPE_FIRST_DYNAMIC)
    se_plugin= ha_lock_engine(NULL, ha_checktype(thd, legacy_db_type));
  share->db_create_options= db_create_options= uint2korr(frm_image+30);
  share->db_options_in_use= share->db_create_options;
  share->mysql_version= uint4korr(frm_image+51);
  share->table_type= TABLE_TYPE_NORMAL;
  share->null_field_first= 0;
  if (!frm_image[32])				// New frm file in 3.23
  {
    uint cs_org= (((uint) frm_image[41]) << 8) + (uint) frm_image[38];
    uint cs_new= upgrade_collation(share->mysql_version, cs_org);
    if (cs_org != cs_new)
      share->incompatible_version|= HA_CREATE_USED_CHARSET;

    share->avg_row_length= uint4korr(frm_image+34);
    share->transactional= (ha_choice)
      enum_value_with_check(thd, share, "transactional", frm_image[39] & 3, HA_CHOICE_MAX);
    share->page_checksum= (ha_choice)
      enum_value_with_check(thd, share, "page_checksum", (frm_image[39] >> 2) & 3, HA_CHOICE_MAX);
    if (((ha_choice) enum_value_with_check(thd, share, "sequence",
                                           (frm_image[39] >> 4) & 3,
                                           HA_CHOICE_MAX)) == HA_CHOICE_YES)
    {
      share->table_type= TABLE_TYPE_SEQUENCE;
      share->sequence= new (&share->mem_root) SEQUENCE();
      share->non_determinstic_insert= true;
    }
    share->row_type= (enum row_type)
      enum_value_with_check(thd, share, "row_format", frm_image[40], ROW_TYPE_MAX);

    if (cs_new && !(share->table_charset= get_charset(cs_new, MYF(MY_WME))))
      goto err;
    share->null_field_first= 1;
    share->stats_sample_pages= uint2korr(frm_image+42);
    share->stats_auto_recalc= (enum_stats_auto_recalc)(frm_image[44]);
    share->table_check_constraints= uint2korr(frm_image+45);
  }
  if (!share->table_charset)
  {
    const CHARSET_INFO *cs= thd->variables.collation_database;
    /* unknown charset in frm_image[38] or pre-3.23 frm */
    if (use_mb(cs))
    {
      /* Warn that we may be changing the size of character columns */
      sql_print_warning("'%s' had no or invalid character set, "
                        "and default character set is multi-byte, "
                        "so character column sizes may have changed",
                        share->path.str);
    }
    share->table_charset= cs;
  }

  share->db_record_offset= 1;
  share->max_rows= uint4korr(frm_image+18);
  share->min_rows= uint4korr(frm_image+22);

  /* Read keyinformation */
  disk_buff= frm_image + uint2korr(frm_image+6);

  if (disk_buff + 6 >= frm_image_end)
    goto err;

  if (disk_buff[0] & 0x80)
  {
    keys=      (disk_buff[1] << 7) | (disk_buff[0] & 0x7f);
    share->key_parts= key_parts= uint2korr(disk_buff+2);
  }
  else
  {
    keys=      disk_buff[0];
    share->key_parts= key_parts= disk_buff[1];
  }
  share->keys_for_keyread.init(0);
  share->keys_in_use.init(keys);
  ext_key_parts= key_parts;

  len= (uint) uint2korr(disk_buff+4);

  share->reclength = uint2korr(frm_image+16);
  share->stored_rec_length= share->reclength;
  if (frm_image[26] == 1)
    share->system= 1;				/* one-record-database */

  record_offset= (ulong) (uint2korr(frm_image+6)+
                          ((uint2korr(frm_image+14) == 0xffff ?
                            uint4korr(frm_image+47) : uint2korr(frm_image+14))));

  if (record_offset + share->reclength >= frm_length)
    goto err;
 
  if ((n_length= uint4korr(frm_image+55)))
  {
    /* Read extra data segment */
    const uchar *next_chunk, *buff_end;
    DBUG_PRINT("info", ("extra segment size is %u bytes", n_length));
    next_chunk= frm_image + record_offset + share->reclength;
    buff_end= next_chunk + n_length;

    if (buff_end >= frm_image_end)
      goto err;

    share->connect_string.length= uint2korr(next_chunk);
    if (!(share->connect_string.str= strmake_root(&share->mem_root,
                                                  (char*) next_chunk + 2,
                                                  share->connect_string.
                                                  length)))
    {
      goto err;
    }
    next_chunk+= share->connect_string.length + 2;
    if (next_chunk + 2 < buff_end)
    {
      uint str_db_type_length= uint2korr(next_chunk);
      LEX_CSTRING name;
      name.str= (char*) next_chunk + 2;
      name.length= str_db_type_length;

      plugin_ref tmp_plugin= ha_resolve_by_name(thd, &name, false);
      if (tmp_plugin != NULL && !plugin_equals(tmp_plugin, se_plugin))
      {
        if (se_plugin)
        {
          /* bad file, legacy_db_type did not match the name */
          sql_print_warning("%s.frm is inconsistent: engine typecode %d, engine name %s (%d)",
                        share->normalized_path.str, legacy_db_type,
                        plugin_name(tmp_plugin)->str,
                        ha_legacy_type(plugin_data(tmp_plugin, handlerton *)));
        }
        /*
          tmp_plugin is locked with a local lock.
          we unlock the old value of se_plugin before
          replacing it with a globally locked version of tmp_plugin
        */
        plugin_unlock(NULL, se_plugin);
        se_plugin= plugin_lock(NULL, tmp_plugin);
      }
#ifdef WITH_PARTITION_STORAGE_ENGINE
      else if (str_db_type_length == 9 &&
               !strncmp((char *) next_chunk + 2, "partition", 9))
      {
        /*
          Use partition handler
          tmp_plugin is locked with a local lock.
          we unlock the old value of se_plugin before
          replacing it with a globally locked version of tmp_plugin
        */
        /* Check if the partitioning engine is ready */
        if (!plugin_is_ready(&name, MYSQL_STORAGE_ENGINE_PLUGIN))
        {
          my_error(ER_OPTION_PREVENTS_STATEMENT, MYF(0),
                   "--skip-partition");
          goto err;
        }
        plugin_unlock(NULL, se_plugin);
        se_plugin= ha_lock_engine(NULL, partition_hton);
      }
#endif
      else if (!tmp_plugin)
      {
        /* purecov: begin inspected */
        ((char*) name.str)[name.length]=0;
        my_error(ER_UNKNOWN_STORAGE_ENGINE, MYF(0), name.str);
        goto err;
        /* purecov: end */
      }
      next_chunk+= str_db_type_length + 2;
    }

    share->set_use_ext_keys_flag(plugin_hton(se_plugin)->flags & HTON_SUPPORTS_EXTENDED_KEYS);

    if (create_key_infos(disk_buff + 6, frm_image_end, keys, keyinfo,
                         new_frm_ver, &ext_key_parts,
                         share, len, &first_keyinfo, &keynames))
      goto err;

    if (next_chunk + 5 < buff_end)
    {
      uint32 partition_info_str_len = uint4korr(next_chunk);
#ifdef WITH_PARTITION_STORAGE_ENGINE
      if ((share->partition_info_buffer_size=
             share->partition_info_str_len= partition_info_str_len))
      {
        if (!(share->partition_info_str= (char*)
              memdup_root(&share->mem_root, next_chunk + 4,
                          partition_info_str_len + 1)))
        {
          goto err;
        }
      }
#else
      if (partition_info_str_len)
      {
        DBUG_PRINT("info", ("WITH_PARTITION_STORAGE_ENGINE is not defined"));
        goto err;
      }
#endif
      next_chunk+= 5 + partition_info_str_len;
    }
    if (share->mysql_version >= 50110 && next_chunk < buff_end)
    {
      /* New auto_partitioned indicator introduced in 5.1.11 */
#ifdef WITH_PARTITION_STORAGE_ENGINE
      share->auto_partitioned= *next_chunk;
#endif
      next_chunk++;
    }
    keyinfo= share->key_info;
    for (i= 0; i < keys; i++, keyinfo++)
    {
      if (keyinfo->flags & HA_USES_PARSER)
      {
        LEX_CSTRING parser_name;
        if (next_chunk >= buff_end)
        {
          DBUG_PRINT("error",
                     ("fulltext key uses parser that is not defined in .frm"));
          goto err;
        }
        parser_name.str= (char*) next_chunk;
        parser_name.length= strlen((char*) next_chunk);
        next_chunk+= parser_name.length + 1;
        keyinfo->parser= my_plugin_lock_by_name(NULL, &parser_name,
                                                MYSQL_FTPARSER_PLUGIN);
        if (! keyinfo->parser)
        {
          my_error(ER_PLUGIN_IS_NOT_LOADED, MYF(0), parser_name.str);
          goto err;
        }
      }
    }

    if (forminfo[46] == (uchar)255)
    {
      //reading long table comment
      if (next_chunk + 2 > buff_end)
      {
          DBUG_PRINT("error",
                     ("long table comment is not defined in .frm"));
          goto err;
      }
      share->comment.length = uint2korr(next_chunk);
      if (! (share->comment.str= strmake_root(&share->mem_root,
             (char*)next_chunk + 2, share->comment.length)))
      {
          goto err;
      }
      next_chunk+= 2 + share->comment.length;
    }

    DBUG_ASSERT(next_chunk <= buff_end);

    if (share->db_create_options & HA_OPTION_TEXT_CREATE_OPTIONS_legacy)
    {
      if (options.str)
        goto err;
      options.length= uint4korr(next_chunk);
      options.str= next_chunk + 4;
      next_chunk+= options.length + 4;
    }
    DBUG_ASSERT(next_chunk <= buff_end);
  }
  else
  {
    if (create_key_infos(disk_buff + 6, frm_image_end, keys, keyinfo,
                         new_frm_ver, &ext_key_parts,
                         share, len, &first_keyinfo, &keynames))
      goto err;
  }
  share->key_block_size= uint2korr(frm_image+62);
  keyinfo= share->key_info;
  for (uint i= 0; i < share->keys; i++, keyinfo++)
    if (keyinfo->algorithm == HA_KEY_ALG_LONG_HASH)
      hash_fields++;

  if (share->db_plugin && !plugin_equals(share->db_plugin, se_plugin))
    goto err; // wrong engine (someone changed the frm under our feet?)

  rec_buff_length= ALIGN_SIZE(share->reclength + 1);
  share->rec_buff_length= rec_buff_length;
  if (!(record= (uchar *) alloc_root(&share->mem_root, rec_buff_length)))
    goto err;                          /* purecov: inspected */
  MEM_NOACCESS(record, rec_buff_length);
  MEM_UNDEFINED(record, share->reclength);
  share->default_values= record;
  memcpy(record, frm_image + record_offset, share->reclength);

  disk_buff= frm_image + pos + FRM_FORMINFO_SIZE;
  share->fields= uint2korr(forminfo+258);
  if (extra2.field_flags.str && extra2.field_flags.length != share->fields)
    goto err;
  pos= uint2korr(forminfo+260);   /* Length of all screens */
  n_length= uint2korr(forminfo+268);
  interval_count= uint2korr(forminfo+270);
  interval_parts= uint2korr(forminfo+272);
  int_length= uint2korr(forminfo+274);
  share->null_fields= uint2korr(forminfo+282);
  com_length= uint2korr(forminfo+284);
  vcol_screen_length= uint2korr(forminfo+286);
  share->virtual_fields= share->default_expressions=
    share->field_check_constraints= share->default_fields= 0;
  share->visible_fields= 0;
  share->stored_fields= share->fields;
  if (forminfo[46] != (uchar)255)
  {
    share->comment.length=  (int) (forminfo[46]);
    share->comment.str= strmake_root(&share->mem_root, (char*) forminfo+47,
                                     share->comment.length);
  }

  DBUG_PRINT("info",("i_count: %d  i_parts: %d  index: %d  n_length: %d  int_length: %d  com_length: %d  vcol_screen_length: %d", interval_count,interval_parts, keys,n_length,int_length, com_length, vcol_screen_length));

  if (!multi_alloc_root(&share->mem_root,
                        &share->field, (uint)(share->fields+1)*sizeof(Field*),
                        &share->intervals, (uint)interval_count*sizeof(TYPELIB),
                        &share->check_constraints, (uint) share->table_check_constraints * sizeof(Virtual_column_info*),
                        &interval_array, (uint) (share->fields+interval_parts+ keys+3)*sizeof(char *),
                        &names, (uint) (n_length+int_length),
                        &comment_pos, (uint) com_length,
                        &vcol_screen_pos, vcol_screen_length,
                        NullS))

    goto err;

  field_ptr= share->field;
  table_check_constraints= share->check_constraints;
  read_length=(uint) (share->fields * field_pack_length +
		      pos+ (uint) (n_length+int_length+com_length+
		                   vcol_screen_length));
  strpos= disk_buff+pos;

  if (!interval_count)
    share->intervals= 0;			// For better debugging

  share->vcol_defs.str= vcol_screen_pos;
  share->vcol_defs.length= vcol_screen_length;

  memcpy(names, strpos+(share->fields*field_pack_length), n_length+int_length);
  memcpy(comment_pos, disk_buff+read_length-com_length-vcol_screen_length, 
         com_length);
  memcpy(vcol_screen_pos, disk_buff+read_length-vcol_screen_length, 
         vcol_screen_length);

  fix_type_pointers(&interval_array, &share->fieldnames, 1, &names);
  if (share->fieldnames.count != share->fields)
    goto err;
  fix_type_pointers(&interval_array, share->intervals, interval_count, &names);

  {
    /* Set ENUM and SET lengths */
    TYPELIB *interval;
    for (interval= share->intervals;
         interval < share->intervals + interval_count;
         interval++)
    {
      uint count= (uint) (interval->count + 1) * sizeof(uint);
      if (!(interval->type_lengths= (uint *) alloc_root(&share->mem_root,
                                                        count)))
        goto err;
      for (count= 0; count < interval->count; count++)
      {
        char *val= (char*) interval->type_names[count];
        interval->type_lengths[count]= (uint)strlen(val);
      }
      interval->type_lengths[count]= 0;
    }
  }

  if (keynames)
    fix_type_pointers(&interval_array, &share->keynames, 1, &keynames);

 /* Allocate handler */
  if (!(handler_file= get_new_handler(share, thd->mem_root,
                                      plugin_hton(se_plugin))))
    goto err;

  if (handler_file->set_ha_share_ref(&share->ha_share))
    goto err;

  record= share->default_values-1;              /* Fieldstart = 1 */
  null_bits_are_used= share->null_fields != 0;
  if (share->null_field_first)
  {
    null_flags= null_pos= record+1;
    null_bit_pos= (db_create_options & HA_OPTION_PACK_RECORD) ? 0 : 1;
    /*
      null_bytes below is only correct under the condition that
      there are no bit fields.  Correct values is set below after the
      table struct is initialized
    */
    share->null_bytes= (share->null_fields + null_bit_pos + 7) / 8;
  }
#ifndef WE_WANT_TO_SUPPORT_VERY_OLD_FRM_FILES
  else
  {
    share->null_bytes= (share->null_fields+7)/8;
    null_flags= null_pos= record + 1 + share->reclength - share->null_bytes;
    null_bit_pos= 0;
  }
#endif

  use_hash= share->fields >= MAX_FIELDS_BEFORE_HASH;
  if (use_hash)
    use_hash= !my_hash_init(&share->name_hash,
                            system_charset_info,
                            share->fields,0,0,
                            (my_hash_get_key) get_field_name,0,0);

  if (share->mysql_version >= 50700 && share->mysql_version < 100000 &&
      vcol_screen_length)
  {
    /*
      MySQL 5.7 stores the null bits for not stored fields last.
      Calculate the position for them.
    */
    mysql57_null_bits= 1;
    mysql57_vcol_null_pos= null_pos;
    mysql57_vcol_null_bit_pos= null_bit_pos;
    mysql57_calculate_null_position(share, &mysql57_vcol_null_pos,
                                    &mysql57_vcol_null_bit_pos,
                                    strpos, vcol_screen_pos);
  }

  /* Set system versioning information. */
  vers.name= Lex_ident(STRING_WITH_LEN("SYSTEM_TIME"));
  if (extra2.system_period.str == NULL)
  {
    versioned= VERS_UNDEFINED;
    vers.start_fieldno= 0;
    vers.end_fieldno= 0;
  }
  else
  {
    DBUG_PRINT("info", ("Setting system versioning informations"));
    if (init_period_from_extra2(&vers, extra2.system_period.str,
                  extra2.system_period.str + extra2.system_period.length))
      goto err;
    DBUG_PRINT("info", ("Columns with system versioning: [%d, %d]",
                        vers.start_fieldno, vers.end_fieldno));
    versioned= VERS_TIMESTAMP;
    vers_can_native= handler_file->vers_can_native(thd);
    status_var_increment(thd->status_var.feature_system_versioning);
  } // if (system_period == NULL)

  if (extra2.application_period.str)
  {
    const uchar *pos= extra2.application_period.str;
    const uchar *end= pos + extra2.application_period.length;
    period.name.length= extra2_read_len(&pos, end);
    period.name.str= strmake_root(&mem_root, (char*)pos, period.name.length);
    pos+= period.name.length;

    period.constr_name.length= extra2_read_len(&pos, end);
    period.constr_name.str= strmake_root(&mem_root, (char*)pos,
                                         period.constr_name.length);
    pos+= period.constr_name.length;

    if (init_period_from_extra2(&period, pos, end))
      goto err;
    status_var_increment(thd->status_var.feature_application_time_periods);
  }

  for (i=0 ; i < share->fields; i++, strpos+=field_pack_length, field_ptr++)
  {
    uint interval_nr= 0, recpos;
    LEX_CSTRING comment;
    LEX_CSTRING name;
    Virtual_column_info *vcol_info= 0;
    const Type_handler *handler;
    uint32 flags= 0;
    Column_definition_attributes attr;

    if (new_frm_ver >= 3)
    {
      /* new frm file in 4.1 */
      recpos=	    uint3korr(strpos+5);
      uint comment_length=uint2korr(strpos+15);

      if (!comment_length)
      {
	comment.str= (char*) "";
	comment.length=0;
      }
      else
      {
	comment.str=    (char*) comment_pos;
	comment.length= comment_length;
	comment_pos+=   comment_length;
      }

      if ((uchar) strpos[13] == (uchar) MYSQL_TYPE_VIRTUAL)
      {
        /*
          MariaDB version 10.0 version.
          The interval_id byte in the .frm file stores the length of the
          expression statement for a virtual column.
        */
        uint vcol_info_length= (uint) strpos[12];

        if (!vcol_info_length) // Expect non-null expression
          goto err;

        attr.frm_unpack_basic(strpos);
        if (attr.frm_unpack_charset(share, strpos))
          goto err;
        /*
          Old virtual field information before 10.2

          Get virtual column data stored in the .frm file as follows:
          byte 1      = 1 | 2
          byte 2      = sql_type
          byte 3      = flags. 1 for stored_in_db
          [byte 4]    = optional interval_id for sql_type (if byte 1 == 2)
          next byte ...  = virtual column expression (text data)
        */

        vcol_info= new (&share->mem_root) Virtual_column_info();
        bool opt_interval_id= (uint)vcol_screen_pos[0] == 2;
        enum_field_types ftype= (enum_field_types) (uchar) vcol_screen_pos[1];
        if (!(handler= Type_handler::get_handler_by_real_type(ftype)))
          goto err;
        if (opt_interval_id)
          interval_nr= (uint)vcol_screen_pos[3];
        else if ((uint)vcol_screen_pos[0] != 1)
          goto err;
        bool stored= vcol_screen_pos[2] & 1;
        vcol_info->stored_in_db= stored;
        vcol_info->set_vcol_type(stored ? VCOL_GENERATED_STORED : VCOL_GENERATED_VIRTUAL);
        uint vcol_expr_length= vcol_info_length -
                              (uint)(FRM_VCOL_OLD_HEADER_SIZE(opt_interval_id));
        vcol_info->utf8= 0; // before 10.2.1 the charset was unknown
        int2store(vcol_screen_pos+1, vcol_expr_length); // for parse_vcol_defs()
        vcol_screen_pos+= vcol_info_length;
        share->virtual_fields++;
      }
      else
      {
        interval_nr=  (uint) strpos[12];
        enum_field_types field_type= (enum_field_types) strpos[13];
        if (!(handler= Type_handler::get_handler_by_real_type(field_type)))
          goto err; // Not supported field type
        if (handler->Column_definition_attributes_frm_unpack(&attr, share,
                                                             strpos,
                                                             &extra2.gis))
          goto err;
      }

      if (((uint) strpos[10]) & MYSQL57_GENERATED_FIELD)
      {
        attr.unireg_check= Field::NONE;

        /*
          MySQL 5.7 generated fields

          byte 1        = 1
          byte 2,3      = expr length
          byte 4        = stored_in_db
          byte 5..      = expr
        */
        if ((uint)(vcol_screen_pos)[0] != 1)
          goto err;
        vcol_info= new (&share->mem_root) Virtual_column_info();
        uint vcol_info_length= uint2korr(vcol_screen_pos + 1);
        if (!vcol_info_length) // Expect non-empty expression
          goto err;
        vcol_info->stored_in_db= vcol_screen_pos[3];
        vcol_info->utf8= 0;
        vcol_screen_pos+= vcol_info_length + MYSQL57_GCOL_HEADER_SIZE;;
        share->virtual_fields++;
      }
    }
    else
    {
      attr.length= (uint) strpos[3];
      recpos=	    uint2korr(strpos+4),
      attr.pack_flag=    uint2korr(strpos+6);
      attr.pack_flag&=   ~FIELDFLAG_NO_DEFAULT;     // Safety for old files
      attr.unireg_check=  (Field::utype) MTYP_TYPENR((uint) strpos[8]);
      interval_nr=  (uint) strpos[10];

      /* old frm file */
      enum_field_types ftype= (enum_field_types) f_packtype(attr.pack_flag);
      if (!(handler= Type_handler::get_handler_by_real_type(ftype)))
        goto err; // Not supported field type

      if (f_is_binary(attr.pack_flag))
      {
        /*
          Try to choose the best 4.1 type:
          - for 4.0 "CHAR(N) BINARY" or "VARCHAR(N) BINARY" 
           try to find a binary collation for character set.
          - for other types (e.g. BLOB) just use my_charset_bin. 
        */
        if (!f_is_blob(attr.pack_flag))
        {
          // 3.23 or 4.0 string
          if (!(attr.charset= get_charset_by_csname(share->table_charset->csname,
                                                    MY_CS_BINSORT, MYF(0))))
            attr.charset= &my_charset_bin;
        }
      }
      else
        attr.charset= share->table_charset;
      bzero((char*) &comment, sizeof(comment));
      if ((!(handler= old_frm_type_handler(attr.pack_flag, interval_nr))))
        goto err; // Not supported field type
    }

    /* Remove >32 decimals from old files */
    if (share->mysql_version < 100200)
      attr.pack_flag&= ~FIELDFLAG_LONG_DECIMAL;

    if (interval_nr && attr.charset->mbminlen > 1)
    {
      /* Unescape UCS2 intervals from HEX notation */
      TYPELIB *interval= share->intervals + interval_nr - 1;
      unhex_type2(interval);
    }

#ifndef TO_BE_DELETED_ON_PRODUCTION
    if (handler->real_field_type() == MYSQL_TYPE_NEWDECIMAL &&
        !share->mysql_version)
    {
      /*
        Fix pack length of old decimal values from 5.0.3 -> 5.0.4
        The difference is that in the old version we stored precision
        in the .frm table while we now store the display_length
      */
      uint decimals= f_decimals(attr.pack_flag);
      attr.length=
        my_decimal_precision_to_length((uint) attr.length, decimals,
                                       f_is_dec(attr.pack_flag) == 0);
      sql_print_error("Found incompatible DECIMAL field '%s' in %s; "
                      "Please do \"ALTER TABLE '%s' FORCE\" to fix it!",
                      share->fieldnames.type_names[i], share->table_name.str,
                      share->table_name.str);
      push_warning_printf(thd, Sql_condition::WARN_LEVEL_WARN,
                          ER_CRASHED_ON_USAGE,
                          "Found incompatible DECIMAL field '%s' in %s; "
                          "Please do \"ALTER TABLE '%s' FORCE\" to fix it!",
                          share->fieldnames.type_names[i],
                          share->table_name.str,
                          share->table_name.str);
      share->crashed= 1;                        // Marker for CHECK TABLE
    }
#endif

    if (mysql57_null_bits && vcol_info && !vcol_info->stored_in_db)
    {
      swap_variables(uchar*, null_pos, mysql57_vcol_null_pos);
      swap_variables(uint, null_bit_pos, mysql57_vcol_null_bit_pos);
    }

    if (versioned)
    {
      if (i == vers.start_fieldno)
        flags|= VERS_SYS_START_FLAG;
      else if (i == vers.end_fieldno)
        flags|= VERS_SYS_END_FLAG;

      if (flags & VERS_SYSTEM_FIELD)
      {
        switch (handler->real_field_type())
        {
        case MYSQL_TYPE_TIMESTAMP2:
          break;
        case MYSQL_TYPE_LONGLONG:
          if (vers_can_native)
          {
            versioned= VERS_TRX_ID;
            break;
          }
          /* Fallthrough */
        default:
          my_error(ER_VERS_FIELD_WRONG_TYPE, MYF(0), fieldnames.type_names[i],
            versioned == VERS_TIMESTAMP ? "TIMESTAMP(6)" : "BIGINT(20) UNSIGNED",
            table_name.str);
          goto err;
        }
      }
    }

    /* Convert pre-10.2.2 timestamps to use Field::default_value */
    name.str= fieldnames.type_names[i];
    name.length= strlen(name.str);
    attr.interval= interval_nr ? share->intervals + interval_nr - 1 : NULL;
    Record_addr addr(record + recpos, null_pos, null_bit_pos);
    *field_ptr= reg_field=
      attr.make_field(share, &share->mem_root, &addr, handler, &name, flags);
    if (!reg_field)				// Not supported field type
      goto err;

    if (attr.unireg_check == Field::TIMESTAMP_DNUN_FIELD ||
        attr.unireg_check == Field::TIMESTAMP_DN_FIELD)
    {
      reg_field->default_value= new (&share->mem_root) Virtual_column_info();
      reg_field->default_value->set_vcol_type(VCOL_DEFAULT);
      reg_field->default_value->stored_in_db= 1;
      share->default_expressions++;
    }

    reg_field->field_index= i;
    reg_field->comment=comment;
    reg_field->vcol_info= vcol_info;
    reg_field->flags|= flags;
    if (extra2.field_flags.str)
    {
      uchar flags= *extra2.field_flags.str++;
      if (flags & VERS_OPTIMIZED_UPDATE)
        reg_field->flags|= VERS_UPDATE_UNVERSIONED_FLAG;

      reg_field->invisible= f_visibility(flags);
    }
    if (reg_field->invisible == INVISIBLE_USER)
      status_var_increment(thd->status_var.feature_invisible_columns);
    if (!reg_field->invisible)
      share->visible_fields++;
    if (handler->real_field_type() == MYSQL_TYPE_BIT &&
        !f_bit_as_char(attr.pack_flag))
    {
      null_bits_are_used= 1;
      if ((null_bit_pos+= (uint) (attr.length & 7)) > 7)
      {
        null_pos++;
        null_bit_pos-= 8;
      }
    }
    if (!(reg_field->flags & NOT_NULL_FLAG))
    {
      if (!(null_bit_pos= (null_bit_pos + 1) & 7))
        null_pos++;
    }

    if (vcol_info)
    {
      vcol_info->name= reg_field->field_name;
      if (mysql57_null_bits && !vcol_info->stored_in_db)
      {
        /* MySQL 5.7 has null bits last */
        swap_variables(uchar*, null_pos, mysql57_vcol_null_pos);
        swap_variables(uint, null_bit_pos, mysql57_vcol_null_bit_pos);
      }
    }

    if (f_no_default(attr.pack_flag))
      reg_field->flags|= NO_DEFAULT_VALUE_FLAG;

    if (reg_field->unireg_check == Field::NEXT_NUMBER)
      share->found_next_number_field= field_ptr;

    if (use_hash && my_hash_insert(&share->name_hash, (uchar*) field_ptr))
      goto err;
    if (!reg_field->stored_in_db())
    {
      share->stored_fields--;
      if (share->stored_rec_length>=recpos)
        share->stored_rec_length= recpos-1;
    }
    if (reg_field->has_update_default_function())
    {
      has_update_default_function= 1;
      if (!reg_field->default_value)
        share->default_fields++;
    }
  }
  *field_ptr=0;					// End marker
  /* Sanity checks: */
  DBUG_ASSERT(share->fields>=share->stored_fields);
  DBUG_ASSERT(share->reclength>=share->stored_rec_length);

  if (mysql57_null_bits)
  {
    /* We want to store the value for the last bits */
    swap_variables(uchar*, null_pos, mysql57_vcol_null_pos);
    swap_variables(uint, null_bit_pos, mysql57_vcol_null_bit_pos);
    DBUG_ASSERT((null_pos + (null_bit_pos + 7) / 8) <= share->field[0]->ptr);
  }

  /* Fix key->name and key_part->field */
  if (key_parts)
  {
    keyinfo= share->key_info;
    uint hash_field_used_no= share->fields - hash_fields;
    KEY_PART_INFO *hash_keypart;
    Field *hash_field;
    uint offset= share->reclength - HA_HASH_FIELD_LENGTH * hash_fields;
    for (uint i= 0; i < share->keys; i++, keyinfo++)
    {
      /* We need set value in hash key_part */
      if (keyinfo->algorithm == HA_KEY_ALG_LONG_HASH)
      {
        share->long_unique_table= 1;
        hash_keypart= keyinfo->key_part + keyinfo->user_defined_key_parts;
        hash_keypart->length= HA_HASH_KEY_LENGTH_WITHOUT_NULL;
        hash_keypart->store_length= hash_keypart->length;
        hash_keypart->type= HA_KEYTYPE_ULONGLONG;
        hash_keypart->key_part_flag= 0;
        hash_keypart->key_type= 32834;
        /* Last n fields are unique_index_hash fields*/
        hash_keypart->offset= offset;
        hash_keypart->fieldnr= hash_field_used_no + 1;
        hash_field= share->field[hash_field_used_no];
        hash_field->flags|= LONG_UNIQUE_HASH_FIELD;//Used in parse_vcol_defs
        keyinfo->flags|= HA_NOSAME;
        share->virtual_fields++;
        share->stored_fields--;
        if (record + share->stored_rec_length >= hash_field->ptr)
          share->stored_rec_length= (ulong)(hash_field->ptr - record - 1);
        hash_field_used_no++;
        offset+= HA_HASH_FIELD_LENGTH;
      }
    }
    uint add_first_key_parts= 0;
    longlong ha_option= handler_file->ha_table_flags();
    keyinfo= share->key_info;
    uint primary_key= my_strcasecmp(system_charset_info, share->keynames.type_names[0],
                                    primary_key_name) ? MAX_KEY : 0;
    KEY* key_first_info= NULL;

    if (primary_key >= MAX_KEY && keyinfo->flags & HA_NOSAME &&
        keyinfo->algorithm != HA_KEY_ALG_LONG_HASH)
    {
      /*
        If the UNIQUE key doesn't have NULL columns and is not a part key
        declare this as a primary key.
      */
      primary_key= 0;
      key_part= keyinfo->key_part;
      for (i=0 ; i < keyinfo->user_defined_key_parts ;i++)
      {
        DBUG_ASSERT(key_part[i].fieldnr > 0);
        // Table field corresponding to the i'th key part.
        Field *table_field= share->field[key_part[i].fieldnr - 1];

        /*
          If the key column is of NOT NULL BLOB type, then it
          will definitly have key prefix. And if key part prefix size
          is equal to the BLOB column max size, then we can promote
          it to primary key.
        */
        if (!table_field->real_maybe_null() &&
            table_field->type() == MYSQL_TYPE_BLOB &&
            table_field->field_length == key_part[i].length)
          continue;

        if (table_field->real_maybe_null() ||
            table_field->key_length() != key_part[i].length)
        {
          primary_key= MAX_KEY;		// Can't be used
          break;
        }
      }
    }

    if (share->use_ext_keys)
    {
      if (primary_key >= MAX_KEY)
      {
        add_first_key_parts= 0;
        share->set_use_ext_keys_flag(FALSE);
      }
      else
      {
        add_first_key_parts= first_keyinfo.user_defined_key_parts;
        /* 
          Do not add components of the primary key starting from
          the major component defined over the beginning of a field.
	*/
	for (i= 0; i < first_keyinfo.user_defined_key_parts; i++)
	{
          uint fieldnr= keyinfo[0].key_part[i].fieldnr;
          if (share->field[fieldnr-1]->key_length() !=
              keyinfo[0].key_part[i].length)
	  {
            add_first_key_parts= i;
            break;
          }
        }
      }   
    }

    key_first_info= keyinfo;
    for (uint key=0 ; key < keys ; key++,keyinfo++)
    {
      uint usable_parts= 0;
      keyinfo->name.str=    share->keynames.type_names[key];
      keyinfo->name.length= strlen(keyinfo->name.str);
      keyinfo->cache_name=
        (uchar*) alloc_root(&share->mem_root,
                            share->table_cache_key.length+
                            keyinfo->name.length + 1);
      if (keyinfo->cache_name)           // If not out of memory
      {
        uchar *pos= keyinfo->cache_name;
        memcpy(pos, share->table_cache_key.str, share->table_cache_key.length);
        memcpy(pos + share->table_cache_key.length, keyinfo->name.str,
               keyinfo->name.length+1);
      }

      if (ext_key_parts > share->key_parts && key)
      {
        KEY_PART_INFO *new_key_part= (keyinfo-1)->key_part +
                                     (keyinfo-1)->ext_key_parts;
        uint add_keyparts_for_this_key= add_first_key_parts;
        uint length_bytes= 0, len_null_byte= 0, ext_key_length= 0;
        Field *field;

        if ((keyinfo-1)->algorithm == HA_KEY_ALG_LONG_HASH)
          new_key_part++; // reserved for the hash value

        /* 
          Do not extend the key that contains a component
          defined over the beginning of a field.
	*/ 
        for (i= 0; i < keyinfo->user_defined_key_parts; i++)
        {
          uint fieldnr= keyinfo->key_part[i].fieldnr;
          field= share->field[fieldnr-1];

          if (field->null_ptr)
            len_null_byte= HA_KEY_NULL_LENGTH;

          if ((field->type() == MYSQL_TYPE_BLOB ||
             field->real_type() == MYSQL_TYPE_VARCHAR ||
             field->type() == MYSQL_TYPE_GEOMETRY) &&
             keyinfo->algorithm != HA_KEY_ALG_LONG_HASH )
          {
            length_bytes= HA_KEY_BLOB_LENGTH;
          }

          ext_key_length+= keyinfo->key_part[i].length + len_null_byte
                            + length_bytes;
          if (field->key_length() != keyinfo->key_part[i].length)
	  {
            add_keyparts_for_this_key= 0;
            break;
          }
        }

        if (add_keyparts_for_this_key)
        {
          for (i= 0; i < add_keyparts_for_this_key; i++)
          {
            uint pk_part_length= key_first_info->key_part[i].store_length;
            if (keyinfo->ext_key_part_map & 1<<i)
            {
              if (ext_key_length + pk_part_length > MAX_DATA_LENGTH_FOR_KEY)
              {
                add_keyparts_for_this_key= i;
                break;
              }
              ext_key_length+= pk_part_length;
            }
          }
        }

        if (add_keyparts_for_this_key < keyinfo->ext_key_parts -
                                        keyinfo->user_defined_key_parts)
        {
          share->ext_key_parts-= keyinfo->ext_key_parts;
          key_part_map ext_key_part_map= keyinfo->ext_key_part_map;
          keyinfo->ext_key_parts= keyinfo->user_defined_key_parts;
          keyinfo->ext_key_flags= keyinfo->flags;
	  keyinfo->ext_key_part_map= 0; 
          for (i= 0; i < add_keyparts_for_this_key; i++)
	  {
            if (ext_key_part_map & 1<<i)
	    {
              keyinfo->ext_key_part_map|= 1<<i;
	      keyinfo->ext_key_parts++;
            }
          }
          share->ext_key_parts+= keyinfo->ext_key_parts;
        }
        if (new_key_part != keyinfo->key_part)
	{
          memmove(new_key_part, keyinfo->key_part,
                  sizeof(KEY_PART_INFO) * keyinfo->ext_key_parts);
          keyinfo->key_part= new_key_part;
        }
      }
 
      /* Fix fulltext keys for old .frm files */
      if (share->key_info[key].flags & HA_FULLTEXT)
	share->key_info[key].algorithm= HA_KEY_ALG_FULLTEXT;

      key_part= keyinfo->key_part;
      uint key_parts= share->use_ext_keys ? keyinfo->ext_key_parts :
	                                    keyinfo->user_defined_key_parts;
      if (keyinfo->algorithm == HA_KEY_ALG_LONG_HASH)
        key_parts++;
      for (i=0; i < key_parts; key_part++, i++)
      {
        Field *field;
	if (new_field_pack_flag <= 1)
	  key_part->fieldnr= (uint16) find_field(share->field,
                                                 share->default_values,
                                                 (uint) key_part->offset,
                                                 (uint) key_part->length);
	if (!key_part->fieldnr)
          goto err;

        field= key_part->field= share->field[key_part->fieldnr-1];
        key_part->type= field->key_type();

        if (field->invisible > INVISIBLE_USER && !field->vers_sys_field())
          if (keyinfo->algorithm != HA_KEY_ALG_LONG_HASH)
            keyinfo->flags |= HA_INVISIBLE_KEY;
        if (field->null_ptr)
        {
          key_part->null_offset=(uint) ((uchar*) field->null_ptr -
                                        share->default_values);
          key_part->null_bit= field->null_bit;
          key_part->store_length+=HA_KEY_NULL_LENGTH;
          keyinfo->flags|=HA_NULL_PART_KEY;
          keyinfo->key_length+= HA_KEY_NULL_LENGTH;
        }
        if (field->type() == MYSQL_TYPE_BLOB ||
            field->real_type() == MYSQL_TYPE_VARCHAR ||
            field->type() == MYSQL_TYPE_GEOMETRY)
        {
          if (field->type() == MYSQL_TYPE_BLOB ||
              field->type() == MYSQL_TYPE_GEOMETRY)
            key_part->key_part_flag|= HA_BLOB_PART;
          else
            key_part->key_part_flag|= HA_VAR_LENGTH_PART;
          key_part->store_length+=HA_KEY_BLOB_LENGTH;
          keyinfo->key_length+= HA_KEY_BLOB_LENGTH;
        }
        if (field->type() == MYSQL_TYPE_BIT)
          key_part->key_part_flag|= HA_BIT_PART;

        if (i == 0 && key != primary_key)
          field->flags |= (((keyinfo->flags & HA_NOSAME ||
                            keyinfo->algorithm == HA_KEY_ALG_LONG_HASH) &&
                           (keyinfo->user_defined_key_parts == 1)) ?
                           UNIQUE_KEY_FLAG : MULTIPLE_KEY_FLAG);
        if (i == 0)
          field->key_start.set_bit(key);
        if (field->key_length() == key_part->length &&
            !(field->flags & BLOB_FLAG) &&
            keyinfo->algorithm != HA_KEY_ALG_LONG_HASH)
        {
          if (handler_file->index_flags(key, i, 0) & HA_KEYREAD_ONLY)
          {
            share->keys_for_keyread.set_bit(key);
            field->part_of_key.set_bit(key);
            if (i < keyinfo->user_defined_key_parts)
              field->part_of_key_not_clustered.set_bit(key);
          }
          if (handler_file->index_flags(key, i, 1) & HA_READ_ORDER)
            field->part_of_sortkey.set_bit(key);
        }
        if (!(key_part->key_part_flag & HA_REVERSE_SORT) &&
            usable_parts == i)
          usable_parts++;			// For FILESORT
        field->flags|= PART_KEY_FLAG;
        if (key == primary_key)
        {
          field->flags|= PRI_KEY_FLAG;
          /*
            If this field is part of the primary key and all keys contains
            the primary key, then we can use any key to find this column
          */
          if (ha_option & HA_PRIMARY_KEY_IN_READ_INDEX)
          {
            if (field->key_length() == key_part->length &&
                !(field->flags & BLOB_FLAG))
              field->part_of_key= share->keys_in_use;
            if (field->part_of_sortkey.is_set(key))
              field->part_of_sortkey= share->keys_in_use;
          }
        }
        if (field->key_length() != key_part->length)
        {
#ifndef TO_BE_DELETED_ON_PRODUCTION
          if (field->type() == MYSQL_TYPE_NEWDECIMAL &&
              keyinfo->algorithm != HA_KEY_ALG_LONG_HASH)
          {
            /*
              Fix a fatal error in decimal key handling that causes crashes
              on Innodb. We fix it by reducing the key length so that
              InnoDB never gets a too big key when searching.
              This allows the end user to do an ALTER TABLE to fix the
              error.
            */
            keyinfo->key_length-= (key_part->length - field->key_length());
            key_part->store_length-= (uint16)(key_part->length -
                                              field->key_length());
            key_part->length= (uint16)field->key_length();
            sql_print_error("Found wrong key definition in %s; "
                            "Please do \"ALTER TABLE '%s' FORCE \" to fix it!",
                            share->table_name.str,
                            share->table_name.str);
            push_warning_printf(thd, Sql_condition::WARN_LEVEL_WARN,
                                ER_CRASHED_ON_USAGE,
                                "Found wrong key definition in %s; "
                                "Please do \"ALTER TABLE '%s' FORCE\" to fix "
                                "it!",
                                share->table_name.str,
                                share->table_name.str);
            share->crashed= 1;                // Marker for CHECK TABLE
            continue;
          }
#endif
          key_part->key_part_flag|= HA_PART_KEY_SEG;
        }
        if (field->real_maybe_null())
          key_part->key_part_flag|= HA_NULL_PART;
        /*
          Sometimes we can compare key parts for equality with memcmp.
          But not always.
        */
        if (!(key_part->key_part_flag & (HA_BLOB_PART | HA_VAR_LENGTH_PART |
                                         HA_BIT_PART)) &&
            key_part->type != HA_KEYTYPE_FLOAT &&
            key_part->type == HA_KEYTYPE_DOUBLE &&
            keyinfo->algorithm != HA_KEY_ALG_LONG_HASH)
          key_part->key_part_flag|= HA_CAN_MEMCMP;
      }
      keyinfo->usable_key_parts= usable_parts; // Filesort

      set_if_bigger(share->max_key_length,keyinfo->key_length+
                    keyinfo->user_defined_key_parts);
      share->total_key_length+= keyinfo->key_length;
      /*
        MERGE tables do not have unique indexes. But every key could be
        an unique index on the underlying MyISAM table. (Bug #10400)
      */
      if ((keyinfo->flags & HA_NOSAME) ||
          (ha_option & HA_ANY_INDEX_MAY_BE_UNIQUE))
        set_if_bigger(share->max_unique_length,keyinfo->key_length);
    }
    if (primary_key < MAX_KEY &&
	(share->keys_in_use.is_set(primary_key)))
    {
      share->primary_key= primary_key;
      /*
	If we are using an integer as the primary key then allow the user to
	refer to it as '_rowid'
      */
      if (share->key_info[primary_key].user_defined_key_parts == 1)
      {
	Field *field= share->key_info[primary_key].key_part[0].field;
	if (field && field->result_type() == INT_RESULT)
        {
          /* note that fieldnr here (and rowid_field_offset) starts from 1 */
	  share->rowid_field_offset= (share->key_info[primary_key].key_part[0].
                                      fieldnr);
        }
      }
    }
    else
      share->primary_key = MAX_KEY; // we do not have a primary key
  }
  else
    share->primary_key= MAX_KEY;
  if (new_field_pack_flag <= 1)
  {
    /* Old file format with default as not null */
    uint null_length= (share->null_fields+7)/8;
    bfill(share->default_values + (null_flags - (uchar*) record),
          null_length, 255);
  }

  set_overlapped_keys();

  /* Handle virtual expressions */
  if (vcol_screen_length && share->frm_version >= FRM_VER_EXPRESSSIONS)
  {
    uchar *vcol_screen_end= vcol_screen_pos + vcol_screen_length;

    /* Skip header */
    vcol_screen_pos+= FRM_VCOL_NEW_BASE_SIZE;
    share->vcol_defs.str+= FRM_VCOL_NEW_BASE_SIZE;
    share->vcol_defs.length-= FRM_VCOL_NEW_BASE_SIZE;

    /*
      Read virtual columns, default values and check constraints
      See pack_expression() for how data is stored
    */
    while (vcol_screen_pos < vcol_screen_end)
    {
      Virtual_column_info *vcol_info;
      uint type=         (uint) vcol_screen_pos[0];
      uint field_nr=     uint2korr(vcol_screen_pos+1);
      uint expr_length=  uint2korr(vcol_screen_pos+3);
      uint name_length=  (uint) vcol_screen_pos[5];

      if (!(vcol_info=   new (&share->mem_root) Virtual_column_info()))
        goto err;

      /* The following can only be true for check_constraints */

      if (field_nr != UINT_MAX16)
      {
        DBUG_ASSERT(field_nr < share->fields);
        reg_field= share->field[field_nr];
      }
      else
      {
        reg_field= 0;
        DBUG_ASSERT(name_length);
      }

      vcol_screen_pos+= FRM_VCOL_NEW_HEADER_SIZE;
      vcol_info->set_vcol_type((enum_vcol_info_type) type);
      if (name_length)
      {
        vcol_info->name.str= strmake_root(&share->mem_root,
                                          (char*)vcol_screen_pos, name_length);
        vcol_info->name.length= name_length;
      }
      else
        vcol_info->name= reg_field->field_name;
      vcol_screen_pos+= name_length + expr_length;

      switch (type) {
      case VCOL_GENERATED_VIRTUAL:
      {
        uint recpos;
        reg_field->vcol_info= vcol_info;
        share->virtual_fields++;
        share->stored_fields--;
        if (reg_field->flags & BLOB_FLAG)
          share->virtual_not_stored_blob_fields++;
        /* Correct stored_rec_length as non stored fields are last */
        recpos= (uint) (reg_field->ptr - record);
        if (share->stored_rec_length >= recpos)
          share->stored_rec_length= recpos-1;
        break;
      }
      case VCOL_GENERATED_STORED:
        vcol_info->stored_in_db= 1;
        DBUG_ASSERT(!reg_field->vcol_info);
        reg_field->vcol_info= vcol_info;
        share->virtual_fields++;
        break;
      case VCOL_DEFAULT:
        vcol_info->stored_in_db= 1;
        DBUG_ASSERT(!reg_field->default_value);
        reg_field->default_value=    vcol_info;
        share->default_expressions++;
        break;
      case VCOL_CHECK_FIELD:
        DBUG_ASSERT(!reg_field->check_constraint);
        reg_field->check_constraint= vcol_info;
        share->field_check_constraints++;
        break;
      case VCOL_CHECK_TABLE:
        *(table_check_constraints++)= vcol_info;
        break;
      }
    }
  }
  DBUG_ASSERT((uint) (table_check_constraints - share->check_constraints) ==
              (uint) (share->table_check_constraints -
                      share->field_check_constraints));

  if (options.str)
  {
    DBUG_ASSERT(options.length);
    if (engine_table_options_frm_read(options.str, options.length, share))
      goto err;
  }
  if (parse_engine_table_options(thd, handler_file->partition_ht(), share))
    goto err;

  if (share->found_next_number_field)
  {
    reg_field= *share->found_next_number_field;
    if ((int) (share->next_number_index= (uint)
	       find_ref_key(share->key_info, keys,
                            share->default_values, reg_field,
			    &share->next_number_key_offset,
                            &share->next_number_keypart)) < 0)
      goto err; // Wrong field definition
    reg_field->flags |= AUTO_INCREMENT_FLAG;
  }

  if (share->blob_fields)
  {
    Field **ptr;
    uint k, *save;

    /* Store offsets to blob fields to find them fast */
    if (!(share->blob_field= save=
	  (uint*) alloc_root(&share->mem_root,
                             (uint) (share->blob_fields* sizeof(uint)))))
      goto err;
    for (k=0, ptr= share->field ; *ptr ; ptr++, k++)
    {
      if ((*ptr)->flags & BLOB_FLAG)
	(*save++)= k;
    }
  }

  /*
    the correct null_bytes can now be set, since bitfields have been taken
    into account
  */
  share->null_bytes= (uint)(null_pos - (uchar*) null_flags +
                      (null_bit_pos + 7) / 8);
  share->last_null_bit_pos= null_bit_pos;
  share->null_bytes_for_compare= null_bits_are_used ? share->null_bytes : 0;
  share->can_cmp_whole_record= (share->blob_fields == 0 &&
                                share->varchar_fields == 0);

  share->column_bitmap_size= bitmap_buffer_size(share->fields);

  bitmap_count= 1;
  if (share->table_check_constraints)
  {
    feature_check_constraint++;
    if (!(share->check_set= (MY_BITMAP*)
          alloc_root(&share->mem_root, sizeof(*share->check_set))))
      goto err;
    bitmap_count++;
  }
  if (!(bitmaps= (my_bitmap_map*) alloc_root(&share->mem_root,
                                             share->column_bitmap_size *
                                             bitmap_count)))
    goto err;
  my_bitmap_init(&share->all_set, bitmaps, share->fields, FALSE);
  bitmap_set_all(&share->all_set);
  if (share->check_set)
  {
    /*
      Bitmap for fields used by CHECK constraint. Will be filled up
      at first usage of table.
    */
    my_bitmap_init(share->check_set,
                   (my_bitmap_map*) ((uchar*) bitmaps +
                                     share->column_bitmap_size),
                   share->fields, FALSE);
    bitmap_clear_all(share->check_set);
  }

#ifndef DBUG_OFF
  if (use_hash)
    (void) my_hash_check(&share->name_hash);
#endif

  share->db_plugin= se_plugin;
  delete handler_file;

  share->error= OPEN_FRM_OK;
  thd->status_var.opened_shares++;
  thd->mem_root= old_root;
  DBUG_RETURN(0);

err:
  share->db_plugin= NULL;
  share->error= OPEN_FRM_CORRUPTED;
  share->open_errno= my_errno;
  delete handler_file;
  plugin_unlock(0, se_plugin);
  my_hash_free(&share->name_hash);

  if (!thd->is_error())
    open_table_error(share, OPEN_FRM_CORRUPTED, share->open_errno);

  thd->mem_root= old_root;
  DBUG_RETURN(HA_ERR_NOT_A_TABLE);
}


static bool sql_unusable_for_discovery(THD *thd, handlerton *engine,
                                       const char *sql)
{
  LEX *lex= thd->lex;
  HA_CREATE_INFO *create_info= &lex->create_info;

  // ... not CREATE TABLE
  if (lex->sql_command != SQLCOM_CREATE_TABLE &&
      lex->sql_command != SQLCOM_CREATE_SEQUENCE)
    return 1;
  // ... create like
  if (lex->create_info.like())
    return 1;
  // ... create select
  if (lex->first_select_lex()->item_list.elements)
    return 1;
  // ... temporary
  if (create_info->tmp_table())
    return 1;
  // ... if exists
  if (lex->create_info.if_not_exists())
    return 1;

  // XXX error out or rather ignore the following:
  // ... partitioning
  if (lex->part_info)
    return 1;
  // ... union
  if (create_info->used_fields & HA_CREATE_USED_UNION)
    return 1;
  // ... index/data directory
  if (create_info->data_file_name || create_info->index_file_name)
    return 1;
  // ... engine
  DBUG_ASSERT(lex->m_sql_cmd);
  if (lex->create_info.used_fields & HA_CREATE_USED_ENGINE)
  {
    /*
      TODO: we could just compare engine names here, without resolving.
      But this optimization is too late for 10.1.
    */
    Storage_engine_name *opt= lex->m_sql_cmd->option_storage_engine_name();
    DBUG_ASSERT(opt); // lex->m_sql_cmd must be an Sql_cmd_create_table instance
    if (opt->resolve_storage_engine_with_error(thd, &create_info->db_type,
                                               false) ||
        (create_info->db_type && create_info->db_type != engine))
      return 1;
  }
  // ... WITH SYSTEM VERSIONING
  if (create_info->versioned())
    return 1;

  return 0;
}

int TABLE_SHARE::init_from_sql_statement_string(THD *thd, bool write,
                                        const char *sql, size_t sql_length)
{
  sql_mode_t saved_mode= thd->variables.sql_mode;
  CHARSET_INFO *old_cs= thd->variables.character_set_client;
  Parser_state parser_state;
  bool error;
  char *sql_copy;
  handler *file;
  LEX *old_lex;
  Query_arena *arena, backup;
  LEX tmp_lex;
  KEY *unused1;
  uint unused2;
  handlerton *hton= plugin_hton(db_plugin);
  LEX_CUSTRING frm= {0,0};
  LEX_CSTRING db_backup= thd->db;
  DBUG_ENTER("TABLE_SHARE::init_from_sql_statement_string");

  /*
    Ouch. Parser may *change* the string it's working on.
    Currently (2013-02-26) it is used to permanently disable
    conditional comments.
    Anyway, let's copy the caller's string...
  */
  if (!(sql_copy= thd->strmake(sql, sql_length)))
    DBUG_RETURN(HA_ERR_OUT_OF_MEM);

  if (parser_state.init(thd, sql_copy, sql_length))
    DBUG_RETURN(HA_ERR_OUT_OF_MEM);

  thd->variables.sql_mode= MODE_NO_ENGINE_SUBSTITUTION | MODE_NO_DIR_IN_CREATE;
  thd->variables.character_set_client= system_charset_info;
  tmp_disable_binlog(thd);
  old_lex= thd->lex;
  thd->lex= &tmp_lex;

  arena= thd->stmt_arena;
  if (arena->is_conventional())
    arena= 0;
  else
    thd->set_n_backup_active_arena(arena, &backup);

  thd->reset_db(&db);
  lex_start(thd);

  if (unlikely((error= parse_sql(thd, & parser_state, NULL) ||
                sql_unusable_for_discovery(thd, hton, sql_copy))))
    goto ret;

  thd->lex->create_info.db_type= hton;
#ifdef WITH_PARTITION_STORAGE_ENGINE
  thd->work_part_info= 0;                       // For partitioning
#endif

  if (tabledef_version.str)
    thd->lex->create_info.tabledef_version= tabledef_version;

  promote_first_timestamp_column(&thd->lex->alter_info.create_list);
  file= mysql_create_frm_image(thd, db, table_name,
                               &thd->lex->create_info, &thd->lex->alter_info,
                               C_ORDINARY_CREATE, &unused1, &unused2, &frm);
  error|= file == 0;
  delete file;

  if (frm.str)
  {
    option_list= 0;             // cleanup existing options ...
    option_struct= 0;           // ... if it's an assisted discovery
    error= init_from_binary_frm_image(thd, write, frm.str, frm.length);
  }

ret:
  my_free(const_cast<uchar*>(frm.str));
  lex_end(thd->lex);
  thd->reset_db(&db_backup);
  thd->lex= old_lex;
  if (arena)
    thd->restore_active_arena(arena, &backup);
  reenable_binlog(thd);
  thd->variables.sql_mode= saved_mode;
  thd->variables.character_set_client= old_cs;
  if (unlikely(thd->is_error() || error))
  {
    thd->clear_error();
    my_error(ER_SQL_DISCOVER_ERROR, MYF(0),
             plugin_name(db_plugin)->str, db.str, table_name.str,
             sql_copy);
    DBUG_RETURN(HA_ERR_GENERIC);
  }
  DBUG_RETURN(0);
}

bool TABLE_SHARE::write_frm_image(const uchar *frm, size_t len)
{
  return writefrm(normalized_path.str, db.str, table_name.str, false, frm, len);
}


bool TABLE_SHARE::read_frm_image(const uchar **frm, size_t *len)
{
  if (IF_PARTITIONING(partition_info_str, 0))   // cannot discover a partition
  {
    DBUG_ASSERT(db_type()->discover_table == 0);
    return 1;
  }

  if (frm_image)
  {
    *frm= frm_image->str;
    *len= frm_image->length;
    frm_image->str= 0; // pass the ownership to the caller
    frm_image= 0;
    return 0;
  }
  return readfrm(normalized_path.str, frm, len);
}


void TABLE_SHARE::free_frm_image(const uchar *frm)
{
  if (frm)
    my_free(const_cast<uchar*>(frm));
}


static bool fix_vcol_expr(THD *thd, Virtual_column_info *vcol)
{
  DBUG_ENTER("fix_vcol_expr");

  const enum enum_column_usage saved_column_usage= thd->column_usage;
  thd->column_usage= COLUMNS_WRITE;

  int error= vcol->expr->fix_fields(thd, &vcol->expr);

  thd->column_usage= saved_column_usage;

  if (unlikely(error))
  {
    StringBuffer<MAX_FIELD_WIDTH> str;
    vcol->print(&str);
    my_error(ER_ERROR_EVALUATING_EXPRESSION, MYF(0), str.c_ptr_safe());
    DBUG_RETURN(1);
  }

  DBUG_RETURN(0);
}

/** rerun fix_fields for vcols that returns time- or session- dependent values

    @note this is done for all vcols for INSERT/UPDATE/DELETE,
    and only as needed for SELECTs.
*/
bool fix_session_vcol_expr(THD *thd, Virtual_column_info *vcol)
{
  DBUG_ENTER("fix_session_vcol_expr");
  if (!(vcol->flags & (VCOL_TIME_FUNC|VCOL_SESSION_FUNC)))
    DBUG_RETURN(0);

  vcol->expr->walk(&Item::cleanup_excluding_fields_processor, 0, 0);
  DBUG_ASSERT(!vcol->expr->is_fixed());
  DBUG_RETURN(fix_vcol_expr(thd, vcol));
}


/** invoke fix_session_vcol_expr for a vcol

    @note this is called for generated column or a DEFAULT expression from
    their corresponding fix_fields on SELECT.
*/
bool fix_session_vcol_expr_for_read(THD *thd, Field *field,
                                    Virtual_column_info *vcol)
{
  DBUG_ENTER("fix_session_vcol_expr_for_read");
  TABLE_LIST *tl= field->table->pos_in_table_list;
  if (!tl || tl->lock_type >= TL_WRITE_ALLOW_WRITE)
    DBUG_RETURN(0);
  Security_context *save_security_ctx= thd->security_ctx;
  if (tl->security_ctx)
    thd->security_ctx= tl->security_ctx;
  bool res= fix_session_vcol_expr(thd, vcol);
  thd->security_ctx= save_security_ctx;
  DBUG_RETURN(res);
}


/*
  @brief 
    Perform semantic analysis of the defining expression for a virtual column

  @param thd        The thread object
  @param table      The table containing the virtual column
  @param field	    Field if this is a DEFAULT or AS, otherwise NULL
  @param vcol       The Virtual_column object


  @details
    The function performs semantic analysis of the defining expression for
    the virtual column vcol_field. The expression is used to compute the
    values of this column.

  @retval
    TRUE           An error occurred, something was wrong with the function
  @retval
    FALSE          Otherwise
*/

static bool fix_and_check_vcol_expr(THD *thd, TABLE *table,
                                    Virtual_column_info *vcol)
{
  Item* func_expr= vcol->expr;
  DBUG_ENTER("fix_and_check_vcol_expr");
  DBUG_PRINT("info", ("vcol: %p", vcol));
  DBUG_ASSERT(func_expr);

  if (func_expr->is_fixed())
    DBUG_RETURN(0); // nothing to do

  if (fix_vcol_expr(thd, vcol))
    DBUG_RETURN(1);

  if (vcol->flags)
    DBUG_RETURN(0); // already checked, no need to do it again

  /* fix_fields could've changed the expression */
  func_expr= vcol->expr;

  /* this was checked in check_expression(), but the frm could be mangled... */
  if (unlikely(func_expr->result_type() == ROW_RESULT))
  {
    my_error(ER_OPERAND_COLUMNS, MYF(0), 1);
    DBUG_RETURN(1);
  }

  /*
    Walk through the Item tree checking if all items are valid
    to be part of the virtual column
  */
  Item::vcol_func_processor_result res;
  res.errors= 0;

  int error= func_expr->walk(&Item::check_vcol_func_processor, 0, &res);
  if (unlikely(error || (res.errors & VCOL_IMPOSSIBLE)))
  {
    // this can only happen if the frm was corrupted
    my_error(ER_VIRTUAL_COLUMN_FUNCTION_IS_NOT_ALLOWED, MYF(0), res.name,
             vcol->get_vcol_type_name(), vcol->name.str);
    DBUG_RETURN(1);
  }
  else if (unlikely(res.errors & VCOL_AUTO_INC))
  {
    /*
      An auto_increment field may not be used in an expression for
      a check constraint, a default value or a generated column

      Note that this error condition is not detected during parsing
      of the statement because the field item does not have a field
      pointer at that time
    */
    myf warn= table->s->frm_version < FRM_VER_EXPRESSSIONS ? ME_WARNING : 0;
    my_error(ER_VIRTUAL_COLUMN_FUNCTION_IS_NOT_ALLOWED, MYF(warn),
             "AUTO_INCREMENT", vcol->get_vcol_type_name(), res.name);
    if (!warn)
      DBUG_RETURN(1);
  }
  vcol->flags= res.errors;

  if (vcol->flags & VCOL_SESSION_FUNC)
    table->s->vcols_need_refixing= true;

  DBUG_RETURN(0);
}


/*
  @brief
    Unpack the definition of a virtual column from its linear representation

  @param thd             The thread object
  @param mem_root        Where to allocate memory
  @param table           The table containing the virtual column
  @param field           Field if this is a DEFAULT or AS, otherwise NULL
  @param vcol            The Virtual_column object
  @param[out] error_reported   Flag to inform the caller that no
                               other error messages are to be generated

  @details

    The function takes string expression from the 'vcol' object of the
    table 'table' and parses it, building an item object for it. The
    pointer to this item is placed into in a Virtual_column_info object
    that is created. After this the function performs
    semantic analysis of the item by calling the the function
    fix_and_check_vcol_expr().  Since the defining expression is part of the table
    definition the item for it is created in table->memroot within the
    special arena TABLE::expr_arena or in the thd memroot for INSERT DELAYED

  @note
    Before passing 'vcol_expr' to the parser the function wraps it in
    parentheses and prepends a special keyword.
  
   @retval Virtual_column_info*   Success
   @retval NULL                   Error
*/

static Virtual_column_info *
unpack_vcol_info_from_frm(THD *thd, MEM_ROOT *mem_root, TABLE *table,
                          String *expr_str, Virtual_column_info **vcol_ptr,
                          bool *error_reported)
{
  Create_field vcol_storage; // placeholder for vcol_info
  Parser_state parser_state;
  Virtual_column_info *vcol= *vcol_ptr, *vcol_info= 0;
  LEX *old_lex= thd->lex;
  LEX lex;
  bool error;
  DBUG_ENTER("unpack_vcol_info_from_frm");

  DBUG_ASSERT(vcol->expr == NULL);
  
  if (parser_state.init(thd, expr_str->c_ptr_safe(), expr_str->length()))
    goto end;

  if (init_lex_with_single_table(thd, table, &lex))
    goto end;

  lex.parse_vcol_expr= true;
  lex.last_field= &vcol_storage;

  error= parse_sql(thd, &parser_state, NULL);
  if (unlikely(error))
    goto end;

  if (lex.current_select->table_list.first[0].next_global)
  {
    /* We are using NEXT VALUE FOR sequence. Remember table name for open */
    TABLE_LIST *sequence= lex.current_select->table_list.first[0].next_global;
    sequence->next_global= table->internal_tables;
    table->internal_tables= sequence;
  }

  vcol_storage.vcol_info->set_vcol_type(vcol->get_vcol_type());
  vcol_storage.vcol_info->stored_in_db=      vcol->stored_in_db;
  vcol_storage.vcol_info->name=              vcol->name;
  vcol_storage.vcol_info->utf8=              vcol->utf8;
  if (!fix_and_check_vcol_expr(thd, table, vcol_storage.vcol_info))
  {
    *vcol_ptr= vcol_info= vcol_storage.vcol_info;   // Expression ok
    DBUG_ASSERT(vcol_info->expr);
    goto end;
  }
  *error_reported= TRUE;

end:
  end_lex_with_single_table(thd, table, old_lex);

  DBUG_RETURN(vcol_info);
}

static bool check_vcol_forward_refs(Field *field, Virtual_column_info *vcol,
                                    bool check_constraint)
{
  bool res;
  uint32 flags= field->flags;
  if (check_constraint)
  {
    /* Check constraints can refer it itself */
    field->flags|= NO_DEFAULT_VALUE_FLAG;
  }
  res= (vcol &&
        vcol->expr->walk(&Item::check_field_expression_processor, 0, field));
  field->flags= flags;
  return res;
}

#ifndef DBUG_OFF
static void print_long_unique_table(TABLE *table)
{
  char buff[256];
  String str;
  KEY *key_info_table, *key_info_share;
  KEY_PART_INFO *key_part;
  Field *field;
  my_snprintf(buff, sizeof(buff), "Printing Table state, It will print table fields,"
          " fields->offset,field->null_bit, field->null_pos and key_info ... \n"
          "\nPrinting  Table  keyinfo\n");
  str.append(buff, strlen(buff));
  my_snprintf(buff, sizeof(buff), "\ntable->s->reclength %d\n"
          "table->s->fields %d\n",
          table->s->reclength, table->s->fields);
  str.append(buff, strlen(buff));
  for (uint i= 0; i < table->s->keys; i++)
  {
    key_info_table= table->key_info + i;
    key_info_share= table->s->key_info + i;
    my_snprintf(buff, sizeof(buff), "\ntable->key_info[%d] user_defined_key_parts = %d\n"
                                    "table->key_info[%d] algorithm == HA_KEY_ALG_LONG_HASH = %d\n"
                                    "table->key_info[%d] flags & HA_NOSAME = %d\n",
                                   i, key_info_table->user_defined_key_parts,
                                   i, key_info_table->algorithm == HA_KEY_ALG_LONG_HASH,
                                   i, key_info_table->flags & HA_NOSAME);
    str.append(buff, strlen(buff));
    my_snprintf(buff, sizeof(buff), "\ntable->s->key_info[%d] user_defined_key_parts = %d\n"
                                    "table->s->key_info[%d] algorithm == HA_KEY_ALG_LONG_HASH = %d\n"
                                    "table->s->key_info[%d] flags & HA_NOSAME = %d\n",
                                   i, key_info_share->user_defined_key_parts,
                                   i, key_info_share->algorithm == HA_KEY_ALG_LONG_HASH,
                                   i, key_info_share->flags & HA_NOSAME);
    str.append(buff, strlen(buff));
    key_part = key_info_table->key_part;
    my_snprintf(buff, sizeof(buff), "\nPrinting table->key_info[%d].key_part[0] info\n"
            "key_part->offset = %d\n"
            "key_part->field_name = %s\n"
            "key_part->length = %d\n"
            "key_part->null_bit = %d\n"
            "key_part->null_offset = %d\n",
            i, key_part->offset, key_part->field->field_name.str, key_part->length,
            key_part->null_bit, key_part->null_offset);
    str.append(buff, strlen(buff));

    for (uint j= 0; j < key_info_share->user_defined_key_parts; j++)
    {
      key_part= key_info_share->key_part + j;
      my_snprintf(buff, sizeof(buff), "\nPrinting share->key_info[%d].key_part[%d] info\n"
            "key_part->offset = %d\n"
            "key_part->field_name = %s\n"
            "key_part->length = %d\n"
            "key_part->null_bit = %d\n"
            "key_part->null_offset = %d\n",
            i,j,key_part->offset, key_part->field->field_name.str, key_part->length,
            key_part->null_bit, key_part->null_offset);
      str.append(buff, strlen(buff));
    }
  }
  my_snprintf(buff, sizeof(buff), "\nPrinting table->fields\n");
  str.append(buff, strlen(buff));
  for(uint i= 0; i < table->s->fields; i++)
  {
    field= table->field[i];
    my_snprintf(buff, sizeof(buff), "\ntable->field[%d]->field_name %s\n"
            "table->field[%d]->offset = %d\n"
            "table->field[%d]->field_length = %d\n"
            "table->field[%d]->null_pos wrt to record 0 = %d\n"
            "table->field[%d]->null_bit_pos = %d\n",
            i, field->field_name.str,
            i, field->ptr- table->record[0],
            i, field->pack_length(),
            i, field->null_bit ? field->null_ptr - table->record[0] : -1,
            i, field->null_bit);
    str.append(buff, strlen(buff));
  }
  (*error_handler_hook)(1, str.ptr(), ME_NOTE);
}
#endif

/*
  Open a table based on a TABLE_SHARE

  SYNOPSIS
    open_table_from_share()
    thd			Thread handler
    share		Table definition
    alias       	Alias for table
    db_stat		open flags (for example HA_OPEN_KEYFILE|
    			HA_OPEN_RNDFILE..) can be 0 (example in
                        ha_example_table)
    prgflag   		READ_ALL etc..
    ha_open_flags	HA_OPEN_ABORT_IF_LOCKED etc..
    outparam       	result table
    partitions_to_open  open only these partitions.

  RETURN VALUES
   0	ok
   1	Error (see open_table_error)
   2    Error (see open_table_error)
   3    Wrong data in .frm file
   4    Error (see open_table_error)
   5    Error (see open_table_error: charset unavailable)
   7    Table definition has changed in engine
*/

enum open_frm_error open_table_from_share(THD *thd, TABLE_SHARE *share,
                       const LEX_CSTRING *alias, uint db_stat, uint prgflag,
                       uint ha_open_flags, TABLE *outparam,
                       bool is_create_table, List<String> *partitions_to_open)
{
  enum open_frm_error error;
  uint records, i, bitmap_size, bitmap_count;
  const char *tmp_alias;
  bool error_reported= FALSE;
  uchar *record, *bitmaps;
  Field **field_ptr;
  uint8 save_context_analysis_only= thd->lex->context_analysis_only;
  TABLE_SHARE::enum_v_keys check_set_initialized= share->check_set_initialized;
  DBUG_ENTER("open_table_from_share");
  DBUG_PRINT("enter",("name: '%s.%s'  form: %p", share->db.str,
                      share->table_name.str, outparam));

  thd->lex->context_analysis_only&= ~CONTEXT_ANALYSIS_ONLY_VIEW; // not a view

  error= OPEN_FRM_ERROR_ALREADY_ISSUED; // for OOM errors below
  bzero((char*) outparam, sizeof(*outparam));
  outparam->in_use= thd;
  outparam->s= share;
  outparam->db_stat= db_stat;
  outparam->write_row_record= NULL;

  if (share->incompatible_version &&
      !(ha_open_flags & (HA_OPEN_FOR_ALTER | HA_OPEN_FOR_REPAIR)))
  {
    /* one needs to run mysql_upgrade on the table */
    error= OPEN_FRM_NEEDS_REBUILD;
    goto err;
  }
  init_sql_alloc(&outparam->mem_root, "table", TABLE_ALLOC_BLOCK_SIZE, 0,
                 MYF(0));

  /*
    We have to store the original alias in mem_root as constraints and virtual
    functions may store pointers to it
  */
  if (!(tmp_alias= strmake_root(&outparam->mem_root, alias->str, alias->length)))
    goto err;

  outparam->alias.set(tmp_alias, alias->length, table_alias_charset);

  /* Allocate handler */
  outparam->file= 0;
  if (!(prgflag & OPEN_FRM_FILE_ONLY))
  {
    if (!(outparam->file= get_new_handler(share, &outparam->mem_root,
                                          share->db_type())))
      goto err;

    if (outparam->file->set_ha_share_ref(&share->ha_share))
      goto err;
  }
  else
  {
    DBUG_ASSERT(!db_stat);
  }

  if (share->sequence && outparam->file)
  {
    ha_sequence *file;
    /* SEQUENCE table. Create a sequence handler over the original handler */
    if (!(file= (ha_sequence*) sql_sequence_hton->create(sql_sequence_hton, share,
                                                     &outparam->mem_root)))
      goto err;
    file->register_original_handler(outparam->file);
    outparam->file= file;
  }

  outparam->reginfo.lock_type= TL_UNLOCK;
  outparam->current_lock= F_UNLCK;
  records=0;
  if ((db_stat & HA_OPEN_KEYFILE) || (prgflag & DELAYED_OPEN))
    records=1;
  if (prgflag & (READ_ALL + EXTRA_RECORD))
  {
    records++;
    if (share->versioned || share->period.name)
      records++;
  }

  if (records == 0)
  {
    /* We are probably in hard repair, and the buffers should not be used */
    record= share->default_values;
  }
  else
  {
    if (!(record= (uchar*) alloc_root(&outparam->mem_root,
                                      share->rec_buff_length * records)))
      goto err;                                   /* purecov: inspected */
    MEM_NOACCESS(record, share->rec_buff_length * records);
  }

  for (i= 0; i < 3;)
  {
    outparam->record[i]= record;
    if (++i < records)
      record+= share->rec_buff_length;
  }
  for (i= 0; i < records; i++)
    MEM_UNDEFINED(outparam->record[i], share->reclength);

  if (!(field_ptr = (Field **) alloc_root(&outparam->mem_root,
                                          (uint) ((share->fields+1)*
                                                  sizeof(Field*)))))
    goto err;                                   /* purecov: inspected */

  outparam->field= field_ptr;

  record= (uchar*) outparam->record[0]-1;	/* Fieldstart = 1 */
  if (share->null_field_first)
    outparam->null_flags= (uchar*) record+1;
  else
    outparam->null_flags= (uchar*) (record+ 1+ share->reclength -
                                    share->null_bytes);

  /* Setup copy of fields from share, but use the right alias and record */
  for (i=0 ; i < share->fields; i++, field_ptr++)
  {
    if (!((*field_ptr)= share->field[i]->clone(&outparam->mem_root, outparam)))
      goto err;
  }
  (*field_ptr)= 0;                              // End marker

  DEBUG_SYNC(thd, "TABLE_after_field_clone");

  outparam->vers_write= share->versioned;

  if (share->found_next_number_field)
    outparam->found_next_number_field=
      outparam->field[(uint) (share->found_next_number_field - share->field)];

  /* Fix key->name and key_part->field */
  if (share->key_parts)
  {
    KEY	*key_info, *key_info_end;
    KEY_PART_INFO *key_part;
    uint n_length;
    n_length= share->keys*sizeof(KEY) + share->ext_key_parts*sizeof(KEY_PART_INFO);
    if (!(key_info= (KEY*) alloc_root(&outparam->mem_root, n_length)))
      goto err;
    outparam->key_info= key_info;
    key_part= (reinterpret_cast<KEY_PART_INFO*>(key_info+share->keys));

    memcpy(key_info, share->key_info, sizeof(*key_info)*share->keys);
    memcpy(key_part, share->key_info[0].key_part, (sizeof(*key_part) *
                                                   share->ext_key_parts));

    for (key_info_end= key_info + share->keys ;
         key_info < key_info_end ;
         key_info++)
    {
      KEY_PART_INFO *key_part_end;

      key_info->table= outparam;
      key_info->key_part= key_part;

      key_part_end= key_part + (share->use_ext_keys ? key_info->ext_key_parts :
			                              key_info->user_defined_key_parts) ;
      if (key_info->algorithm == HA_KEY_ALG_LONG_HASH)
      {
        key_part_end++;
        key_info->flags&= ~HA_NOSAME;
      }
      for ( ; key_part < key_part_end; key_part++)
      {
        Field *field= key_part->field= outparam->field[key_part->fieldnr - 1];
        if (field->key_length() != key_part->length &&
            !(field->flags & BLOB_FLAG))
        {
          /*
            We are using only a prefix of the column as a key:
            Create a new field for the key part that matches the index
          */
          field= key_part->field=field->make_new_field(&outparam->mem_root,
                                                       outparam, 0);
          field->field_length= key_part->length;
        }
      }
      if (!share->use_ext_keys)
	key_part+= key_info->ext_key_parts - key_info->user_defined_key_parts;
    }
  }

  /*
    Process virtual and default columns, if any.
  */
  if (share->virtual_fields || share->default_fields ||
      share->default_expressions || share->table_check_constraints)
  {
    Field **vfield_ptr, **dfield_ptr;
    Virtual_column_info **check_constraint_ptr;

    if (!multi_alloc_root(&outparam->mem_root,
                          &vfield_ptr, (uint) ((share->virtual_fields + 1)*
                                               sizeof(Field*)),
                          &dfield_ptr, (uint) ((share->default_fields +
                                                share->default_expressions +1)*
                                               sizeof(Field*)),
                          &check_constraint_ptr,
                          (uint) ((share->table_check_constraints +
                                   share->field_check_constraints + 1)*
                                  sizeof(Virtual_column_info*)),
                          NullS))
      goto err;
    if (share->virtual_fields)
      outparam->vfield= vfield_ptr;
    if (share->default_fields + share->default_expressions)
      outparam->default_field= dfield_ptr;
    if (share->table_check_constraints || share->field_check_constraints)
      outparam->check_constraints= check_constraint_ptr;

    if (unlikely(parse_vcol_defs(thd, &outparam->mem_root, outparam,
                                 &error_reported)))
    {
      error= OPEN_FRM_CORRUPTED;
      goto err;
    }

    /* Update to use trigger fields */
    switch_defaults_to_nullable_trigger_fields(outparam);
  }

#ifdef WITH_PARTITION_STORAGE_ENGINE
  bool work_part_info_used;
  if (share->partition_info_str_len && outparam->file)
  {
  /*
    In this execution we must avoid calling thd->change_item_tree since
    we might release memory before statement is completed. We do this
    by changing to a new statement arena. As part of this arena we also
    set the memory root to be the memory root of the table since we
    call the parser and fix_fields which both can allocate memory for
    item objects. We keep the arena to ensure that we can release the
    free_list when closing the table object.
    SEE Bug #21658
  */

    Query_arena *backup_stmt_arena_ptr= thd->stmt_arena;
    Query_arena backup_arena;
    Query_arena part_func_arena(&outparam->mem_root,
                                Query_arena::STMT_INITIALIZED);
    thd->set_n_backup_active_arena(&part_func_arena, &backup_arena);
    thd->stmt_arena= &part_func_arena;
    bool tmp;

    tmp= mysql_unpack_partition(thd, share->partition_info_str,
                                share->partition_info_str_len,
                                outparam, is_create_table,
                                plugin_hton(share->default_part_plugin),
                                &work_part_info_used);
    if (tmp)
    {
      thd->stmt_arena= backup_stmt_arena_ptr;
      thd->restore_active_arena(&part_func_arena, &backup_arena);
      goto partititon_err;
    }
    outparam->part_info->is_auto_partitioned= share->auto_partitioned;
    DBUG_PRINT("info", ("autopartitioned: %u", share->auto_partitioned));
    /* 
      We should perform the fix_partition_func in either local or
      caller's arena depending on work_part_info_used value.
    */
    if (!work_part_info_used)
      tmp= fix_partition_func(thd, outparam, is_create_table);
    thd->stmt_arena= backup_stmt_arena_ptr;
    thd->restore_active_arena(&part_func_arena, &backup_arena);
    if (!tmp)
    {
      if (work_part_info_used)
        tmp= fix_partition_func(thd, outparam, is_create_table);
    }
    outparam->part_info->item_free_list= part_func_arena.free_list;
partititon_err:
    if (tmp)
    {
      if (is_create_table)
      {
        /*
          During CREATE/ALTER TABLE it is ok to receive errors here.
          It is not ok if it happens during the opening of an frm
          file as part of a normal query.
        */
        error_reported= TRUE;
      }
      goto err;
    }
  }
#endif

  /* Check virtual columns against table's storage engine. */
  if (share->virtual_fields &&
        (outparam->file && 
          !(outparam->file->ha_table_flags() & HA_CAN_VIRTUAL_COLUMNS)))
  {
    my_error(ER_UNSUPPORTED_ENGINE_FOR_VIRTUAL_COLUMNS, MYF(0),
             plugin_name(share->db_plugin)->str);
    error_reported= TRUE;
    goto err;
  }

  /* Allocate bitmaps */

  bitmap_size= share->column_bitmap_size;
  bitmap_count= 7;
  if (share->virtual_fields)
    bitmap_count++;

  if (!(bitmaps= (uchar*) alloc_root(&outparam->mem_root,
                                     bitmap_size * bitmap_count)))
    goto err;

  my_bitmap_init(&outparam->def_read_set,
                 (my_bitmap_map*) bitmaps, share->fields, FALSE);
  bitmaps+= bitmap_size;
  my_bitmap_init(&outparam->def_write_set,
                 (my_bitmap_map*) bitmaps, share->fields, FALSE);
  bitmaps+= bitmap_size;

  my_bitmap_init(&outparam->has_value_set,
                 (my_bitmap_map*) bitmaps, share->fields, FALSE);
  bitmaps+= bitmap_size;
  my_bitmap_init(&outparam->tmp_set,
                 (my_bitmap_map*) bitmaps, share->fields, FALSE);
  bitmaps+= bitmap_size;
  my_bitmap_init(&outparam->eq_join_set,
                 (my_bitmap_map*) bitmaps, share->fields, FALSE);
  bitmaps+= bitmap_size;
  my_bitmap_init(&outparam->cond_set,
                 (my_bitmap_map*) bitmaps, share->fields, FALSE);
  bitmaps+= bitmap_size;
  my_bitmap_init(&outparam->def_rpl_write_set,
                 (my_bitmap_map*) bitmaps, share->fields, FALSE);
  outparam->default_column_bitmaps();

  outparam->cond_selectivity= 1.0;

  /* The table struct is now initialized;  Open the table */
  if (db_stat)
  {
    if (specialflag & SPECIAL_WAIT_IF_LOCKED)
      ha_open_flags|= HA_OPEN_WAIT_IF_LOCKED;
    else
      ha_open_flags|= HA_OPEN_IGNORE_IF_LOCKED;

    int ha_err= outparam->file->ha_open(outparam, share->normalized_path.str,
                                 (db_stat & HA_READ_ONLY ? O_RDONLY : O_RDWR),
                                 ha_open_flags, 0, partitions_to_open);
    if (ha_err)
    {
      share->open_errno= ha_err;
      /* Set a flag if the table is crashed and it can be auto. repaired */
      share->crashed= (outparam->file->auto_repair(ha_err) &&
                       !(ha_open_flags & HA_OPEN_FOR_REPAIR));
      if (!thd->is_error())
        outparam->file->print_error(ha_err, MYF(0));
      error_reported= TRUE;

      if (ha_err == HA_ERR_TABLE_DEF_CHANGED)
        error= OPEN_FRM_DISCOVER;

      /*
        We're here, because .frm file was successfully opened.

        But if the table doesn't exist in the engine and the engine
        supports discovery, we force rediscover to discover
        the fact that table doesn't in fact exist and remove
        the stray .frm file.
      */
      if (share->db_type()->discover_table &&
          (ha_err == ENOENT || ha_err == HA_ERR_NO_SUCH_TABLE))
        error= OPEN_FRM_DISCOVER;

      goto err;
    }
  }

  outparam->mark_columns_used_by_virtual_fields();
  if (!check_set_initialized &&
      share->check_set_initialized == TABLE_SHARE::V_KEYS)
  {
    // copy PART_INDIRECT_KEY_FLAG that was set meanwhile by *some* thread
    for (uint i= 0 ; i < share->fields ; i++)
    {
      if (share->field[i]->flags & PART_INDIRECT_KEY_FLAG)
        outparam->field[i]->flags|= PART_INDIRECT_KEY_FLAG;
    }
  }

  if (db_stat)
  {
    /* Set some flags in share on first open of the table */
    handler::Table_flags flags= outparam->file->ha_table_flags();
    if (! MY_TEST(flags & (HA_BINLOG_STMT_CAPABLE |
                           HA_BINLOG_ROW_CAPABLE)) ||
        MY_TEST(flags & HA_HAS_OWN_BINLOGGING))
      share->no_replicate= TRUE;
    if (outparam->file->table_cache_type() & HA_CACHE_TBL_NOCACHE)
      share->not_usable_by_query_cache= TRUE;
    if (outparam->file->ha_table_flags() & HA_CAN_ONLINE_BACKUPS)
      share->online_backup= 1;
  }

  if (share->no_replicate || !binlog_filter->db_ok(share->db.str))
    share->can_do_row_logging= 0;   // No row based replication

  /* Increment the opened_tables counter, only when open flags set. */
  if (db_stat)
    thd->status_var.opened_tables++;

  thd->lex->context_analysis_only= save_context_analysis_only;
  DBUG_EXECUTE_IF("print_long_unique_internal_state",
   print_long_unique_table(outparam););
  DBUG_RETURN (OPEN_FRM_OK);

 err:
  if (! error_reported)
    open_table_error(share, error, my_errno);
  delete outparam->file;
#ifdef WITH_PARTITION_STORAGE_ENGINE
  if (outparam->part_info)
    free_items(outparam->part_info->item_free_list);
#endif
  outparam->file= 0;				// For easier error checking
  outparam->db_stat=0;
  thd->lex->context_analysis_only= save_context_analysis_only;
  if (outparam->expr_arena)
    outparam->expr_arena->free_items();
  free_root(&outparam->mem_root, MYF(0));       // Safe to call on bzero'd root
  outparam->alias.free();
  DBUG_RETURN (error);
}


/*
  Free information allocated by openfrm

  SYNOPSIS
    closefrm()
    table		TABLE object to free
*/

int closefrm(TABLE *table)
{
  int error=0;
  DBUG_ENTER("closefrm");
  DBUG_PRINT("enter", ("table: %p", table));

  if (table->db_stat)
    error=table->file->ha_close();
  table->alias.free();
  if (table->expr_arena)
    table->expr_arena->free_items();
  if (table->field)
  {
    for (Field **ptr=table->field ; *ptr ; ptr++)
    {
      delete *ptr;
    }
    table->field= 0;
  }
  delete table->file;
  table->file= 0;				/* For easier errorchecking */
#ifdef WITH_PARTITION_STORAGE_ENGINE
  if (table->part_info)
  {
    /* Allocated through table->mem_root, freed below */
    free_items(table->part_info->item_free_list);
    table->part_info->item_free_list= 0;
    table->part_info= 0;
  }
#endif
  free_root(&table->mem_root, MYF(0));
  DBUG_RETURN(error);
}


/* Deallocate temporary blob storage */

void free_blobs(TABLE *table)
{
  uint *ptr, *end;
  for (ptr= table->s->blob_field, end=ptr + table->s->blob_fields ;
       ptr != end ;
       ptr++)
  {
    /*
      Reduced TABLE objects which are used by row-based replication for
      type conversion might have some fields missing. Skip freeing BLOB
      buffers for such missing fields.
    */
    if (table->field[*ptr])
      ((Field_blob*) table->field[*ptr])->free();
  }
}


/**
  Reclaim temporary blob storage which is bigger than 
  a threshold.
 
  @param table A handle to the TABLE object containing blob fields
  @param size The threshold value.
 
*/

void free_field_buffers_larger_than(TABLE *table, uint32 size)
{
  uint *ptr, *end;
  for (ptr= table->s->blob_field, end=ptr + table->s->blob_fields ;
       ptr != end ;
       ptr++)
  {
    Field_blob *blob= (Field_blob*) table->field[*ptr];
    if (blob->get_field_buffer_size() > size)
        blob->free();
  }
}

/* error message when opening a form file */

void open_table_error(TABLE_SHARE *share, enum open_frm_error error,
                      int db_errno)
{
  char buff[FN_REFLEN];
  const myf errortype= ME_ERROR_LOG;  // Write fatals error to log
  DBUG_ENTER("open_table_error");
  DBUG_PRINT("info", ("error: %d  db_errno: %d", error, db_errno));

  switch (error) {
  case OPEN_FRM_OPEN_ERROR:
    /*
      Test if file didn't exists. We have to also test for EINVAL as this
      may happen on windows when opening a file with a not legal file name
    */
    if (db_errno == ENOENT || db_errno == EINVAL)
      my_error(ER_NO_SUCH_TABLE, MYF(0), share->db.str, share->table_name.str);
    else
    {
      strxmov(buff, share->normalized_path.str, reg_ext, NullS);
      my_error((db_errno == EMFILE) ? ER_CANT_OPEN_FILE : ER_FILE_NOT_FOUND,
               errortype, buff, db_errno);
    }
    break;
  case OPEN_FRM_OK:
    DBUG_ASSERT(0); // open_table_error() is never called for this one
    break;
  case OPEN_FRM_ERROR_ALREADY_ISSUED:
    break;
  case OPEN_FRM_NOT_A_VIEW:
    my_error(ER_WRONG_OBJECT, MYF(0), share->db.str,
             share->table_name.str, "VIEW");
    break;
  case OPEN_FRM_NOT_A_TABLE:
    my_error(ER_WRONG_OBJECT, MYF(0), share->db.str,
             share->table_name.str, "TABLE");
    break;
  case OPEN_FRM_DISCOVER:
    DBUG_ASSERT(0); // open_table_error() is never called for this one
    break;
  case OPEN_FRM_CORRUPTED:
    strxmov(buff, share->normalized_path.str, reg_ext, NullS);
    my_error(ER_NOT_FORM_FILE, errortype, buff);
    break;
  case OPEN_FRM_READ_ERROR:
    strxmov(buff, share->normalized_path.str, reg_ext, NullS);
    my_error(ER_ERROR_ON_READ, errortype, buff, db_errno);
    break;
  case OPEN_FRM_NEEDS_REBUILD:
    strxnmov(buff, sizeof(buff)-1,
             share->db.str, ".", share->table_name.str, NullS);
    my_error(ER_TABLE_NEEDS_REBUILD, errortype, buff);
    break;
  }
  DBUG_VOID_RETURN;
} /* open_table_error */


	/*
	** fix a str_type to a array type
	** typeparts separated with some char. differents types are separated
	** with a '\0'
	*/

static void
fix_type_pointers(const char ***array, TYPELIB *point_to_type, uint types,
		  char **names)
{
  char *type_name, *ptr;
  char chr;

  ptr= *names;
  while (types--)
  {
    point_to_type->name=0;
    point_to_type->type_names= *array;

    if ((chr= *ptr))			/* Test if empty type */
    {
      while ((type_name=strchr(ptr+1,chr)) != NullS)
      {
	*((*array)++) = ptr+1;
	*type_name= '\0';		/* End string */
	ptr=type_name;
      }
      ptr+=2;				/* Skip end mark and last 0 */
    }
    else
      ptr++;
    point_to_type->count= (uint) (*array - point_to_type->type_names);
    point_to_type++;
    *((*array)++)= NullS;		/* End of type */
  }
  *names=ptr;				/* Update end */
  return;
} /* fix_type_pointers */


/*
 Search after a field with given start & length
 If an exact field isn't found, return longest field with starts
 at right position.
 
 NOTES
   This is needed because in some .frm fields 'fieldnr' was saved wrong

 RETURN
   0  error
   #  field number +1
*/

static uint find_field(Field **fields, uchar *record, uint start, uint length)
{
  Field **field;
  uint i, pos;

  pos= 0;
  for (field= fields, i=1 ; *field ; i++,field++)
  {
    if ((*field)->offset(record) == start)
    {
      if ((*field)->key_length() == length)
	return (i);
      if (!pos || fields[pos-1]->pack_length() <
	  (*field)->pack_length())
	pos= i;
    }
  }
  return (pos);
}


/*
  Store an SQL quoted string.

  SYNOPSIS  
    append_unescaped()
    res		result String
    pos		string to be quoted
    length	it's length

  NOTE
    This function works correctly with utf8 or single-byte charset strings.
    May fail with some multibyte charsets though.
*/

void append_unescaped(String *res, const char *pos, size_t length)
{
  const char *end= pos+length;
  res->append('\'');

  for (; pos != end ; pos++)
  {
    switch (*pos) {
    case 0:				/* Must be escaped for 'mysql' */
      res->append('\\');
      res->append('0');
      break;
    case '\n':				/* Must be escaped for logs */
      res->append('\\');
      res->append('n');
      break;
    case '\r':
      res->append('\\');		/* This gives better readability */
      res->append('r');
      break;
    case '\\':
      res->append('\\');		/* Because of the sql syntax */
      res->append('\\');
      break;
    case '\'':
      res->append('\'');		/* Because of the sql syntax */
      res->append('\'');
      break;
    default:
      res->append(*pos);
      break;
    }
  }
  res->append('\'');
}


void prepare_frm_header(THD *thd, uint reclength, uchar *fileinfo,
                        HA_CREATE_INFO *create_info, uint keys, KEY *key_info)
{
  size_t key_comment_total_bytes= 0;
  uint i;
  uchar frm_format= create_info->expression_length ? FRM_VER_EXPRESSSIONS
                                                   : FRM_VER_TRUE_VARCHAR;
  DBUG_ENTER("prepare_frm_header");

  /* Fix this when we have new .frm files;  Current limit is 4G rows (TODO) */
  if (create_info->max_rows > UINT_MAX32)
    create_info->max_rows= UINT_MAX32;
  if (create_info->min_rows > UINT_MAX32)
    create_info->min_rows= UINT_MAX32;

  /*
    Keep in sync with pack_keys() in unireg.cc
    For each key:
    8 bytes for the key header
    9 bytes for each key-part (MAX_REF_PARTS)
    NAME_LEN bytes for the name
    1 byte for the NAMES_SEP_CHAR (before the name)
    For all keys:
    6 bytes for the header
    1 byte for the NAMES_SEP_CHAR (after the last name)
    9 extra bytes (padding for safety? alignment?)
  */
  for (i= 0; i < keys; i++)
  {
    DBUG_ASSERT(MY_TEST(key_info[i].flags & HA_USES_COMMENT) ==
                (key_info[i].comment.length > 0));
    if (key_info[i].flags & HA_USES_COMMENT)
      key_comment_total_bytes += 2 + key_info[i].comment.length;
    if (key_info[i].algorithm == HA_KEY_ALG_LONG_HASH)
      frm_format= FRM_VER_EXPRESSSIONS;
  }

  size_t key_length, tmp_key_length, tmp, csid;
  bzero((char*) fileinfo, FRM_HEADER_SIZE);
  /* header */
  fileinfo[0]=(uchar) 254;
  fileinfo[1]= 1;
  fileinfo[2]= frm_format;

  DBUG_ASSERT(ha_storage_engine_is_enabled(create_info->db_type));
  fileinfo[3]= (uchar) ha_legacy_type(create_info->db_type);

  key_length= keys * (8 + MAX_REF_PARTS * 9 + NAME_LEN + 1) + 16
              + key_comment_total_bytes;

  int2store(fileinfo+8,1);
  tmp_key_length= (key_length < 0xffff) ? key_length : 0xffff;
  int2store(fileinfo+14,tmp_key_length);
  int2store(fileinfo+16,reclength);
  int4store(fileinfo+18,create_info->max_rows);
  int4store(fileinfo+22,create_info->min_rows);
  /* fileinfo[26] is set in mysql_create_frm() */
  fileinfo[27]=2;				// Use long pack-fields
  /* fileinfo[28 & 29] is set to key_info_length in mysql_create_frm() */
  create_info->table_options|=HA_OPTION_LONG_BLOB_PTR; // Use portable blob pointers
  int2store(fileinfo+30,create_info->table_options);
  fileinfo[32]=0;				// No filename anymore
  fileinfo[33]=5;                             // Mark for 5.0 frm file
  int4store(fileinfo+34,create_info->avg_row_length);
  csid= (create_info->default_table_charset ?
         create_info->default_table_charset->number : 0);
  fileinfo[38]= (uchar) csid;
  fileinfo[39]= (uchar) ((uint) create_info->transactional |
                         ((uint) create_info->page_checksum << 2) |
                         ((create_info->sequence ? HA_CHOICE_YES : 0) << 4));
  fileinfo[40]= (uchar) create_info->row_type;
  /* Bytes 41-46 were for RAID support; now reused for other purposes */
  fileinfo[41]= (uchar) (csid >> 8);
  int2store(fileinfo+42, create_info->stats_sample_pages & 0xffff);
  fileinfo[44]= (uchar)  create_info->stats_auto_recalc;
  int2store(fileinfo+45, (create_info->check_constraint_list->elements+
                          create_info->field_check_constraints));
  int4store(fileinfo+47, key_length);
  tmp= MYSQL_VERSION_ID;          // Store to avoid warning from int4store
  int4store(fileinfo+51, tmp);
  int4store(fileinfo+55, create_info->extra_size);
  /*
    59-60 is unused since 10.2.4
    61 for default_part_db_type
  */
  int2store(fileinfo+62, create_info->key_block_size);
  DBUG_VOID_RETURN;
} /* prepare_fileinfo */


void update_create_info_from_table(HA_CREATE_INFO *create_info, TABLE *table)
{
  TABLE_SHARE *share= table->s;
  DBUG_ENTER("update_create_info_from_table");

  create_info->max_rows= share->max_rows;
  create_info->min_rows= share->min_rows;
  create_info->table_options= share->db_create_options;
  create_info->avg_row_length= share->avg_row_length;
  create_info->row_type= share->row_type;
  create_info->key_block_size= share->key_block_size;
  create_info->default_table_charset= share->table_charset;
  create_info->table_charset= 0;
  create_info->comment= share->comment;
  create_info->transactional= share->transactional;
  create_info->page_checksum= share->page_checksum;
  create_info->option_list= share->option_list;
  create_info->sequence= MY_TEST(share->sequence);

  DBUG_VOID_RETURN;
}

int
rename_file_ext(const char * from,const char * to,const char * ext)
{
  char from_b[FN_REFLEN],to_b[FN_REFLEN];
  (void) strxmov(from_b,from,ext,NullS);
  (void) strxmov(to_b,to,ext,NullS);
  return mysql_file_rename(key_file_frm, from_b, to_b, MYF(0));
}


/*
  Allocate string field in MEM_ROOT and return it as String

  SYNOPSIS
    get_field()
    mem   	MEM_ROOT for allocating
    field 	Field for retrieving of string
    res         result String

  RETURN VALUES
    1   string is empty
    0	all ok
*/

bool get_field(MEM_ROOT *mem, Field *field, String *res)
{
  char *to;
  StringBuffer<MAX_FIELD_WIDTH> str;
  bool rc;
  THD *thd= field->get_thd();
  sql_mode_t sql_mode_backup= thd->variables.sql_mode;
  thd->variables.sql_mode&= ~MODE_PAD_CHAR_TO_FULL_LENGTH;

  field->val_str(&str);
  if ((rc= !str.length() ||
           !(to= strmake_root(mem, str.ptr(), str.length()))))
  {
    res->length(0);
    goto ex;
  }
  res->set(to, str.length(), field->charset());

ex:
  thd->variables.sql_mode= sql_mode_backup;
  return rc;
}


/*
  Allocate string field in MEM_ROOT and return it as NULL-terminated string

  SYNOPSIS
    get_field()
    mem   	MEM_ROOT for allocating
    field 	Field for retrieving of string

  RETURN VALUES
    NullS  string is empty
    #      pointer to NULL-terminated string value of field
*/

char *get_field(MEM_ROOT *mem, Field *field)
{
  String str;
  bool rc= get_field(mem, field, &str);
  DBUG_ASSERT(rc || str.ptr()[str.length()] == '\0');
  return  rc ? NullS : (char *) str.ptr();
}

/*
  DESCRIPTION
    given a buffer with a key value, and a map of keyparts
    that are present in this value, returns the length of the value
*/
uint calculate_key_len(TABLE *table, uint key, const uchar *buf,
                       key_part_map keypart_map)
{
  /* works only with key prefixes */
  DBUG_ASSERT(((keypart_map + 1) & keypart_map) == 0);

  KEY *key_info= table->key_info+key;
  KEY_PART_INFO *key_part= key_info->key_part;
  KEY_PART_INFO *end_key_part= key_part + table->actual_n_key_parts(key_info);
  uint length= 0;

  while (key_part < end_key_part && keypart_map)
  {
    length+= key_part->store_length;
    keypart_map >>= 1;
    key_part++;
  }
  return length;
}

#ifndef DBUG_OFF
/**
  Verifies that database/table name is in lowercase, when it should be

  This is supposed to be used only inside DBUG_ASSERT()
*/
bool ok_for_lower_case_names(const char *name)
{
  if (!lower_case_table_names || !name)
    return true;

  char buf[SAFE_NAME_LEN];
  strmake_buf(buf, name);
  my_casedn_str(files_charset_info, buf);
  return strcmp(name, buf) == 0;
}
#endif

/*
  Check if database name is valid

  SYNPOSIS
    check_db_name()
    org_name		Name of database

  NOTES
    If lower_case_table_names is set to 1 then database name is converted
    to lower case

  RETURN
    0	ok
    1   error
*/

bool check_db_name(LEX_STRING *org_name)
{
  char *name= org_name->str;
  size_t name_length= org_name->length;
  bool check_for_path_chars;

  if ((check_for_path_chars= check_mysql50_prefix(name)))
  {
    name+= MYSQL50_TABLE_NAME_PREFIX_LENGTH;
    name_length-= MYSQL50_TABLE_NAME_PREFIX_LENGTH;
  }

  if (!name_length || name_length > NAME_LEN)
    return 1;

  if (lower_case_table_names == 1 && name != any_db)
  {
    org_name->length= name_length= my_casedn_str(files_charset_info, name);
    if (check_for_path_chars)
      org_name->length+= MYSQL50_TABLE_NAME_PREFIX_LENGTH;
  }
  if (db_name_is_in_ignore_db_dirs_list(name))
    return 1;

  return check_table_name(name, name_length, check_for_path_chars);
}


/*
  Allow anything as a table name, as long as it doesn't contain an
  ' ' at the end
  returns 1 on error
*/

bool check_table_name(const char *name, size_t length, bool check_for_path_chars)
{
  // name length in symbols
  size_t name_length= 0;
  const char *end= name+length;

  if (!check_for_path_chars &&
      (check_for_path_chars= check_mysql50_prefix(name)))
  {
    name+= MYSQL50_TABLE_NAME_PREFIX_LENGTH;
    length-= MYSQL50_TABLE_NAME_PREFIX_LENGTH;
  }

  if (!length || length > NAME_LEN)
    return 1;
#if defined(USE_MB) && defined(USE_MB_IDENT)
  bool last_char_is_space= FALSE;
#else
  if (name[length-1]==' ')
    return 1;
#endif

  while (name != end)
  {
#if defined(USE_MB) && defined(USE_MB_IDENT)
    last_char_is_space= my_isspace(system_charset_info, *name);
    if (use_mb(system_charset_info))
    {
      int len=my_ismbchar(system_charset_info, name, end);
      if (len)
      {
        name+= len;
        name_length++;
        continue;
      }
    }
#endif
    if (check_for_path_chars &&
        (*name == '/' || *name == '\\' || *name == '~' || *name == FN_EXTCHAR))
      return 1;
    name++;
    name_length++;
  }
#if defined(USE_MB) && defined(USE_MB_IDENT)
  return last_char_is_space || (name_length > NAME_CHAR_LEN);
#else
  return FALSE;
#endif
}


bool check_column_name(const char *name)
{
  // name length in symbols
  size_t name_length= 0;
  bool last_char_is_space= TRUE;

  while (*name)
  {
#if defined(USE_MB) && defined(USE_MB_IDENT)
    last_char_is_space= my_isspace(system_charset_info, *name);
    if (use_mb(system_charset_info))
    {
      int len=my_ismbchar(system_charset_info, name, 
                          name+system_charset_info->mbmaxlen);
      if (len)
      {
        name += len;
        name_length++;
        continue;
      }
    }
#else
    last_char_is_space= *name==' ';
    if (*name == '\377')
      return 1;
#endif
    name++;
    name_length++;
  }
  /* Error if empty or too long column name */
  return last_char_is_space || (name_length > NAME_CHAR_LEN);
}


/**
  Checks whether a table is intact. Should be done *just* after the table has
  been opened.

  @param[in] table             The table to check
  @param[in] table_f_count     Expected number of columns in the table
  @param[in] table_def         Expected structure of the table (column name
                               and type)

  @retval  FALSE  OK
  @retval  TRUE   There was an error. An error message is output
                  to the error log.  We do not push an error
                  message into the error stack because this
                  function is currently only called at start up,
                  and such errors never reach the user.
*/

bool
Table_check_intact::check(TABLE *table, const TABLE_FIELD_DEF *table_def)
{
  uint i;
  my_bool error= FALSE;
  const TABLE_FIELD_TYPE *field_def= table_def->field;
  DBUG_ENTER("table_check_intact");
  DBUG_PRINT("info",("table: %s  expected_count: %d",
                     table->alias.c_ptr(), table_def->count));

  /* Whether the table definition has already been validated. */
  if (table->s->table_field_def_cache == table_def)
    goto end;

  if (table->s->fields != table_def->count)
  {
    THD *thd= current_thd;
    DBUG_PRINT("info", ("Column count has changed, checking the definition"));

    /* previous MySQL version */
    if (MYSQL_VERSION_ID > table->s->mysql_version)
    {
      report_error(ER_COL_COUNT_DOESNT_MATCH_PLEASE_UPDATE,
                   ER_THD(thd, ER_COL_COUNT_DOESNT_MATCH_PLEASE_UPDATE),
                   table->alias.c_ptr(), table_def->count, table->s->fields,
                   static_cast<int>(table->s->mysql_version),
                   MYSQL_VERSION_ID);
      DBUG_RETURN(TRUE);
    }
    else if (MYSQL_VERSION_ID == table->s->mysql_version)
    {
      report_error(ER_COL_COUNT_DOESNT_MATCH_CORRUPTED_V2,
                   ER_THD(thd, ER_COL_COUNT_DOESNT_MATCH_CORRUPTED_V2),
                   table->s->db.str, table->s->table_name.str,
                   table_def->count, table->s->fields);
      DBUG_RETURN(TRUE);
    }
    /*
      Something has definitely changed, but we're running an older
      version of MySQL with new system tables.
      Let's check column definitions. If a column was added at
      the end of the table, then we don't care much since such change
      is backward compatible.
    */
  }
  else
  {
  StringBuffer<1024> sql_type(system_charset_info);
  sql_type.extra_allocation(256); // Allocate min 256 characters at once
  for (i=0 ; i < table_def->count; i++, field_def++)
  {
    sql_type.length(0);
    if (i < table->s->fields)
    {
      Field *field= table->field[i];

      if (strncmp(field->field_name.str, field_def->name.str,
                  field_def->name.length))
      {
        /*
          Name changes are not fatal, we use ordinal numbers to access columns.
          Still this can be a sign of a tampered table, output an error
          to the error log.
        */
        report_error(0, "Incorrect definition of table %s.%s: "
                     "expected column '%s' at position %d, found '%s'.",
                     table->s->db.str, table->alias.c_ptr(),
                     field_def->name.str, i,
                     field->field_name.str);
      }
      field->sql_type(sql_type);
      /*
        Generally, if column types don't match, then something is
        wrong.

        However, we only compare column definitions up to the
        length of the original definition, since we consider the
        following definitions compatible:

        1. DATETIME and DATETIM
        2. INT(11) and INT(11
        3. SET('one', 'two') and SET('one', 'two', 'more')

        For SETs or ENUMs, if the same prefix is there it's OK to
        add more elements - they will get higher ordinal numbers and
        the new table definition is backward compatible with the
        original one.
       */
      if (strncmp(sql_type.c_ptr_safe(), field_def->type.str,
                  field_def->type.length - 1))
      {
        report_error(0, "Incorrect definition of table %s.%s: "
                     "expected column '%s' at position %d to have type "
                     "%s, found type %s.", table->s->db.str,
                     table->alias.c_ptr(),
                     field_def->name.str, i, field_def->type.str,
                     sql_type.c_ptr_safe());
        error= TRUE;
      }
      else if (field_def->cset.str && !field->has_charset())
      {
        report_error(0, "Incorrect definition of table %s.%s: "
                     "expected the type of column '%s' at position %d "
                     "to have character set '%s' but the type has no "
                     "character set.", table->s->db.str,
                     table->alias.c_ptr(),
                     field_def->name.str, i, field_def->cset.str);
        error= TRUE;
      }
      else if (field_def->cset.str &&
               strcmp(field->charset()->csname, field_def->cset.str))
      {
        report_error(0, "Incorrect definition of table %s.%s: "
                     "expected the type of column '%s' at position %d "
                     "to have character set '%s' but found "
                     "character set '%s'.", table->s->db.str,
                     table->alias.c_ptr(),
                     field_def->name.str, i, field_def->cset.str,
                     field->charset()->csname);
        error= TRUE;
      }
    }
    else
    {
      report_error(0, "Incorrect definition of table %s.%s: "
                   "expected column '%s' at position %d to have type %s "
                   " but the column is not found.",
                   table->s->db.str, table->alias.c_ptr(),
                   field_def->name.str, i, field_def->type.str);
      error= TRUE;
    }
  }
  }

  if (table_def->primary_key_parts)
  {
    if (table->s->primary_key == MAX_KEY)
    {
      report_error(0, "Incorrect definition of table %s.%s: "
                   "missing primary key.", table->s->db.str,
                   table->alias.c_ptr());
      error= TRUE;
    }
    else
    {
      KEY *pk= &table->s->key_info[table->s->primary_key];
      if (pk->user_defined_key_parts != table_def->primary_key_parts)
      {
        report_error(0, "Incorrect definition of table %s.%s: "
                     "Expected primary key to have %u columns, but instead "
                     "found %u columns.", table->s->db.str,
                     table->alias.c_ptr(), table_def->primary_key_parts,
                     pk->user_defined_key_parts);
        error= TRUE;
      }
      else
      {
        for (i= 0; i < pk->user_defined_key_parts; ++i)
        {
          if (table_def->primary_key_columns[i] + 1 != pk->key_part[i].fieldnr)
          {
            report_error(0, "Incorrect definition of table %s.%s: Expected "
                         "primary key part %u to refer to column %u, but "
                         "instead found column %u.", table->s->db.str,
                         table->alias.c_ptr(), i + 1,
                         table_def->primary_key_columns[i] + 1,
                         pk->key_part[i].fieldnr);
            error= TRUE;
          }
        }
      }
    }
  }

  if (likely(! error))
    table->s->table_field_def_cache= table_def;

end:

  if (has_keys && !error && !table->key_info)
  {
    report_error(0, "Incorrect definition of table %s.%s: "
                 "indexes are missing",
                 table->s->db.str, table->alias.c_ptr());
    error= TRUE;
  }

  DBUG_RETURN(error);
}


void Table_check_intact_log_error::report_error(uint, const char *fmt, ...)
{
  va_list args;
  va_start(args, fmt);
  error_log_print(ERROR_LEVEL, fmt, args);
  va_end(args);
}


/**
  Traverse portion of wait-for graph which is reachable through edge
  represented by this flush ticket in search for deadlocks.

  @retval TRUE  A deadlock is found. A victim is remembered
                by the visitor.
  @retval FALSE Success, no deadlocks.
*/

bool Wait_for_flush::accept_visitor(MDL_wait_for_graph_visitor *gvisitor)
{
  return m_share->visit_subgraph(this, gvisitor);
}


uint Wait_for_flush::get_deadlock_weight() const
{
  return m_deadlock_weight;
}


/**
  Traverse portion of wait-for graph which is reachable through this
  table share in search for deadlocks.

  @param waiting_ticket  Ticket representing wait for this share.
  @param dvisitor        Deadlock detection visitor.

  @retval TRUE  A deadlock is found. A victim is remembered
                by the visitor.
  @retval FALSE No deadlocks, it's OK to begin wait.
*/

bool TABLE_SHARE::visit_subgraph(Wait_for_flush *wait_for_flush,
                                 MDL_wait_for_graph_visitor *gvisitor)
{
  TABLE *table;
  MDL_context *src_ctx= wait_for_flush->get_ctx();
  bool result= TRUE;

  /*
    To protect all_tables list from being concurrently modified
    while we are iterating through it we increment tdc.all_tables_refs.
    This does not introduce deadlocks in the deadlock detector
    because we won't try to acquire tdc.LOCK_table_share while
    holding a write-lock on MDL_lock::m_rwlock.
  */
  mysql_mutex_lock(&tdc->LOCK_table_share);
  tdc->all_tables_refs++;
  mysql_mutex_unlock(&tdc->LOCK_table_share);

  All_share_tables_list::Iterator tables_it(tdc->all_tables);

  /*
    In case of multiple searches running in parallel, avoid going
    over the same loop twice and shortcut the search.
    Do it after taking the lock to weed out unnecessary races.
  */
  if (src_ctx->m_wait.get_status() != MDL_wait::EMPTY)
  {
    result= FALSE;
    goto end;
  }

  if (gvisitor->enter_node(src_ctx))
    goto end;

  while ((table= tables_it++))
  {
    DBUG_ASSERT(table->in_use && tdc->flushed);
    if (gvisitor->inspect_edge(&table->in_use->mdl_context))
    {
      goto end_leave_node;
    }
  }

  tables_it.rewind();
  while ((table= tables_it++))
  {
    DBUG_ASSERT(table->in_use && tdc->flushed);
    if (table->in_use->mdl_context.visit_subgraph(gvisitor))
    {
      goto end_leave_node;
    }
  }

  result= FALSE;

end_leave_node:
  gvisitor->leave_node(src_ctx);

end:
  mysql_mutex_lock(&tdc->LOCK_table_share);
  if (!--tdc->all_tables_refs)
    mysql_cond_broadcast(&tdc->COND_release);
  mysql_mutex_unlock(&tdc->LOCK_table_share);

  return result;
}


/**
  Wait until the subject share is removed from the table
  definition cache and make sure it's destroyed.

  @param mdl_context     MDL context for thread which is going to wait.
  @param abstime         Timeout for waiting as absolute time value.
  @param deadlock_weight Weight of this wait for deadlock detector.

  @pre LOCK_table_share is locked, the share is marked for flush and
       this connection does not reference the share.
       LOCK_table_share will be unlocked temporarily during execution.

  It may happen that another FLUSH TABLES thread marked this share
  for flush, but didn't yet purge it from table definition cache.
  In this case we may start waiting for a table share that has no
  references (ref_count == 0). We do this with assumption that this
  another FLUSH TABLES thread is about to purge this share.

  @retval FALSE - Success.
  @retval TRUE  - Error (OOM, deadlock, timeout, etc...).
*/

bool TABLE_SHARE::wait_for_old_version(THD *thd, struct timespec *abstime,
                                       uint deadlock_weight)
{
  MDL_context *mdl_context= &thd->mdl_context;
  Wait_for_flush ticket(mdl_context, this, deadlock_weight);
  MDL_wait::enum_wait_status wait_status;

  mysql_mutex_assert_owner(&tdc->LOCK_table_share);
  DBUG_ASSERT(tdc->flushed);

  tdc->m_flush_tickets.push_front(&ticket);

  mdl_context->m_wait.reset_status();

  mysql_mutex_unlock(&tdc->LOCK_table_share);

  mdl_context->will_wait_for(&ticket);

  mdl_context->find_deadlock();

  wait_status= mdl_context->m_wait.timed_wait(thd, abstime, TRUE,
                                              &stage_waiting_for_table_flush);

  mdl_context->done_waiting_for();

  mysql_mutex_lock(&tdc->LOCK_table_share);
  tdc->m_flush_tickets.remove(&ticket);
  mysql_cond_broadcast(&tdc->COND_release);
  mysql_mutex_unlock(&tdc->LOCK_table_share);


  /*
    In cases when our wait was aborted by KILL statement,
    a deadlock or a timeout, the share might still be referenced,
    so we don't delete it. Note, that we can't determine this
    condition by checking wait_status alone, since, for example,
    a timeout can happen after all references to the table share
    were released, but before the share is removed from the
    cache and we receive the notification. This is why
    we first destroy the share, and then look at
    wait_status.
  */
  switch (wait_status)
  {
  case MDL_wait::GRANTED:
    return FALSE;
  case MDL_wait::VICTIM:
    my_error(ER_LOCK_DEADLOCK, MYF(0));
    return TRUE;
  case MDL_wait::TIMEOUT:
    my_error(ER_LOCK_WAIT_TIMEOUT, MYF(0));
    return TRUE;
  case MDL_wait::KILLED:
    return TRUE;
  default:
    DBUG_ASSERT(0);
    return TRUE;
  }
}


/**
  Initialize TABLE instance (newly created, or coming either from table
  cache or THD::temporary_tables list) and prepare it for further use
  during statement execution. Set the 'alias' attribute from the specified
  TABLE_LIST element. Remember the TABLE_LIST element in the
  TABLE::pos_in_table_list member.

  @param thd  Thread context.
  @param tl   TABLE_LIST element.
*/

void TABLE::init(THD *thd, TABLE_LIST *tl)
{
  DBUG_ASSERT(s->tmp_table != NO_TMP_TABLE || s->tdc->ref_count > 0);

  if (thd->lex->need_correct_ident())
    alias_name_used= my_strcasecmp(table_alias_charset,
                                   s->table_name.str,
                                   tl->alias.str);
  /* Fix alias if table name changes. */
  if (!alias.alloced_length() || strcmp(alias.c_ptr(), tl->alias.str))
    alias.copy(tl->alias.str, tl->alias.length, alias.charset());

  tablenr= thd->current_tablenr++;
  used_fields= 0;
  const_table= 0;
  null_row= 0;
  maybe_null= 0;
  force_index= 0;
  force_index_order= 0;
  force_index_group= 0;
  status= STATUS_NO_RECORD;
  insert_values= 0;
  fulltext_searched= 0;
  file->ft_handler= 0;
  reginfo.impossible_range= 0;
  created= TRUE;
  cond_selectivity= 1.0;
  cond_selectivity_sampling_explain= NULL;
<<<<<<< HEAD
  range_rowid_filter_cost_info_elems= 0;
  range_rowid_filter_cost_info_ptr= NULL;
  range_rowid_filter_cost_info= NULL;
  update_handler= NULL;
  check_unique_buf= NULL;
=======
  vers_write= s->versioned;
>>>>>>> 00a254cc
#ifdef HAVE_REPLICATION
  /* used in RBR Triggers */
  master_had_triggers= 0;
#endif

  /* Catch wrong handling of the auto_increment_field_not_null. */
  DBUG_ASSERT(!auto_increment_field_not_null);
  auto_increment_field_not_null= FALSE;

  pos_in_table_list= tl;

  clear_column_bitmaps();
  for (Field **f_ptr= field ; *f_ptr ; f_ptr++)
  {
    (*f_ptr)->next_equal_field= NULL;
    (*f_ptr)->cond_selectivity= 1.0;
  }

  DBUG_ASSERT(!file->keyread_enabled());

  restore_record(this, s->default_values);

  /* Tables may be reused in a sub statement. */
  DBUG_ASSERT(!file->extra(HA_EXTRA_IS_ATTACHED_CHILDREN));
}


/*
  Create Item_field for each column in the table.

  SYNPOSIS
    TABLE::fill_item_list()
      item_list          a pointer to an empty list used to store items

  DESCRIPTION
    Create Item_field object for each column in the table and
    initialize it with the corresponding Field. New items are
    created in the current THD memory root.

  RETURN VALUE
    0                    success
    1                    out of memory
*/

bool TABLE::fill_item_list(List<Item> *item_list) const
{
  /*
    All Item_field's created using a direct pointer to a field
    are fixed in Item_field constructor.
  */
  for (Field **ptr= field; *ptr; ptr++)
  {
    Item_field *item= new (in_use->mem_root) Item_field(in_use, *ptr);
    if (!item || item_list->push_back(item))
      return TRUE;
  }
  return FALSE;
}

/*
  Reset an existing list of Item_field items to point to the
  Fields of this table.

  SYNPOSIS
    TABLE::fill_item_list()
      item_list          a non-empty list with Item_fields

  DESCRIPTION
    This is a counterpart of fill_item_list used to redirect
    Item_fields to the fields of a newly created table.
    The caller must ensure that number of items in the item_list
    is the same as the number of columns in the table.
*/

void TABLE::reset_item_list(List<Item> *item_list, uint skip) const
{
  List_iterator_fast<Item> it(*item_list);
  Field **ptr= field;
  for ( ; skip && *ptr; skip--)
    ptr++;
  for (; *ptr; ptr++)
  {
    Item_field *item_field= (Item_field*) it++;
    DBUG_ASSERT(item_field != 0);
    item_field->reset_field(*ptr);
  }
}

/*
  calculate md5 of query

  SYNOPSIS
    TABLE_LIST::calc_md5()
    buffer	buffer for md5 writing
*/

void  TABLE_LIST::calc_md5(const char *buffer)
{
  uchar digest[16];
  compute_md5_hash(digest, select_stmt.str,
                   select_stmt.length);
  sprintf((char *) buffer,
	    "%02x%02x%02x%02x%02x%02x%02x%02x%02x%02x%02x%02x%02x%02x%02x%02x",
	    digest[0], digest[1], digest[2], digest[3],
	    digest[4], digest[5], digest[6], digest[7],
	    digest[8], digest[9], digest[10], digest[11],
	    digest[12], digest[13], digest[14], digest[15]);
}


/**
  @brief
  Create field translation for mergeable derived table/view.

  @param thd  Thread handle

  @details
  Create field translation for mergeable derived table/view.

  @return FALSE ok.
  @return TRUE an error occur.
*/

bool TABLE_LIST::create_field_translation(THD *thd)
{
  Item *item;
  Field_translator *transl;
  SELECT_LEX *select= get_single_select();
  List_iterator_fast<Item> it(select->item_list);
  uint field_count= 0;
  Query_arena *arena, backup;
  bool res= FALSE;
  DBUG_ENTER("TABLE_LIST::create_field_translation");
  DBUG_PRINT("enter", ("Alias: '%s'  Unit: %p",
                      (alias.str ? alias.str : "<NULL>"),
                       get_unit()));

  if (thd->stmt_arena->is_conventional() ||
      thd->stmt_arena->is_stmt_prepare_or_first_sp_execute())
  {
    /* initialize lists */
    used_items.empty();
    persistent_used_items.empty();
  }
  else
  {
    /*
      Copy the list created by natural join procedure because the procedure
      will not be repeated.
    */
    used_items= persistent_used_items;
  }

  if (field_translation)
  {
    /*
      Update items in the field translation after view have been prepared.
      It's needed because some items in the select list, like IN subselects,
      might be substituted for optimized ones.
    */
    if (is_view() && get_unit()->prepared && !field_translation_updated)
    {
      field_translation_updated= TRUE;
      if (static_cast<uint>(field_translation_end - field_translation) <
          select->item_list.elements)
        goto allocate;
      while ((item= it++))
      {
        field_translation[field_count++].item= item;
      }
    }

    DBUG_RETURN(FALSE);
  }

allocate:
  arena= thd->activate_stmt_arena_if_needed(&backup);

  /* Create view fields translation table */

  if (!(transl=
        (Field_translator*)(thd->stmt_arena->
                            alloc(select->item_list.elements *
                                  sizeof(Field_translator)))))
  {
    res= TRUE;
    goto exit;
  }

  while ((item= it++))
  {
    DBUG_ASSERT(item->name.str && item->name.str[0]);
    transl[field_count].name.str=    thd->strmake(item->name.str, item->name.length);
    transl[field_count].name.length= item->name.length;
    transl[field_count++].item= item;
  }
  field_translation= transl;
  field_translation_end= transl + field_count;
  /* It's safe to cache this table for prepared statements */
  cacheable_table= 1;

exit:
  if (arena)
    thd->restore_active_arena(arena, &backup);

  DBUG_RETURN(res);
}


/**
  @brief
  Create field translation for mergeable derived table/view.

  @param thd  Thread handle

  @details
  Create field translation for mergeable derived table/view.

  @return FALSE ok.
  @return TRUE an error occur.
*/

bool TABLE_LIST::setup_underlying(THD *thd)
{
  DBUG_ENTER("TABLE_LIST::setup_underlying");

  if (!view || (!field_translation && merge_underlying_list))
  {
    SELECT_LEX *select= get_single_select();

    if (create_field_translation(thd))
      DBUG_RETURN(TRUE);

    /* full text function moving to current select */
    if (select->ftfunc_list->elements)
    {
      Item_func_match *ifm;
      SELECT_LEX *current_select= thd->lex->current_select;
      List_iterator_fast<Item_func_match>
        li(*(select_lex->ftfunc_list));
      while ((ifm= li++))
        current_select->ftfunc_list->push_front(ifm);
    }
  }
  DBUG_RETURN(FALSE);
}


/*
   Prepare where expression of derived table/view

  SYNOPSIS
    TABLE_LIST::prep_where()
    thd             - thread handler
    conds           - condition of this JOIN
    no_where_clause - do not build WHERE or ON outer qwery do not need it
                      (it is INSERT), we do not need conds if this flag is set

  NOTE: have to be called befor CHECK OPTION preparation, because it makes
  fix_fields for view WHERE clause

  RETURN
    FALSE - OK
    TRUE  - error
*/

bool TABLE_LIST::prep_where(THD *thd, Item **conds,
                               bool no_where_clause)
{
  DBUG_ENTER("TABLE_LIST::prep_where");
  bool res= FALSE;

  for (TABLE_LIST *tbl= merge_underlying_list; tbl; tbl= tbl->next_local)
  {
    if (tbl->is_view_or_derived() &&
        tbl->prep_where(thd, conds, no_where_clause))
    {
      DBUG_RETURN(TRUE);
    }
  }

  if (where)
  {
    if (where->is_fixed())
      where->update_used_tables();
    else if (where->fix_fields(thd, &where))
      DBUG_RETURN(TRUE);

    /*
      check that it is not VIEW in which we insert with INSERT SELECT
      (in this case we can't add view WHERE condition to main SELECT_LEX)
    */
    if (!no_where_clause && !where_processed)
    {
      TABLE_LIST *tbl= this;
      Query_arena *arena= thd->stmt_arena, backup;
      arena= thd->activate_stmt_arena_if_needed(&backup);  // For easier test

      /* Go up to join tree and try to find left join */
      for (; tbl; tbl= tbl->embedding)
      {
        if (tbl->outer_join)
        {
          /*
            Store WHERE condition to ON expression for outer join, because
            we can't use WHERE to correctly execute left joins on VIEWs and
            this expression will not be moved to WHERE condition (i.e. will
            be clean correctly for PS/SP)
          */
          tbl->on_expr= and_conds(thd, tbl->on_expr,
                                  where->copy_andor_structure(thd));
          break;
        }
      }
      if (tbl == 0)
      {
        if (*conds)
          res= (*conds)->fix_fields_if_needed_for_bool(thd, conds);
        if (!res)
          *conds= and_conds(thd, *conds, where->copy_andor_structure(thd));
        if (*conds && !res)
          res= (*conds)->fix_fields_if_needed_for_bool(thd, conds);
      }
      if (arena)
        thd->restore_active_arena(arena, &backup);
      where_processed= TRUE;
    }
  }

  DBUG_RETURN(res);
}

/**
  Check that table/view is updatable and if it has single
  underlying tables/views it is also updatable

  @return Result of the check.
*/

bool TABLE_LIST::single_table_updatable()
{
  if (!updatable)
    return false;
  if (view && view->first_select_lex()->table_list.elements == 1)
  {
    /*
      We need to check deeply only single table views. Multi-table views
      will be turned to multi-table updates and then checked by leaf tables
    */
    return (((TABLE_LIST *)view->first_select_lex()->table_list.first)->
            single_table_updatable());
  }
  return true;
}


/*
  Merge ON expressions for a view

  SYNOPSIS
    merge_on_conds()
    thd             thread handle
    table           table for the VIEW
    is_cascaded     TRUE <=> merge ON expressions from underlying views

  DESCRIPTION
    This function returns the result of ANDing the ON expressions
    of the given view and all underlying views. The ON expressions
    of the underlying views are added only if is_cascaded is TRUE.

  RETURN
    Pointer to the built expression if there is any.
    Otherwise and in the case of a failure NULL is returned.
*/

static Item *
merge_on_conds(THD *thd, TABLE_LIST *table, bool is_cascaded)
{
  DBUG_ENTER("merge_on_conds");

  Item *cond= NULL;
  DBUG_PRINT("info", ("alias: %s", table->alias.str));
  if (table->on_expr)
    cond= table->on_expr->copy_andor_structure(thd);
  if (!table->view)
    DBUG_RETURN(cond);
  for (TABLE_LIST *tbl=
         (TABLE_LIST*)table->view->first_select_lex()->table_list.first;
       tbl;
       tbl= tbl->next_local)
  {
    if (tbl->view && !is_cascaded)
      continue;
    cond= and_conds(thd, cond, merge_on_conds(thd, tbl, is_cascaded));
  }
  DBUG_RETURN(cond);
}


/*
  Prepare check option expression of table

  SYNOPSIS
    TABLE_LIST::prep_check_option()
    thd             - thread handler
    check_opt_type  - WITH CHECK OPTION type (VIEW_CHECK_NONE,
                      VIEW_CHECK_LOCAL, VIEW_CHECK_CASCADED)
                      we use this parameter instead of direct check of
                      effective_with_check to change type of underlying
                      views to VIEW_CHECK_CASCADED if outer view have
                      such option and prevent processing of underlying
                      view check options if outer view have just
                      VIEW_CHECK_LOCAL option.

  NOTE
    This method builds check option condition to use it later on
    every call (usual execution or every SP/PS call).
    This method have to be called after WHERE preparation
    (TABLE_LIST::prep_where)

  RETURN
    FALSE - OK
    TRUE  - error
*/

bool TABLE_LIST::prep_check_option(THD *thd, uint8 check_opt_type)
{
  DBUG_ENTER("TABLE_LIST::prep_check_option");
  bool is_cascaded= check_opt_type == VIEW_CHECK_CASCADED;
  TABLE_LIST *merge_underlying_list= view->first_select_lex()->get_table_list();
  for (TABLE_LIST *tbl= merge_underlying_list; tbl; tbl= tbl->next_local)
  {
    /* see comment of check_opt_type parameter */
    if (tbl->view && tbl->prep_check_option(thd, (is_cascaded ?
                                                  VIEW_CHECK_CASCADED :
                                                  VIEW_CHECK_NONE)))
      DBUG_RETURN(TRUE);
  }

  if (check_opt_type && !check_option_processed)
  {
    Query_arena *arena= thd->stmt_arena, backup;
    arena= thd->activate_stmt_arena_if_needed(&backup);  // For easier test

    if (where)
    {
      check_option= where->copy_andor_structure(thd);
    }
    if (is_cascaded)
    {
      for (TABLE_LIST *tbl= merge_underlying_list; tbl; tbl= tbl->next_local)
      {
        if (tbl->check_option)
          check_option= and_conds(thd, check_option, tbl->check_option);
      }
    }
    check_option= and_conds(thd, check_option,
                            merge_on_conds(thd, this, is_cascaded));

    if (arena)
      thd->restore_active_arena(arena, &backup);
    check_option_processed= TRUE;

  }

  if (check_option)
  {
    const char *save_where= thd->where;
    thd->where= "check option";
    if (check_option->fix_fields_if_needed_for_bool(thd, &check_option))
      DBUG_RETURN(TRUE);
    thd->where= save_where;
  }
  DBUG_RETURN(FALSE);
}


/**
  Hide errors which show view underlying table information. 
  There are currently two mechanisms at work that handle errors for views,
  this one and a more general mechanism based on an Internal_error_handler,
  see Show_create_error_handler. The latter handles errors encountered during
  execution of SHOW CREATE VIEW, while the mechanism using this method is
  handles SELECT from views. The two methods should not clash.

  @param[in,out]  thd     thread handler

  @pre This method can be called only if there is an error.
*/

void TABLE_LIST::hide_view_error(THD *thd)
{
  if ((thd->killed && !thd->is_error())|| thd->get_internal_handler())
    return;
  /* Hide "Unknown column" or "Unknown function" error */
  DBUG_ASSERT(thd->is_error());
  switch (thd->get_stmt_da()->sql_errno()) {
    case ER_BAD_FIELD_ERROR:
    case ER_SP_DOES_NOT_EXIST:
    case ER_FUNC_INEXISTENT_NAME_COLLISION:
    case ER_PROCACCESS_DENIED_ERROR:
    case ER_COLUMNACCESS_DENIED_ERROR:
    case ER_TABLEACCESS_DENIED_ERROR:
    case ER_TABLE_NOT_LOCKED:
    case ER_NO_SUCH_TABLE:
    {
      TABLE_LIST *top= top_table();
      thd->clear_error();
      my_error(ER_VIEW_INVALID, MYF(0),
               top->view_db.str, top->view_name.str);
      break;
    }

    case ER_NO_DEFAULT_FOR_FIELD:
    {
      TABLE_LIST *top= top_table();
      thd->clear_error();
      // TODO: make correct error message
      my_error(ER_NO_DEFAULT_FOR_VIEW_FIELD, MYF(0),
               top->view_db.str, top->view_name.str);
      break;
    }
  }
}


/*
  Find underlying base tables (TABLE_LIST) which represent given
  table_to_find (TABLE)

  SYNOPSIS
    TABLE_LIST::find_underlying_table()
    table_to_find table to find

  RETURN
    0  table is not found
    found table reference
*/

TABLE_LIST *TABLE_LIST::find_underlying_table(TABLE *table_to_find)
{
  /* is this real table and table which we are looking for? */
  if (table == table_to_find && view == 0)
    return this;
  if (!view)
    return 0;

  for (TABLE_LIST *tbl= view->first_select_lex()->get_table_list();
       tbl;
       tbl= tbl->next_local)
  {
    TABLE_LIST *result;
    if ((result= tbl->find_underlying_table(table_to_find)))
      return result;
  }
  return 0;
}

/*
  cleanup items belonged to view fields translation table

  SYNOPSIS
    TABLE_LIST::cleanup_items()
*/

void TABLE_LIST::cleanup_items()
{
  if (!field_translation)
    return;

  for (Field_translator *transl= field_translation;
       transl < field_translation_end;
       transl++)
    transl->item->walk(&Item::cleanup_processor, 0, 0);
}


/*
  check CHECK OPTION condition both for view and underlying table

  SYNOPSIS
    TABLE_LIST::view_check_option()
    ignore_failure ignore check option fail

  RETURN
    VIEW_CHECK_OK     OK
    VIEW_CHECK_ERROR  FAILED
    VIEW_CHECK_SKIP   FAILED, but continue
*/


int TABLE_LIST::view_check_option(THD *thd, bool ignore_failure)
{
  if (check_option)
  {
    /* VIEW's CHECK OPTION CLAUSE */
    Counting_error_handler ceh;
    thd->push_internal_handler(&ceh);
    bool res= check_option->val_int() == 0;
    thd->pop_internal_handler();
    if (ceh.errors)
      return(VIEW_CHECK_ERROR);
    if (res)
    {
      TABLE_LIST *main_view= top_table();
      const char *name_db= (main_view->view ? main_view->view_db.str :
                            main_view->db.str);
      const char *name_table= (main_view->view ? main_view->view_name.str :
                               main_view->table_name.str);
      my_error(ER_VIEW_CHECK_FAILED, MYF(ignore_failure ? ME_WARNING : 0),
               name_db, name_table);
      return ignore_failure ? VIEW_CHECK_SKIP : VIEW_CHECK_ERROR;
    }
  }
  return table->verify_constraints(ignore_failure);
}


int TABLE::verify_constraints(bool ignore_failure)
{
  /*
    We have to check is_error() first as we are checking it for each
    constraint to catch fatal warnings.
  */
  if (in_use->is_error())
    return (VIEW_CHECK_ERROR);

  /* go trough check option clauses for fields and table */
  if (check_constraints &&
      !(in_use->variables.option_bits & OPTION_NO_CHECK_CONSTRAINT_CHECKS))
  {
    if (versioned() && !vers_end_field()->is_max())
      return VIEW_CHECK_OK;
    for (Virtual_column_info **chk= check_constraints ; *chk ; chk++)
    {
      /*
        yes! NULL is ok.
        see 4.23.3.4 Table check constraints, part 2, SQL:2016
      */
      if (((*chk)->expr->val_int() == 0 && !(*chk)->expr->null_value) ||
          in_use->is_error())
      {
        StringBuffer<MAX_FIELD_WIDTH> field_error(system_charset_info);
        enum_vcol_info_type vcol_type= (*chk)->get_vcol_type();
        DBUG_ASSERT(vcol_type == VCOL_CHECK_TABLE ||
                    vcol_type == VCOL_CHECK_FIELD);
        if (vcol_type == VCOL_CHECK_FIELD)
        {
          field_error.append(s->table_name.str);
          field_error.append(".");
        }
        field_error.append((*chk)->name.str);
        my_error(ER_CONSTRAINT_FAILED,
                 MYF(ignore_failure ? ME_WARNING : 0), field_error.c_ptr(),
                 s->db.str, s->table_name.str);
        return ignore_failure ? VIEW_CHECK_SKIP : VIEW_CHECK_ERROR;
      }
    }
  }
  /*
    We have to check in_use() as checking constraints may have generated
    warnings that should be treated as errors
  */
  return(!in_use->is_error() ? VIEW_CHECK_OK : VIEW_CHECK_ERROR);
}

/*
  Find table in underlying tables by mask and check that only this
  table belong to given mask

  SYNOPSIS
    TABLE_LIST::check_single_table()
    table_arg	reference on variable where to store found table
		(should be 0 on call, to find table, or point to table for
		unique test)
    map         bit mask of tables
    view_arg    view for which we are looking table

  RETURN
    FALSE table not found or found only one
    TRUE  found several tables
*/

bool TABLE_LIST::check_single_table(TABLE_LIST **table_arg,
                                       table_map map,
                                       TABLE_LIST *view_arg)
{
  if (!select_lex)
    return FALSE;
  DBUG_ASSERT(is_merged_derived());
  for (TABLE_LIST *tbl= get_single_select()->get_table_list();
       tbl;
       tbl= tbl->next_local)
  {
    /*
      Merged view has also temporary table attached (in 5.2 if it has table
      then it was real table), so we have filter such temporary tables out
      by checking that it is not merged view
    */
    if (tbl->table &&
        !(tbl->is_view() &&
          tbl->is_merged_derived()))
    {
      if (tbl->table->map & map)
      {
	if (*table_arg)
	  return TRUE;
        *table_arg= tbl;
        tbl->check_option= view_arg->check_option;
      }
    }
    else if (tbl->check_single_table(table_arg, map, view_arg))
      return TRUE;
  }
  return FALSE;
}


/*
  Set insert_values buffer

  SYNOPSIS
    set_insert_values()
    mem_root   memory pool for allocating

  RETURN
    FALSE - OK
    TRUE  - out of memory
*/

bool TABLE_LIST::set_insert_values(MEM_ROOT *mem_root)
{
  DBUG_ENTER("set_insert_values");
  if (table)
  {
    DBUG_PRINT("info", ("setting insert_value for table"));
    if (!table->insert_values &&
        !(table->insert_values= (uchar *)alloc_root(mem_root,
                                                   table->s->rec_buff_length)))
      DBUG_RETURN(TRUE);
  }
  else
  {
    DBUG_PRINT("info", ("setting insert_value for view"));
    DBUG_ASSERT(is_view_or_derived() && is_merged_derived());
    for (TABLE_LIST *tbl=
           (TABLE_LIST*)view->first_select_lex()->table_list.first;
         tbl;
         tbl= tbl->next_local)
      if (tbl->set_insert_values(mem_root))
        DBUG_RETURN(TRUE);
  }
  DBUG_RETURN(FALSE);
}


/*
  Test if this is a leaf with respect to name resolution.

  SYNOPSIS
    TABLE_LIST::is_leaf_for_name_resolution()

  DESCRIPTION
    A table reference is a leaf with respect to name resolution if
    it is either a leaf node in a nested join tree (table, view,
    schema table, subquery), or an inner node that represents a
    NATURAL/USING join, or a nested join with materialized join
    columns.

  RETURN
    TRUE if a leaf, FALSE otherwise.
*/
bool TABLE_LIST::is_leaf_for_name_resolution()
{
  return (is_merged_derived() || is_natural_join || is_join_columns_complete ||
          !nested_join);
}


/*
  Retrieve the first (left-most) leaf in a nested join tree with
  respect to name resolution.

  SYNOPSIS
    TABLE_LIST::first_leaf_for_name_resolution()

  DESCRIPTION
    Given that 'this' is a nested table reference, recursively walk
    down the left-most children of 'this' until we reach a leaf
    table reference with respect to name resolution.

  IMPLEMENTATION
    The left-most child of a nested table reference is the last element
    in the list of children because the children are inserted in
    reverse order.

  RETURN
    If 'this' is a nested table reference - the left-most child of
      the tree rooted in 'this',
    else return 'this'
*/

TABLE_LIST *TABLE_LIST::first_leaf_for_name_resolution()
{
  TABLE_LIST *UNINIT_VAR(cur_table_ref);
  NESTED_JOIN *cur_nested_join;

  if (is_leaf_for_name_resolution())
    return this;
  DBUG_ASSERT(nested_join);

  for (cur_nested_join= nested_join;
       cur_nested_join;
       cur_nested_join= cur_table_ref->nested_join)
  {
    List_iterator_fast<TABLE_LIST> it(cur_nested_join->join_list);
    cur_table_ref= it++;
    /*
      If the current nested join is a RIGHT JOIN, the operands in
      'join_list' are in reverse order, thus the first operand is
      already at the front of the list. Otherwise the first operand
      is in the end of the list of join operands.
    */
    if (!(cur_table_ref->outer_join & JOIN_TYPE_RIGHT))
    {
      TABLE_LIST *next;
      while ((next= it++))
        cur_table_ref= next;
    }
    if (cur_table_ref->is_leaf_for_name_resolution())
      break;
  }
  return cur_table_ref;
}


/*
  Retrieve the last (right-most) leaf in a nested join tree with
  respect to name resolution.

  SYNOPSIS
    TABLE_LIST::last_leaf_for_name_resolution()

  DESCRIPTION
    Given that 'this' is a nested table reference, recursively walk
    down the right-most children of 'this' until we reach a leaf
    table reference with respect to name resolution.

  IMPLEMENTATION
    The right-most child of a nested table reference is the first
    element in the list of children because the children are inserted
    in reverse order.

  RETURN
    - If 'this' is a nested table reference - the right-most child of
      the tree rooted in 'this',
    - else - 'this'
*/

TABLE_LIST *TABLE_LIST::last_leaf_for_name_resolution()
{
  TABLE_LIST *cur_table_ref= this;
  NESTED_JOIN *cur_nested_join;

  if (is_leaf_for_name_resolution())
    return this;
  DBUG_ASSERT(nested_join);

  for (cur_nested_join= nested_join;
       cur_nested_join;
       cur_nested_join= cur_table_ref->nested_join)
  {
    cur_table_ref= cur_nested_join->join_list.head();
    /*
      If the current nested is a RIGHT JOIN, the operands in
      'join_list' are in reverse order, thus the last operand is in the
      end of the list.
    */
    if ((cur_table_ref->outer_join & JOIN_TYPE_RIGHT))
    {
      List_iterator_fast<TABLE_LIST> it(cur_nested_join->join_list);
      TABLE_LIST *next;
      cur_table_ref= it++;
      while ((next= it++))
        cur_table_ref= next;
    }
    if (cur_table_ref->is_leaf_for_name_resolution())
      break;
  }
  return cur_table_ref;
}


/*
  Register access mode which we need for underlying tables

  SYNOPSIS
    register_want_access()
    want_access          Acess which we require
*/

void TABLE_LIST::register_want_access(ulong want_access)
{
  /* Remove SHOW_VIEW_ACL, because it will be checked during making view */
  want_access&= ~SHOW_VIEW_ACL;
  if (belong_to_view)
  {
    grant.want_privilege= want_access;
    if (table)
      table->grant.want_privilege= want_access;
  }
  if (!view)
    return;
  for (TABLE_LIST *tbl= view->first_select_lex()->get_table_list();
       tbl;
       tbl= tbl->next_local)
    tbl->register_want_access(want_access);
}


/*
  Load security context information for this view

  SYNOPSIS
    TABLE_LIST::prepare_view_security_context()
    thd                  [in] thread handler

  RETURN
    FALSE  OK
    TRUE   Error
*/

#ifndef NO_EMBEDDED_ACCESS_CHECKS
bool TABLE_LIST::prepare_view_security_context(THD *thd)
{
  DBUG_ENTER("TABLE_LIST::prepare_view_security_context");
  DBUG_PRINT("enter", ("table: %s", alias.str));

  DBUG_ASSERT(!prelocking_placeholder && view);
  if (view_suid)
  {
    DBUG_PRINT("info", ("This table is suid view => load contest"));
    DBUG_ASSERT(view && view_sctx);
    if (acl_getroot(view_sctx, definer.user.str, definer.host.str,
                                definer.host.str, thd->db.str))
    {
      if ((thd->lex->sql_command == SQLCOM_SHOW_CREATE) ||
          (thd->lex->sql_command == SQLCOM_SHOW_FIELDS))
      {
        push_warning_printf(thd, Sql_condition::WARN_LEVEL_NOTE, 
                            ER_NO_SUCH_USER, 
                            ER_THD(thd, ER_NO_SUCH_USER),
                            definer.user.str, definer.host.str);
      }
      else
      {
        if (thd->security_ctx->master_access & SUPER_ACL)
        {
          my_error(ER_NO_SUCH_USER, MYF(0), definer.user.str, definer.host.str);

        }
        else
        {
          if (thd->password == 2)
            my_error(ER_ACCESS_DENIED_NO_PASSWORD_ERROR, MYF(0),
                     thd->security_ctx->priv_user,
                     thd->security_ctx->priv_host);
          else
            my_error(ER_ACCESS_DENIED_ERROR, MYF(0),
                     thd->security_ctx->priv_user,
                     thd->security_ctx->priv_host,
                     (thd->password ?  ER_THD(thd, ER_YES) :
                      ER_THD(thd, ER_NO)));
        }
        DBUG_RETURN(TRUE);
      }
    }
  }
  DBUG_RETURN(FALSE);

}
#endif


/*
  Find security context of current view

  SYNOPSIS
    TABLE_LIST::find_view_security_context()
    thd                  [in] thread handler

*/

#ifndef NO_EMBEDDED_ACCESS_CHECKS
Security_context *TABLE_LIST::find_view_security_context(THD *thd)
{
  Security_context *sctx;
  TABLE_LIST *upper_view= this;
  DBUG_ENTER("TABLE_LIST::find_view_security_context");

  DBUG_ASSERT(view);
  while (upper_view && !upper_view->view_suid)
  {
    DBUG_ASSERT(!upper_view->prelocking_placeholder);
    upper_view= upper_view->referencing_view;
  }
  if (upper_view)
  {
    DBUG_PRINT("info", ("Securety context of view %s will be used",
                        upper_view->alias.str));
    sctx= upper_view->view_sctx;
    DBUG_ASSERT(sctx);
  }
  else
  {
    DBUG_PRINT("info", ("Current global context will be used"));
    sctx= thd->security_ctx;
  }
  DBUG_RETURN(sctx);
}
#endif


/*
  Prepare security context and load underlying tables priveleges for view

  SYNOPSIS
    TABLE_LIST::prepare_security()
    thd                  [in] thread handler

  RETURN
    FALSE  OK
    TRUE   Error
*/

bool TABLE_LIST::prepare_security(THD *thd)
{
  List_iterator_fast<TABLE_LIST> tb(*view_tables);
  TABLE_LIST *tbl;
  DBUG_ENTER("TABLE_LIST::prepare_security");
#ifndef NO_EMBEDDED_ACCESS_CHECKS
  Security_context *save_security_ctx= thd->security_ctx;

  DBUG_ASSERT(!prelocking_placeholder);
  if (prepare_view_security_context(thd))
    DBUG_RETURN(TRUE);
  thd->security_ctx= find_view_security_context(thd);
  opt_trace_disable_if_no_security_context_access(thd);
  while ((tbl= tb++))
  {
    DBUG_ASSERT(tbl->referencing_view);
    const char *local_db, *local_table_name;
    if (tbl->view)
    {
      local_db= tbl->view_db.str;
      local_table_name= tbl->view_name.str;
    }
    else
    {
      local_db= tbl->db.str;
      local_table_name= tbl->table_name.str;
    }
    fill_effective_table_privileges(thd, &tbl->grant, local_db,
                                    local_table_name);
    if (tbl->table)
      tbl->table->grant= grant;
  }
  thd->security_ctx= save_security_ctx;
#else
  while ((tbl= tb++))
    tbl->grant.privilege= ~NO_ACCESS;
#endif
  DBUG_RETURN(FALSE);
}

#ifndef DBUG_OFF
void TABLE_LIST::set_check_merged()
{
  DBUG_ASSERT(derived);
  /*
    It is not simple to check all, but at least this should be checked:
    this select is not excluded or the exclusion came from above.
  */
  DBUG_ASSERT(derived->is_excluded() ||
              !derived->first_select()->exclude_from_table_unique_test ||
              derived->outer_select()->
              exclude_from_table_unique_test);
}
#endif

void TABLE_LIST::set_check_materialized()
{
  DBUG_ENTER("TABLE_LIST::set_check_materialized");
  SELECT_LEX_UNIT *derived= this->derived;
  if (view)
    derived= &view->unit;
  DBUG_ASSERT(derived);
  DBUG_ASSERT(!derived->is_excluded());
  if (!derived->first_select()->exclude_from_table_unique_test)
    derived->set_unique_exclude();
  else
  {
    /*
      The subtree should be already excluded
    */
    DBUG_ASSERT(!derived->first_select()->first_inner_unit() ||
                derived->first_select()->first_inner_unit()->with_element ||
                derived->first_select()->first_inner_unit()->first_select()->
                exclude_from_table_unique_test);
  }
  DBUG_VOID_RETURN;
}

TABLE *TABLE_LIST::get_real_join_table()
{
  TABLE_LIST *tbl= this;
  while (tbl->table == NULL || tbl->table->reginfo.join_tab == NULL)
  {
    if ((tbl->view == NULL && tbl->derived == NULL) ||
        tbl->is_materialized_derived())
      break;
    /* we do not support merging of union yet */
    DBUG_ASSERT(tbl->view == NULL ||
               tbl->view->first_select_lex()->next_select() == NULL);
    DBUG_ASSERT(tbl->derived == NULL ||
               tbl->derived->first_select()->next_select() == NULL);

    {
      List_iterator_fast<TABLE_LIST>
        ti(tbl->view != NULL ?
           tbl->view->first_select_lex()->top_join_list :
           tbl->derived->first_select()->top_join_list);
      for (;;)
      {
        tbl= NULL;
        /*
          Find left table in outer join on this level
          (the list is reverted).
        */
        for (TABLE_LIST *t= ti++; t; t= ti++)
          tbl= t;
        if (!tbl)
          return NULL; // view/derived with no tables
        if (!tbl->nested_join)
          break;
        /* go deeper if we've found nested join */
        ti= tbl->nested_join->join_list;
      }
    }
  }

  return tbl->table;
}


Natural_join_column::Natural_join_column(Field_translator *field_param,
                                         TABLE_LIST *tab)
{
  DBUG_ASSERT(tab->field_translation);
  view_field= field_param;
  table_field= NULL;
  table_ref= tab;
  is_common= FALSE;
}


Natural_join_column::Natural_join_column(Item_field *field_param,
                                         TABLE_LIST *tab)
{
  DBUG_ASSERT(tab->table == field_param->field->table);
  table_field= field_param;
  view_field= NULL;
  table_ref= tab;
  is_common= FALSE;
}


LEX_CSTRING *Natural_join_column::name()
{
  if (view_field)
  {
    DBUG_ASSERT(table_field == NULL);
    return &view_field->name;
  }

  return &table_field->field_name;
}


Item *Natural_join_column::create_item(THD *thd)
{
  if (view_field)
  {
    DBUG_ASSERT(table_field == NULL);
    return create_view_field(thd, table_ref, &view_field->item,
                             &view_field->name);
  }
  return table_field;
}


Field *Natural_join_column::field()
{
  if (view_field)
  {
    DBUG_ASSERT(table_field == NULL);
    return NULL;
  }
  return table_field->field;
}


const char *Natural_join_column::safe_table_name()
{
  DBUG_ASSERT(table_ref);
  return table_ref->alias.str ? table_ref->alias.str : "";
}


const char *Natural_join_column::safe_db_name()
{
  if (view_field)
    return table_ref->view_db.str ? table_ref->view_db.str : "";

  /*
    Test that TABLE_LIST::db is the same as TABLE_SHARE::db to
    ensure consistency. An exception are I_S schema tables, which
    are inconsistent in this respect.
  */
  DBUG_ASSERT(!cmp(&table_ref->db,
                   &table_ref->table->s->db) ||
              (table_ref->schema_table &&
               is_infoschema_db(&table_ref->table->s->db)) ||
              table_ref->is_materialized_derived());
  return table_ref->db.str ? table_ref->db.str : "";
}


GRANT_INFO *Natural_join_column::grant()
{
/*  if (view_field)
    return &(table_ref->grant);
  return &(table_ref->table->grant);*/
  /*
    Have to check algorithm because merged derived also has
    field_translation.
  */
//if (table_ref->effective_algorithm == DTYPE_ALGORITHM_MERGE)
  if (table_ref->is_merged_derived())
    return &(table_ref->grant);
  return &(table_ref->table->grant);
}


void Field_iterator_view::set(TABLE_LIST *table)
{
  DBUG_ASSERT(table->field_translation);
  view= table;
  ptr= table->field_translation;
  array_end= table->field_translation_end;
}


LEX_CSTRING *Field_iterator_table::name()
{
  return &(*ptr)->field_name;
}


Item *Field_iterator_table::create_item(THD *thd)
{
  SELECT_LEX *select= thd->lex->current_select;

  Item_field *item= new (thd->mem_root) Item_field(thd, &select->context, *ptr);
  DBUG_ASSERT(strlen(item->name.str) == item->name.length);
  if (item && thd->variables.sql_mode & MODE_ONLY_FULL_GROUP_BY &&
      !thd->lex->in_sum_func && select->cur_pos_in_select_list != UNDEF_POS &&
      select->join)
  {
    select->join->non_agg_fields.push_back(item);
    item->marker= select->cur_pos_in_select_list;
    select->set_non_agg_field_used(true);
  }
  return item;
}


LEX_CSTRING *Field_iterator_view::name()
{
  return &ptr->name;
}


Item *Field_iterator_view::create_item(THD *thd)
{
  return create_view_field(thd, view, &ptr->item, &ptr->name);
}

Item *create_view_field(THD *thd, TABLE_LIST *view, Item **field_ref,
                        LEX_CSTRING *name)
{
  bool save_wrapper= thd->lex->first_select_lex()->no_wrap_view_item;
  Item *field= *field_ref;
  DBUG_ENTER("create_view_field");

  if (view->schema_table_reformed)
  {
    /*
      Translation table items are always Item_fields and already fixed
      ('mysql_schema_table' function). So we can return directly the
      field. This case happens only for 'show & where' commands.
    */
    DBUG_ASSERT(field && field->is_fixed());
    DBUG_RETURN(field);
  }

  DBUG_ASSERT(field);
  thd->lex->current_select->no_wrap_view_item= TRUE;
  if (!field->is_fixed())
  {
    if (field->fix_fields(thd, field_ref))
    {
      thd->lex->current_select->no_wrap_view_item= save_wrapper;
      DBUG_RETURN(0);
    }
    field= *field_ref;
  }
  thd->lex->current_select->no_wrap_view_item= save_wrapper;
  if (save_wrapper)
  {
    DBUG_RETURN(field);
  }
  Name_resolution_context *context= (view->view ?
                                     &view->view->first_select_lex()->context:
                                     &thd->lex->first_select_lex()->context);
  Item *item= (new (thd->mem_root)
               Item_direct_view_ref(thd, context, field_ref, view->alias.str,
                                    name, view));
  if (!item)
    return NULL;
  /*
    Force creation of nullable item for the result tmp table for outer joined
    views/derived tables.
  */
  if (view->table && view->table->maybe_null)
    item->maybe_null= TRUE;
  /* Save item in case we will need to fall back to materialization. */
  view->used_items.push_front(item, thd->mem_root);
  /*
    If we create this reference on persistent memory then it should be
    present in persistent list
  */
  if (thd->mem_root == thd->stmt_arena->mem_root)
    view->persistent_used_items.push_front(item, thd->mem_root);
  DBUG_RETURN(item);
}


void Field_iterator_natural_join::set(TABLE_LIST *table_ref)
{
  DBUG_ASSERT(table_ref->join_columns);
  column_ref_it.init(*(table_ref->join_columns));
  cur_column_ref= column_ref_it++;
}


void Field_iterator_natural_join::next()
{
  cur_column_ref= column_ref_it++;
  DBUG_ASSERT(!cur_column_ref || ! cur_column_ref->table_field ||
              cur_column_ref->table_ref->table ==
              cur_column_ref->table_field->field->table);
}


void Field_iterator_table_ref::set_field_iterator()
{
  DBUG_ENTER("Field_iterator_table_ref::set_field_iterator");
  /*
    If the table reference we are iterating over is a natural join, or it is
    an operand of a natural join, and TABLE_LIST::join_columns contains all
    the columns of the join operand, then we pick the columns from
    TABLE_LIST::join_columns, instead of the  orginial container of the
    columns of the join operator.
  */
  if (table_ref->is_join_columns_complete)
  {
    /* Necesary, but insufficient conditions. */
    DBUG_ASSERT(table_ref->is_natural_join ||
                table_ref->nested_join ||
                (table_ref->join_columns &&
                 /* This is a merge view. */
                 ((table_ref->field_translation &&
                   table_ref->join_columns->elements ==
                   (ulong)(table_ref->field_translation_end -
                           table_ref->field_translation)) ||
                  /* This is stored table or a tmptable view. */
                  (!table_ref->field_translation &&
                   table_ref->join_columns->elements ==
                   table_ref->table->s->fields))));
    field_it= &natural_join_it;
    DBUG_PRINT("info",("field_it for '%s' is Field_iterator_natural_join",
                       table_ref->alias.str));
  }
  /* This is a merge view, so use field_translation. */
  else if (table_ref->field_translation)
  {
    DBUG_ASSERT(table_ref->is_merged_derived());
    field_it= &view_field_it;
    DBUG_PRINT("info", ("field_it for '%s' is Field_iterator_view",
                        table_ref->alias.str));
  }
  /* This is a base table or stored view. */
  else
  {
    DBUG_ASSERT(table_ref->table || table_ref->view);
    field_it= &table_field_it;
    DBUG_PRINT("info", ("field_it for '%s' is Field_iterator_table",
                        table_ref->alias.str));
  }
  field_it->set(table_ref);
  DBUG_VOID_RETURN;
}


void Field_iterator_table_ref::set(TABLE_LIST *table)
{
  DBUG_ASSERT(table);
  first_leaf= table->first_leaf_for_name_resolution();
  last_leaf=  table->last_leaf_for_name_resolution();
  DBUG_ASSERT(first_leaf && last_leaf);
  table_ref= first_leaf;
  set_field_iterator();
}


void Field_iterator_table_ref::next()
{
  /* Move to the next field in the current table reference. */
  field_it->next();
  /*
    If all fields of the current table reference are exhausted, move to
    the next leaf table reference.
  */
  if (field_it->end_of_fields() && table_ref != last_leaf)
  {
    table_ref= table_ref->next_name_resolution_table;
    DBUG_ASSERT(table_ref);
    set_field_iterator();
  }
}


const char *Field_iterator_table_ref::get_table_name()
{
  if (table_ref->view)
    return table_ref->view_name.str;
  if (table_ref->is_derived())
    return table_ref->table->s->table_name.str;
  else if (table_ref->is_natural_join)
    return natural_join_it.column_ref()->safe_table_name();

  DBUG_ASSERT(!strcmp(table_ref->table_name.str,
                      table_ref->table->s->table_name.str) ||
              table_ref->schema_table);
  return table_ref->table_name.str;
}


const char *Field_iterator_table_ref::get_db_name()
{
  if (table_ref->view)
    return table_ref->view_db.str;
  else if (table_ref->is_natural_join)
    return natural_join_it.column_ref()->safe_db_name();

  /*
    Test that TABLE_LIST::db is the same as TABLE_SHARE::db to
    ensure consistency. An exception are I_S schema tables, which
    are inconsistent in this respect.
  */
  DBUG_ASSERT(!cmp(&table_ref->db, &table_ref->table->s->db) ||
              (table_ref->schema_table &&
               is_infoschema_db(&table_ref->table->s->db)));

  return table_ref->db.str;
}


GRANT_INFO *Field_iterator_table_ref::grant()
{
  if (table_ref->view)
    return &(table_ref->grant);
  else if (table_ref->is_natural_join)
    return natural_join_it.column_ref()->grant();
  return &(table_ref->table->grant);
}


/*
  Create new or return existing column reference to a column of a
  natural/using join.

  SYNOPSIS
    Field_iterator_table_ref::get_or_create_column_ref()
    parent_table_ref  the parent table reference over which the
                      iterator is iterating

  DESCRIPTION
    Create a new natural join column for the current field of the
    iterator if no such column was created, or return an already
    created natural join column. The former happens for base tables or
    views, and the latter for natural/using joins. If a new field is
    created, then the field is added to 'parent_table_ref' if it is
    given, or to the original table referene of the field if
    parent_table_ref == NULL.

  NOTES
    This method is designed so that when a Field_iterator_table_ref
    walks through the fields of a table reference, all its fields
    are created and stored as follows:
    - If the table reference being iterated is a stored table, view or
      natural/using join, store all natural join columns in a list
      attached to that table reference.
    - If the table reference being iterated is a nested join that is
      not natural/using join, then do not materialize its result
      fields. This is OK because for such table references
      Field_iterator_table_ref iterates over the fields of the nested
      table references (recursively). In this way we avoid the storage
      of unnecessay copies of result columns of nested joins.

  RETURN
    #     Pointer to a column of a natural join (or its operand)
    NULL  No memory to allocate the column
*/

Natural_join_column *
Field_iterator_table_ref::get_or_create_column_ref(THD *thd, TABLE_LIST *parent_table_ref)
{
  Natural_join_column *nj_col;
  bool is_created= TRUE;
  uint UNINIT_VAR(field_count);
  TABLE_LIST *add_table_ref= parent_table_ref ?
                             parent_table_ref : table_ref;

  if (field_it == &table_field_it)
  {
    /* The field belongs to a stored table. */
    Field *tmp_field= table_field_it.field();
    Item_field *tmp_item=
      new (thd->mem_root) Item_field(thd, &thd->lex->current_select->context, tmp_field);
    if (!tmp_item)
      return NULL;
    nj_col= new Natural_join_column(tmp_item, table_ref);
    field_count= table_ref->table->s->fields;
  }
  else if (field_it == &view_field_it)
  {
    /* The field belongs to a merge view or information schema table. */
    Field_translator *translated_field= view_field_it.field_translator();
    nj_col= new Natural_join_column(translated_field, table_ref);
    field_count= (uint)(table_ref->field_translation_end -
                 table_ref->field_translation);
  }
  else
  {
    /*
      The field belongs to a NATURAL join, therefore the column reference was
      already created via one of the two constructor calls above. In this case
      we just return the already created column reference.
    */
    DBUG_ASSERT(table_ref->is_join_columns_complete);
    is_created= FALSE;
    nj_col= natural_join_it.column_ref();
    DBUG_ASSERT(nj_col);
  }
  DBUG_ASSERT(!nj_col->table_field || !nj_col->table_field->field ||
              nj_col->table_ref->table == nj_col->table_field->field->table);

  /*
    If the natural join column was just created add it to the list of
    natural join columns of either 'parent_table_ref' or to the table
    reference that directly contains the original field.
  */
  if (is_created)
  {
    /* Make sure not all columns were materialized. */
    DBUG_ASSERT(!add_table_ref->is_join_columns_complete);
    if (!add_table_ref->join_columns)
    {
      /* Create a list of natural join columns on demand. */
      if (!(add_table_ref->join_columns= new List<Natural_join_column>))
        return NULL;
      add_table_ref->is_join_columns_complete= FALSE;
    }
    add_table_ref->join_columns->push_back(nj_col);
    /*
      If new fields are added to their original table reference, mark if
      all fields were added. We do it here as the caller has no easy way
      of knowing when to do it.
      If the fields are being added to parent_table_ref, then the caller
      must take care to mark when all fields are created/added.
    */
    if (!parent_table_ref &&
        add_table_ref->join_columns->elements == field_count)
      add_table_ref->is_join_columns_complete= TRUE;
  }

  return nj_col;
}


/*
  Return an existing reference to a column of a natural/using join.

  SYNOPSIS
    Field_iterator_table_ref::get_natural_column_ref()

  DESCRIPTION
    The method should be called in contexts where it is expected that
    all natural join columns are already created, and that the column
    being retrieved is a Natural_join_column.

  RETURN
    #     Pointer to a column of a natural join (or its operand)
    NULL  We didn't originally have memory to allocate the column
*/

Natural_join_column *
Field_iterator_table_ref::get_natural_column_ref()
{
  Natural_join_column *nj_col;

  DBUG_ASSERT(field_it == &natural_join_it);
  /*
    The field belongs to a NATURAL join, therefore the column reference was
    already created via one of the two constructor calls above. In this case
    we just return the already created column reference.
  */
  nj_col= natural_join_it.column_ref();
  DBUG_ASSERT(nj_col &&
              (!nj_col->table_field || !nj_col->table_field->field ||
               nj_col->table_ref->table == nj_col->table_field->field->table));
  return nj_col;
}

/*****************************************************************************
  Functions to handle column usage bitmaps (read_set, write_set etc...)
*****************************************************************************/

/* Reset all columns bitmaps */

void TABLE::clear_column_bitmaps()
{
  /*
    Reset column read/write usage. It's identical to:
    bitmap_clear_all(&table->def_read_set);
    bitmap_clear_all(&table->def_write_set);
    The code assumes that the bitmaps are allocated after each other, as
    guaranteed by open_table_from_share()
  */
  bzero((char*) def_read_set.bitmap,
        s->column_bitmap_size * (s->virtual_fields ? 3 : 2));
  column_bitmaps_set(&def_read_set, &def_write_set);
  rpl_write_set= 0;                             // Safety
}


/*
  Tell handler we are going to call position() and rnd_pos() later.
  
  NOTES:
  This is needed for handlers that uses the primary key to find the
  row. In this case we have to extend the read bitmap with the primary
  key fields.
*/

void TABLE::prepare_for_position()
{
  DBUG_ENTER("TABLE::prepare_for_position");

  if ((file->ha_table_flags() & HA_PRIMARY_KEY_IN_READ_INDEX) &&
      s->primary_key < MAX_KEY)
  {
    mark_columns_used_by_index_no_reset(s->primary_key, read_set);
    /* signal change */
    file->column_bitmaps_signal();
  }
  DBUG_VOID_RETURN;
}


MY_BITMAP *TABLE::prepare_for_keyread(uint index, MY_BITMAP *map)
{
  MY_BITMAP *backup= read_set;
  DBUG_ENTER("TABLE::prepare_for_keyread");
  if (!no_keyread)
    file->ha_start_keyread(index);
  if (map != read_set || !(file->index_flags(index, 0, 1) & HA_CLUSTERED_INDEX))
  {
    mark_columns_used_by_index(index, map);
    column_bitmaps_set(map);
  }
  DBUG_RETURN(backup);
}


/*
  Mark that only fields from one key is used. Useful before keyread.
*/

void TABLE::mark_columns_used_by_index(uint index, MY_BITMAP *bitmap)
{
  DBUG_ENTER("TABLE::mark_columns_used_by_index");

  bitmap_clear_all(bitmap);
  mark_columns_used_by_index_no_reset(index, bitmap);
  DBUG_VOID_RETURN;
}

/*
  Restore to use normal column maps after key read

  NOTES
    This reverse the change done by mark_columns_used_by_index

  WARNING
    For this to work, one must have the normal table maps in place
    when calling mark_columns_used_by_index
*/

void TABLE::restore_column_maps_after_keyread(MY_BITMAP *backup)
{
  DBUG_ENTER("TABLE::restore_column_maps_after_mark_index");
  file->ha_end_keyread();
  read_set= backup;
  file->column_bitmaps_signal();
  DBUG_VOID_RETURN;
}


/*
  mark columns used by key, but don't reset other fields
*/

void TABLE::mark_columns_used_by_index_no_reset(uint index, MY_BITMAP *bitmap)
{
  KEY_PART_INFO *key_part= key_info[index].key_part;
  KEY_PART_INFO *key_part_end= (key_part + key_info[index].user_defined_key_parts);
  for (;key_part != key_part_end; key_part++)
    bitmap_set_bit(bitmap, key_part->fieldnr-1);
  if (file->ha_table_flags() & HA_PRIMARY_KEY_IN_READ_INDEX &&
      s->primary_key != MAX_KEY && s->primary_key != index)
    mark_columns_used_by_index_no_reset(s->primary_key, bitmap);
}


/*
  Mark auto-increment fields as used fields in both read and write maps

  NOTES
    This is needed in insert & update as the auto-increment field is
    always set and sometimes read.
*/

void TABLE::mark_auto_increment_column()
{
  DBUG_ASSERT(found_next_number_field);
  /*
    We must set bit in read set as update_auto_increment() is using the
    store() to check overflow of auto_increment values
  */
  bitmap_set_bit(read_set, found_next_number_field->field_index);
  bitmap_set_bit(write_set, found_next_number_field->field_index);
  if (s->next_number_keypart)
    mark_columns_used_by_index_no_reset(s->next_number_index, read_set);
  file->column_bitmaps_signal();
}


/*
  Mark columns needed for doing an delete of a row

  DESCRIPTON
    Some table engines don't have a cursor on the retrieve rows
    so they need either to use the primary key or all columns to
    be able to delete a row.

    If the engine needs this, the function works as follows:
    - If primary key exits, mark the primary key columns to be read.
    - If not, mark all columns to be read

    If the engine has HA_REQUIRES_KEY_COLUMNS_FOR_DELETE, we will
    mark all key columns as 'to-be-read'. This allows the engine to
    loop over the given record to find all keys and doesn't have to
    retrieve the row again.
*/

void TABLE::mark_columns_needed_for_delete()
{
  bool need_signal= false;
  mark_columns_per_binlog_row_image();

  if (triggers)
    triggers->mark_fields_used(TRG_EVENT_DELETE);
  if (file->ha_table_flags() & HA_REQUIRES_KEY_COLUMNS_FOR_DELETE)
  {
    Field **reg_field;
    for (reg_field= field ; *reg_field ; reg_field++)
    {
      if ((*reg_field)->flags & (PART_KEY_FLAG | PART_INDIRECT_KEY_FLAG))
        mark_column_with_deps(*reg_field);
    }
    need_signal= true;
  }
  if (file->ha_table_flags() & HA_PRIMARY_KEY_REQUIRED_FOR_DELETE)
  {
    /*
      If the handler has no cursor capabilites, we have to read either
      the primary key, the hidden primary key or all columns to be
      able to do an delete
    */
    if (s->primary_key == MAX_KEY)
      file->use_hidden_primary_key();
    else
    {
      mark_columns_used_by_index_no_reset(s->primary_key, read_set);
      need_signal= true;
    }
  }

  if (need_signal)
    file->column_bitmaps_signal();

  if (s->versioned)
  {
    bitmap_set_bit(read_set, s->vers.start_fieldno);
    bitmap_set_bit(read_set, s->vers.end_fieldno);
    bitmap_set_bit(write_set, s->vers.end_fieldno);
  }
}


/*
  Mark columns needed for doing an update of a row

  DESCRIPTON
    Some engines needs to have all columns in an update (to be able to
    build a complete row). If this is the case, we mark all not
    updated columns to be read.

    If this is no the case, we do like in the delete case and mark
    if neeed, either the primary key column or all columns to be read.
    (see mark_columns_needed_for_delete() for details)

    If the engine has HA_REQUIRES_KEY_COLUMNS_FOR_DELETE, we will
    mark all USED key columns as 'to-be-read'. This allows the engine to
    loop over the given record to find all changed keys and doesn't have to
    retrieve the row again.
*/

void TABLE::mark_columns_needed_for_update()
{
  DBUG_ENTER("TABLE::mark_columns_needed_for_update");
  bool need_signal= false;

  mark_columns_per_binlog_row_image();

  if (triggers)
    triggers->mark_fields_used(TRG_EVENT_UPDATE);
  if (default_field)
    mark_default_fields_for_write(FALSE);
  if (vfield)
    need_signal|= mark_virtual_columns_for_write(FALSE);
  if (file->ha_table_flags() & HA_REQUIRES_KEY_COLUMNS_FOR_DELETE)
  {
    KEY *end= key_info + s->keys;
    for (KEY *k= key_info; k < end; k++)
    {
      KEY_PART_INFO *kpend= k->key_part + k->ext_key_parts;
      int any_written= 0, all_read= 1;
      for (KEY_PART_INFO *kp= k->key_part; kp < kpend; kp++)
      {
        int idx= kp->fieldnr - 1;
        any_written|= bitmap_is_set(write_set, idx);
        all_read&= bitmap_is_set(read_set, idx);
      }
      if (any_written && !all_read)
      {
        for (KEY_PART_INFO *kp= k->key_part; kp < kpend; kp++)
          mark_column_with_deps(field[kp->fieldnr - 1]);
      }
    }
    need_signal= true;
  }
  if (file->ha_table_flags() & HA_PRIMARY_KEY_REQUIRED_FOR_DELETE)
  {
    /*
      If the handler has no cursor capabilites, we have to read either
      the primary key, the hidden primary key or all columns to be
      able to do an update
    */
    if (s->primary_key == MAX_KEY)
      file->use_hidden_primary_key();
    else
    {
      mark_columns_used_by_index_no_reset(s->primary_key, read_set);
      need_signal= true;
    }
  }
  /*
     For System Versioning we have to read all columns since we will store
     a copy of previous row with modified Sys_end column back to a table.
  */
  if (s->versioned)
  {
    // We will copy old columns to a new row.
    use_all_columns();
  }
  if (check_constraints)
  {
    mark_check_constraint_columns_for_read();
    need_signal= true;
  }

  /*
    If a timestamp field settable on UPDATE is present then to avoid wrong
    update force the table handler to retrieve write-only fields to be able
    to compare records and detect data change.
  */
  if ((file->ha_table_flags() & HA_PARTIAL_COLUMN_READ) &&
      default_field && s->has_update_default_function)
  {
    bitmap_union(read_set, write_set);
    need_signal= true;
  }
  if (need_signal)
    file->column_bitmaps_signal();
  DBUG_VOID_RETURN;
}


/*
  Mark columns the handler needs for doing an insert

  For now, this is used to mark fields used by the trigger
  as changed.
*/

void TABLE::mark_columns_needed_for_insert()
{
  DBUG_ENTER("mark_columns_needed_for_insert");
  mark_columns_per_binlog_row_image();

  if (triggers)
  {
    /*
      We don't need to mark columns which are used by ON DELETE and
      ON UPDATE triggers, which may be invoked in case of REPLACE or
      INSERT ... ON DUPLICATE KEY UPDATE, since before doing actual
      row replacement or update write_record() will mark all table
      fields as used.
    */
    triggers->mark_fields_used(TRG_EVENT_INSERT);
  }
  if (found_next_number_field)
    mark_auto_increment_column();
  if (default_field)
    mark_default_fields_for_write(TRUE);
  /* Mark virtual columns for insert */
  if (vfield)
    mark_virtual_columns_for_write(TRUE);
  if (check_constraints)
    mark_check_constraint_columns_for_read();
  DBUG_VOID_RETURN;
}

/*
  Mark columns according the binlog row image option.

  Columns to be written are stored in 'rpl_write_set'

  When logging in RBR, the user can select whether to
  log partial or full rows, depending on the table
  definition, and the value of binlog_row_image.

  Semantics of the binlog_row_image are the following
  (PKE - primary key equivalent, ie, PK fields if PK
  exists, all fields otherwise):

  binlog_row_image= MINIMAL
    - This marks the PKE fields in the read_set
    - This marks all fields where a value was specified
      in the rpl_write_set

  binlog_row_image= NOBLOB
    - This marks PKE + all non-blob fields in the read_set
    - This marks all fields where a value was specified
      and all non-blob fields in the rpl_write_set

  binlog_row_image= FULL
    - all columns in the read_set
    - all columns in the rpl_write_set

  This marking is done without resetting the original
  bitmaps. This means that we will strip extra fields in
  the read_set at binlogging time (for those cases that
  we only want to log a PK and we needed other fields for
  execution).
*/

void TABLE::mark_columns_per_binlog_row_image()
{
  THD *thd= in_use;
  DBUG_ENTER("mark_columns_per_binlog_row_image");
  DBUG_ASSERT(read_set->bitmap);
  DBUG_ASSERT(write_set->bitmap);

  /* If not using row format */
  rpl_write_set= write_set;

  /**
    If in RBR we may need to mark some extra columns,
    depending on the binlog-row-image command line argument.
   */
  if ((WSREP_EMULATE_BINLOG(thd) || mysql_bin_log.is_open()) &&
      thd->is_current_stmt_binlog_format_row() &&
      !ha_check_storage_engine_flag(s->db_type(), HTON_NO_BINLOG_ROW_OPT))
  {
    /* if there is no PK, then mark all columns for the BI. */
    if (s->primary_key >= MAX_KEY)
    {
      bitmap_set_all(read_set);
      rpl_write_set= read_set;
    }
    else
    {
      switch (thd->variables.binlog_row_image) {
      case BINLOG_ROW_IMAGE_FULL:
        bitmap_set_all(read_set);
        /* Set of columns that should be written (all) */
        rpl_write_set= read_set;
        break;
      case BINLOG_ROW_IMAGE_NOBLOB:
        /* Only write changed columns + not blobs */
        rpl_write_set= &def_rpl_write_set;
        bitmap_copy(rpl_write_set, write_set);

        /*
          for every field that is not set, mark it unless it is a blob or
          part of a primary key
        */
        for (Field **ptr=field ; *ptr ; ptr++)
        {
          Field *my_field= *ptr;
          /*
            bypass blob fields. These can be set or not set, we don't care.
            Later, at binlogging time, if we don't need them in the before
            image, we will discard them.

            If set in the AI, then the blob is really needed, there is
            nothing we can do about it.
          */
          if ((my_field->flags & PRI_KEY_FLAG) ||
              (my_field->type() != MYSQL_TYPE_BLOB))
          {
            bitmap_set_bit(read_set, my_field->field_index);
            bitmap_set_bit(rpl_write_set, my_field->field_index);
          }
        }
        break;
      case BINLOG_ROW_IMAGE_MINIMAL:
        /*
          mark the primary key in the read set so that we can find the row
          that is updated / deleted.
          We don't need to mark the primary key in the rpl_write_set as the
          binary log will include all columns read anyway.
        */
        mark_columns_used_by_index_no_reset(s->primary_key, read_set);
        /* Only write columns that have changed */
        rpl_write_set= write_set;
        break;

      default:
        DBUG_ASSERT(FALSE);
      }
    }
    file->column_bitmaps_signal();
  }

  DBUG_VOID_RETURN;
}


/* 
  @brief Mark virtual columns for update/insert commands

  @param insert_fl    true if virtual columns are marked for insert command
                      For the moment this is not used, may be used in future.

  @details
    The function marks virtual columns used in a update/insert commands
    in the vcol_set bitmap.
    For an insert command a virtual column is always marked in write_set if
    it is a stored column.
    If a virtual column is from write_set it is always marked in vcol_set.
    If a stored virtual column is not from write_set but it is computed
    through columns from write_set it is also marked in vcol_set, and,
    besides, it is added to write_set. 

  @return whether a bitmap was updated

  @note
    Let table t1 have columns a,b,c and let column c be a stored virtual 
    column computed through columns a and b. Then for the query
      UPDATE t1 SET a=1
    column c will be placed into vcol_set and into write_set while
    column b will be placed into read_set.
    If column c was a virtual column, but not a stored virtual column
    then it would not be added to any of the sets. Column b would not
    be added to read_set either.
*/

bool TABLE::mark_virtual_columns_for_write(bool insert_fl
                                           __attribute__((unused)))
{
  Field **vfield_ptr, *tmp_vfield;
  bool bitmap_updated= false;
  DBUG_ENTER("mark_virtual_columns_for_write");

  for (vfield_ptr= vfield; *vfield_ptr; vfield_ptr++)
  {
    tmp_vfield= *vfield_ptr;
    if (bitmap_is_set(write_set, tmp_vfield->field_index))
      bitmap_updated|= mark_virtual_column_with_deps(tmp_vfield);
    else if (tmp_vfield->vcol_info->stored_in_db ||
             (tmp_vfield->flags & (PART_KEY_FLAG | FIELD_IN_PART_FUNC_FLAG |
                                   PART_INDIRECT_KEY_FLAG)))
    {
      bitmap_set_bit(write_set, tmp_vfield->field_index);
      mark_virtual_column_with_deps(tmp_vfield);
      bitmap_updated= true;
    }
  }
  if (bitmap_updated)
    file->column_bitmaps_signal();
  DBUG_RETURN(bitmap_updated);
}


/**
   Check if a virtual not stored column field is in read set

   @retval FALSE  No virtual not stored column is used
   @retval TRUE   At least one virtual not stored column is used
*/

bool TABLE::check_virtual_columns_marked_for_read()
{
  if (vfield)
  {
    Field **vfield_ptr;
    for (vfield_ptr= vfield; *vfield_ptr; vfield_ptr++)
    {
      Field *tmp_vfield= *vfield_ptr;
      if (bitmap_is_set(read_set, tmp_vfield->field_index) &&
          !tmp_vfield->vcol_info->stored_in_db)
        return TRUE;
    }
  }
  return FALSE;
}


/**
   Check if a stored virtual column field is marked for write

   This can be used to check if any column that is part of a virtual
   stored column is changed

   @retval FALSE  No stored virtual column is used
   @retval TRUE   At least one stored virtual column is used
*/

bool TABLE::check_virtual_columns_marked_for_write()
{
  if (vfield)
  {
    Field **vfield_ptr;
    for (vfield_ptr= vfield; *vfield_ptr; vfield_ptr++)
    {
      Field *tmp_vfield= *vfield_ptr;
      if (bitmap_is_set(write_set, tmp_vfield->field_index) &&
                        tmp_vfield->vcol_info->stored_in_db)
        return TRUE;
    }
  }
  return FALSE;
}


/*
  Mark fields used by check constraints into s->check_set.
  Mark all fields used in an expression that is part of an index
  with PART_INDIRECT_KEY_FLAG

  This is done once for the TABLE_SHARE the first time the table is opened.
  The marking must be done non-destructively to handle the case when
  this could be run in parallely by two threads
*/

void TABLE::mark_columns_used_by_virtual_fields(void)
{
  MY_BITMAP *save_read_set;
  Field **vfield_ptr;
  TABLE_SHARE::enum_v_keys v_keys= TABLE_SHARE::NO_V_KEYS;

  /* If there is virtual fields are already initialized */
  if (s->check_set_initialized)
    return;

  if (s->tmp_table == NO_TMP_TABLE)
    mysql_mutex_lock(&s->LOCK_share);
  if (s->check_set)
  {
    /* Mark fields used by check constraint */
    save_read_set= read_set;
    read_set= s->check_set;

    for (Virtual_column_info **chk= check_constraints ; *chk ; chk++)
      (*chk)->expr->walk(&Item::register_field_in_read_map, 1, 0);
    read_set= save_read_set;
  }

  /*
    mark all fields that part of a virtual indexed field with
    PART_INDIRECT_KEY_FLAG. This is used to ensure that all fields
    that are part of an index exits before write/delete/update.

    As this code is only executed once per open share, it's reusing
    existing functionality instead of adding an extra argument to
    add_field_to_set_processor or adding another processor.
  */
  if (vfield)
  {
    for (vfield_ptr= vfield; *vfield_ptr; vfield_ptr++)
    {
      if ((*vfield_ptr)->flags & PART_KEY_FLAG)
        (*vfield_ptr)->vcol_info->expr->walk(&Item::add_field_to_set_processor,
                                             1, this);
    }
    for (uint i= 0 ; i < s->fields ; i++)
    {
      if (bitmap_is_set(&tmp_set, i))
      {
        s->field[i]->flags|= PART_INDIRECT_KEY_FLAG;
        v_keys= TABLE_SHARE::V_KEYS;
      }
    }
    bitmap_clear_all(&tmp_set);
  }
  s->check_set_initialized= v_keys;
  if (s->tmp_table == NO_TMP_TABLE)
    mysql_mutex_unlock(&s->LOCK_share);
}

/* Add fields used by CHECK CONSTRAINT to read map */

void TABLE::mark_check_constraint_columns_for_read(void)
{
  bitmap_union(read_set, s->check_set);
}


/**
  Add all fields that have a default function to the table write set.
*/

void TABLE::mark_default_fields_for_write(bool is_insert)
{
  DBUG_ENTER("mark_default_fields_for_write");
  Field **field_ptr, *field;
  for (field_ptr= default_field; *field_ptr; field_ptr++)
  {
    field= (*field_ptr);
    if (is_insert && field->default_value)
    {
      bitmap_set_bit(write_set, field->field_index);
      field->default_value->expr->
        walk(&Item::register_field_in_read_map, 1, 0);
    }
    else if (!is_insert && field->has_update_default_function())
      bitmap_set_bit(write_set, field->field_index);
  }
  DBUG_VOID_RETURN;
}


void TABLE::move_fields(Field **ptr, const uchar *to, const uchar *from)
{
  my_ptrdiff_t diff= to - from;
  if (diff)
  {
    do
    {
      (*ptr)->move_field_offset(diff);
    } while (*(++ptr));
  }
}


/*
  Store all allocated virtual fields blob values
  Used by InnoDB when calculating virtual fields for it's own internal
  records
*/

void TABLE::remember_blob_values(String *blob_storage)
{
  Field **vfield_ptr;
  for (vfield_ptr= vfield; *vfield_ptr; vfield_ptr++)
  {
    if ((*vfield_ptr)->type() == MYSQL_TYPE_BLOB &&
        !(*vfield_ptr)->vcol_info->stored_in_db)
    {
      Field_blob *blob= ((Field_blob*) *vfield_ptr);
      memcpy((void*) blob_storage, (void*) &blob->value, sizeof(blob->value));
      blob_storage++;
      blob->value.release();
    }
  }
}


/*
  Restore all allocated virtual fields blob values
  Used by InnoDB when calculating virtual fields for it's own internal
  records
*/

void TABLE::restore_blob_values(String *blob_storage)
{
  Field **vfield_ptr;
  for (vfield_ptr= vfield; *vfield_ptr; vfield_ptr++)
  {
    if ((*vfield_ptr)->type() == MYSQL_TYPE_BLOB &&
        !(*vfield_ptr)->vcol_info->stored_in_db)
    {
      Field_blob *blob= ((Field_blob*) *vfield_ptr);
      blob->value.free();
      memcpy((void*) &blob->value, (void*) blob_storage, sizeof(blob->value));
      blob_storage++;
    }
  }
}


/**
  @brief
  Allocate space for keys

  @param key_count  number of keys to allocate additionally

  @details
  The function allocates memory  to fit additionally 'key_count' keys 
  for this table.

  @return FALSE   space was successfully allocated
  @return TRUE    an error occur
*/

bool TABLE::alloc_keys(uint key_count)
{
  key_info= (KEY*) alloc_root(&mem_root, sizeof(KEY)*(s->keys+key_count));
  if (s->keys)
    memmove(key_info, s->key_info, sizeof(KEY)*s->keys);
  s->key_info= key_info;
  max_keys= s->keys+key_count;
  return !(key_info);
}


/**
  @brief
  Populate a KEY_PART_INFO structure with the data related to a field entry.

  @param key_part_info  The structure to fill.
  @param field          The field entry that represents the key part.
  @param fleldnr        The number of the field, count starting from 1.

  TODO: This method does not make use of any table specific fields. It
  could be refactored to act as a constructor for KEY_PART_INFO instead.
*/

void TABLE::create_key_part_by_field(KEY_PART_INFO *key_part_info,
                                     Field *field, uint fieldnr)
{
  DBUG_ASSERT(field->field_index + 1 == (int)fieldnr);
  key_part_info->null_bit= field->null_bit;
  key_part_info->null_offset= (uint) (field->null_ptr -
                                      (uchar*) record[0]);
  key_part_info->field= field;
  key_part_info->fieldnr= fieldnr;
  key_part_info->offset= field->offset(record[0]);
  /*
     field->key_length() accounts for the raw length of the field, excluding
     any metadata such as length of field or the NULL flag.
  */
  key_part_info->length= (uint16) field->key_length();
  key_part_info->key_part_flag= 0;
  /* TODO:
    The below method of computing the key format length of the
    key part is a copy/paste from opt_range.cc, and table.cc.
    This should be factored out, e.g. as a method of Field.
    In addition it is not clear if any of the Field::*_length
    methods is supposed to compute the same length. If so, it
    might be reused.
  */
  key_part_info->store_length= key_part_info->length;
  /*
    For BIT fields null_bit is not set to 0 even if the field is defined
    as NOT NULL, look at Field_bit::Field_bit
  */
  if (!field->real_maybe_null())
  {
    key_part_info->null_bit= 0;
  }

  /*
     The total store length of the key part is the raw length of the field +
     any metadata information, such as its length for strings and/or the null
     flag.
  */
  if (field->real_maybe_null())
  {
    key_part_info->store_length+= HA_KEY_NULL_LENGTH;
  }
  if (field->type() == MYSQL_TYPE_BLOB || 
      field->type() == MYSQL_TYPE_GEOMETRY ||
      field->real_type() == MYSQL_TYPE_VARCHAR)
  {
    key_part_info->store_length+= HA_KEY_BLOB_LENGTH;
    key_part_info->key_part_flag|=
      field->type() == MYSQL_TYPE_BLOB ? HA_BLOB_PART: HA_VAR_LENGTH_PART;
  }

  key_part_info->type=     (uint8) field->key_type();
  key_part_info->key_type =
    ((ha_base_keytype) key_part_info->type == HA_KEYTYPE_TEXT ||
    (ha_base_keytype) key_part_info->type == HA_KEYTYPE_VARTEXT1 ||
    (ha_base_keytype) key_part_info->type == HA_KEYTYPE_VARTEXT2) ?
    0 : FIELDFLAG_BINARY;
}


/**
  @brief
  Check validity of a possible key for the derived table

  @param key            the number of the key
  @param key_parts      number of components of the key
  @param next_field_no  the call-back function that returns the number of
                        the field used as the next component of the key
  @param arg            the argument for the above function

  @details
  The function checks whether a possible key satisfies the constraints
  imposed on the keys of any temporary table.

  We need to filter out BLOB columns here, because ref access optimizer creates
  KEYUSE objects for equalities for non-key columns for two puproses:
  1. To discover possible keys for derived_with_keys optimization
  2. To do hash joins
  For the purpose of #1, KEYUSE objects are not created for "blob_column=..." .
  However, they might be created for #2. In order to catch that case, we filter
  them out here.

  @return TRUE if the key is valid
  @return FALSE otherwise
*/

bool TABLE::check_tmp_key(uint key, uint key_parts,
                          uint (*next_field_no) (uchar *), uchar *arg)
{
  Field **reg_field;
  uint i;
  uint key_len= 0;

  for (i= 0; i < key_parts; i++)
  {
    uint fld_idx= next_field_no(arg);
    reg_field= field + fld_idx;
    if ((*reg_field)->type() == MYSQL_TYPE_BLOB)
      return FALSE;
    uint fld_store_len= (uint16) (*reg_field)->key_length();
    if ((*reg_field)->real_maybe_null())
      fld_store_len+= HA_KEY_NULL_LENGTH;
    if ((*reg_field)->real_type() == MYSQL_TYPE_VARCHAR ||
        (*reg_field)->type() == MYSQL_TYPE_GEOMETRY)
      fld_store_len+= HA_KEY_BLOB_LENGTH;
    key_len+= fld_store_len;
  }
  /*
    We use MI_MAX_KEY_LENGTH (myisam's default) below because it is
    smaller than MAX_KEY_LENGTH (heap's default) and it's unknown whether
    myisam or heap will be used for the temporary table.
  */
  return key_len <= MI_MAX_KEY_LENGTH;
}

/**
  @brief
  Add one key to a temporary table

  @param key            the number of the key
  @param key_parts      number of components of the key
  @param next_field_no  the call-back function that returns the number of
                        the field used as the next component of the key
  @param arg            the argument for the above function
  @param unique         TRUE <=> it is a unique index

  @details
  The function adds a new key to the table that is assumed to be a temporary
  table. At each its invocation the call-back function must return
  the number of the field that is used as the next component of this key.

  @return FALSE is a success
  @return TRUE if a failure

*/

bool TABLE::add_tmp_key(uint key, uint key_parts,
                        uint (*next_field_no) (uchar *), uchar *arg,
                        bool unique)
{
  DBUG_ASSERT(key < max_keys);

  char buf[NAME_CHAR_LEN];
  KEY* keyinfo;
  Field **reg_field;
  uint i;

  bool key_start= TRUE;
  KEY_PART_INFO* key_part_info=
      (KEY_PART_INFO*) alloc_root(&mem_root, sizeof(KEY_PART_INFO)*key_parts);
  if (!key_part_info)
    return TRUE;
  keyinfo= key_info + key;
  keyinfo->key_part= key_part_info;
  keyinfo->usable_key_parts= keyinfo->user_defined_key_parts = key_parts;
  keyinfo->ext_key_parts= keyinfo->user_defined_key_parts;
  keyinfo->key_length=0;
  keyinfo->algorithm= HA_KEY_ALG_UNDEF;
  keyinfo->flags= HA_GENERATED_KEY;
  keyinfo->ext_key_flags= keyinfo->flags;
  keyinfo->is_statistics_from_stat_tables= FALSE;
  if (unique)
    keyinfo->flags|= HA_NOSAME;
  sprintf(buf, "key%i", key);
  keyinfo->name.length= strlen(buf);
  if (!(keyinfo->name.str= strmake_root(&mem_root, buf, keyinfo->name.length)))
    return TRUE;
  keyinfo->rec_per_key= (ulong*) alloc_root(&mem_root,
                                            sizeof(ulong)*key_parts);
  if (!keyinfo->rec_per_key)
    return TRUE;
  bzero(keyinfo->rec_per_key, sizeof(ulong)*key_parts);
  keyinfo->read_stats= NULL;
  keyinfo->collected_stats= NULL;

  for (i= 0; i < key_parts; i++)
  {
    uint fld_idx= next_field_no(arg); 
    reg_field= field + fld_idx;
    if (key_start)
      (*reg_field)->key_start.set_bit(key);
    (*reg_field)->part_of_key.set_bit(key);
    create_key_part_by_field(key_part_info, *reg_field, fld_idx+1);
    keyinfo->key_length += key_part_info->store_length;
    (*reg_field)->flags|= PART_KEY_FLAG;
    key_start= FALSE;
    key_part_info++;
  }

  /*
    For the case when there is a derived table that would give distinct rows,
    the index statistics are passed to the join optimizer to tell that a ref
    access to all the fields of the derived table will produce only one row.
  */

  st_select_lex_unit* derived= pos_in_table_list ?
                               pos_in_table_list->derived: NULL;
  if (derived)
  {
    st_select_lex* first= derived->first_select();
    uint select_list_items= first->get_item_list()->elements;
    if (key_parts == select_list_items)
    {
      if ((!first->is_part_of_union() && (first->options & SELECT_DISTINCT)) ||
          derived->check_distinct_in_union())
        keyinfo->rec_per_key[key_parts - 1]= 1;
    }
  }

  set_if_bigger(s->max_key_length, keyinfo->key_length);
  s->keys++;
  return FALSE;
}

/*
  @brief
  Drop all indexes except specified one.

  @param key_to_save the key to save

  @details
  Drop all indexes on this table except 'key_to_save'. The saved key becomes
  key #0. Memory occupied by key parts of dropped keys are freed.
  If the 'key_to_save' is negative then all keys are freed.
*/

void TABLE::use_index(int key_to_save)
{
  uint i= 1;
  DBUG_ASSERT(!created && key_to_save < (int)s->keys);
  if (key_to_save >= 0)
    /* Save the given key. */
    memmove(key_info, key_info + key_to_save, sizeof(KEY));
  else
    /* Drop all keys; */
    i= 0;

  s->keys= i;
}

/*
  Return TRUE if the table is filled at execution phase 
  
  (and so, the optimizer must not do anything that depends on the contents of
   the table, like range analysis or constant table detection)
*/

bool TABLE::is_filled_at_execution()
{ 
  /*
    pos_in_table_list == NULL for internal temporary tables because they
    do not have a corresponding table reference. Such tables are filled
    during execution.
  */
  return MY_TEST(!pos_in_table_list ||
                 pos_in_table_list->jtbm_subselect ||
                 pos_in_table_list->is_active_sjm());
}


/**
  @brief
  Get actual number of key components

  @param keyinfo

  @details
  The function calculates actual number of key components, possibly including
  components of extended keys, taken into consideration by the optimizer for the
  key described by the parameter keyinfo.

  @return number of considered key components
*/ 

uint TABLE::actual_n_key_parts(KEY *keyinfo)
{
  return optimizer_flag(in_use, OPTIMIZER_SWITCH_EXTENDED_KEYS) ?
           keyinfo->ext_key_parts : keyinfo->user_defined_key_parts;
}

 
/**
  @brief
  Get actual key flags for a table key 

  @param keyinfo

  @details
  The function finds out actual key flags taken into consideration by the
  optimizer for the key described by the parameter keyinfo.

  @return actual key flags
*/ 

ulong TABLE::actual_key_flags(KEY *keyinfo)
{
  return optimizer_flag(in_use, OPTIMIZER_SWITCH_EXTENDED_KEYS) ?
           keyinfo->ext_key_flags : keyinfo->flags;
} 


/*
  Cleanup this table for re-execution.

  SYNOPSIS
    TABLE_LIST::reinit_before_use()
*/

void TABLE_LIST::reinit_before_use(THD *thd)
{
  /*
    Reset old pointers to TABLEs: they are not valid since the tables
    were closed in the end of previous prepare or execute call.
  */
  table= 0;
  /* Reset is_schema_table_processed value(needed for I_S tables */
  schema_table_state= NOT_PROCESSED;

  TABLE_LIST *embedded; /* The table at the current level of nesting. */
  TABLE_LIST *parent_embedding= this; /* The parent nested table reference. */
  do
  {
    embedded= parent_embedding;
    if (embedded->prep_on_expr)
      embedded->on_expr= embedded->prep_on_expr->copy_andor_structure(thd);
    parent_embedding= embedded->embedding;
  }
  while (parent_embedding &&
         parent_embedding->nested_join->join_list.head() == embedded);

  mdl_request.ticket= NULL;
}


/*
  Return subselect that contains the FROM list this table is taken from

  SYNOPSIS
    TABLE_LIST::containing_subselect()
 
  RETURN
    Subselect item for the subquery that contains the FROM list
    this table is taken from if there is any
    0 - otherwise

*/

Item_subselect *TABLE_LIST::containing_subselect()
{
  return (select_lex ? select_lex->master_unit()->item : 0);
}

/*
  Compiles the tagged hints list and fills up the bitmasks.

  SYNOPSIS
    process_index_hints()
      table         the TABLE to operate on.

  DESCRIPTION
    The parser collects the index hints for each table in a "tagged list" 
    (TABLE_LIST::index_hints). Using the information in this tagged list
    this function sets the members TABLE::keys_in_use_for_query,
    TABLE::keys_in_use_for_group_by, TABLE::keys_in_use_for_order_by,
    TABLE::force_index, TABLE::force_index_order,
    TABLE::force_index_group and TABLE::covering_keys.

    Current implementation of the runtime does not allow mixing FORCE INDEX
    and USE INDEX, so this is checked here. Then the FORCE INDEX list 
    (if non-empty) is appended to the USE INDEX list and a flag is set.

    Multiple hints of the same kind are processed so that each clause 
    is applied to what is computed in the previous clause.
    For example:
        USE INDEX (i1) USE INDEX (i2)
    is equivalent to
        USE INDEX (i1,i2)
    and means "consider only i1 and i2".

    Similarly
        USE INDEX () USE INDEX (i1)
    is equivalent to
        USE INDEX (i1)
    and means "consider only the index i1"

    It is OK to have the same index several times, e.g. "USE INDEX (i1,i1)" is
    not an error.

    Different kind of hints (USE/FORCE/IGNORE) are processed in the following
    order:
      1. All indexes in USE (or FORCE) INDEX are added to the mask.
      2. All IGNORE INDEX

    e.g. "USE INDEX i1, IGNORE INDEX i1, USE INDEX i1" will not use i1 at all
    as if we had "USE INDEX i1, USE INDEX i1, IGNORE INDEX i1".

    As an optimization if there is a covering index, and we have 
    IGNORE INDEX FOR GROUP/ORDER, and this index is used for the JOIN part, 
    then we have to ignore the IGNORE INDEX FROM GROUP/ORDER.

  RETURN VALUE
    FALSE                no errors found
    TRUE                 found and reported an error.
*/
bool TABLE_LIST::process_index_hints(TABLE *tbl)
{
  /* initialize the result variables */
  tbl->keys_in_use_for_query= tbl->keys_in_use_for_group_by= 
    tbl->keys_in_use_for_order_by= tbl->s->keys_in_use;

  /* index hint list processing */
  if (index_hints)
  {
    key_map index_join[INDEX_HINT_FORCE + 1];
    key_map index_order[INDEX_HINT_FORCE + 1];
    key_map index_group[INDEX_HINT_FORCE + 1];
    Index_hint *hint;
    int type;
    bool have_empty_use_join= FALSE, have_empty_use_order= FALSE, 
         have_empty_use_group= FALSE;
    List_iterator <Index_hint> iter(*index_hints);

    /* initialize temporary variables used to collect hints of each kind */
    for (type= INDEX_HINT_IGNORE; type <= INDEX_HINT_FORCE; type++)
    {
      index_join[type].clear_all();
      index_order[type].clear_all();
      index_group[type].clear_all();
    }

    /* iterate over the hints list */
    while ((hint= iter++))
    {
      uint pos;

      /* process empty USE INDEX () */
      if (hint->type == INDEX_HINT_USE && !hint->key_name.str)
      {
        if (hint->clause & INDEX_HINT_MASK_JOIN)
        {
          index_join[hint->type].clear_all();
          have_empty_use_join= TRUE;
        }
        if (hint->clause & INDEX_HINT_MASK_ORDER)
        {
          index_order[hint->type].clear_all();
          have_empty_use_order= TRUE;
        }
        if (hint->clause & INDEX_HINT_MASK_GROUP)
        {
          index_group[hint->type].clear_all();
          have_empty_use_group= TRUE;
        }
        continue;
      }

      /* 
        Check if an index with the given name exists and get his offset in 
        the keys bitmask for the table 
      */
      if (tbl->s->keynames.type_names == 0 ||
          (pos= find_type(&tbl->s->keynames, hint->key_name.str,
                          hint->key_name.length, 1)) <= 0)
      {
        my_error(ER_KEY_DOES_NOT_EXITS, MYF(0), hint->key_name.str, alias.str);
        return 1;
      }

      pos--;

      /* add to the appropriate clause mask */
      if (hint->clause & INDEX_HINT_MASK_JOIN)
        index_join[hint->type].set_bit (pos);
      if (hint->clause & INDEX_HINT_MASK_ORDER)
        index_order[hint->type].set_bit (pos);
      if (hint->clause & INDEX_HINT_MASK_GROUP)
        index_group[hint->type].set_bit (pos);
    }

    /* cannot mix USE INDEX and FORCE INDEX */
    if ((!index_join[INDEX_HINT_FORCE].is_clear_all() ||
         !index_order[INDEX_HINT_FORCE].is_clear_all() ||
         !index_group[INDEX_HINT_FORCE].is_clear_all()) &&
        (!index_join[INDEX_HINT_USE].is_clear_all() ||  have_empty_use_join ||
         !index_order[INDEX_HINT_USE].is_clear_all() || have_empty_use_order ||
         !index_group[INDEX_HINT_USE].is_clear_all() || have_empty_use_group))
    {
      my_error(ER_WRONG_USAGE, MYF(0), index_hint_type_name[INDEX_HINT_USE],
               index_hint_type_name[INDEX_HINT_FORCE]);
      return 1;
    }

    /* process FORCE INDEX as USE INDEX with a flag */
    if (!index_order[INDEX_HINT_FORCE].is_clear_all())
    {
      tbl->force_index_order= TRUE;
      index_order[INDEX_HINT_USE].merge(index_order[INDEX_HINT_FORCE]);
    }

    if (!index_group[INDEX_HINT_FORCE].is_clear_all())
    {
      tbl->force_index_group= TRUE;
      index_group[INDEX_HINT_USE].merge(index_group[INDEX_HINT_FORCE]);
    }

    /*
      TODO: get rid of tbl->force_index (on if any FORCE INDEX is specified)
      and create tbl->force_index_join instead.
      Then use the correct force_index_XX instead of the global one.
    */
    if (!index_join[INDEX_HINT_FORCE].is_clear_all() ||
        tbl->force_index_group || tbl->force_index_order)
    {
      tbl->force_index= TRUE;
      index_join[INDEX_HINT_USE].merge(index_join[INDEX_HINT_FORCE]);
    }

    /* apply USE INDEX */
    if (!index_join[INDEX_HINT_USE].is_clear_all() || have_empty_use_join)
      tbl->keys_in_use_for_query.intersect(index_join[INDEX_HINT_USE]);
    if (!index_order[INDEX_HINT_USE].is_clear_all() || have_empty_use_order)
      tbl->keys_in_use_for_order_by.intersect (index_order[INDEX_HINT_USE]);
    if (!index_group[INDEX_HINT_USE].is_clear_all() || have_empty_use_group)
      tbl->keys_in_use_for_group_by.intersect (index_group[INDEX_HINT_USE]);

    /* apply IGNORE INDEX */
    tbl->keys_in_use_for_query.subtract (index_join[INDEX_HINT_IGNORE]);
    tbl->keys_in_use_for_order_by.subtract (index_order[INDEX_HINT_IGNORE]);
    tbl->keys_in_use_for_group_by.subtract (index_group[INDEX_HINT_IGNORE]);
  }

  /* make sure covering_keys don't include indexes disabled with a hint */
  tbl->covering_keys.intersect(tbl->keys_in_use_for_query);
  return 0;
}


size_t max_row_length(TABLE *table, MY_BITMAP const *cols, const uchar *data)
{
  TABLE_SHARE *table_s= table->s;
  size_t length= table_s->reclength + 2 * table_s->fields;
  uint *const beg= table_s->blob_field;
  uint *const end= beg + table_s->blob_fields;
  my_ptrdiff_t const rec_offset= (my_ptrdiff_t) (data - table->record[0]);
  DBUG_ENTER("max_row_length");

  for (uint *ptr= beg ; ptr != end ; ++ptr)
  {
    Field * const field= table->field[*ptr];
    if (bitmap_is_set(cols, field->field_index) &&
        !field->is_null(rec_offset))
    {
      Field_blob * const blob= (Field_blob*) field;
      length+= blob->get_length(rec_offset) + 8; /* max blob store length */
    }
  }
  DBUG_PRINT("exit", ("length: %lld", (longlong) length));
  DBUG_RETURN(length);
}


/**
   Helper function which allows to allocate metadata lock request
   objects for all elements of table list.
*/

void init_mdl_requests(TABLE_LIST *table_list)
{
  for ( ; table_list ; table_list= table_list->next_global)
    table_list->mdl_request.init(MDL_key::TABLE,
                                 table_list->db.str, table_list->table_name.str,
                                 table_list->lock_type >= TL_WRITE_ALLOW_WRITE ?
                                 MDL_SHARED_WRITE : MDL_SHARED_READ,
                                 MDL_TRANSACTION);
}


/**
  Update TABLE::const_key_parts for single table UPDATE/DELETE query

  @param conds               WHERE clause expression

  @retval TRUE   error (OOM)
  @retval FALSE  success

  @note
    Set const_key_parts bits if key fields are equal to constants in
    the WHERE expression.
*/

bool TABLE::update_const_key_parts(COND *conds)
{
  bzero((char*) const_key_parts, sizeof(key_part_map) * s->keys);

  if (conds == NULL)
    return FALSE;

  for (uint index= 0; index < s->keys; index++)
  {
    KEY_PART_INFO *keyinfo= key_info[index].key_part;
    KEY_PART_INFO *keyinfo_end= keyinfo + key_info[index].user_defined_key_parts;

    for (key_part_map part_map= (key_part_map)1; 
        keyinfo < keyinfo_end;
        keyinfo++, part_map<<= 1)
    {
      if (const_expression_in_where(conds, NULL, keyinfo->field))
        const_key_parts[index]|= part_map;
    }
  }
  return FALSE;
}

/**
  Test if the order list consists of simple field expressions

  @param order                Linked list of ORDER BY arguments

  @return TRUE if @a order is empty or consist of simple field expressions
*/

bool is_simple_order(ORDER *order)
{
  for (ORDER *ord= order; ord; ord= ord->next)
  {
    if (ord->item[0]->real_item()->type() != Item::FIELD_ITEM)
      return FALSE;
  }
  return TRUE;
}

class Turn_errors_to_warnings_handler : public Internal_error_handler
{
public:
  Turn_errors_to_warnings_handler() {}
  bool handle_condition(THD *thd,
                        uint sql_errno,
                        const char* sqlstate,
                        Sql_condition::enum_warning_level *level,
                        const char* msg,
                        Sql_condition ** cond_hdl)
  {
    *cond_hdl= NULL;
    if (*level == Sql_condition::WARN_LEVEL_ERROR)
      *level= Sql_condition::WARN_LEVEL_WARN;
    return(0);
  }
};


/*
  to satisfy marked_for_write_or_computed() Field's assert we temporarily
  mark field for write before storing the generated value in it
*/
#ifdef DBUG_ASSERT_EXISTS
#define DBUG_FIX_WRITE_SET(f) bool _write_set_fixed= !bitmap_fast_test_and_set(write_set, (f)->field_index)
#define DBUG_RESTORE_WRITE_SET(f) if (_write_set_fixed) bitmap_clear_bit(write_set, (f)->field_index)
#else
#define DBUG_FIX_WRITE_SET(f)
#define DBUG_RESTORE_WRITE_SET(f)
#endif


/*
  @brief Compute values for virtual columns used in query

  @param  update_mode Specifies what virtual column are computed
  
  @details
    The function computes the values of the virtual columns of the table and
    stores them in the table record buffer.

  @retval
    0    Success
  @retval
    >0   Error occurred when storing a virtual field value
*/

int TABLE::update_virtual_fields(handler *h, enum_vcol_update_mode update_mode)
{
  DBUG_ENTER("TABLE::update_virtual_fields");
  DBUG_PRINT("enter", ("update_mode: %d", update_mode));
  Field **vfield_ptr, *vf;
  Query_arena backup_arena;
  Turn_errors_to_warnings_handler Suppress_errors;
  int error;
  bool handler_pushed= 0, update_all_columns= 1;
  DBUG_ASSERT(vfield);

  if (h->keyread_enabled())
    DBUG_RETURN(0);

  error= 0;
  in_use->set_n_backup_active_arena(expr_arena, &backup_arena);

  /* When reading or deleting row, ignore errors from virtual columns */
  if (update_mode == VCOL_UPDATE_FOR_READ ||
      update_mode == VCOL_UPDATE_FOR_DELETE ||
      update_mode == VCOL_UPDATE_INDEXED)
  {
    in_use->push_internal_handler(&Suppress_errors);
    handler_pushed= 1;
  }
  else if (update_mode == VCOL_UPDATE_FOR_REPLACE &&
           in_use->is_current_stmt_binlog_format_row() &&
           in_use->variables.binlog_row_image != BINLOG_ROW_IMAGE_MINIMAL)
  {
    /*
      If we are doing a replace with not minimal binary logging, we have to
      calculate all virtual columns.
    */
    update_all_columns= 1;
  }

  /* Iterate over virtual fields in the table */
  for (vfield_ptr= vfield; *vfield_ptr; vfield_ptr++)
  {
    vf= (*vfield_ptr);
    Virtual_column_info *vcol_info= vf->vcol_info;
    DBUG_ASSERT(vcol_info);
    DBUG_ASSERT(vcol_info->expr);

    bool update= 0, swap_values= 0;
    switch (update_mode) {
    case VCOL_UPDATE_FOR_READ:
      update= (!vcol_info->stored_in_db &&
               bitmap_is_set(read_set, vf->field_index));
      swap_values= 1;
      break;
    case VCOL_UPDATE_FOR_DELETE:
    case VCOL_UPDATE_FOR_WRITE:
      update= bitmap_is_set(read_set, vf->field_index);
      break;
    case VCOL_UPDATE_FOR_REPLACE:
      update= ((!vcol_info->stored_in_db &&
                (vf->flags & (PART_KEY_FLAG | PART_INDIRECT_KEY_FLAG)) &&
                bitmap_is_set(read_set, vf->field_index)) ||
               update_all_columns);
      if (update && (vf->flags & BLOB_FLAG))
      {
        /*
          The row has been read into record[1] and Field_blob::value
          contains the value for record[0].  Swap value and read_value
          to ensure that the virtual column data for the read row will
          be in read_value at the end of this function
        */
        ((Field_blob*) vf)->swap_value_and_read_value();
        /* Ensure we call swap_value_and_read_value() after update */
        swap_values= 1;
      }
      break;
    case VCOL_UPDATE_INDEXED:
    case VCOL_UPDATE_INDEXED_FOR_UPDATE:
      /* Read indexed fields that was not updated in VCOL_UPDATE_FOR_READ */
      update= (!vcol_info->stored_in_db &&
               (vf->flags & (PART_KEY_FLAG | PART_INDIRECT_KEY_FLAG)) &&
               !bitmap_is_set(read_set, vf->field_index));
      swap_values= 1;
      break;
    }

    if (update)
    {
      int field_error __attribute__((unused)) = 0;
      /* Compute the actual value of the virtual fields */
      DBUG_FIX_WRITE_SET(vf);
      if (vcol_info->expr->save_in_field(vf, 0))
        field_error= error= 1;
      DBUG_RESTORE_WRITE_SET(vf);
      DBUG_PRINT("info", ("field '%s' - updated  error: %d",
                          vf->field_name.str, field_error));
      if (swap_values && (vf->flags & BLOB_FLAG))
      {
        /*
          Remember the read value to allow other update_virtual_field() calls
          for the same blob field for the row to be updated.
          Field_blob->read_value always contains the virtual column data for
          any read row.
        */
        ((Field_blob*) vf)->swap_value_and_read_value();
      }
    }
    else
    {
      DBUG_PRINT("info", ("field '%s' - skipped", vf->field_name.str));
    }
  }
  if (handler_pushed)
    in_use->pop_internal_handler();
  in_use->restore_active_arena(expr_arena, &backup_arena);
  
  /* Return 1 only of we got a fatal error, not a warning */
  DBUG_RETURN(in_use->is_error());
}

int TABLE::update_virtual_field(Field *vf)
{
  DBUG_ASSERT(!in_use->is_error());
  Query_arena backup_arena;
  DBUG_ENTER("TABLE::update_virtual_field");
  in_use->set_n_backup_active_arena(expr_arena, &backup_arena);
  bitmap_clear_all(&tmp_set);
  vf->vcol_info->expr->walk(&Item::update_vcol_processor, 0, &tmp_set);
  DBUG_FIX_WRITE_SET(vf);
  vf->vcol_info->expr->save_in_field(vf, 0);
  DBUG_RESTORE_WRITE_SET(vf);
  in_use->restore_active_arena(expr_arena, &backup_arena);
  DBUG_RETURN(in_use->is_error());
}


/**
  Update all DEFAULT and/or ON INSERT fields.

  @details
    Compute and set the default value of all fields with a default function.
    There are two kinds of default functions - one is used for INSERT-like
    operations, the other for UPDATE-like operations. Depending on the field
    definition and the current operation one or the other kind of update
    function is evaluated.

  @param update_command   True if command was an update else insert
  @param ignore_errors    True if we should ignore errors

  @retval
    0    Success
  @retval
    >0   Error occurred when storing a virtual field value and
         ignore_errors == 0. If set then an error was generated.
*/

int TABLE::update_default_fields(bool update_command, bool ignore_errors)
{
  Query_arena backup_arena;
  Field **field_ptr;
  int res= 0;
  DBUG_ENTER("TABLE::update_default_fields");
  DBUG_ASSERT(default_field);

  in_use->set_n_backup_active_arena(expr_arena, &backup_arena);

  /* Iterate over fields with default functions in the table */
  for (field_ptr= default_field; *field_ptr ; field_ptr++)
  {
    Field *field= (*field_ptr);
    /*
      If an explicit default value for a field overrides the default,
      do not update the field with its automatic default value.
    */
    if (!field->has_explicit_value())
    {
      if (!update_command)
      {
        if (field->default_value &&
            (field->default_value->flags || field->flags & BLOB_FLAG))
          res|= (field->default_value->expr->save_in_field(field, 0) < 0);
      }
      else
        res|= field->evaluate_update_default_function();
      if (!ignore_errors && res)
      {
        my_error(ER_CALCULATING_DEFAULT_VALUE, MYF(0), field->field_name.str);
        break;
      }
      res= 0;
    }
  }
  in_use->restore_active_arena(expr_arena, &backup_arena);
  DBUG_RETURN(res);
}

int TABLE::update_generated_fields()
{
  int res= 0;
  if (found_next_number_field)
  {
    next_number_field= found_next_number_field;
    res= found_next_number_field->set_default();
    if (likely(!res))
      res= file->update_auto_increment();
  }

  if (likely(!res) && vfield)
    res= update_virtual_fields(file, VCOL_UPDATE_FOR_WRITE);
  if (likely(!res) && versioned())
    vers_update_fields();
  if (likely(!res))
    res= verify_constraints(false) == VIEW_CHECK_ERROR;
  return res;
}

int TABLE::period_make_insert(Item *src, Field *dst)
{
  THD *thd= in_use;

  store_record(this, record[1]);
  int res= src->save_in_field(dst, true);

  if (likely(!res))
    res= update_generated_fields();

  if (likely(!res) && triggers)
    res= triggers->process_triggers(thd, TRG_EVENT_INSERT,
                                    TRG_ACTION_BEFORE, true);

  if (likely(!res))
    res = file->ha_write_row(record[0]);

  if (likely(!res) && triggers)
    res= triggers->process_triggers(thd, TRG_EVENT_INSERT,
                                    TRG_ACTION_AFTER, true);

  restore_record(this, record[1]);
  return res;
}

int TABLE::insert_portion_of_time(THD *thd,
                                  const vers_select_conds_t &period_conds,
                                  ha_rows *rows_inserted)
{
  bool lcond= period_conds.field_start->val_datetime_packed(thd)
              < period_conds.start.item->val_datetime_packed(thd);
  bool rcond= period_conds.field_end->val_datetime_packed(thd)
              > period_conds.end.item->val_datetime_packed(thd);

  int res= 0;
  if (lcond)
  {
    res= period_make_insert(period_conds.start.item,
                            field[s->period.end_fieldno]);
    if (likely(!res))
      ++*rows_inserted;
  }
  if (likely(!res) && rcond)
  {
    res= period_make_insert(period_conds.end.item,
                            field[s->period.start_fieldno]);
    if (likely(!res))
      ++*rows_inserted;
  }

  return res;
}

void TABLE::vers_update_fields()
{
  bitmap_set_bit(write_set, vers_start_field()->field_index);
  bitmap_set_bit(write_set, vers_end_field()->field_index);

  if (versioned(VERS_TIMESTAMP))
  {
    if (!vers_write)
      return;
    if (vers_start_field()->store_timestamp(in_use->query_start(),
                                            in_use->query_start_sec_part()))
      DBUG_ASSERT(0);
  }
  else
  {
    if (!vers_write)
      return;
  }

  vers_end_field()->set_max();
  bitmap_set_bit(read_set, vers_end_field()->field_index);
}


void TABLE::vers_update_end()
{
  if (vers_end_field()->store_timestamp(in_use->query_start(),
                                        in_use->query_start_sec_part()))
    DBUG_ASSERT(0);
}

/**
   Reset markers that fields are being updated
*/

void TABLE::reset_default_fields()
{
  DBUG_ENTER("reset_default_fields");
  bitmap_clear_all(&has_value_set);
  DBUG_VOID_RETURN;
}

/*
  Prepare triggers  for INSERT-like statement.

  SYNOPSIS
    prepare_triggers_for_insert_stmt_or_event()

  NOTE
    Prepare triggers for INSERT-like statement by marking fields
    used by triggers and inform handlers that batching of UPDATE/DELETE 
    cannot be done if there are BEFORE UPDATE/DELETE triggers.
*/

void TABLE::prepare_triggers_for_insert_stmt_or_event()
{
  if (triggers)
  {
    if (triggers->has_triggers(TRG_EVENT_DELETE,
                               TRG_ACTION_AFTER))
    {
      /*
        The table has AFTER DELETE triggers that might access to
        subject table and therefore might need delete to be done
        immediately. So we turn-off the batching.
      */
      (void) file->extra(HA_EXTRA_DELETE_CANNOT_BATCH);
    }
    if (triggers->has_triggers(TRG_EVENT_UPDATE,
                               TRG_ACTION_AFTER))
    {
      /*
        The table has AFTER UPDATE triggers that might access to subject
        table and therefore might need update to be done immediately.
        So we turn-off the batching.
      */
      (void) file->extra(HA_EXTRA_UPDATE_CANNOT_BATCH);
    }
  }
}


bool TABLE::prepare_triggers_for_delete_stmt_or_event()
{
  if (triggers &&
      triggers->has_triggers(TRG_EVENT_DELETE,
                             TRG_ACTION_AFTER))
  {
    /*
      The table has AFTER DELETE triggers that might access to subject table
      and therefore might need delete to be done immediately. So we turn-off
      the batching.
    */
    (void) file->extra(HA_EXTRA_DELETE_CANNOT_BATCH);
    return TRUE;
  }
  return FALSE;
}


bool TABLE::prepare_triggers_for_update_stmt_or_event()
{
  if (triggers &&
      triggers->has_triggers(TRG_EVENT_UPDATE,
                             TRG_ACTION_AFTER))
  {
    /*
      The table has AFTER UPDATE triggers that might access to subject
      table and therefore might need update to be done immediately.
      So we turn-off the batching.
    */ 
    (void) file->extra(HA_EXTRA_UPDATE_CANNOT_BATCH);
    return TRUE;
  }
  return FALSE;
}


/**
  Validates default value of fields which are not specified in
  the column list of INSERT/LOAD statement.

  @Note s->default_values should be properly populated
        before calling this function.

  @param thd              thread context
  @param record           the record to check values in

  @return
    @retval false Success.
    @retval true  Failure.
*/

bool TABLE::validate_default_values_of_unset_fields(THD *thd) const
{
  DBUG_ENTER("TABLE::validate_default_values_of_unset_fields");
  for (Field **fld= field; *fld; fld++)
  {
    if (!bitmap_is_set(write_set, (*fld)->field_index) &&
        !((*fld)->flags & NO_DEFAULT_VALUE_FLAG))
    {
      if (!(*fld)->is_null_in_record(s->default_values) &&
          (*fld)->validate_value_in_record_with_warn(thd, s->default_values) &&
          thd->is_error())
      {
        /*
          We're here if:
          - validate_value_in_record_with_warn() failed and
            strict mo validate_default_values_of_unset_fieldsde converted WARN to ERROR
          - or the connection was killed, or closed unexpectedly
        */
        DBUG_RETURN(true);
      }
    }
  }
  DBUG_RETURN(false);
}


bool TABLE::insert_all_rows_into_tmp_table(THD *thd,
                                           TABLE *tmp_table,
                                           TMP_TABLE_PARAM *tmp_table_param,
                                           bool with_cleanup)
{
  int write_err= 0;

  DBUG_ENTER("TABLE::insert_all_rows_into_tmp_table");

  if (with_cleanup)
  {
   if ((write_err= tmp_table->file->ha_delete_all_rows()))
      goto err;
  }
   
  if (file->indexes_are_disabled())
    tmp_table->file->ha_disable_indexes(HA_KEY_SWITCH_ALL);
  file->ha_index_or_rnd_end();

  if (unlikely(file->ha_rnd_init_with_error(1)))
    DBUG_RETURN(1);

  if (tmp_table->no_rows)
    tmp_table->file->extra(HA_EXTRA_NO_ROWS);
  else
  {
    /* update table->file->stats.records */
    file->info(HA_STATUS_VARIABLE);
    tmp_table->file->ha_start_bulk_insert(file->stats.records);
  }

  while (likely(!file->ha_rnd_next(tmp_table->record[0])))
  {
    write_err= tmp_table->file->ha_write_tmp_row(tmp_table->record[0]);
    if (unlikely(write_err))
    {
      bool is_duplicate;
      if (tmp_table->file->is_fatal_error(write_err, HA_CHECK_DUP) &&
          create_internal_tmp_table_from_heap(thd, tmp_table,
                                              tmp_table_param->start_recinfo, 
                                              &tmp_table_param->recinfo,
                                              write_err, 1, &is_duplicate))
	DBUG_RETURN(1);
       
    }  
    if (unlikely(thd->check_killed()))
      goto err_killed;
  }
  if (!tmp_table->no_rows && tmp_table->file->ha_end_bulk_insert())
    goto err;
  DBUG_RETURN(0);

err:
  DBUG_PRINT("error",("Got error: %d",write_err));
  file->print_error(write_err, MYF(0));
err_killed:
  (void) file->ha_rnd_end();
  DBUG_RETURN(1);
}



/*
  @brief Reset const_table flag

  @detail
  Reset const_table flag for this table. If this table is a merged derived
  table/view the flag is recursively reseted for all tables of the underlying
  select.
*/

void TABLE_LIST::reset_const_table()
{
  table->const_table= 0;
  if (is_merged_derived())
  {
    SELECT_LEX *select_lex= get_unit()->first_select();
    TABLE_LIST *tl;
    List_iterator<TABLE_LIST> ti(select_lex->leaf_tables);
    while ((tl= ti++))
      tl->reset_const_table();
  }
}


/*
  @brief Run derived tables/view handling phases on underlying select_lex.

  @param lex    LEX for this thread
  @param phases derived tables/views handling phases to run
                (set of DT_XXX constants)
  @details
  This function runs this derived table through specified 'phases'.
  Underlying tables of this select are handled prior to this derived.
  'lex' is passed as an argument to called functions.

  @return TRUE on error
  @return FALSE ok
*/

bool TABLE_LIST::handle_derived(LEX *lex, uint phases)
{
  SELECT_LEX_UNIT *unit= get_unit();
  DBUG_ENTER("handle_derived");
  DBUG_PRINT("enter", ("phases: 0x%x", phases));

  if (unit)
  {
    if (!is_with_table_recursive_reference())
    {
      for (SELECT_LEX *sl= unit->first_select(); sl; sl= sl->next_select())
        if (sl->handle_derived(lex, phases))
          DBUG_RETURN(TRUE);
    }
    if (mysql_handle_single_derived(lex, this, phases))
      DBUG_RETURN(TRUE);
  }
  DBUG_RETURN(FALSE);
}

/**
  @brief
  Return unit of this derived table/view

  @return reference to a unit  if it's a derived table/view.
  @return 0                    when it's not a derived table/view.
*/

st_select_lex_unit *TABLE_LIST::get_unit()
{
  return (view ? &view->unit : derived);
}


/**
  @brief
  Return select_lex of this derived table/view

  @return select_lex of this derived table/view.
  @return 0          when it's not a derived table.
*/

st_select_lex *TABLE_LIST::get_single_select()
{
  SELECT_LEX_UNIT *unit= get_unit();
  return (unit ? unit->first_select() : 0);
}


/**
  @brief
  Attach a join table list as a nested join to this TABLE_LIST.

  @param join_list join table list to attach

  @details
  This function wraps 'join_list' into a nested_join of this table, thus
  turning it to a nested join leaf.
*/

void TABLE_LIST::wrap_into_nested_join(List<TABLE_LIST> &join_list)
{
  TABLE_LIST *tl;
  /*
    Walk through derived table top list and set 'embedding' to point to
    the nesting table.
  */
  nested_join->join_list.empty();
  List_iterator_fast<TABLE_LIST> li(join_list);
  nested_join->join_list= join_list;
  while ((tl= li++))
  {
    tl->embedding= this;
    tl->join_list= &nested_join->join_list;
  }
}


/**
  @brief
  Initialize this derived table/view

  @param thd  Thread handle

  @details
  This function makes initial preparations of this derived table/view for
  further processing:
    if it's a derived table this function marks it either as mergeable or
      materializable
    creates temporary table for name resolution purposes
    creates field translation for mergeable derived table/view

  @return TRUE  an error occur
  @return FALSE ok
*/

bool TABLE_LIST::init_derived(THD *thd, bool init_view)
{
  SELECT_LEX *first_select= get_single_select();
  SELECT_LEX_UNIT *unit= get_unit();

  if (!unit)
    return FALSE;
  /*
    Check whether we can merge this derived table into main select.
    Depending on the result field translation will or will not
    be created.
  */
  TABLE_LIST *first_table= (TABLE_LIST *) first_select->table_list.first;
  if (first_select->table_list.elements > 1 ||
      (first_table && first_table->is_multitable()))
    set_multitable();

  if (!unit->derived)
    unit->derived= this;
  else if (!is_with_table_recursive_reference() && unit->derived != this)
  {
    if (unit->derived->is_with_table_recursive_reference())
      unit->derived= this;
    else if (vers_conditions.eq(unit->derived->vers_conditions))
      vers_conditions.empty();
    else
    {
      my_error(ER_CONFLICTING_FOR_SYSTEM_TIME, MYF(0));
      return TRUE;
    }
  }

  if (init_view && !view)
  {
    /* This is all what we can do for a derived table for now. */
    set_derived();
  }

  if (!is_view())
  {
    /* A subquery might be forced to be materialized due to a side-effect. */
    if (!is_materialized_derived() && first_select->is_mergeable() &&
        optimizer_flag(thd, OPTIMIZER_SWITCH_DERIVED_MERGE) &&
        !thd->lex->can_not_use_merged() &&
        !(thd->lex->sql_command == SQLCOM_UPDATE_MULTI ||
          thd->lex->sql_command == SQLCOM_DELETE_MULTI) &&
        !is_recursive_with_table())
      set_merged_derived();
    else
      set_materialized_derived();
  }
  /*
    Derived tables/view are materialized prior to UPDATE, thus we can skip
    them from table uniqueness check
  */
  if (is_materialized_derived())
  {
    set_check_materialized();
  }

  /*
    Create field translation for mergeable derived tables/views.
    For derived tables field translation can be created only after
    unit is prepared so all '*' are get unrolled.
  */
  if (is_merged_derived())
  {
    if (is_view() ||
        (unit->prepared &&
	!(thd->lex->context_analysis_only & CONTEXT_ANALYSIS_ONLY_VIEW)))
      create_field_translation(thd);
  }

  return FALSE;
}


/**
  @brief
  Retrieve number of rows in the table

  @details
  Retrieve number of rows in the table referred by this TABLE_LIST and
  store it in the table's stats.records variable. If this TABLE_LIST refers
  to a materialized derived table/view then the estimated number of rows of
  the derived table/view is used instead.

  @return 0          ok
  @return non zero   error
*/

int TABLE_LIST::fetch_number_of_rows()
{
  int error= 0;
  if (jtbm_subselect)
  {
    if (jtbm_subselect->is_jtbm_merged)
    {
      table->file->stats.records= (ha_rows)jtbm_subselect->jtbm_record_count;
      set_if_bigger(table->file->stats.records, 2);
      table->used_stat_records= table->file->stats.records;
    }
    return 0;
  }
  if (is_materialized_derived() && !fill_me)
  {
    table->file->stats.records= get_unit()->result->est_records;
    set_if_bigger(table->file->stats.records, 2);
    table->used_stat_records= table->file->stats.records;
  }
  else
    error= table->file->info(HA_STATUS_VARIABLE | HA_STATUS_NO_LOCK);
  return error;
}

/*
  Procedure of keys generation for result tables of materialized derived
  tables/views.

  A key is generated for each equi-join pair derived table-another table.
  Each generated key consists of fields of derived table used in equi-join.
  Example:

    SELECT * FROM (SELECT * FROM t1 GROUP BY 1) tt JOIN
                  t1 ON tt.f1=t1.f3 and tt.f2.=t1.f4;
  In this case for the derived table tt one key will be generated. It will
  consist of two parts f1 and f2.
  Example:

    SELECT * FROM (SELECT * FROM t1 GROUP BY 1) tt JOIN
                  t1 ON tt.f1=t1.f3 JOIN
                  t2 ON tt.f2=t2.f4;
  In this case for the derived table tt two keys will be generated.
  One key over f1 field, and another key over f2 field.
  Currently optimizer may choose to use only one such key, thus the second
  one will be dropped after range optimizer is finished.
  See also JOIN::drop_unused_derived_keys function.
  Example:

    SELECT * FROM (SELECT * FROM t1 GROUP BY 1) tt JOIN
                  t1 ON tt.f1=a_function(t1.f3);
  In this case for the derived table tt one key will be generated. It will
  consist of one field - f1.
*/



/*
  @brief
  Change references to underlying items of a merged derived table/view
  for fields in derived table's result table.

  @return FALSE ok
  @return TRUE  Out of memory
*/
bool TABLE_LIST::change_refs_to_fields()
{
  List_iterator<Item> li(used_items);
  Item_direct_ref *ref;
  Field_iterator_view field_it;
  THD *thd= table->in_use;
  DBUG_ASSERT(is_merged_derived());

  if (!used_items.elements)
    return FALSE;

  Item **materialized_items=
      (Item **)thd->calloc(sizeof(void *) * table->s->fields);
  if (!materialized_items)
    return TRUE;

  while ((ref= (Item_direct_ref*)li++))
  {
    uint idx;
    Item *orig_item= *ref->ref;
    field_it.set(this);
    for (idx= 0; !field_it.end_of_fields(); field_it.next(), idx++)
    {
      if (field_it.item() == orig_item)
        break;
    }
    DBUG_ASSERT(!field_it.end_of_fields());
    if (!materialized_items[idx])
    {
      materialized_items[idx]= new (thd->mem_root) Item_field(thd, table->field[idx]);
      if (!materialized_items[idx])
        return TRUE;
    }
    /*
      We need to restore the pointers after the execution of the
      prepared statement.
    */
    thd->change_item_tree((Item **)&ref->ref,
                          (Item*)(materialized_items + idx));
  }

  return FALSE;
}


void TABLE_LIST::set_lock_type(THD *thd, enum thr_lock_type lock)
{
  if (check_stack_overrun(thd, STACK_MIN_SIZE, (uchar *)&lock))
    return;
  /* we call it only when table is opened and it is "leaf" table*/
  DBUG_ASSERT(table);
  lock_type= lock;
  /* table->file->get_table() can be 0 for derived tables */
  if (table->file && table->file->get_table())
    table->file->set_lock_type(lock);
  if (is_merged_derived())
  {
    for (TABLE_LIST *table= get_single_select()->get_table_list();
         table;
         table= table->next_local)
    {
      table->set_lock_type(thd, lock);
    }
  }
}

bool TABLE_LIST::is_with_table()
{
  return derived && derived->with_element;
}

uint TABLE_SHARE::actual_n_key_parts(THD *thd)
{
  return use_ext_keys &&
         optimizer_flag(thd, OPTIMIZER_SWITCH_EXTENDED_KEYS) ?
           ext_key_parts : key_parts;
}  


double KEY::actual_rec_per_key(uint i)
{ 
  if (rec_per_key == 0)
    return 0;
  return (is_statistics_from_stat_tables ?
          read_stats->get_avg_frequency(i) : (double) rec_per_key[i]);
}

/*
   find total number of field in hash expr
*/
int fields_in_hash_keyinfo(KEY *keyinfo)
{
  Item_func_hash * temp= (Item_func_hash *)
                     keyinfo->key_part->field->vcol_info->expr;
  return temp->argument_count();
}
/*
  setup_keyinfo_hash changes the key_info->key_part
  to be same as defined by user
 */
void setup_keyinfo_hash(KEY *key_info)
{
  DBUG_ASSERT(key_info->algorithm == HA_KEY_ALG_LONG_HASH);
  DBUG_ASSERT(key_info->key_part->field->flags & LONG_UNIQUE_HASH_FIELD);
  uint no_of_keyparts= fields_in_hash_keyinfo(key_info);
  key_info->key_part-= no_of_keyparts;
  key_info->user_defined_key_parts= key_info->usable_key_parts=
               key_info->ext_key_parts= no_of_keyparts;
  key_info->flags|= HA_NOSAME;
}
/*
  re_setup_keyinfo_hash reverts th setup_keyinfo_hash and this type of
  arrangement is expected by storage engine
 */

void re_setup_keyinfo_hash(KEY *key_info)
{
  DBUG_ASSERT(key_info->algorithm == HA_KEY_ALG_LONG_HASH);
  DBUG_ASSERT(!(key_info->key_part->field->flags & LONG_UNIQUE_HASH_FIELD));
  while(!(key_info->key_part->field->flags & LONG_UNIQUE_HASH_FIELD))
    key_info->key_part++;
  key_info->user_defined_key_parts= key_info->usable_key_parts=
               key_info->ext_key_parts= 1;
  key_info->flags&= ~HA_NOSAME;
}
/**
  @brief clone of current handler.
  Creates a clone of handler used in update for
  unique hash key.
*/
void TABLE::clone_handler_for_update()
{
  if (this->update_handler)
    return;
  handler *update_handler= NULL;
  if (!s->long_unique_table)
    return;
  update_handler= file->clone(s->normalized_path.str,
                                     in_use->mem_root);
  update_handler->ha_external_lock(in_use, F_RDLCK);
  this->update_handler= update_handler;
  return;
}

/**
 @brief Deletes update handler object
*/
void TABLE::delete_update_handler()
{
  update_handler->ha_external_lock(in_use, F_UNLCK);
  update_handler->ha_close();
  delete update_handler;
  this->update_handler= NULL;
}

LEX_CSTRING *fk_option_name(enum_fk_option opt)
{
  static LEX_CSTRING names[]=
  {
    { STRING_WITH_LEN("???") },
    { STRING_WITH_LEN("RESTRICT") },
    { STRING_WITH_LEN("CASCADE") },
    { STRING_WITH_LEN("SET NULL") },
    { STRING_WITH_LEN("NO ACTION") },
    { STRING_WITH_LEN("SET DEFAULT") }
  };
  return names + opt;
}

bool fk_modifies_child(enum_fk_option opt)
{
  static bool can_write[]= { false, false, true, true, false, true };
  return can_write[opt];
}

enum TR_table::enabled TR_table::use_transaction_registry= TR_table::MAYBE;

TR_table::TR_table(THD* _thd, bool rw) :
  thd(_thd), open_tables_backup(NULL)
{
  init_one_table(&MYSQL_SCHEMA_NAME, &TRANSACTION_REG_NAME,
                 NULL, rw ? TL_WRITE : TL_READ);
}

bool TR_table::open()
{
  DBUG_ASSERT(!table);
  open_tables_backup= new Open_tables_backup;
  if (!open_tables_backup)
  {
    my_error(ER_OUT_OF_RESOURCES, MYF(0));
    return true;
  }

  All_tmp_tables_list *temporary_tables= thd->temporary_tables;
  bool error= !open_log_table(thd, this, open_tables_backup);
  thd->temporary_tables= temporary_tables;

  if (use_transaction_registry == MAYBE)
    error= check(error);

  use_transaction_registry= error ? NO : YES;

  return error;
}

TR_table::~TR_table()
{
  if (table)
  {
    thd->temporary_tables= NULL;
    close_log_table(thd, open_tables_backup);
  }
  delete open_tables_backup;
}

void TR_table::store(uint field_id, ulonglong val)
{
  table->field[field_id]->store(val, true);
  table->field[field_id]->set_notnull();
}

void TR_table::store(uint field_id, timeval ts)
{
  table->field[field_id]->store_timestamp(ts.tv_sec, ts.tv_usec);
  table->field[field_id]->set_notnull();
}

enum_tx_isolation TR_table::iso_level() const
{
  enum_tx_isolation res= (enum_tx_isolation) ((*this)[FLD_ISO_LEVEL]->val_int() - 1);
  DBUG_ASSERT(res <= ISO_SERIALIZABLE);
  return res;
}

bool TR_table::update(ulonglong start_id, ulonglong end_id)
{
  if (!table && open())
    return true;

  store(FLD_BEGIN_TS, thd->transaction_time());
  thd->set_time();
  timeval end_time= {thd->query_start(), int(thd->query_start_sec_part())};
  store(FLD_TRX_ID, start_id);
  store(FLD_COMMIT_ID, end_id);
  store(FLD_COMMIT_TS, end_time);
  store_iso_level(thd->tx_isolation);

  int error= table->file->ha_write_row(table->record[0]);
  if (unlikely(error))
    table->file->print_error(error, MYF(0));
  return error;
}

#define newx new (thd->mem_root)
bool TR_table::query(ulonglong trx_id)
{
  if (!table && open())
    return false;
  SQL_SELECT_auto select;
  READ_RECORD info;
  int error;
  List<TABLE_LIST> dummy;
  SELECT_LEX &slex= *(thd->lex->first_select_lex());
  Name_resolution_context_backup backup(slex.context, *this);
  Item *field= newx Item_field(thd, &slex.context, (*this)[FLD_TRX_ID]);
  Item *value= newx Item_int(thd, trx_id);
  COND *conds= newx Item_func_eq(thd, field, value);
  if (unlikely((error= setup_conds(thd, this, dummy, &conds))))
    return false;
  select= make_select(table, 0, 0, conds, NULL, 0, &error);
  if (unlikely(error || !select))
  {
    my_error(ER_OUT_OF_RESOURCES, MYF(0));
    return false;
  }
  // FIXME: (performance) force index 'transaction_id'
  error= init_read_record(&info, thd, table, select, NULL,
                          1 /* use_record_cache */, true /* print_error */,
                          false /* disable_rr_cache */);
  while (!(error= info.read_record()) && !thd->killed && !thd->is_error())
  {
    if (select->skip_record(thd) > 0)
      return true;
  }
  my_error(ER_VERS_NO_TRX_ID, MYF(0), (longlong) trx_id);
  return false;
}

bool TR_table::query(MYSQL_TIME &commit_time, bool backwards)
{
  if (!table && open())
    return false;
  SQL_SELECT_auto select;
  READ_RECORD info;
  int error;
  List<TABLE_LIST> dummy;
  SELECT_LEX &slex= *(thd->lex->first_select_lex());
  Name_resolution_context_backup backup(slex.context, *this);
  Item *field= newx Item_field(thd, &slex.context, (*this)[FLD_COMMIT_TS]);
  Item *value= newx Item_datetime_literal(thd, &commit_time, 6);
  COND *conds;
  if (backwards)
    conds= newx Item_func_ge(thd, field, value);
  else
    conds= newx Item_func_le(thd, field, value);
  if (unlikely((error= setup_conds(thd, this, dummy, &conds))))
    return false;
  // FIXME: (performance) force index 'commit_timestamp'
  select= make_select(table, 0, 0, conds, NULL, 0, &error);
  if (unlikely(error || !select))
    return false;
  error= init_read_record(&info, thd, table, select, NULL,
                          1 /* use_record_cache */, true /* print_error */,
                          false /* disable_rr_cache */);

  // With PK by transaction_id the records are ordered by PK, so we have to
  // scan TRT fully and collect min (backwards == true)
  // or max (backwards == false) stats.
  bool found= false;
  MYSQL_TIME found_ts;
  while (!(error= info.read_record()) && !thd->killed && !thd->is_error())
  {
    int res= select->skip_record(thd);
    if (res > 0)
    {
      MYSQL_TIME commit_ts;
      if ((*this)[FLD_COMMIT_TS]->get_date(&commit_ts, date_mode_t(0)))
      {
        found= false;
        break;
      }
      int c;
      if (!found || ((c= my_time_compare(&commit_ts, &found_ts)) &&
        (backwards ? c < 0 : c > 0)))
      {
        found_ts= commit_ts;
        found= true;
        // TODO: (performance) make ORDER DESC and break after first found.
        // Otherwise it is O(n) scan (+copy)!
        store_record(table, record[1]);
      }
    }
    else if (res < 0)
    {
      found= false;
      break;
    }
 }
  if (found)
    restore_record(table, record[1]);
  return found;
}
#undef newx

bool TR_table::query_sees(bool &result, ulonglong trx_id1, ulonglong trx_id0,
                          ulonglong commit_id1, enum_tx_isolation iso_level1,
                          ulonglong commit_id0)
{
  if (trx_id1 == trx_id0)
  {
    return false;
  }

  if (trx_id1 == ULONGLONG_MAX || trx_id0 == 0)
  {
    result= true;
    return false;
  }

  if (trx_id0 == ULONGLONG_MAX || trx_id1 == 0)
  {
    result= false;
    return false;
  }

  if (!commit_id1)
  {
    if (!query(trx_id1))
      return true;

    commit_id1= (*this)[FLD_COMMIT_ID]->val_int();
    iso_level1= iso_level();
  }

  if (!commit_id0)
  {
    if (!query(trx_id0))
      return true;

    commit_id0= (*this)[FLD_COMMIT_ID]->val_int();
  }

  // Trivial case: TX1 started after TX0 committed
  if (trx_id1 > commit_id0
      // Concurrent transactions: TX1 committed after TX0 and TX1 is read (un)committed
      || (commit_id1 > commit_id0 && iso_level1 < ISO_REPEATABLE_READ))
  {
    result= true;
  }
  else // All other cases: TX1 does not see TX0
  {
    result= false;
  }

  return false;
}

void TR_table::warn_schema_incorrect(const char *reason)
{
  if (MYSQL_VERSION_ID == table->s->mysql_version)
  {
    sql_print_error("%`s.%`s schema is incorrect: %s.",
                    db.str, table_name.str, reason);
  }
  else
  {
    sql_print_error("%`s.%`s schema is incorrect: %s. Created with MariaDB %d, "
                    "now running %d.",
                    db.str, table_name.str, reason, MYSQL_VERSION_ID,
                    static_cast<int>(table->s->mysql_version));
  }
}

bool TR_table::check(bool error)
{
  if (error)
  {
    sql_print_warning("%`s.%`s does not exist (open failed).", db.str,
                      table_name.str);
    return true;
  }

  if (table->file->ht->db_type != DB_TYPE_INNODB)
  {
    warn_schema_incorrect("Wrong table engine (expected InnoDB)");
    return true;
  }

#define WARN_SCHEMA(...) \
  char reason[128]; \
  snprintf(reason, 128, __VA_ARGS__); \
  warn_schema_incorrect(reason);

  if (table->s->fields != FIELD_COUNT)
  {
    WARN_SCHEMA("Wrong field count (expected %d)", FIELD_COUNT);
    return true;
  }

  if (table->field[FLD_TRX_ID]->type() != MYSQL_TYPE_LONGLONG)
  {
    WARN_SCHEMA("Wrong field %d type (expected BIGINT UNSIGNED)", FLD_TRX_ID);
    return true;
  }

  if (table->field[FLD_COMMIT_ID]->type() != MYSQL_TYPE_LONGLONG)
  {
    WARN_SCHEMA("Wrong field %d type (expected BIGINT UNSIGNED)", FLD_COMMIT_ID);
    return true;
  }

  if (table->field[FLD_BEGIN_TS]->type() != MYSQL_TYPE_TIMESTAMP)
  {
    WARN_SCHEMA("Wrong field %d type (expected TIMESTAMP(6))", FLD_BEGIN_TS);
    return true;
  }

  if (table->field[FLD_COMMIT_TS]->type() != MYSQL_TYPE_TIMESTAMP)
  {
    WARN_SCHEMA("Wrong field %d type (expected TIMESTAMP(6))", FLD_COMMIT_TS);
    return true;
  }

  if (table->field[FLD_ISO_LEVEL]->type() != MYSQL_TYPE_STRING ||
      !(table->field[FLD_ISO_LEVEL]->flags & ENUM_FLAG))
  {
  wrong_enum:
    WARN_SCHEMA("Wrong field %d type (expected ENUM('READ-UNCOMMITTED', "
                "'READ-COMMITTED', 'REPEATABLE-READ', 'SERIALIZABLE'))",
                FLD_ISO_LEVEL);
    return true;
  }

  Field_enum *iso_level= static_cast<Field_enum *>(table->field[FLD_ISO_LEVEL]);
  st_typelib *typelib= iso_level->typelib;

  if (typelib->count != 4)
    goto wrong_enum;

  if (strcmp(typelib->type_names[0], "READ-UNCOMMITTED") ||
      strcmp(typelib->type_names[1], "READ-COMMITTED") ||
      strcmp(typelib->type_names[2], "REPEATABLE-READ") ||
      strcmp(typelib->type_names[3], "SERIALIZABLE"))
  {
    goto wrong_enum;
  }

  if (!table->key_info || !table->key_info->key_part)
    goto wrong_pk;

  if (strcmp(table->key_info->key_part->field->field_name.str, "transaction_id"))
  {
  wrong_pk:
    WARN_SCHEMA("Wrong PRIMARY KEY (expected `transaction_id`)");
    return true;
  }

  return false;
}

bool vers_select_conds_t::resolve_units(THD *thd)
{
  DBUG_ASSERT(type != SYSTEM_TIME_UNSPECIFIED);
  DBUG_ASSERT(start.item);
  return start.resolve_unit(thd) ||
         end.resolve_unit(thd);
}

bool vers_select_conds_t::eq(const vers_select_conds_t &conds) const
{
  if (type != conds.type)
    return false;
  switch (type) {
  case SYSTEM_TIME_UNSPECIFIED:
  case SYSTEM_TIME_ALL:
    return true;
  case SYSTEM_TIME_BEFORE:
    DBUG_ASSERT(0);
    return false;
  case SYSTEM_TIME_AS_OF:
    return start.eq(conds.start);
  case SYSTEM_TIME_FROM_TO:
  case SYSTEM_TIME_BETWEEN:
    return start.eq(conds.start) && end.eq(conds.end);
  }
  DBUG_ASSERT(0);
  return false;
}


bool Vers_history_point::resolve_unit(THD *thd)
{
  if (!item)
    return false;
  if (item->fix_fields_if_needed(thd, &item))
    return true;
  return item->this_item()->real_type_handler()->
           type_handler_for_system_time()->
           Vers_history_point_resolve_unit(thd, this);
}


void Vers_history_point::bad_expression_data_type_error(const char *type) const
{
  my_error(ER_ILLEGAL_PARAMETER_DATA_TYPE_FOR_OPERATION, MYF(0),
           type, "FOR SYSTEM_TIME");
}


void Vers_history_point::fix_item()
{
  if (item && item->decimals == 0 && item->type() == Item::FUNC_ITEM &&
      ((Item_func*)item)->functype() == Item_func::NOW_FUNC)
    item->decimals= 6;
}


bool Vers_history_point::eq(const vers_history_point_t &point) const
{
  return unit == point.unit && item->eq(point.item, false);
}

void Vers_history_point::print(String *str, enum_query_type query_type,
                               const char *prefix, size_t plen) const
{
  const static LEX_CSTRING unit_type[]=
  {
    { STRING_WITH_LEN("") },
    { STRING_WITH_LEN("TIMESTAMP ") },
    { STRING_WITH_LEN("TRANSACTION ") }
  };
  str->append(prefix, plen);
  str->append(unit_type + unit);
  item->print(str, query_type);
}

Field *TABLE::find_field_by_name(LEX_CSTRING *str) const
{
  Field **tmp;
  size_t length= str->length;
  if (s->name_hash.records)
  {
    tmp= (Field**) my_hash_search(&s->name_hash, (uchar*) str->str, length);
    return tmp ? field[tmp - s->field] : NULL;
  }
  else
  {
    for (tmp= field; *tmp; tmp++)
    {
      if ((*tmp)->field_name.length == length &&
          !lex_string_cmp(system_charset_info, &(*tmp)->field_name, str))
        return *tmp;
    }
  }
  return NULL;
}


bool TABLE::export_structure(THD *thd, Row_definition_list *defs)
{
  for (Field **src= field; *src; src++)
  {
    uint offs;
    if (defs->find_row_field_by_name(&src[0]->field_name, &offs))
    {
      my_error(ER_DUP_FIELDNAME, MYF(0), src[0]->field_name.str);
      return true;
    }
    Spvar_definition *def= new (thd->mem_root) Spvar_definition(thd, *src);
    if (!def)
      return true;
    def->flags&= (uint) ~NOT_NULL_FLAG;
    if ((def->sp_prepare_create_field(thd, thd->mem_root)) ||
        (defs->push_back(def, thd->mem_root)))
      return true;
  }
  return false;
}<|MERGE_RESOLUTION|>--- conflicted
+++ resolved
@@ -5059,15 +5059,12 @@
   created= TRUE;
   cond_selectivity= 1.0;
   cond_selectivity_sampling_explain= NULL;
-<<<<<<< HEAD
   range_rowid_filter_cost_info_elems= 0;
   range_rowid_filter_cost_info_ptr= NULL;
   range_rowid_filter_cost_info= NULL;
   update_handler= NULL;
   check_unique_buf= NULL;
-=======
   vers_write= s->versioned;
->>>>>>> 00a254cc
 #ifdef HAVE_REPLICATION
   /* used in RBR Triggers */
   master_had_triggers= 0;
