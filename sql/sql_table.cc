--- conflicted
+++ resolved
@@ -28,16 +28,6 @@
 #ifdef __WIN__
 #include <io.h>
 #endif
-
-<<<<<<< HEAD
-#define tmp_disable_binlog(A)       \
-  ulong save_options= (A)->options; \
-  (A)->options&= ~OPTION_BIN_LOG;
-
-#define reenable_binlog(A)          (A)->options= save_options;
-=======
-#include "sql_acl.h" // for SUPER_ACL
->>>>>>> e11175b7
 
 const char *primary_key_name="PRIMARY";
 
