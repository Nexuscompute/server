--- conflicted
+++ resolved
@@ -3379,12 +3379,8 @@
     uint from_numchars= cs->cset->numchars(cs, from, from + from_length);
     if (from_numchars > length / cs->mbmaxlen)
     {
-<<<<<<< HEAD
-      my_error(ER_WRONG_STRING_LENGTH, MYF(0), from, name, (int) (length / cs->mbmaxlen));
-=======
       my_error(ER_WRONG_STRING_LENGTH, MYF(0), from, name,
                (int) (length / cs->mbmaxlen));
->>>>>>> 287d1053
       return 1;
     }
     memcpy(to, from, from_length+1);
