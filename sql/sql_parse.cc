--- conflicted
+++ resolved
@@ -1,5 +1,5 @@
 /* Copyright (c) 2000, 2017, Oracle and/or its affiliates.
-   Copyright (c) 2008, 2022, MariaDB
+   Copyright (c) 2008, 2023, MariaDB
 
    This program is free software; you can redistribute it and/or modify
    it under the terms of the GNU General Public License as published by
@@ -5433,36 +5433,6 @@
       my_ok(thd);
     break;
   }
-<<<<<<< HEAD
-=======
-  case SQLCOM_REVOKE:
-  case SQLCOM_GRANT:
-  {
-    if (lex->type != TYPE_ENUM_PROXY &&
-        check_access(thd, lex->grant | lex->grant_tot_col | GRANT_ACL,
-                     first_table ?  first_table->db.str : select_lex->db.str,
-                     first_table ? &first_table->grant.privilege : NULL,
-                     first_table ? &first_table->grant.m_internal : NULL,
-                     first_table ? 0 : 1, 0))
-      goto error;
-
-    /* Replicate current user as grantor */
-    thd->binlog_invoker(false);
-
-    if (thd->security_ctx->user)              // If not replication
-    {
-      LEX_USER *user;
-      bool first_user= TRUE;
-
-      List_iterator <LEX_USER> user_list(lex->users_list);
-      while ((user= user_list++))
-      {
-        if (opt_skip_name_resolve &&
-            hostname_requires_resolving(user->host.str))
-          push_warning_printf(thd, Sql_condition::WARN_LEVEL_WARN,
-                              ER_WARN_HOSTNAME_WONT_WORK,
-                              ER_THD(thd, ER_WARN_HOSTNAME_WONT_WORK));
->>>>>>> fb0808c4
 
   case SQLCOM_REVOKE_ROLE:
   case SQLCOM_GRANT_ROLE:
