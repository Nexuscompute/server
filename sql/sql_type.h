#ifndef SQL_TYPE_H_INCLUDED
#define SQL_TYPE_H_INCLUDED
/*
<<<<<<< HEAD
   Copyright (c) 2015  MariaDB Foundation.
   Copyright (c) 2015, 2021, MariaDB Corporation.
=======
   Copyright (c) 2015, 2022, MariaDB
>>>>>>> 2aab7f2d

 This program is free software; you can redistribute it and/or modify
 it under the terms of the GNU General Public License as published by
 the Free Software Foundation; version 2 of the License.

 This program is distributed in the hope that it will be useful,
 but WITHOUT ANY WARRANTY; without even the implied warranty of
 MERCHANTABILITY or FITNESS FOR A PARTICULAR PURPOSE.  See the
 GNU General Public License for more details.

 You should have received a copy of the GNU General Public License
 along with this program; if not, write to the Free Software
 Foundation, Inc., 51 Franklin St, Fifth Floor, Boston, MA 02110-1335  USA */

#ifdef USE_PRAGMA_INTERFACE
#pragma interface			/* gcc class implementation */
#endif


#include "mysqld.h"
#include "lex_string.h"
#include "sql_array.h"
#include "sql_const.h"
#include "sql_time.h"
#include "sql_type_string.h"
#include "sql_type_real.h"
#include "compat56.h"
C_MODE_START
#include <ma_dyncol.h>
C_MODE_END

class Field;
class Column_definition;
class Column_definition_attributes;
class Key_part_spec;
class Item;
class Item_const;
class Item_literal;
class Item_param;
class Item_cache;
class Item_copy;
class Item_func_or_sum;
class Item_sum;
class Item_sum_hybrid;
class Item_sum_sum;
class Item_sum_avg;
class Item_sum_variance;
class Item_func_hex;
class Item_hybrid_func;
class Item_func_min_max;
class Item_func_hybrid_field_type;
class Item_bool_func2;
class Item_func_between;
class Item_func_in;
class Item_func_round;
class Item_func_int_val;
class Item_func_abs;
class Item_func_neg;
class Item_func_signed;
class Item_func_unsigned;
class Item_double_typecast;
class Item_float_typecast;
class Item_decimal_typecast;
class Item_char_typecast;
class Item_time_typecast;
class Item_date_typecast;
class Item_datetime_typecast;
class Item_func_plus;
class Item_func_minus;
class Item_func_mul;
class Item_func_div;
class Item_func_mod;
class Item_type_holder;
class cmp_item;
class in_vector;
class Type_handler_data;
class Type_handler_hybrid_field_type;
class Sort_param;
class Arg_comparator;
class Spvar_definition;
struct st_value;
class Protocol;
class handler;
struct TABLE;
struct SORT_FIELD_ATTR;
struct SORT_FIELD;
class Vers_history_point;
class Virtual_column_info;
class Conv_source;
class ST_FIELD_INFO;
class Type_collection;
class Create_func;

#define my_charset_numeric      my_charset_latin1

enum protocol_send_type_t
{
  PROTOCOL_SEND_STRING,
  PROTOCOL_SEND_FLOAT,
  PROTOCOL_SEND_DOUBLE,
  PROTOCOL_SEND_TINY,
  PROTOCOL_SEND_SHORT,
  PROTOCOL_SEND_LONG,
  PROTOCOL_SEND_LONGLONG,
  PROTOCOL_SEND_DATETIME,
  PROTOCOL_SEND_DATE,
  PROTOCOL_SEND_TIME
};


enum scalar_comparison_op
{
  SCALAR_CMP_EQ,
  SCALAR_CMP_EQUAL,
  SCALAR_CMP_LT,
  SCALAR_CMP_LE,
  SCALAR_CMP_GE,
  SCALAR_CMP_GT
};


enum partition_value_print_mode_t
{
  PARTITION_VALUE_PRINT_MODE_SHOW= 0,
  PARTITION_VALUE_PRINT_MODE_FRM= 1
};


enum column_definition_type_t
{
  COLUMN_DEFINITION_TABLE_FIELD,
  COLUMN_DEFINITION_ROUTINE_PARAM,
  COLUMN_DEFINITION_ROUTINE_LOCAL,
  COLUMN_DEFINITION_FUNCTION_RETURN
};


class Send_field_extended_metadata
{
  LEX_CSTRING m_attr[MARIADB_FIELD_ATTR_LAST+1];
public:
  Send_field_extended_metadata()
  {
    bzero(this, sizeof(*this));
  }
  bool set_data_type_name(const LEX_CSTRING &str)
  {
    m_attr[MARIADB_FIELD_ATTR_DATA_TYPE_NAME]= str;
    return false;
  }
  bool set_format_name(const LEX_CSTRING &str)
  {
    m_attr[MARIADB_FIELD_ATTR_FORMAT_NAME]= str;
    return false;
  }
  bool has_extended_metadata() const
  {
    for (uint i= 0; i <= MARIADB_FIELD_ATTR_LAST; i++)
    {
      if (m_attr[i].str)
        return true;
    }
    return false;
  }
  const LEX_CSTRING &attr(uint i) const
  {
    DBUG_ASSERT(i <= MARIADB_FIELD_ATTR_LAST);
    return m_attr[i];
  }
};


class Data_type_statistics
{
public:
  uint m_uneven_bit_length;
  uint m_fixed_string_total_length;
  uint m_fixed_string_count;
  uint m_variable_string_total_length;
  uint m_variable_string_count;
  uint m_blob_count;
  Data_type_statistics()
   :m_uneven_bit_length(0),
    m_fixed_string_total_length(0),
    m_fixed_string_count(0),
    m_variable_string_total_length(0),
    m_variable_string_count(0),
    m_blob_count(0)
  { }
  uint string_count() const
  {
    return m_fixed_string_count + m_variable_string_count;
  }
  uint string_total_length() const
  {
    return m_fixed_string_total_length + m_variable_string_total_length;
  }
};


class Typelib: public TYPELIB
{
public:
  Typelib(uint count, const char **type_names, unsigned int *type_lengths)
  {
    TYPELIB::count= count;
    TYPELIB::name= "";
    TYPELIB::type_names= type_names;
    TYPELIB::type_lengths= type_lengths;
  }
  uint max_octet_length() const
  {
    uint max_length= 0;
    for (uint i= 0; i < TYPELIB::count; i++)
    {
      const uint length= TYPELIB::type_lengths[i];
      set_if_bigger(max_length, length);
    }
    return max_length;
  }
};


template<uint sz>
class TypelibBuffer: public Typelib
{
  const char *m_type_names[sz + 1];
  uint m_type_lengths[sz + 1];
public:
  TypelibBuffer(uint count, const LEX_CSTRING *values)
   :Typelib(count, m_type_names, m_type_lengths)
  {
    DBUG_ASSERT(sz >= count);
    for (uint i= 0; i <  count; i++)
    {
      DBUG_ASSERT(values[i].str != NULL);
      m_type_names[i]= values[i].str;
      m_type_lengths[i]= (uint) values[i].length;
    }
    m_type_names[sz]= NullS; // End marker
    m_type_lengths[sz]= 0;   // End marker
  }
  TypelibBuffer(const LEX_CSTRING *values)
   :TypelibBuffer(sz, values)
  { }
};


/*
  A helper class to store column attributes that are inherited
  by columns (from the table level) when not specified explicitly.
*/
class Column_derived_attributes
{
  /*
    Table level CHARACTER SET and COLLATE value:

      CREATE TABLE t1 (a VARCHAR(1), b CHAR(2)) CHARACTER SET latin1;

    All character string columns (CHAR, VARCHAR, TEXT)
    inherit CHARACTER SET from the table level.
  */
  CHARSET_INFO *m_charset;
public:
  explicit Column_derived_attributes(CHARSET_INFO *cs)
   :m_charset(cs)
  { }
  CHARSET_INFO *charset() const { return m_charset; }
};


/*
  A helper class to store requests for changes
  in multiple column data types during ALTER.
*/
class Column_bulk_alter_attributes
{
  /*
    Target CHARACTER SET specification in ALTER .. CONVERT, e.g.

      ALTER TABLE t1 CONVERT TO CHARACTER SET utf8;

    All character string columns (CHAR, VARCHAR, TEXT)
    get converted to the "CONVERT TO CHARACTER SET".
  */
  CHARSET_INFO *m_alter_table_convert_to_charset;
public:
  explicit Column_bulk_alter_attributes(CHARSET_INFO *convert)
   :m_alter_table_convert_to_charset(convert)
  { }
  CHARSET_INFO *alter_table_convert_to_charset() const
  { return m_alter_table_convert_to_charset; }
};


class Native: public Binary_string
{
public:
  Native(char *str, size_t len)
   :Binary_string(str, len)
  { }
};


template<size_t buff_sz>
class NativeBuffer: public Native
{
  char buff[buff_sz];
public:
  NativeBuffer() : Native(buff, buff_sz) { length(0); }
};


class String_ptr
{
protected:
  String *m_string_ptr;
public:
  String_ptr(String *str)
   :m_string_ptr(str)
  { }
  String_ptr(Item *item, String *buffer);
  const String *string() const
  {
    DBUG_ASSERT(m_string_ptr);
    return m_string_ptr;
  }
  bool is_null() const { return m_string_ptr == NULL; }
};


class Ascii_ptr: public String_ptr
{
public:
  Ascii_ptr(Item *item, String *buffer);
};


template<size_t buff_sz>
class String_ptr_and_buffer: public StringBuffer<buff_sz>,
                             public String_ptr
{
public:
  String_ptr_and_buffer(Item *item)
   :String_ptr(item, this)
  { }
};


template<size_t buff_sz>
class Ascii_ptr_and_buffer: public StringBuffer<buff_sz>,
                            public Ascii_ptr
{
public:
  Ascii_ptr_and_buffer(Item *item)
   :Ascii_ptr(item, this)
  { }
};


class Dec_ptr
{
protected:
  my_decimal *m_ptr;
  Dec_ptr() { }
public:
  Dec_ptr(my_decimal *ptr) :m_ptr(ptr) { }
  bool is_null() const { return m_ptr == NULL; }
  const my_decimal *ptr() const { return m_ptr; }
  const my_decimal *ptr_or(const my_decimal *def) const
  {
    return m_ptr ? m_ptr : def;
  }
  my_decimal *to_decimal(my_decimal *to) const
  {
    if (!m_ptr)
      return NULL;
    *to= *m_ptr;
    return to;
  }
  double to_double() const { return m_ptr ? m_ptr->to_double() : 0.0; }
  longlong to_longlong(bool unsigned_flag)
  { return m_ptr ? m_ptr->to_longlong(unsigned_flag) : 0; }
  Longlong_null to_xlonglong_null()
  {
    return m_ptr ? Longlong_null(m_ptr->to_xlonglong()) : Longlong_null();
  }
  bool to_bool() const { return m_ptr ? m_ptr->to_bool() : false; }
  String *to_string(String *to) const
  {
    return m_ptr ? m_ptr->to_string(to) : NULL;
  }
  String *to_string(String *to, uint prec, uint dec, char filler)
  {
    return m_ptr ? m_ptr->to_string(to, prec, dec, filler) : NULL;
  }
  int to_binary(uchar *bin, int prec, int scale) const
  {
    return (m_ptr ? m_ptr : &decimal_zero)->to_binary(bin, prec, scale);
  }
  int cmp(const my_decimal *dec) const
  {
    DBUG_ASSERT(m_ptr);
    DBUG_ASSERT(dec);
    return m_ptr->cmp(dec);
  }
  int cmp(const Dec_ptr &other) const
  {
    return cmp(other.m_ptr);
  }
};


// A helper class to handle results of val_decimal(), date_op(), etc.
class Dec_ptr_and_buffer: public Dec_ptr
{
protected:
  my_decimal m_buffer;
public:
  int round_to(my_decimal *to, int scale, decimal_round_mode mode)
  {
    DBUG_ASSERT(m_ptr);
    return m_ptr->round_to(to, scale, mode);
  }
  int round_self(uint scale, decimal_round_mode mode)
  {
    return round_to(&m_buffer, scale, mode);
  }
  int round_self_if_needed(int scale, decimal_round_mode mode)
  {
    if (scale >= m_ptr->frac)
      return E_DEC_OK;
    int res= m_ptr->round_to(&m_buffer, scale, mode);
    m_ptr= &m_buffer;
    return res;
  }
  String *to_string_round(String *to, uint dec)
  {
    /*
      decimal_round() allows from==to
      So it's save even if m_ptr points to m_buffer before this call:
    */
    return m_ptr ? m_ptr->to_string_round(to, dec, &m_buffer) : NULL;
  }
};


// A helper class to handle val_decimal() results.
class VDec: public Dec_ptr_and_buffer
{
public:
  VDec(): Dec_ptr_and_buffer() { }
  VDec(Item *item);
  void set(Item *a);
};


// A helper class to handler decimal_op() results.
class VDec_op: public Dec_ptr_and_buffer
{
public:
  VDec_op(Item_func_hybrid_field_type *item);
};


/*
  Get and cache val_decimal() values for two items.
  If the first value appears to be NULL, the second value is not evaluated.
*/
class VDec2_lazy
{
public:
  VDec m_a;
  VDec m_b;
  VDec2_lazy(Item *a, Item *b) :m_a(a)
  {
    if (!m_a.is_null())
      m_b.set(b);
  }
  bool has_null() const
  {
    return m_a.is_null() || m_b.is_null();
  }
};


/**
  Class Sec6 represents a fixed point value with 6 fractional digits.
  Used e.g. to convert double and my_decimal values to TIME/DATETIME.
*/

class Sec6
{
protected:
  ulonglong m_sec;       // The integer part, between 0 and LONGLONG_MAX
  ulong     m_usec;      // The fractional part, between 0 and 999999
  bool      m_neg;       // false if positive, true of negative
  bool      m_truncated; // Indicates if the constructor truncated the value
  void make_from_decimal(const my_decimal *d, ulong *nanoseconds);
  void make_from_double(double d, ulong *nanoseconds);
  void make_from_int(const Longlong_hybrid &nr)
  {
    m_neg= nr.neg();
    m_sec= nr.abs();
    m_usec= 0;
    m_truncated= false;
  }
  void reset()
  {
    m_sec= m_usec= m_neg= m_truncated= 0;
  }
  Sec6() { }
  bool add_nanoseconds(uint nanoseconds)
  {
    DBUG_ASSERT(nanoseconds <= 1000000000);
    if (nanoseconds < 500)
      return false;
    m_usec+= (nanoseconds + 500) / 1000;
    if (m_usec < 1000000)
      return false;
    m_usec%= 1000000;
    return true;
  }
public:
  explicit Sec6(double nr)
  {
    ulong nanoseconds;
    make_from_double(nr, &nanoseconds);
  }
  explicit Sec6(const my_decimal *d)
  {
    ulong nanoseconds;
    make_from_decimal(d, &nanoseconds);
  }
  explicit Sec6(const Longlong_hybrid &nr)
  {
    make_from_int(nr);
  }
  explicit Sec6(longlong nr, bool unsigned_val)
  {
    make_from_int(Longlong_hybrid(nr, unsigned_val));
  }
  bool neg() const { return m_neg; }
  bool truncated() const { return m_truncated; }
  ulonglong sec() const { return m_sec; }
  long usec() const { return m_usec; }
  /**
    Converts Sec6 to MYSQL_TIME
    @param thd           current thd
    @param [out] warn    conversion warnings will be written here
    @param [out] ltime   converted value will be written here
    @param fuzzydate     conversion flags (TIME_INVALID_DATE, etc)
    @returns false for success, true for a failure
  */
  bool convert_to_mysql_time(THD *thd,
                             int *warn,
                             MYSQL_TIME *ltime,
                             date_mode_t fuzzydate) const;

protected:

  bool to_interval_hhmmssff_only(MYSQL_TIME *to, int *warn) const
  {
    return number_to_time_only(m_neg, m_sec, m_usec,
                               TIME_MAX_INTERVAL_HOUR, to, warn);
  }
  bool to_datetime_or_to_interval_hhmmssff(MYSQL_TIME *to, int *warn) const
  {
    /*
      Convert a number to a time interval.
      The following formats are understood:
      -            0 <= x <=   999999995959 - parse as hhhhmmss
      - 999999995959 <  x <= 99991231235959 - parse as YYYYMMDDhhmmss
       (YYMMDDhhmmss)       (YYYYMMDDhhmmss)

      Note, these formats are NOT understood:
      - YYMMDD       - overlaps with INTERVAL range
      - YYYYMMDD     - overlaps with INTERVAL range
      - YYMMDDhhmmss - overlaps with INTERVAL range, partially
                       (see TIME_MAX_INTERVAL_HOUR)

      If we ever need wider intervals, this code switching between
      full datetime and interval-only should be rewised.
    */
    DBUG_ASSERT(TIME_MAX_INTERVAL_HOUR <= 999999995959);
    /*            (YYMMDDhhmmss) */
    if (m_sec >    999999995959ULL &&
        m_sec <= 99991231235959ULL && m_neg == 0)
      return to_datetime_or_date(to, warn, TIME_INVALID_DATES);
    if (m_sec / 10000 > TIME_MAX_INTERVAL_HOUR)
    {
      *warn= MYSQL_TIME_WARN_OUT_OF_RANGE;
      return true;
    }
    return to_interval_hhmmssff_only(to, warn);
  }
public:
  // [-][DD]hhhmmss.ff,  YYMMDDhhmmss.ff, YYYYMMDDhhmmss.ff
  bool to_datetime_or_time(MYSQL_TIME *to, int *warn,
                           date_conv_mode_t mode) const
  {
    bool rc= m_sec > 9999999 && m_sec <= 99991231235959ULL && !m_neg ?
             ::number_to_datetime_or_date(m_sec, m_usec, to,
                        ulonglong(mode & TIME_MODE_FOR_XXX_TO_DATE), warn) < 0 :
             ::number_to_time_only(m_neg, m_sec, m_usec, TIME_MAX_HOUR, to, warn);
    DBUG_ASSERT(*warn || !rc);
    return rc;
  }
  /*
    Convert a number in formats YYYYMMDDhhmmss.ff or YYMMDDhhmmss.ff to
    TIMESTAMP'YYYY-MM-DD hh:mm:ss.ff'
  */
  bool to_datetime_or_date(MYSQL_TIME *to, int *warn,
                           date_conv_mode_t flags) const
  {
    if (m_neg)
    {
      *warn= MYSQL_TIME_WARN_OUT_OF_RANGE;
      return true;
    }
    bool rc= number_to_datetime_or_date(m_sec, m_usec, to,
                                ulonglong(flags & TIME_MODE_FOR_XXX_TO_DATE),
                                warn) == -1;
    DBUG_ASSERT(*warn || !rc);
    return rc;
  }
  // Convert elapsed seconds to TIME
  bool sec_to_time(MYSQL_TIME *ltime, uint dec) const
  {
    set_zero_time(ltime, MYSQL_TIMESTAMP_TIME);
    ltime->neg= m_neg;
    if (m_sec > TIME_MAX_VALUE_SECONDS)
    {
      // use check_time_range() to set ltime to the max value depending on dec
      int unused;
      ltime->hour= TIME_MAX_HOUR + 1;
      check_time_range(ltime, dec, &unused);
      return true;
    }
    DBUG_ASSERT(usec() <= TIME_MAX_SECOND_PART);
    ltime->hour=   (uint) (m_sec / 3600);
    ltime->minute= (uint) (m_sec % 3600) / 60;
    ltime->second= (uint) m_sec % 60;
    ltime->second_part= m_usec;
    return false;
  }
  Sec6 &trunc(uint dec)
  {
    m_usec-= my_time_fraction_remainder(m_usec, dec);
    return *this;
  }
  size_t to_string(char *to, size_t nbytes) const
  {
    return m_usec ?
      my_snprintf(to, nbytes, "%s%llu.%06lu",
                  m_neg ? "-" : "", m_sec, (uint) m_usec) :
      my_snprintf(to, nbytes, "%s%llu", m_neg ? "-" : "", m_sec);
  }
  void make_truncated_warning(THD *thd, const char *type_str) const;
};


class Sec9: public Sec6
{
protected:
  ulong m_nsec; // Nanoseconds 0..999
  void make_from_int(const Longlong_hybrid &nr)
  {
    Sec6::make_from_int(nr);
    m_nsec= 0;
  }
  Sec9() { }
public:
  Sec9(const my_decimal *d)
  {
    Sec6::make_from_decimal(d, &m_nsec);
  }
  Sec9(double d)
  {
    Sec6::make_from_double(d, &m_nsec);
  }
  ulong nsec() const { return m_nsec; }
  Sec9 &trunc(uint dec)
  {
    m_nsec= 0;
    Sec6::trunc(dec);
    return *this;
  }
  Sec9 &round(uint dec);
  Sec9 &round(uint dec, time_round_mode_t mode)
  {
    return mode == TIME_FRAC_TRUNCATE  ? trunc(dec) : round(dec);
  }
};


class VSec9: protected Sec9
{
  bool m_is_null;
  Sec9& to_sec9()
  {
    DBUG_ASSERT(!is_null());
    return *this;
  }
public:
  VSec9(THD *thd, Item *item, const char *type_str, ulonglong limit);
  bool is_null() const { return m_is_null; }
  const Sec9& to_const_sec9() const
  {
    DBUG_ASSERT(!is_null());
    return *this;
  }
  bool neg() const { return to_const_sec9().neg(); }
  bool truncated() const { return to_const_sec9().truncated(); }
  ulonglong sec() const { return to_const_sec9().sec(); }
  long usec() const { return to_const_sec9().usec(); }
  bool sec_to_time(MYSQL_TIME *ltime, uint dec) const
  {
    return to_const_sec9().sec_to_time(ltime, dec);
  }
  void make_truncated_warning(THD *thd, const char *type_str) const
  {
    return to_const_sec9().make_truncated_warning(thd, type_str);
  }
  Sec9 &round(uint dec)
  {
    return to_sec9().round(dec);
  }
  Sec9 &round(uint dec, time_round_mode_t mode)
  {
    return to_sec9().round(dec, mode);
  }
};


/*
  A heler class to perform additive operations between
  two MYSQL_TIME structures and return the result as a
  combination of seconds, microseconds and sign.
*/
class Sec6_add
{
  ulonglong m_sec; // number of seconds
  ulong m_usec;    // number of microseconds
  bool m_neg;      // false if positive, true if negative
  bool m_error;    // false if the value is OK, true otherwise
  void to_hh24mmssff(MYSQL_TIME *ltime, timestamp_type tstype) const
  {
    bzero(ltime, sizeof(*ltime));
    ltime->neg= m_neg;
    calc_time_from_sec(ltime, (ulong) (m_sec % SECONDS_IN_24H), m_usec);
    ltime->time_type= tstype;
  }
public:
  /*
    @param ltime1 - the first value to add (must be a valid DATE,TIME,DATETIME)
    @param ltime2 - the second value to add (must be a valid TIME)
    @param sign   - the sign of the operation
                    (+1 for addition, -1 for subtraction)
  */
  Sec6_add(const MYSQL_TIME *ltime1, const MYSQL_TIME *ltime2, int sign)
  {
    DBUG_ASSERT(sign == -1 || sign == 1);
    DBUG_ASSERT(!ltime1->neg || ltime1->time_type == MYSQL_TIMESTAMP_TIME);
    if (!(m_error= (ltime2->time_type != MYSQL_TIMESTAMP_TIME)))
    {
      if (ltime1->neg != ltime2->neg)
        sign= -sign;
      m_neg= calc_time_diff(ltime1, ltime2, -sign, &m_sec, &m_usec);
      if (ltime1->neg && (m_sec || m_usec))
        m_neg= !m_neg; // Swap sign
    }
  }
  bool to_time(THD *thd, MYSQL_TIME *ltime, uint decimals) const
  {
    if (m_error)
      return true;
    to_hh24mmssff(ltime, MYSQL_TIMESTAMP_TIME);
    ltime->hour+= static_cast<unsigned>(to_days_abs() * 24);
    return adjust_time_range_with_warn(thd, ltime, decimals);
  }
  bool to_datetime(MYSQL_TIME *ltime) const
  {
    if (m_error || m_neg)
      return true;
    to_hh24mmssff(ltime, MYSQL_TIMESTAMP_DATETIME);
    return get_date_from_daynr(to_days_abs(),
                               &ltime->year, &ltime->month, &ltime->day) ||
           !ltime->day;
  }
  long to_days_abs() const { return (long) (m_sec / SECONDS_IN_24H); }
};


class Year
{
protected:
  uint m_year;
  bool m_truncated;
  uint year_precision(const Item *item) const;
public:
  Year(): m_year(0), m_truncated(false) { }
  Year(longlong value, bool unsigned_flag, uint length);
  uint year() const { return m_year; }
  uint to_YYYYMMDD() const { return m_year * 10000; }
  bool truncated() const { return m_truncated; }
};


class Year_null: public Year, public Null_flag
{
public:
  Year_null(const Longlong_null &nr, bool unsigned_flag, uint length)
   :Year(nr.is_null() ? 0 : nr.value(), unsigned_flag, length),
    Null_flag(nr.is_null())
  { }
};


class VYear: public Year_null
{
public:
  VYear(Item *item);
};


class VYear_op: public Year_null
{
public:
  VYear_op(Item_func_hybrid_field_type *item);
};


class Double_null: public Null_flag
{
protected:
  double m_value;
public:
  Double_null(double value, bool is_null)
   :Null_flag(is_null), m_value(value)
  { }
  double value() const { return m_value; }
};


class Temporal: protected MYSQL_TIME
{
public:
  class Status: public MYSQL_TIME_STATUS
  {
  public:
    Status() { my_time_status_init(this); }
  };

  class Warn: public ErrBuff,
              public Status
  {
  public:
    void push_conversion_warnings(THD *thd, bool totally_useless_value,
                                  date_mode_t mode, timestamp_type tstype,
                                  const char *db_name, const char *table_name,
                                  const char *name)
    {
      const char *typestr= tstype >= 0 ? type_name_by_timestamp_type(tstype) :
                           mode & (TIME_INTERVAL_hhmmssff | TIME_INTERVAL_DAY) ?
                           "interval" :
                           mode & TIME_TIME_ONLY ? "time" : "datetime";
      Temporal::push_conversion_warnings(thd, totally_useless_value, warnings,
                                         typestr, db_name, table_name, name,
                                         ptr());
    }
  };

  class Warn_push: public Warn
  {
    THD * const m_thd;
    const char * const m_db_name;
    const char * const m_table_name;
    const char * const m_name;
    const MYSQL_TIME * const m_ltime;
    const date_mode_t m_mode;
  public:
    Warn_push(THD *thd, const char *db_name, const char *table_name,
              const char *name, const MYSQL_TIME *ltime, date_mode_t mode)
      : m_thd(thd), m_db_name(db_name), m_table_name(table_name), m_name(name),
        m_ltime(ltime), m_mode(mode)
    { }
    ~Warn_push()
    {
      if (warnings)
        push_conversion_warnings(m_thd, m_ltime->time_type < 0,
                                 m_mode, m_ltime->time_type,
                                 m_db_name, m_table_name, m_name);
    }
  };

public:
  static date_conv_mode_t sql_mode_for_dates(THD *thd);
  static time_round_mode_t default_round_mode(THD *thd);
  class Options: public date_mode_t
  {
  public:
    explicit Options(date_mode_t flags)
     :date_mode_t(flags)
    { }
    Options(date_conv_mode_t flags, time_round_mode_t round_mode)
     :date_mode_t(flags | round_mode)
    {
      DBUG_ASSERT(ulonglong(flags) <= UINT_MAX32);
    }
    Options(date_conv_mode_t flags, THD *thd)
     :Options(flags, default_round_mode(thd))
    { }
  };

  bool is_valid_temporal() const
  {
    DBUG_ASSERT(time_type != MYSQL_TIMESTAMP_ERROR);
    return time_type != MYSQL_TIMESTAMP_NONE;
  }
  static const char *type_name_by_timestamp_type(timestamp_type time_type)
  {
    switch (time_type) {
      case MYSQL_TIMESTAMP_DATE: return "date";
      case MYSQL_TIMESTAMP_TIME: return "time";
      case MYSQL_TIMESTAMP_DATETIME:  // FALLTHROUGH
      default:
        break;
    }
    return "datetime";
  }
  static void push_conversion_warnings(THD *thd, bool totally_useless_value, int warn,
                                       const char *type_name,
                                       const char *db_name,
                                       const char *table_name,
                                       const char *field_name,
                                       const char *value);
  /*
    This method is used if the item was not null but convertion to
    TIME/DATE/DATETIME failed. We return a zero date if allowed,
    otherwise - null.
  */
  void make_fuzzy_date(int *warn, date_conv_mode_t fuzzydate)
  {
    /*
      In the following scenario:
      - The caller expected to get a TIME value
      - Item returned a not NULL string or numeric value
      - But then conversion from string or number to TIME failed
      we need to change the default time_type from MYSQL_TIMESTAMP_DATE
      (which was set in bzero) to MYSQL_TIMESTAMP_TIME and therefore
      return TIME'00:00:00' rather than DATE'0000-00-00'.
      If we don't do this, methods like Item::get_time_with_conversion()
      will erroneously subtract CURRENT_DATE from '0000-00-00 00:00:00'
      and return TIME'-838:59:59' instead of TIME'00:00:00' as a result.
    */
    timestamp_type tstype= !(fuzzydate & TIME_FUZZY_DATES) ?
                           MYSQL_TIMESTAMP_NONE :
                           fuzzydate & TIME_TIME_ONLY ?
                           MYSQL_TIMESTAMP_TIME :
                           MYSQL_TIMESTAMP_DATETIME;
    set_zero_time(this, tstype);
  }

protected:
  my_decimal *bad_to_decimal(my_decimal *to) const;
  my_decimal *to_decimal(my_decimal *to) const;
  static double to_double(bool negate, ulonglong num, ulong frac)
  {
    double d= static_cast<double>(num) + static_cast<double>(frac) /
      TIME_SECOND_PART_FACTOR;
    return negate ? -d : d;
  }
  longlong to_packed() const { return ::pack_time(this); }
  void make_from_out_of_range(int *warn)
  {
    *warn= MYSQL_TIME_WARN_OUT_OF_RANGE;
    time_type= MYSQL_TIMESTAMP_NONE;
  }
  void make_from_sec6(THD *thd, MYSQL_TIME_STATUS *st,
                      const Sec6 &nr, date_mode_t mode)
  {
    if (nr.convert_to_mysql_time(thd, &st->warnings, this, mode))
      make_fuzzy_date(&st->warnings, date_conv_mode_t(mode));
  }
  void make_from_sec9(THD *thd, MYSQL_TIME_STATUS *st,
                      const Sec9 &nr, date_mode_t mode)
  {
    if (nr.convert_to_mysql_time(thd, &st->warnings, this, mode) ||
        add_nanoseconds(thd, &st->warnings, mode, nr.nsec()))
      make_fuzzy_date(&st->warnings, date_conv_mode_t(mode));
  }
  void make_from_str(THD *thd, Warn *warn,
                     const char *str, size_t length, CHARSET_INFO *cs,
                     date_mode_t fuzzydate);
  void make_from_double(THD *thd, Warn *warn, double nr, date_mode_t mode)
  {
    make_from_sec9(thd, warn, Sec9(nr), mode);
    if (warn->warnings)
      warn->set_double(nr);
  }
  void make_from_longlong_hybrid(THD *thd, Warn *warn,
                                 const Longlong_hybrid &nr, date_mode_t mode)
  {
    /*
      Note: conversion from an integer to TIME can overflow to
      '838:59:59.999999', so the conversion result can have fractional digits.
    */
    make_from_sec6(thd, warn, Sec6(nr), mode);
    if (warn->warnings)
      warn->set_longlong(nr);
  }
  void make_from_decimal(THD *thd, Warn *warn,
                         const my_decimal *nr, date_mode_t mode)
  {
    make_from_sec9(thd, warn, Sec9(nr), mode);
    if (warn->warnings)
      warn->set_decimal(nr);
  }
  bool ascii_to_temporal(MYSQL_TIME_STATUS *st,
                         const char *str, size_t length,
                         date_mode_t mode)
  {
    if (mode & (TIME_INTERVAL_hhmmssff | TIME_INTERVAL_DAY))
      return ascii_to_datetime_or_date_or_interval_DDhhmmssff(st, str, length,
                                                              mode);
    if (mode & TIME_TIME_ONLY)
      return ascii_to_datetime_or_date_or_time(st, str, length, mode);
    return ascii_to_datetime_or_date(st, str, length, mode);
  }
  bool ascii_to_datetime_or_date_or_interval_DDhhmmssff(MYSQL_TIME_STATUS *st,
                                                        const char *str,
                                                        size_t length,
                                                        date_mode_t mode)
  {
    longlong cflags= ulonglong(mode & TIME_MODE_FOR_XXX_TO_DATE);
    bool rc= mode & TIME_INTERVAL_DAY ?
      ::str_to_datetime_or_date_or_interval_day(str, length, this, cflags, st,
                                                TIME_MAX_INTERVAL_HOUR,
                                                TIME_MAX_INTERVAL_HOUR) :
      ::str_to_datetime_or_date_or_interval_hhmmssff(str, length, this,
                                                     cflags, st,
                                                     TIME_MAX_INTERVAL_HOUR,
                                                     TIME_MAX_INTERVAL_HOUR);
    DBUG_ASSERT(!rc || st->warnings);
    return rc;
  }
  bool ascii_to_datetime_or_date_or_time(MYSQL_TIME_STATUS *status,
                                         const char *str, size_t length,
                                         date_mode_t fuzzydate)
  {
    ulonglong cflags= ulonglong(fuzzydate & TIME_MODE_FOR_XXX_TO_DATE);
    bool rc= ::str_to_datetime_or_date_or_time(str, length, this,
                                               cflags, status,
                                               TIME_MAX_HOUR, UINT_MAX32);
    DBUG_ASSERT(!rc || status->warnings);
    return rc;
  }
  bool ascii_to_datetime_or_date(MYSQL_TIME_STATUS *status,
                                 const char *str, size_t length,
                                 date_mode_t fuzzydate)
  {
    DBUG_ASSERT(bool(fuzzydate & TIME_TIME_ONLY) == false);
    bool rc= ::str_to_datetime_or_date(str, length, this,
                             ulonglong(fuzzydate & TIME_MODE_FOR_XXX_TO_DATE),
                             status);
    DBUG_ASSERT(!rc || status->warnings);
    return rc;
  }
  // Character set aware versions for string conversion routines
  bool str_to_temporal(THD *thd, MYSQL_TIME_STATUS *st,
                       const char *str, size_t length,
                       CHARSET_INFO *cs, date_mode_t fuzzydate);
  bool str_to_datetime_or_date_or_time(THD *thd, MYSQL_TIME_STATUS *st,
                                       const char *str, size_t length,
                                       CHARSET_INFO *cs, date_mode_t mode);
  bool str_to_datetime_or_date(THD *thd, MYSQL_TIME_STATUS *st,
                               const char *str, size_t length,
                               CHARSET_INFO *cs, date_mode_t mode);

  bool has_valid_mmssff() const
  {
    return minute <= TIME_MAX_MINUTE &&
           second <= TIME_MAX_SECOND &&
           second_part <= TIME_MAX_SECOND_PART;
  }
  bool has_zero_YYYYMM() const
  {
    return year == 0 && month == 0;
  }
  bool has_zero_YYYYMMDD() const
  {
    return year == 0 && month == 0 && day == 0;
  }
  bool check_date(date_conv_mode_t flags, int *warn) const
  {
    return ::check_date(this, flags, warn);
  }
  void time_hhmmssff_set_max(uint max_hour)
  {
    hour= max_hour;
    minute= TIME_MAX_MINUTE;
    second= TIME_MAX_SECOND;
    second_part= TIME_MAX_SECOND_PART;
  }
  /*
    Add nanoseconds to ssff
    retval   true if seconds overflowed (the caller should increment minutes)
             false if no overflow happened
  */
  bool add_nanoseconds_ssff(uint nanoseconds)
  {
    DBUG_ASSERT(nanoseconds <= 1000000000);
    if (nanoseconds < 500)
      return false;
    second_part+= (nanoseconds + 500) / 1000;
    if (second_part < 1000000)
      return false;
    second_part%= 1000000;
    if (second < 59)
    {
      second++;
      return false;
    }
    second= 0;
    return true;
  }
  /*
    Add nanoseconds to mmssff
    retval   true if hours overflowed (the caller should increment hours)
             false if no overflow happened
  */
  bool add_nanoseconds_mmssff(uint nanoseconds)
  {
    if (!add_nanoseconds_ssff(nanoseconds))
      return false;
    if (minute < 59)
    {
      minute++;
      return false;
    }
    minute= 0;
    return true;
  }
  void time_round_or_set_max(uint dec, int *warn, ulong max_hour, ulong nsec);
  bool datetime_add_nanoseconds_or_invalidate(THD *thd, int *warn, ulong nsec);
  bool datetime_round_or_invalidate(THD *thd, uint dec, int *warn, ulong nsec);
  bool add_nanoseconds_with_round(THD *thd, int *warn,
                                  date_conv_mode_t mode, ulong nsec);
  bool add_nanoseconds(THD *thd, int *warn, date_mode_t mode, ulong nsec)
  {
    date_conv_mode_t cmode= date_conv_mode_t(mode);
    return time_round_mode_t(mode) == TIME_FRAC_ROUND ?
           add_nanoseconds_with_round(thd, warn, cmode, nsec) : false;
  }
public:
  static void *operator new(size_t size, MYSQL_TIME *ltime) throw()
  {
    DBUG_ASSERT(size == sizeof(MYSQL_TIME));
    return ltime;
  }
  static void operator delete(void *ptr, MYSQL_TIME *ltime) { }

  long fraction_remainder(uint dec) const
  {
    return my_time_fraction_remainder(second_part, dec);
  }
};


/*
  Use this class when you need to get a MYSQL_TIME from an Item
  using Item's native timestamp type, without automatic timestamp
  type conversion.
*/
class Temporal_hybrid: public Temporal
{
public:
  class Options: public Temporal::Options
  {
  public:
    Options(THD *thd)
     :Temporal::Options(sql_mode_for_dates(thd), default_round_mode(thd))
    { }
    Options(date_conv_mode_t flags, time_round_mode_t round_mode)
     :Temporal::Options(flags, round_mode)
    { }
    explicit Options(const Temporal::Options &opt)
     :Temporal::Options(opt)
    { }
    explicit Options(date_mode_t fuzzydate)
     :Temporal::Options(fuzzydate)
    { }
  };

public:
  // Contructors for Item
  Temporal_hybrid(THD *thd, Item *item, date_mode_t fuzzydate);
  Temporal_hybrid(THD *thd, Item *item)
   :Temporal_hybrid(thd, item, Options(thd))
  { }
  Temporal_hybrid(Item *item)
   :Temporal_hybrid(current_thd, item)
  { }

  // Constructors for non-NULL values
  Temporal_hybrid(THD *thd, Warn *warn,
                  const char *str, size_t length, CHARSET_INFO *cs,
                  date_mode_t fuzzydate)
  {
    make_from_str(thd, warn, str, length, cs, fuzzydate);
  }
  Temporal_hybrid(THD *thd, Warn *warn,
                  const Longlong_hybrid &nr, date_mode_t fuzzydate)
  {
    make_from_longlong_hybrid(thd, warn, nr, fuzzydate);
  }
  Temporal_hybrid(THD *thd, Warn *warn, double nr, date_mode_t fuzzydate)
  {
    make_from_double(thd, warn, nr, fuzzydate);
  }

  // Constructors for nullable values
  Temporal_hybrid(THD *thd, Warn *warn, const String *str, date_mode_t mode)
  {
    if (!str)
      time_type= MYSQL_TIMESTAMP_NONE;
    else
      make_from_str(thd, warn, str->ptr(), str->length(), str->charset(), mode);
  }
  Temporal_hybrid(THD *thd, Warn *warn,
                  const Longlong_hybrid_null &nr, date_mode_t fuzzydate)
  {
    if (nr.is_null())
      time_type= MYSQL_TIMESTAMP_NONE;
    else
      make_from_longlong_hybrid(thd, warn, nr, fuzzydate);
  }
  Temporal_hybrid(THD *thd, Warn *warn, const Double_null &nr, date_mode_t mode)
  {
    if (nr.is_null())
      time_type= MYSQL_TIMESTAMP_NONE;
    else
      make_from_double(thd, warn, nr.value(), mode);
  }
  Temporal_hybrid(THD *thd, Warn *warn, const my_decimal *nr, date_mode_t mode)
  {
    if (!nr)
      time_type= MYSQL_TIMESTAMP_NONE;
    else
      make_from_decimal(thd, warn, nr, mode);
  }
  // End of constuctors

  bool copy_valid_value_to_mysql_time(MYSQL_TIME *ltime) const
  {
    DBUG_ASSERT(is_valid_temporal());
    *ltime= *this;
    return false;
  }

  longlong to_longlong() const
  {
    if (!is_valid_temporal())
      return 0;
    ulonglong v= TIME_to_ulonglong(this);
    return neg ? -(longlong) v : (longlong) v;
  }
  double to_double() const
  {
    return is_valid_temporal() ? TIME_to_double(this) : 0;
  }
  my_decimal *to_decimal(my_decimal *to)
  {
    return is_valid_temporal() ? Temporal::to_decimal(to) : bad_to_decimal(to);
  }
  String *to_string(String *str, uint dec) const
  {
    if (!is_valid_temporal())
      return NULL;
    str->set_charset(&my_charset_numeric);
    if (!str->alloc(MAX_DATE_STRING_REP_LENGTH))
      str->length(my_TIME_to_str(this, const_cast<char*>(str->ptr()), dec));
    return str;
  }
  const MYSQL_TIME *get_mysql_time() const
  {
    DBUG_ASSERT(is_valid_temporal());
    return this;
  }
};


/*
  This class resembles the SQL standard <extract source>,
  used in extract expressions, e.g: EXTRACT(DAY FROM dt)
  <extract expression> ::=
    EXTRACT <left paren> <extract field> FROM <extract source> <right paren>
  <extract source> ::= <datetime value expression> | <interval value expression>
*/
class Extract_source: public Temporal_hybrid
{
  /*
    Convert a TIME value to DAY-TIME interval, e.g. for extraction:
      EXTRACT(DAY FROM x), EXTRACT(HOUR FROM x), etc.
    Moves full days from ltime->hour to ltime->day.
  */
  void time_to_daytime_interval()
  {
    DBUG_ASSERT(time_type == MYSQL_TIMESTAMP_TIME);
    DBUG_ASSERT(has_zero_YYYYMMDD());
    MYSQL_TIME::day= MYSQL_TIME::hour / 24;
    MYSQL_TIME::hour%= 24;
  }
  bool is_valid_extract_source_slow() const
  {
    return is_valid_temporal() && MYSQL_TIME::hour < 24 &&
           (has_zero_YYYYMM() || time_type != MYSQL_TIMESTAMP_TIME);
  }
  bool is_valid_value_slow() const
  {
    return time_type == MYSQL_TIMESTAMP_NONE || is_valid_extract_source_slow();
  }
public:
  Extract_source(THD *thd, Item *item, date_mode_t mode)
   :Temporal_hybrid(thd, item, mode)
  {
    if (MYSQL_TIME::time_type == MYSQL_TIMESTAMP_TIME)
      time_to_daytime_interval();
    DBUG_ASSERT(is_valid_value_slow());
  }
  inline const MYSQL_TIME *get_mysql_time() const
  {
    DBUG_ASSERT(is_valid_extract_source_slow());
    return this;
  }
  bool is_valid_extract_source() const { return is_valid_temporal(); }
  int sign() const { return get_mysql_time()->neg ? -1 : 1; }
  uint year() const { return get_mysql_time()->year; }
  uint month() const { return get_mysql_time()->month; }
  int day() const { return (int) get_mysql_time()->day * sign(); }
  int hour() const { return (int) get_mysql_time()->hour * sign(); }
  int minute() const { return (int) get_mysql_time()->minute * sign(); }
  int second() const { return (int) get_mysql_time()->second * sign(); }
  int microsecond() const { return (int) get_mysql_time()->second_part * sign(); }

  uint year_month() const { return year() * 100 + month(); }
  uint quarter() const { return (month() + 2)/3; }
  uint week(THD *thd) const;

  longlong second_microsecond() const
  {
    return (second() * 1000000LL + microsecond());
  }

  // DAY TO XXX
  longlong day_hour() const
  {
    return (longlong) day() * 100LL + hour();
  }
  longlong day_minute() const
  {
    return day_hour() * 100LL + minute();
  }
  longlong day_second() const
  {
    return day_minute() * 100LL + second();
  }
  longlong day_microsecond() const
  {
    return day_second() * 1000000LL + microsecond();
  }

  // HOUR TO XXX
  int hour_minute() const
  {
    return hour() * 100 + minute();
  }
  int hour_second() const
  {
    return hour_minute() * 100 + second();
  }
  longlong hour_microsecond() const
  {
    return hour_second() * 1000000LL + microsecond();
  }

  // MINUTE TO XXX
  int minute_second() const
  {
    return minute() * 100 + second();
  }
  longlong minute_microsecond() const
  {
    return minute_second() * 1000000LL + microsecond();
  }
};


/*
  This class is used for the "time_interval" argument of these SQL functions:
    TIMESTAMP(tm,time_interval)
    ADDTIME(tm,time_interval)
  Features:
  - DATE and DATETIME formats are treated as errors
  - Preserves hours for TIME format as is, without limiting to TIME_MAX_HOUR
*/
class Interval_DDhhmmssff: public Temporal
{
  static const LEX_CSTRING m_type_name;
  bool str_to_DDhhmmssff(MYSQL_TIME_STATUS *status,
                         const char *str, size_t length, CHARSET_INFO *cs,
                         ulong max_hour);
  void push_warning_wrong_or_truncated_value(THD *thd,
                                             const ErrConv &str,
                                             int warnings);
  bool is_valid_interval_DDhhmmssff_slow() const
  {
    return time_type == MYSQL_TIMESTAMP_TIME &&
           has_zero_YYYYMMDD() && has_valid_mmssff();
  }
  bool is_valid_value_slow() const
  {
    return time_type == MYSQL_TIMESTAMP_NONE ||
           is_valid_interval_DDhhmmssff_slow();
  }
public:
  // Get fractional second precision from an Item
  static uint fsp(THD *thd, Item *item);
  /*
    Maximum useful HOUR value:
    TIMESTAMP'0001-01-01 00:00:00' + '87649415:59:59' = '9999-12-31 23:59:59'
    This gives maximum possible interval values:
    - '87649415:59:59.999999'   (in 'hh:mm:ss.ff' format)
    - '3652058 23:59:59.999999' (in 'DD hh:mm:ss.ff' format)
  */
  static uint max_useful_hour()
  {
    return TIME_MAX_INTERVAL_HOUR;
  }
  static uint max_int_part_char_length()
  {
    // e.g. '+3652058 23:59:59'
    return 1/*sign*/ + TIME_MAX_INTERVAL_DAY_CHAR_LENGTH + 1 + 8/*hh:mm:ss*/;
  }
  static uint max_char_length(uint fsp)
  {
    DBUG_ASSERT(fsp <= TIME_SECOND_PART_DIGITS);
    return max_int_part_char_length() + (fsp ? 1 : 0) + fsp;
  }

public:
  Interval_DDhhmmssff(THD *thd, Status *st, bool push_warnings,
                      Item *item, ulong max_hour,
                      time_round_mode_t mode, uint dec);
  Interval_DDhhmmssff(THD *thd, Item *item, uint dec)
  {
    Status st;
    new(this) Interval_DDhhmmssff(thd, &st, true, item, max_useful_hour(),
                                  default_round_mode(thd), dec);
  }
  Interval_DDhhmmssff(THD *thd, Item *item)
   :Interval_DDhhmmssff(thd, item, TIME_SECOND_PART_DIGITS)
  { }
  const MYSQL_TIME *get_mysql_time() const
  {
    DBUG_ASSERT(is_valid_interval_DDhhmmssff_slow());
    return this;
  }
  bool is_valid_interval_DDhhmmssff() const
  {
    return time_type == MYSQL_TIMESTAMP_TIME;
  }
  bool is_valid_value() const
  {
    return time_type == MYSQL_TIMESTAMP_NONE || is_valid_interval_DDhhmmssff();
  }
  String *to_string(String *str, uint dec) const
  {
    if (!is_valid_interval_DDhhmmssff())
      return NULL;
    str->set_charset(&my_charset_numeric);
    if (!str->alloc(MAX_DATE_STRING_REP_LENGTH))
      str->length(my_interval_DDhhmmssff_to_str(this,
                                                const_cast<char*>(str->ptr()),
                                                dec));
    return str;
  }
};

class Schema;


/**
  Class Time is designed to store valid TIME values.

  1. Valid value:
    a. MYSQL_TIMESTAMP_TIME - a valid TIME within the supported TIME range
    b. MYSQL_TIMESTAMP_NONE - an undefined value

  2. Invalid value (internally only):
    a. MYSQL_TIMESTAMP_TIME outside of the supported TIME range
    a. MYSQL_TIMESTAMP_{DATE|DATETIME|ERROR}

  Temporarily Time is allowed to have an invalid value, but only internally,
  during initialization time. All constructors and modification methods must
  leave the Time value as described above (see "Valid values").

  Time derives from MYSQL_TIME privately to make sure it is accessed
  externally only in the valid state.
*/
class Time: public Temporal
{
  static uint binary_length_to_precision(uint length);
public:
  enum datetime_to_time_mode_t
  {
    DATETIME_TO_TIME_DISALLOW,
    DATETIME_TO_TIME_YYYYMMDD_000000DD_MIX_TO_HOURS,
    DATETIME_TO_TIME_YYYYMMDD_TRUNCATE,
    DATETIME_TO_TIME_YYYYMMDD_00000000_ONLY,
    DATETIME_TO_TIME_MINUS_CURRENT_DATE
  };
  class Options: public Temporal::Options
  {
    datetime_to_time_mode_t m_datetime_to_time_mode;
  public:
    Options(THD *thd)
     :Temporal::Options(default_flags_for_get_date(), default_round_mode(thd)),
      m_datetime_to_time_mode(default_datetime_to_time_mode())
    { }
    Options(date_conv_mode_t flags, THD *thd)
     :Temporal::Options(flags, default_round_mode(thd)),
      m_datetime_to_time_mode(default_datetime_to_time_mode())
    { }
    Options(date_conv_mode_t flags, THD *thd, datetime_to_time_mode_t dtmode)
     :Temporal::Options(flags, default_round_mode(thd)),
      m_datetime_to_time_mode(dtmode)
    { }
    Options(date_conv_mode_t fuzzydate, time_round_mode_t round_mode,
            datetime_to_time_mode_t datetime_to_time_mode)
     :Temporal::Options(fuzzydate, round_mode),
       m_datetime_to_time_mode(datetime_to_time_mode)
    { }

    datetime_to_time_mode_t datetime_to_time_mode() const
    { return m_datetime_to_time_mode; }

    static datetime_to_time_mode_t default_datetime_to_time_mode()
    {
      return DATETIME_TO_TIME_YYYYMMDD_000000DD_MIX_TO_HOURS;
    }
  };
  /*
    CAST(AS TIME) historically does not mix days to hours.
    This is different comparing to how implicit conversion
    in Field::store_time_dec() works (e.g. on INSERT).
  */
  class Options_for_cast: public Options
  {
  public:
    Options_for_cast(THD *thd)
     :Options(default_flags_for_get_date(), default_round_mode(thd),
              DATETIME_TO_TIME_YYYYMMDD_TRUNCATE)
    { }
    Options_for_cast(date_mode_t mode, THD *thd)
     :Options(default_flags_for_get_date() | (mode & TIME_FUZZY_DATES),
              default_round_mode(thd),
              DATETIME_TO_TIME_YYYYMMDD_TRUNCATE)
    { }
  };

  class Options_for_round: public Options
  {
  public:
    Options_for_round(time_round_mode_t round_mode= TIME_FRAC_TRUNCATE)
     :Options(Time::default_flags_for_get_date(), round_mode,
              Time::DATETIME_TO_TIME_DISALLOW)
    { }
  };
  class Options_cmp: public Options
  {
  public:
    Options_cmp(THD *thd)
     :Options(comparison_flags_for_get_date(), thd)
    { }
    Options_cmp(THD *thd, datetime_to_time_mode_t dtmode)
     :Options(comparison_flags_for_get_date(),
              default_round_mode(thd), dtmode)
    { }
  };
private:
  bool is_valid_value_slow() const
  {
    return time_type == MYSQL_TIMESTAMP_NONE || is_valid_time_slow();
  }
  bool is_valid_time_slow() const
  {
    return time_type == MYSQL_TIMESTAMP_TIME &&
           has_zero_YYYYMMDD() && has_valid_mmssff();
  }
  void hhmmssff_copy(const MYSQL_TIME *from)
  {
    hour= from->hour;
    minute= from->minute;
    second= from->second;
    second_part= from->second_part;
  }
  void datetime_to_time_YYYYMMDD_000000DD_mix_to_hours(int *warn,
                                                       uint from_year,
                                                       uint from_month,
                                                       uint from_day)
  {
    if (from_year != 0 || from_month != 0)
      *warn|= MYSQL_TIME_NOTE_TRUNCATED;
    else
      hour+= from_day * 24;
  }
  /*
    The result is calculated effectively similar to:
    TIMEDIFF(dt, CAST(CURRENT_DATE AS DATETIME))
    If the difference does not fit to the supported TIME range, it's truncated.
  */
  void datetime_to_time_minus_current_date(THD *thd)
  {
    MYSQL_TIME current_date, tmp;
    set_current_date(thd, &current_date);
    calc_time_diff(this, &current_date, 1, &tmp, date_mode_t(0));
    static_cast<MYSQL_TIME*>(this)[0]= tmp;
    int warnings= 0;
    (void) check_time_range(this, TIME_SECOND_PART_DIGITS, &warnings);
    DBUG_ASSERT(is_valid_time());
  }
  /*
    Convert a valid DATE or DATETIME to TIME.
    Before this call, "this" must be a valid DATE or DATETIME value,
    e.g. returned from Item::get_date(), str_to_xxx(), number_to_xxx().
    After this call, "this" is a valid TIME value.
  */
  void valid_datetime_to_valid_time(THD *thd, int *warn, const Options opt)
  {
    DBUG_ASSERT(time_type == MYSQL_TIMESTAMP_DATE ||
                time_type == MYSQL_TIMESTAMP_DATETIME);
    /*
      We're dealing with a DATE or DATETIME returned from
      str_to_xxx(), number_to_xxx() or unpack_time().
      Do some asserts to make sure the result hour value
      after mixing days to hours does not go out of the valid TIME range.
      The maximum hour value after mixing days will be 31*24+23=767,
      which is within the supported TIME range.
      Thus no adjust_time_range_or_invalidate() is needed here.
    */
    DBUG_ASSERT(day < 32);
    DBUG_ASSERT(hour < 24);
    if (opt.datetime_to_time_mode() == DATETIME_TO_TIME_MINUS_CURRENT_DATE)
    {
      datetime_to_time_minus_current_date(thd);
    }
    else
    {
      if (opt.datetime_to_time_mode() ==
          DATETIME_TO_TIME_YYYYMMDD_000000DD_MIX_TO_HOURS)
        datetime_to_time_YYYYMMDD_000000DD_mix_to_hours(warn, year, month, day);
      year= month= day= 0;
      time_type= MYSQL_TIMESTAMP_TIME;
    }
    DBUG_ASSERT(is_valid_time_slow());
  }
  /**
    Convert valid DATE/DATETIME to valid TIME if needed.
    This method is called after Item::get_date(),
    str_to_xxx(), number_to_xxx().
    which can return only valid TIME/DATE/DATETIME values.
    Before this call, "this" is:
    - either a valid TIME/DATE/DATETIME value
      (within the supported range for the corresponding type),
    - or MYSQL_TIMESTAMP_NONE
    After this call, "this" is:
    - either a valid TIME (within the supported TIME range),
    - or MYSQL_TIMESTAMP_NONE
  */
  void valid_MYSQL_TIME_to_valid_value(THD *thd, int *warn, const Options opt)
  {
    switch (time_type) {
    case MYSQL_TIMESTAMP_DATE:
    case MYSQL_TIMESTAMP_DATETIME:
      if (opt.datetime_to_time_mode() ==
          DATETIME_TO_TIME_YYYYMMDD_00000000_ONLY &&
          (year || month || day))
        make_from_out_of_range(warn);
      else if (opt.datetime_to_time_mode() == DATETIME_TO_TIME_DISALLOW)
        make_from_out_of_range(warn);
      else
        valid_datetime_to_valid_time(thd, warn, opt);
      break;
    case MYSQL_TIMESTAMP_NONE:
      break;
    case MYSQL_TIMESTAMP_ERROR:
      set_zero_time(this, MYSQL_TIMESTAMP_TIME);
      break;
    case MYSQL_TIMESTAMP_TIME:
      DBUG_ASSERT(is_valid_time_slow());
      break;
    }
  }

  /*
    This method is called after number_to_xxx() and str_to_xxx(),
    which can return DATE or DATETIME values. Convert to TIME if needed.
    We trust that xxx_to_time() returns a valid TIME/DATE/DATETIME value,
    so here we need to do only simple validation.
  */
  void xxx_to_time_result_to_valid_value(THD *thd, int *warn, const Options opt)
  {
    // str_to_xxx(), number_to_xxx() never return MYSQL_TIMESTAMP_ERROR
    DBUG_ASSERT(time_type != MYSQL_TIMESTAMP_ERROR);
    valid_MYSQL_TIME_to_valid_value(thd, warn, opt);
  }
  void adjust_time_range_or_invalidate(int *warn)
  {
    if (check_time_range(this, TIME_SECOND_PART_DIGITS, warn))
      time_type= MYSQL_TIMESTAMP_NONE;
    DBUG_ASSERT(is_valid_value_slow());
  }
public:
  void round_or_set_max(uint dec, int *warn, ulong nsec);
private:
  void round_or_set_max(uint dec, int *warn);

  /*
    All make_from_xxx() methods initialize *warn.
    The old value gets lost.
  */
  void make_from_datetime_move_day_to_hour(int *warn, const MYSQL_TIME *from);
  void make_from_datetime_with_days_diff(int *warn, const MYSQL_TIME *from,
                                         long curdays);
  void make_from_time(int *warn, const MYSQL_TIME *from);
  void make_from_datetime(int *warn, const MYSQL_TIME *from, long curdays);
  void make_from_item(THD *thd, int *warn, Item *item, const Options opt);
public:
  /*
    All constructors that accept an "int *warn" parameter initialize *warn.
    The old value gets lost.
  */
  Time(int *warn, bool neg, ulonglong hour, uint minute, const Sec6 &second);
  Time() { time_type= MYSQL_TIMESTAMP_NONE; }
  Time(const Native &native);
  Time(THD *thd, const MYSQL_TIME *ltime, const Options opt)
  {
    *(static_cast<MYSQL_TIME*>(this))= *ltime;
    DBUG_ASSERT(is_valid_temporal());
    int warn= 0;
    valid_MYSQL_TIME_to_valid_value(thd, &warn, opt);
  }
  Time(Item *item)
   :Time(current_thd, item)
  { }
  Time(THD *thd, Item *item, const Options opt)
  {
    int warn;
    make_from_item(thd, &warn, item, opt);
  }
  Time(THD *thd, Item *item)
   :Time(thd, item, Options(thd))
  { }
  Time(int *warn, const MYSQL_TIME *from, long curdays);
  Time(THD *thd, MYSQL_TIME_STATUS *status,
       const char *str, size_t len, CHARSET_INFO *cs,
       const Options opt)
  {
    if (str_to_datetime_or_date_or_time(thd, status, str, len, cs, opt))
      time_type= MYSQL_TIMESTAMP_NONE;
    // The below call will optionally add notes to already collected warnings:
    else
      xxx_to_time_result_to_valid_value(thd, &status->warnings, opt);
  }

protected:
  Time(THD *thd, int *warn, const Sec6 &nr, const Options opt)
  {
    if (nr.to_datetime_or_time(this, warn, TIME_INVALID_DATES))
      time_type= MYSQL_TIMESTAMP_NONE;
    xxx_to_time_result_to_valid_value(thd, warn, opt);
  }
  Time(THD *thd, int *warn, const Sec9 &nr, const Options &opt)
   :Time(thd, warn, static_cast<Sec6>(nr), opt)
  {
    if (is_valid_time() && time_round_mode_t(opt) == TIME_FRAC_ROUND)
      round_or_set_max(6, warn, nr.nsec());
  }

public:
  Time(THD *thd, int *warn, const Longlong_hybrid &nr, const Options &opt)
   :Time(thd, warn, Sec6(nr), opt)
  { }
  Time(THD *thd, int *warn, double nr, const Options &opt)
   :Time(thd, warn, Sec9(nr), opt)
  { }
  Time(THD *thd, int *warn, const my_decimal *d, const Options &opt)
   :Time(thd, warn, Sec9(d), opt)
  { }

  Time(THD *thd, Item *item, const Options opt, uint dec)
   :Time(thd, item, opt)
  {
    round(dec, time_round_mode_t(opt));
  }
  Time(int *warn, const MYSQL_TIME *from, long curdays,
       const Time::Options &opt, uint dec)
   :Time(warn, from, curdays)
  {
    round(dec, time_round_mode_t(opt), warn);
  }
  Time(int *warn, bool neg, ulonglong hour, uint minute, const Sec9 &second,
       time_round_mode_t mode, uint dec)
   :Time(warn, neg, hour, minute, second)
  {
    DBUG_ASSERT(is_valid_time());
    if ((ulonglong) mode == (ulonglong) TIME_FRAC_ROUND)
      round_or_set_max(6, warn, second.nsec());
    round(dec, mode, warn);
  }
  Time(THD *thd, MYSQL_TIME_STATUS *status,
       const char *str, size_t len, CHARSET_INFO *cs,
       const Options &opt, uint dec)
   :Time(thd, status, str, len, cs, opt)
  {
    round(dec, time_round_mode_t(opt), &status->warnings);
  }
  Time(THD *thd, int *warn, const Longlong_hybrid &nr,
       const Options &opt, uint dec)
   :Time(thd, warn, nr, opt)
  {
    /*
      Decimal digit truncation is needed here in case if nr was out
      of the supported TIME range, so "this" was set to '838:59:59.999999'.
      We always do truncation (not rounding) here, independently from "opt".
    */
    trunc(dec);
  }
  Time(THD *thd, int *warn, double nr, const Options &opt, uint dec)
   :Time(thd, warn, nr, opt)
  {
    round(dec, time_round_mode_t(opt), warn);
  }
  Time(THD *thd, int *warn, const my_decimal *d, const Options &opt, uint dec)
   :Time(thd, warn, d, opt)
  {
    round(dec, time_round_mode_t(opt), warn);
  }

  static date_conv_mode_t default_flags_for_get_date()
  { return TIME_TIME_ONLY | TIME_INVALID_DATES; }
  static date_conv_mode_t comparison_flags_for_get_date()
  { return TIME_TIME_ONLY | TIME_INVALID_DATES | TIME_FUZZY_DATES; }
  bool is_valid_time() const
  {
    DBUG_ASSERT(is_valid_value_slow());
    return time_type == MYSQL_TIMESTAMP_TIME;
  }
  const MYSQL_TIME *get_mysql_time() const
  {
    DBUG_ASSERT(is_valid_time_slow());
    return this;
  }
  bool copy_to_mysql_time(MYSQL_TIME *ltime) const
  {
    if (time_type == MYSQL_TIMESTAMP_NONE)
    {
      ltime->time_type= MYSQL_TIMESTAMP_NONE;
      return true;
    }
    DBUG_ASSERT(is_valid_time_slow());
    *ltime= *this;
    return false;
  }
  int cmp(const Time *other) const
  {
    DBUG_ASSERT(is_valid_time_slow());
    DBUG_ASSERT(other->is_valid_time_slow());
    longlong p0= to_packed();
    longlong p1= other->to_packed();
    if (p0 < p1)
      return -1;
    if (p0 > p1)
      return 1;
    return 0;
  }
  longlong to_seconds_abs() const
  {
    DBUG_ASSERT(is_valid_time_slow());
    return hour * 3600L + minute * 60 + second;
  }
  longlong to_seconds() const
  {
    return neg ? -to_seconds_abs() : to_seconds_abs();
  }
  longlong to_longlong() const
  {
    if (!is_valid_time())
      return 0;
    ulonglong v= TIME_to_ulonglong_time(this);
    return neg ? -(longlong) v : (longlong) v;
  }
  double to_double() const
  {
    return !is_valid_time() ? 0 :
           Temporal::to_double(neg, TIME_to_ulonglong_time(this), second_part);
  }
  bool to_native(Native *to, uint decimals) const;
  String *to_string(String *str, uint dec) const
  {
    if (!is_valid_time())
      return NULL;
    str->set_charset(&my_charset_numeric);
    if (!str->alloc(MAX_DATE_STRING_REP_LENGTH))
      str->length(my_time_to_str(this, const_cast<char*>(str->ptr()), dec));
    return str;
  }
  my_decimal *to_decimal(my_decimal *to)
  {
    return is_valid_time() ? Temporal::to_decimal(to) : bad_to_decimal(to);
  }
  longlong to_packed() const
  {
    return is_valid_time() ? Temporal::to_packed() : 0;
  }
  longlong valid_time_to_packed() const
  {
    DBUG_ASSERT(is_valid_time_slow());
    return Temporal::to_packed();
  }
  long fraction_remainder(uint dec) const
  {
    DBUG_ASSERT(is_valid_time());
    return Temporal::fraction_remainder(dec);
  }

  Time &trunc(uint dec)
  {
    if (is_valid_time())
      my_time_trunc(this, dec);
    DBUG_ASSERT(is_valid_value_slow());
    return *this;
  }
  Time &ceiling(int *warn)
  {
    if (is_valid_time())
    {
      if (neg)
        my_time_trunc(this, 0);
      else if (second_part)
        round_or_set_max(0, warn, 999999999);
    }
    DBUG_ASSERT(is_valid_value_slow());
    return *this;
  }
  Time &ceiling()
  {
    int warn= 0;
    return ceiling(&warn);
  }
  Time &floor(int *warn)
  {
    if (is_valid_time())
    {
      if (!neg)
        my_time_trunc(this, 0);
      else if (second_part)
        round_or_set_max(0, warn, 999999999);
    }
    DBUG_ASSERT(is_valid_value_slow());
    return *this;
  }
  Time &floor()
  {
    int warn= 0;
    return floor(&warn);
  }
  Time &round(uint dec, int *warn)
  {
    if (is_valid_time())
      round_or_set_max(dec, warn);
    DBUG_ASSERT(is_valid_value_slow());
    return *this;
  }
  Time &round(uint dec, time_round_mode_t mode, int *warn)
  {
    switch (mode.mode()) {
    case time_round_mode_t::FRAC_NONE:
      DBUG_ASSERT(fraction_remainder(dec) == 0);
      return trunc(dec);
    case time_round_mode_t::FRAC_TRUNCATE:
      return trunc(dec);
    case time_round_mode_t::FRAC_ROUND:
      return round(dec, warn);
    }
    return *this;
  }
  Time &round(uint dec, time_round_mode_t mode)
  {
    int warn= 0;
    return round(dec, mode, &warn);
  }

};


/**
  Class Temporal_with_date is designed to store valid DATE or DATETIME values.
  See also class Time.

  1. Valid value:
    a. MYSQL_TIMESTAMP_{DATE|DATETIME} - a valid DATE or DATETIME value
    b. MYSQL_TIMESTAMP_NONE            - an undefined value

  2. Invalid value (internally only):
    a. MYSQL_TIMESTAMP_{DATE|DATETIME} - a DATE or DATETIME value, but with
                                         MYSQL_TIME members outside of the
                                         valid/supported range
    b. MYSQL_TIMESTAMP_TIME            - a TIME value
    c. MYSQL_TIMESTAMP_ERROR           - error

  Temporarily is allowed to have an invalid value, but only internally,
  during initialization time. All constructors and modification methods must
  leave the value as described above (see "Valid value").

  Derives from MYSQL_TIME using "protected" inheritance to make sure
  it is accessed externally only in the valid state.
*/

class Temporal_with_date: public Temporal
{
public:
  class Options: public Temporal::Options
  {
  public:
    Options(date_conv_mode_t fuzzydate, time_round_mode_t mode):
     Temporal::Options(fuzzydate, mode)
    {}
    explicit Options(const Temporal::Options &opt)
     :Temporal::Options(opt)
    { }
    explicit Options(date_mode_t mode)
     :Temporal::Options(mode)
    { }
  };
protected:
  void check_date_or_invalidate(int *warn, date_conv_mode_t flags);
  void make_from_item(THD *thd, Item *item, date_mode_t flags);

  ulong daynr() const
  {
    return (ulong) ::calc_daynr((uint) year, (uint) month, (uint) day);
  }
  int weekday(bool sunday_first_day_of_week) const
  {
    return ::calc_weekday(daynr(), sunday_first_day_of_week);
  }
  ulong dayofyear() const
  {
    return (ulong) (daynr() - ::calc_daynr(year, 1, 1) + 1);
  }
  uint quarter() const
  {
    return (month + 2) / 3;
  }
  uint week(uint week_behaviour) const
  {
    uint year;
    return calc_week(this, week_behaviour, &year);
  }
  uint yearweek(uint week_behaviour) const
  {
    uint year;
    uint week= calc_week(this, week_behaviour, &year);
    return week + year * 100;
  }
public:
  Temporal_with_date()
  {
    time_type= MYSQL_TIMESTAMP_NONE;
  }
  Temporal_with_date(THD *thd, Item *item, date_mode_t fuzzydate)
  {
    make_from_item(thd, item, fuzzydate);
  }
  Temporal_with_date(int *warn, const Sec6 &nr, date_mode_t flags)
  {
    DBUG_ASSERT(bool(flags & TIME_TIME_ONLY) == false);
    if (nr.to_datetime_or_date(this, warn, date_conv_mode_t(flags)))
      time_type= MYSQL_TIMESTAMP_NONE;
  }
  Temporal_with_date(THD *thd, MYSQL_TIME_STATUS *status,
                     const char *str, size_t len, CHARSET_INFO *cs,
                     date_mode_t flags)
  {
    DBUG_ASSERT(bool(flags & TIME_TIME_ONLY) == false);
    if (str_to_datetime_or_date(thd, status, str, len, cs, flags))
      time_type= MYSQL_TIMESTAMP_NONE;
  }
public:
  bool check_date_with_warn(THD *thd, date_conv_mode_t flags)
  {
    return ::check_date_with_warn(thd, this, flags, MYSQL_TIMESTAMP_ERROR);
  }
  bool check_date_with_warn(THD *thd)
  {
    return ::check_date_with_warn(thd, this, Temporal::sql_mode_for_dates(thd),
                                  MYSQL_TIMESTAMP_ERROR);
  }
  static date_conv_mode_t comparison_flags_for_get_date()
  { return TIME_INVALID_DATES | TIME_FUZZY_DATES; }
};


/**
  Class Date is designed to store valid DATE values.
  All constructors and modification methods leave instances
  of this class in one of the following valid states:
    a. MYSQL_TIMESTAMP_DATE - a DATE with all MYSQL_TIME members properly set
    b. MYSQL_TIMESTAMP_NONE - an undefined value.
  Other MYSQL_TIMESTAMP_XXX are not possible.
  MYSQL_TIMESTAMP_DATE with MYSQL_TIME members improperly set is not possible.
*/
class Date: public Temporal_with_date
{
  bool is_valid_value_slow() const
  {
    return time_type == MYSQL_TIMESTAMP_NONE || is_valid_date_slow();
  }
  bool is_valid_date_slow() const
  {
    DBUG_ASSERT(time_type == MYSQL_TIMESTAMP_DATE);
    return !check_datetime_range(this);
  }
public:
  class Options: public Temporal_with_date::Options
  {
  public:
    explicit Options(date_conv_mode_t fuzzydate)
     :Temporal_with_date::Options(fuzzydate, TIME_FRAC_TRUNCATE)
    { }
    Options(THD *thd, time_round_mode_t mode)
     :Temporal_with_date::Options(sql_mode_for_dates(thd), mode)
    { }
    explicit Options(THD *thd)
     :Temporal_with_date::Options(sql_mode_for_dates(thd), TIME_FRAC_TRUNCATE)
    { }
    explicit Options(date_mode_t fuzzydate)
     :Temporal_with_date::Options(fuzzydate)
    { }
  };
public:
  Date(Item *item, date_mode_t fuzzydate)
   :Date(current_thd, item, fuzzydate)
  { }
  Date(THD *thd, Item *item, date_mode_t fuzzydate)
   :Temporal_with_date(thd, item, fuzzydate)
  {
    if (time_type == MYSQL_TIMESTAMP_DATETIME)
      datetime_to_date(this);
    DBUG_ASSERT(is_valid_value_slow());
  }
  Date(THD *thd, Item *item, date_conv_mode_t fuzzydate)
   :Date(thd, item, Options(fuzzydate))
  { }
  Date(THD *thd, Item *item)
   :Temporal_with_date(Date(thd, item, Options(thd, TIME_FRAC_TRUNCATE)))
  { }
  Date(Item *item)
   :Temporal_with_date(Date(current_thd, item))
  { }
  Date(const Temporal_with_date *d)
   :Temporal_with_date(*d)
  {
    datetime_to_date(this);
    DBUG_ASSERT(is_valid_date_slow());
  }
  explicit Date(const Temporal_hybrid *from)
  {
    from->copy_valid_value_to_mysql_time(this);
    DBUG_ASSERT(is_valid_date_slow());
  }
  bool is_valid_date() const
  {
    DBUG_ASSERT(is_valid_value_slow());
    return time_type == MYSQL_TIMESTAMP_DATE;
  }
  bool check_date(date_conv_mode_t flags, int *warnings) const
  {
    DBUG_ASSERT(is_valid_date_slow());
    return ::check_date(this, (year || month || day),
                        ulonglong(flags & TIME_MODE_FOR_XXX_TO_DATE),
                        warnings);
  }
  bool check_date(THD *thd, int *warnings) const
  {
    return check_date(Temporal::sql_mode_for_dates(thd), warnings);
  }
  bool check_date(date_conv_mode_t flags) const
  {
    int dummy; /* unused */
    return check_date(flags, &dummy);
  }
  bool check_date(THD *thd) const
  {
    int dummy;
    return check_date(Temporal::sql_mode_for_dates(thd), &dummy);
  }
  const MYSQL_TIME *get_mysql_time() const
  {
    DBUG_ASSERT(is_valid_date_slow());
    return this;
  }
  bool copy_to_mysql_time(MYSQL_TIME *ltime) const
  {
    if (time_type == MYSQL_TIMESTAMP_NONE)
    {
      ltime->time_type= MYSQL_TIMESTAMP_NONE;
      return true;
    }
    DBUG_ASSERT(is_valid_date_slow());
    *ltime= *this;
    return false;
  }
  ulong daynr() const
  {
    DBUG_ASSERT(is_valid_date_slow());
    return Temporal_with_date::daynr();
  }
  ulong dayofyear() const
  {
    DBUG_ASSERT(is_valid_date_slow());
    return Temporal_with_date::dayofyear();
  }
  uint quarter() const
  {
    DBUG_ASSERT(is_valid_date_slow());
    return Temporal_with_date::quarter();
  }
  uint week(uint week_behaviour) const
  {
    DBUG_ASSERT(is_valid_date_slow());
    return Temporal_with_date::week(week_behaviour);
  }
  uint yearweek(uint week_behaviour) const
  {
    DBUG_ASSERT(is_valid_date_slow());
    return Temporal_with_date::yearweek(week_behaviour);
  }

  longlong valid_date_to_packed() const
  {
    DBUG_ASSERT(is_valid_date_slow());
    return Temporal::to_packed();
  }
  longlong to_longlong() const
  {
    return is_valid_date() ? (longlong) TIME_to_ulonglong_date(this) : 0LL;
  }
  double to_double() const
  {
    return (double) to_longlong();
  }
  String *to_string(String *str) const
  {
    if (!is_valid_date())
      return NULL;
    str->set_charset(&my_charset_numeric);
    if (!str->alloc(MAX_DATE_STRING_REP_LENGTH))
      str->length(my_date_to_str(this, const_cast<char*>(str->ptr())));
    return str;
  }
  my_decimal *to_decimal(my_decimal *to)
  {
    return is_valid_date() ? Temporal::to_decimal(to) : bad_to_decimal(to);
  }
};


/**
  Class Datetime is designed to store valid DATETIME values.
  All constructors and modification methods leave instances
  of this class in one of the following valid states:
    a. MYSQL_TIMESTAMP_DATETIME - a DATETIME with all members properly set
    b. MYSQL_TIMESTAMP_NONE     - an undefined value.
  Other MYSQL_TIMESTAMP_XXX are not possible.
  MYSQL_TIMESTAMP_DATETIME with MYSQL_TIME members
  improperly set is not possible.
*/
class Datetime: public Temporal_with_date
{
  bool is_valid_value_slow() const
  {
    return time_type == MYSQL_TIMESTAMP_NONE || is_valid_datetime_slow();
  }
  bool is_valid_datetime_slow() const
  {
    DBUG_ASSERT(time_type == MYSQL_TIMESTAMP_DATETIME);
    return !check_datetime_range(this);
  }
  bool add_nanoseconds_or_invalidate(THD *thd, int *warn, ulong nsec)
  {
    DBUG_ASSERT(is_valid_datetime_slow());
    bool rc= Temporal::datetime_add_nanoseconds_or_invalidate(thd, warn, nsec);
    DBUG_ASSERT(is_valid_value_slow());
    return rc;
  }
  void date_to_datetime_if_needed()
  {
    if (time_type == MYSQL_TIMESTAMP_DATE)
      date_to_datetime(this);
  }
  void make_from_time(THD *thd, int *warn, const MYSQL_TIME *from,
                      date_conv_mode_t flags);
  void make_from_datetime(THD *thd, int *warn, const MYSQL_TIME *from,
                          date_conv_mode_t flags);
  bool round_or_invalidate(THD *thd, uint dec, int *warn);
  bool round_or_invalidate(THD *thd, uint dec, int *warn, ulong nsec)
  {
    DBUG_ASSERT(is_valid_datetime_slow());
    bool rc= Temporal::datetime_round_or_invalidate(thd, dec, warn, nsec);
    DBUG_ASSERT(is_valid_value_slow());
    return rc;
  }
public:

  class Options: public Temporal_with_date::Options
  {
  public:
    Options(date_conv_mode_t fuzzydate, time_round_mode_t nanosecond_rounding)
     :Temporal_with_date::Options(fuzzydate, nanosecond_rounding)
    { }
    Options(THD *thd)
     :Temporal_with_date::Options(sql_mode_for_dates(thd), default_round_mode(thd))
    { }
    Options(THD *thd, time_round_mode_t rounding_mode)
     :Temporal_with_date::Options(sql_mode_for_dates(thd), rounding_mode)
    { }
    Options(date_conv_mode_t fuzzydate, THD *thd)
     :Temporal_with_date::Options(fuzzydate, default_round_mode(thd))
    { }
  };

  class Options_cmp: public Options
  {
  public:
    Options_cmp(THD *thd)
     :Options(comparison_flags_for_get_date(), thd)
    { }
  };

  static Datetime zero()
  {
    int warn;
    static Longlong_hybrid nr(0, false);
    return Datetime(&warn, nr, date_mode_t(0));
  }
public:
  Datetime() // NULL value
   :Temporal_with_date()
  { }
  Datetime(THD *thd, Item *item, date_mode_t fuzzydate)
   :Temporal_with_date(thd, item, fuzzydate)
  {
    date_to_datetime_if_needed();
    DBUG_ASSERT(is_valid_value_slow());
  }
  Datetime(THD *thd, Item *item)
   :Temporal_with_date(Datetime(thd, item, Options(thd)))
  { }
  Datetime(Item *item)
   :Datetime(current_thd, item)
  { }

  Datetime(THD *thd, int *warn, const MYSQL_TIME *from, date_conv_mode_t flags);
  Datetime(THD *thd, MYSQL_TIME_STATUS *status,
           const char *str, size_t len, CHARSET_INFO *cs,
           const date_mode_t fuzzydate)
   :Temporal_with_date(thd, status, str, len, cs, fuzzydate)
  {
    date_to_datetime_if_needed();
    DBUG_ASSERT(is_valid_value_slow());
  }

protected:
  Datetime(int *warn, const Sec6 &nr, date_mode_t flags)
   :Temporal_with_date(warn, nr, flags)
  {
    date_to_datetime_if_needed();
    DBUG_ASSERT(is_valid_value_slow());
  }
  Datetime(THD *thd, int *warn, const Sec9 &nr, date_mode_t fuzzydate)
   :Datetime(warn, static_cast<const Sec6>(nr), fuzzydate)
  {
    if (is_valid_datetime() &&
        time_round_mode_t(fuzzydate) == TIME_FRAC_ROUND)
      round_or_invalidate(thd, 6, warn, nr.nsec());
    DBUG_ASSERT(is_valid_value_slow());
  }

public:
  Datetime(int *warn, const Longlong_hybrid &nr, date_mode_t mode)
   :Datetime(warn, Sec6(nr), mode)
  { }
  Datetime(THD *thd, int *warn, double nr, date_mode_t fuzzydate)
   :Datetime(thd, warn, Sec9(nr), fuzzydate)
  { }
  Datetime(THD *thd, int *warn, const my_decimal *d, date_mode_t fuzzydate)
   :Datetime(thd, warn, Sec9(d), fuzzydate)
  { }
  Datetime(THD *thd, const timeval &tv);

  Datetime(THD *thd, Item *item, date_mode_t fuzzydate, uint dec)
   :Datetime(thd, item, fuzzydate)
  {
    int warn= 0;
    round(thd, dec, time_round_mode_t(fuzzydate), &warn);
  }
  Datetime(THD *thd, MYSQL_TIME_STATUS *status,
           const char *str, size_t len, CHARSET_INFO *cs,
           date_mode_t fuzzydate, uint dec)
   :Datetime(thd, status, str, len, cs, fuzzydate)
  {
    round(thd, dec, time_round_mode_t(fuzzydate), &status->warnings);
  }
  Datetime(THD *thd, int *warn, double nr, date_mode_t fuzzydate, uint dec)
   :Datetime(thd, warn, nr, fuzzydate)
  {
    round(thd, dec, time_round_mode_t(fuzzydate), warn);
  }
  Datetime(THD *thd, int *warn, const my_decimal *d, date_mode_t fuzzydate, uint dec)
   :Datetime(thd, warn, d, fuzzydate)
  {
    round(thd, dec, time_round_mode_t(fuzzydate), warn);
  }
  Datetime(THD *thd, int *warn, const MYSQL_TIME *from,
           date_mode_t fuzzydate, uint dec)
   :Datetime(thd, warn, from, date_conv_mode_t(fuzzydate) & ~TIME_TIME_ONLY)
  {
    round(thd, dec, time_round_mode_t(fuzzydate), warn);
  }
  explicit Datetime(const Temporal_hybrid *from)
  {
    from->copy_valid_value_to_mysql_time(this);
    DBUG_ASSERT(is_valid_datetime_slow());
  }
  explicit Datetime(const MYSQL_TIME *from)
  {
    *(static_cast<MYSQL_TIME*>(this))= *from;
    DBUG_ASSERT(is_valid_datetime_slow());
  }
  Datetime(my_time_t unix_time, ulong second_part,
           const Time_zone* time_zone);

  bool is_valid_datetime() const
  {
    /*
      Here we quickly check for the type only.
      If the type is valid, the rest of value must also be valid.
    */
    DBUG_ASSERT(is_valid_value_slow());
    return time_type == MYSQL_TIMESTAMP_DATETIME;
  }
  bool check_date(date_conv_mode_t flags, int *warnings) const
  {
    DBUG_ASSERT(is_valid_datetime_slow());
    return ::check_date(this, (year || month || day),
                        ulonglong(flags & TIME_MODE_FOR_XXX_TO_DATE),
                        warnings);
  }
  bool check_date(date_conv_mode_t flags) const
  {
    int dummy; /* unused */
    return check_date(flags, &dummy);
  }
  bool check_date(THD *thd) const
  {
    return check_date(Temporal::sql_mode_for_dates(thd));
  }
  bool hhmmssff_is_zero() const
  {
    DBUG_ASSERT(is_valid_datetime_slow());
    return hour == 0 && minute == 0 && second == 0 && second_part == 0;
  }
  ulong daynr() const
  {
    DBUG_ASSERT(is_valid_datetime_slow());
    return Temporal_with_date::daynr();
  }
  int weekday(bool sunday_first_day_of_week) const
  {
    DBUG_ASSERT(is_valid_datetime_slow());
    return Temporal_with_date::weekday(sunday_first_day_of_week);
  }
  ulong dayofyear() const
  {
    DBUG_ASSERT(is_valid_datetime_slow());
    return Temporal_with_date::dayofyear();
  }
  uint quarter() const
  {
    DBUG_ASSERT(is_valid_datetime_slow());
    return Temporal_with_date::quarter();
  }
  uint week(uint week_behaviour) const
  {
    DBUG_ASSERT(is_valid_datetime_slow());
    return Temporal_with_date::week(week_behaviour);
  }
  uint yearweek(uint week_behaviour) const
  {
    DBUG_ASSERT(is_valid_datetime_slow());
    return Temporal_with_date::yearweek(week_behaviour);
  }

  longlong hhmmss_to_seconds_abs() const
  {
    DBUG_ASSERT(is_valid_datetime_slow());
    return hour * 3600L + minute * 60 + second;
  }
  longlong hhmmss_to_seconds() const
  {
    return neg ? -hhmmss_to_seconds_abs() : hhmmss_to_seconds_abs();
  }
  longlong to_seconds() const
  {
    return hhmmss_to_seconds() + (longlong) daynr() * 24L * 3600L;
  }

  const MYSQL_TIME *get_mysql_time() const
  {
    DBUG_ASSERT(is_valid_datetime_slow());
    return this;
  }
  bool copy_to_mysql_time(MYSQL_TIME *ltime) const
  {
    if (time_type == MYSQL_TIMESTAMP_NONE)
    {
      ltime->time_type= MYSQL_TIMESTAMP_NONE;
      return true;
    }
    DBUG_ASSERT(is_valid_datetime_slow());
    *ltime= *this;
    return false;
  }
  /**
    Copy without data loss, with an optional DATETIME to DATE conversion.
    If the value of the "type" argument is MYSQL_TIMESTAMP_DATE,
    then "this" must be a datetime with a zero hhmmssff part.
  */
  bool copy_to_mysql_time(MYSQL_TIME *ltime, timestamp_type type)
  {
    DBUG_ASSERT(type == MYSQL_TIMESTAMP_DATE ||
                type == MYSQL_TIMESTAMP_DATETIME);
    if (copy_to_mysql_time(ltime))
      return true;
    DBUG_ASSERT(type != MYSQL_TIMESTAMP_DATE || hhmmssff_is_zero());
    ltime->time_type= type;
    return false;
  }
  longlong to_longlong() const
  {
    return is_valid_datetime() ?
           (longlong) TIME_to_ulonglong_datetime(this) : 0LL;
  }
  double to_double() const
  {
    return !is_valid_datetime() ? 0 :
      Temporal::to_double(neg, TIME_to_ulonglong_datetime(this), second_part);
  }
  String *to_string(String *str, uint dec) const
  {
    if (!is_valid_datetime())
      return NULL;
    str->set_charset(&my_charset_numeric);
    if (!str->alloc(MAX_DATE_STRING_REP_LENGTH))
      str->length(my_datetime_to_str(this, const_cast<char*>(str->ptr()), dec));
    return str;
  }
  my_decimal *to_decimal(my_decimal *to)
  {
    return is_valid_datetime() ? Temporal::to_decimal(to) : bad_to_decimal(to);
  }
  longlong to_packed() const
  {
    return is_valid_datetime() ? Temporal::to_packed() : 0;
  }
  longlong valid_datetime_to_packed() const
  {
    DBUG_ASSERT(is_valid_datetime_slow());
    return Temporal::to_packed();
  }
  long fraction_remainder(uint dec) const
  {
    DBUG_ASSERT(is_valid_datetime());
    return Temporal::fraction_remainder(dec);
  }

  Datetime &trunc(uint dec)
  {
    if (is_valid_datetime())
      my_datetime_trunc(this, dec);
    DBUG_ASSERT(is_valid_value_slow());
    return *this;
  }
  Datetime &ceiling(THD *thd, int *warn)
  {
    if (is_valid_datetime() && second_part)
      round_or_invalidate(thd, 0, warn, 999999999);
    DBUG_ASSERT(is_valid_value_slow());
    return *this;
  }
  Datetime &ceiling(THD *thd)
  {
    int warn= 0;
    return ceiling(thd, &warn);
  }
  Datetime &round(THD *thd, uint dec, int *warn)
  {
    if (is_valid_datetime())
      round_or_invalidate(thd, dec, warn);
    DBUG_ASSERT(is_valid_value_slow());
    return *this;
  }
  Datetime &round(THD *thd, uint dec, time_round_mode_t mode, int *warn)
  {
    switch (mode.mode()) {
    case time_round_mode_t::FRAC_NONE:
      DBUG_ASSERT(fraction_remainder(dec) == 0);
      return trunc(dec);
    case time_round_mode_t::FRAC_TRUNCATE:
      return trunc(dec);
    case time_round_mode_t::FRAC_ROUND:
      return round(thd, dec, warn);
    }
    return *this;
  }
  Datetime &round(THD *thd, uint dec, time_round_mode_t mode)
  {
    int warn= 0;
    return round(thd, dec, mode, &warn);
  }

};


/*
  Datetime to be created from an Item who is known to be of a temporal
  data type. For temporal data types we don't need nanosecond rounding
  or truncation, as their precision is limited.
*/
class Datetime_from_temporal: public Datetime
{
public:
  // The constructor DBUG_ASSERTs on a proper Item data type.
  Datetime_from_temporal(THD *thd, Item *temporal, date_conv_mode_t flags);
};


/*
  Datetime to be created from an Item who is known not to have digits outside
  of the specified scale. So it's not important which rounding method to use.
  TRUNCATE should work.
  Typically, Item is of a temporal data type, but this is not strictly required.
*/
class Datetime_truncation_not_needed: public Datetime
{
public:
  Datetime_truncation_not_needed(THD *thd, Item *item, date_conv_mode_t mode);
  Datetime_truncation_not_needed(THD *thd, Item *item, date_mode_t mode)
   :Datetime_truncation_not_needed(thd, item, date_conv_mode_t(mode))
  { }
};


class Timestamp: protected Timeval
{
  static uint binary_length_to_precision(uint length);
protected:
  void round_or_set_max(uint dec, int *warn);
  bool add_nanoseconds_usec(uint nanoseconds)
  {
    DBUG_ASSERT(nanoseconds <= 1000000000);
    if (nanoseconds < 500)
      return false;
    tv_usec+= (nanoseconds + 500) / 1000;
    if (tv_usec < 1000000)
      return false;
    tv_usec%= 1000000;
    return true;
  }
public:
  static date_conv_mode_t sql_mode_for_timestamp(THD *thd);
  static time_round_mode_t default_round_mode(THD *thd);
  class DatetimeOptions: public date_mode_t
  {
  public:
    DatetimeOptions(date_conv_mode_t fuzzydate, time_round_mode_t round_mode)
     :date_mode_t(fuzzydate | round_mode)
    { }
    DatetimeOptions(THD *thd)
     :DatetimeOptions(sql_mode_for_timestamp(thd), default_round_mode(thd))
    { }
  };
public:
  Timestamp(my_time_t timestamp, ulong sec_part)
   :Timeval(timestamp, sec_part)
  { }
  explicit Timestamp(const timeval &tv)
   :Timeval(tv)
  { }
  explicit Timestamp(const Native &native);
  Timestamp(THD *thd, const MYSQL_TIME *ltime, uint *error_code);
  const struct timeval &tv() const { return *this; }
  int cmp(const Timestamp &other) const
  {
    return tv_sec < other.tv_sec   ? -1 :
           tv_sec > other.tv_sec   ? +1 :
           tv_usec < other.tv_usec ? -1 :
           tv_usec > other.tv_usec ? +1 : 0;
  }
  bool to_TIME(THD *thd, MYSQL_TIME *ltime, date_mode_t fuzzydate) const;
  bool to_native(Native *to, uint decimals) const;
  Datetime to_datetime(THD *thd) const
  {
    return Datetime(thd, *this);
  }
  long fraction_remainder(uint dec) const
  {
    return my_time_fraction_remainder(tv_usec, dec);
  }
  Timestamp &trunc(uint dec)
  {
    my_timeval_trunc(this, dec);
    return *this;
  }
  Timestamp &round(uint dec, int *warn)
  {
    round_or_set_max(dec, warn);
    return *this;
  }
  Timestamp &round(uint dec, time_round_mode_t mode, int *warn)
  {
    switch (mode.mode()) {
    case time_round_mode_t::FRAC_NONE:
      DBUG_ASSERT(fraction_remainder(dec) == 0);
      return trunc(dec);
    case time_round_mode_t::FRAC_TRUNCATE:
      return trunc(dec);
    case time_round_mode_t::FRAC_ROUND:
      return round(dec, warn);
    }
    return *this;
  }
  Timestamp &round(uint dec, time_round_mode_t mode)
  {
    int warn= 0;
    return round(dec, mode, &warn);
  }
};


/**
  A helper class to store MariaDB TIMESTAMP values, which can be:
  - real TIMESTAMP (seconds and microseconds since epoch), or
  - zero datetime '0000-00-00 00:00:00.000000'
*/
class Timestamp_or_zero_datetime: protected Timestamp
{
  bool m_is_zero_datetime;
public:
  Timestamp_or_zero_datetime()
   :Timestamp(0,0), m_is_zero_datetime(true)
  { }
  Timestamp_or_zero_datetime(const Native &native)
   :Timestamp(native.length() ? Timestamp(native) : Timestamp(0,0)),
    m_is_zero_datetime(native.length() == 0)
  { }
  Timestamp_or_zero_datetime(const Timestamp &tm, bool is_zero_datetime)
   :Timestamp(tm), m_is_zero_datetime(is_zero_datetime)
  { }
  Timestamp_or_zero_datetime(THD *thd, const MYSQL_TIME *ltime, uint *err_code);
  Datetime to_datetime(THD *thd) const
  {
    if (is_zero_datetime())
      return Datetime::zero();
    return Timestamp::to_datetime(thd);
  }
  bool is_zero_datetime() const { return m_is_zero_datetime; }
  void trunc(uint decimals)
  {
    if (!is_zero_datetime())
     Timestamp::trunc(decimals);
  }
  int cmp(const Timestamp_or_zero_datetime &other) const
  {
    if (is_zero_datetime())
      return other.is_zero_datetime() ? 0 : -1;
    if (other.is_zero_datetime())
      return 1;
    return Timestamp::cmp(other);
  }
  bool to_TIME(THD *thd, MYSQL_TIME *to, date_mode_t fuzzydate) const;
  /*
    Convert to native format:
    - Real timestamps are encoded in the same way how Field_timestamp2 stores
      values (big endian seconds followed by big endian microseconds)
    - Zero datetime '0000-00-00 00:00:00.000000' is encoded as empty string.
    Two native values are binary comparable.
  */
  bool to_native(Native *to, uint decimals) const;
};


/**
  A helper class to store non-null MariaDB TIMESTAMP values in
  the native binary encoded representation.
*/
class Timestamp_or_zero_datetime_native:
          public NativeBuffer<STRING_BUFFER_TIMESTAMP_BINARY_SIZE>
{
public:
  Timestamp_or_zero_datetime_native() { }
  Timestamp_or_zero_datetime_native(const Timestamp_or_zero_datetime &ts,
                                    uint decimals)
  {
    if (ts.to_native(this, decimals))
      length(0); // safety
  }
  int save_in_field(Field *field, uint decimals) const;
  Datetime to_datetime(THD *thd) const
  {
    return is_zero_datetime() ?
           Datetime::zero() :
           Datetime(thd, Timestamp(*this).tv());
  }
  bool is_zero_datetime() const
  {
    return length() == 0;
  }
};


/**
  A helper class to store nullable MariaDB TIMESTAMP values in
  the native binary encoded representation.
*/
class Timestamp_or_zero_datetime_native_null: public Timestamp_or_zero_datetime_native,
                                              public Null_flag
{
public:
  // With optional data type conversion
  Timestamp_or_zero_datetime_native_null(THD *thd, Item *item, bool conv);
  // Without data type conversion: item is known to be of the TIMESTAMP type
  Timestamp_or_zero_datetime_native_null(THD *thd, Item *item)
   :Timestamp_or_zero_datetime_native_null(thd, item, false)
  { }
  Datetime to_datetime(THD *thd) const
  {
    return is_null() ? Datetime() :
                       Timestamp_or_zero_datetime_native::to_datetime(thd);
  }
  void to_TIME(THD *thd, MYSQL_TIME *to)
  {
    DBUG_ASSERT(!is_null());
    Datetime::Options opt(TIME_CONV_NONE, TIME_FRAC_NONE);
    Timestamp_or_zero_datetime(*this).to_TIME(thd, to, opt);
  }
  bool is_zero_datetime() const
  {
    DBUG_ASSERT(!is_null());
    return Timestamp_or_zero_datetime_native::is_zero_datetime();
  }
};


/*
  Flags for collation aggregation modes, used in TDCollation::agg():

  MY_COLL_ALLOW_SUPERSET_CONV  - allow conversion to a superset
  MY_COLL_ALLOW_COERCIBLE_CONV - allow conversion of a coercible value
                                 (i.e. constant).
  MY_COLL_ALLOW_CONV           - allow any kind of conversion
                                 (combination of the above two)
  MY_COLL_ALLOW_NUMERIC_CONV   - if all items were numbers, convert to
                                 @@character_set_connection
  MY_COLL_DISALLOW_NONE        - don't allow return DERIVATION_NONE
                                 (e.g. when aggregating for comparison)
  MY_COLL_CMP_CONV             - combination of MY_COLL_ALLOW_CONV
                                 and MY_COLL_DISALLOW_NONE
*/

#define MY_COLL_ALLOW_SUPERSET_CONV   1
#define MY_COLL_ALLOW_COERCIBLE_CONV  2
#define MY_COLL_DISALLOW_NONE         4
#define MY_COLL_ALLOW_NUMERIC_CONV    8

#define MY_COLL_ALLOW_CONV (MY_COLL_ALLOW_SUPERSET_CONV | MY_COLL_ALLOW_COERCIBLE_CONV)
#define MY_COLL_CMP_CONV   (MY_COLL_ALLOW_CONV | MY_COLL_DISALLOW_NONE)


#define MY_REPERTOIRE_NUMERIC   MY_REPERTOIRE_ASCII


static inline my_repertoire_t operator|(const my_repertoire_t a,
                                        const my_repertoire_t b)
{
  return (my_repertoire_t) ((uint) a | (uint) b);
}

static inline my_repertoire_t &operator|=(my_repertoire_t &a,
                                          const my_repertoire_t b)
{
  return a= (my_repertoire_t) ((uint) a | (uint) b);
}


enum Derivation
{
  DERIVATION_IGNORABLE= 6,
  DERIVATION_NUMERIC= 5,
  DERIVATION_COERCIBLE= 4,
  DERIVATION_SYSCONST= 3,
  DERIVATION_IMPLICIT= 2,
  DERIVATION_NONE= 1,
  DERIVATION_EXPLICIT= 0
};


/**
   "Declared Type Collation"
   A combination of collation and its derivation.
*/

class DTCollation {
public:
  CHARSET_INFO     *collation;
  enum Derivation derivation;
  my_repertoire_t repertoire;

  void set_repertoire_from_charset(CHARSET_INFO *cs)
  {
    repertoire= cs->state & MY_CS_PUREASCII ?
                MY_REPERTOIRE_ASCII : MY_REPERTOIRE_UNICODE30;
  }
  DTCollation()
  {
    collation= &my_charset_bin;
    derivation= DERIVATION_NONE;
    repertoire= MY_REPERTOIRE_UNICODE30;
  }
  DTCollation(CHARSET_INFO *collation_arg)
  {
    /*
      This constructor version is used in combination with Field constructors,
      to pass "CHARSET_INFO" instead of the full DTCollation.
      Therefore, derivation is set to DERIVATION_IMPLICIT, which is the
      proper derivation for table fields.
      We should eventually remove all code pieces that pass "CHARSET_INFO"
      (e.g. in storage engine sources) and fix to pass the full DTCollation
      instead. Then, this constructor can be removed.
    */
    collation= collation_arg;
    derivation= DERIVATION_IMPLICIT;
    repertoire= my_charset_repertoire(collation_arg);
  }
  DTCollation(CHARSET_INFO *collation_arg, Derivation derivation_arg)
  {
    collation= collation_arg;
    derivation= derivation_arg;
    set_repertoire_from_charset(collation_arg);
  }
  DTCollation(CHARSET_INFO *collation_arg,
              Derivation derivation_arg,
              my_repertoire_t repertoire_arg)
   :collation(collation_arg),
    derivation(derivation_arg),
    repertoire(repertoire_arg)
  { }
  void set(const DTCollation &dt)
  {
    *this= dt;
  }
  void set(CHARSET_INFO *collation_arg, Derivation derivation_arg)
  {
    collation= collation_arg;
    derivation= derivation_arg;
    set_repertoire_from_charset(collation_arg);
  }
  void set(CHARSET_INFO *collation_arg,
           Derivation derivation_arg,
           my_repertoire_t repertoire_arg)
  {
    collation= collation_arg;
    derivation= derivation_arg;
    repertoire= repertoire_arg;
  }
  void set(CHARSET_INFO *collation_arg)
  {
    collation= collation_arg;
    set_repertoire_from_charset(collation_arg);
  }
  void set(Derivation derivation_arg)
  { derivation= derivation_arg; }
  bool aggregate(const DTCollation &dt, uint flags= 0);
  bool set(DTCollation &dt1, DTCollation &dt2, uint flags= 0)
  { set(dt1); return aggregate(dt2, flags); }
  const char *derivation_name() const
  {
    switch(derivation)
    {
      case DERIVATION_NUMERIC:   return "NUMERIC";
      case DERIVATION_IGNORABLE: return "IGNORABLE";
      case DERIVATION_COERCIBLE: return "COERCIBLE";
      case DERIVATION_IMPLICIT:  return "IMPLICIT";
      case DERIVATION_SYSCONST:  return "SYSCONST";
      case DERIVATION_EXPLICIT:  return "EXPLICIT";
      case DERIVATION_NONE:      return "NONE";
      default: return "UNKNOWN";
    }
  }
  int sortcmp(const Binary_string *s, const Binary_string *t) const
  {
    return collation->strnncollsp(s->ptr(), s->length(),
                                  t->ptr(), t->length());
  }
};


class DTCollation_numeric: public DTCollation
{
public:
  DTCollation_numeric()
   :DTCollation(charset_info(), DERIVATION_NUMERIC, MY_REPERTOIRE_NUMERIC)
  { }
  static const CHARSET_INFO *charset_info() { return &my_charset_numeric; }
  static const DTCollation & singleton();
};


static inline uint32
char_to_byte_length_safe(size_t char_length_arg, uint32 mbmaxlen_arg)
{
  ulonglong tmp= ((ulonglong) char_length_arg) * mbmaxlen_arg;
  return tmp > UINT_MAX32 ? (uint32) UINT_MAX32 : static_cast<uint32>(tmp);
}


class Type_numeric_attributes
{
public:
  static uint count_unsigned(Item **item, uint nitems);
  static uint32 find_max_char_length(Item **item, uint nitems);
  static uint32 find_max_octet_length(Item **item, uint nitems);
  static int find_max_decimal_int_part(Item **item, uint nitems);
  static uint find_max_decimals(Item **item, uint nitems);
public:
  /*
    The maximum value length in characters multiplied by collation->mbmaxlen.
    Almost always it's the maximum value length in bytes.
  */
  uint32 max_length;
  uint decimals;
  bool unsigned_flag;
public:
  Type_numeric_attributes()
   :max_length(0), decimals(0), unsigned_flag(false)
  { }
  Type_numeric_attributes(uint32 max_length_arg, uint decimals_arg,
                          bool unsigned_flag_arg)
   :max_length(max_length_arg),
    decimals(decimals_arg),
    unsigned_flag(unsigned_flag_arg)
  { }
protected:
  void aggregate_numeric_attributes_real(Item **item, uint nitems);
  void aggregate_numeric_attributes_decimal(Item **item, uint nitems,
                                            bool unsigned_arg);
};



class Type_temporal_attributes: public Type_numeric_attributes
{
public:
  Type_temporal_attributes(uint int_part_length, uint dec, bool unsigned_arg)
   :Type_numeric_attributes(int_part_length + (dec ? 1 : 0),
                            MY_MIN(dec, TIME_SECOND_PART_DIGITS),
                            unsigned_arg)
  {
    max_length+= decimals;
  }
};


class Type_temporal_attributes_not_fixed_dec: public Type_numeric_attributes
{
public:
  Type_temporal_attributes_not_fixed_dec(uint32 int_part_length, uint dec,
                                         bool unsigned_flag)
   :Type_numeric_attributes(int_part_length, dec, unsigned_flag)
  {
    if (decimals == NOT_FIXED_DEC)
      max_length+= TIME_SECOND_PART_DIGITS + 1;
    else if (decimals)
    {
      set_if_smaller(decimals, TIME_SECOND_PART_DIGITS);
      max_length+= decimals + 1;
    }
  }
};


/**
  A class to store type attributes for the standard data types.
  Does not include attributes for the extended data types
  such as ENUM, SET, GEOMETRY.
*/
class Type_std_attributes: public Type_numeric_attributes
{
public:
  DTCollation collation;
  Type_std_attributes()
   :collation(&my_charset_bin, DERIVATION_COERCIBLE)
  { }
  Type_std_attributes(const Type_numeric_attributes &nattr,
                      const DTCollation &dtc)
   :Type_numeric_attributes(nattr), collation(dtc)
  { }
  void set(const Type_std_attributes *other)
  {
    *this= *other;
  }
  void set(const Type_std_attributes &other)
  {
    *this= other;
  }
  void set(const Type_numeric_attributes &nattr, const DTCollation &dtc)
  {
    *this= Type_std_attributes(nattr, dtc);
  }
  uint32 max_char_length() const
  { return max_length / collation.collation->mbmaxlen; }
  void fix_length_and_charset(uint32 max_char_length_arg, CHARSET_INFO *cs)
  {
    max_length= char_to_byte_length_safe(max_char_length_arg, cs->mbmaxlen);
    collation.collation= cs;
  }
  void fix_char_length(uint32 max_char_length_arg)
  {
    max_length= char_to_byte_length_safe(max_char_length_arg,
                                         collation.collation->mbmaxlen);
  }
  void fix_attributes_temporal(uint32 int_part_length, uint dec)
  {
    *this= Type_std_attributes(
             Type_temporal_attributes(int_part_length, dec, false),
             DTCollation_numeric());
  }
  void fix_attributes_date()
  {
    fix_attributes_temporal(MAX_DATE_WIDTH, 0);
  }
  void fix_attributes_time(uint dec)
  {
    fix_attributes_temporal(MIN_TIME_WIDTH, dec);
  }
  void fix_attributes_datetime(uint dec)
  {
    fix_attributes_temporal(MAX_DATETIME_WIDTH, dec);
  }

  void aggregate_attributes_int(Item **items, uint nitems)
  {
    collation= DTCollation_numeric();
    fix_char_length(find_max_char_length(items, nitems));
    unsigned_flag= count_unsigned(items, nitems) > 0;
    decimals= 0;
  }
  void aggregate_attributes_real(Item **items, uint nitems)
  {
    collation= DTCollation_numeric();
    aggregate_numeric_attributes_real(items, nitems);
  }
  void aggregate_attributes_decimal(Item **items, uint nitems,
                                    bool unsigned_arg)
  {
    collation= DTCollation_numeric();
    aggregate_numeric_attributes_decimal(items, nitems,
                                         (unsigned_flag= unsigned_arg));
  }
  bool aggregate_attributes_string(const char *func_name,
                                   Item **item, uint nitems);
  void aggregate_attributes_temporal(uint int_part_length,
                                     Item **item, uint nitems)
  {
    fix_attributes_temporal(int_part_length, find_max_decimals(item, nitems));
  }

  bool agg_item_collations(DTCollation &c, const char *name,
                           Item **items, uint nitems,
                           uint flags, int item_sep);
  bool agg_item_set_converter(const DTCollation &coll, const char *fname,
                              Item **args, uint nargs,
                              uint flags, int item_sep);

  /*
    Collect arguments' character sets together.
    We allow to apply automatic character set conversion in some cases.
    The conditions when conversion is possible are:
    - arguments A and B have different charsets
    - A wins according to coercibility rules
      (i.e. a column is stronger than a string constant,
       an explicit COLLATE clause is stronger than a column)
    - character set of A is either superset for character set of B,
      or B is a string constant which can be converted into the
      character set of A without data loss.

    If all of the above is true, then it's possible to convert
    B into the character set of A, and then compare according
    to the collation of A.

    For functions with more than two arguments:

      collect(A,B,C) ::= collect(collect(A,B),C)

    Since this function calls THD::change_item_tree() on the passed Item **
    pointers, it is necessary to pass the original Item **'s, not copies.
    Otherwise their values will not be properly restored (see BUG#20769).
    If the items are not consecutive (eg. args[2] and args[5]), use the
    item_sep argument, ie.

      agg_item_charsets(coll, fname, &args[2], 2, flags, 3)
  */
  bool agg_arg_charsets(DTCollation &c, const char *func_name,
                        Item **items, uint nitems,
                        uint flags, int item_sep)
  {
    if (agg_item_collations(c, func_name, items, nitems, flags, item_sep))
      return true;
    return agg_item_set_converter(c, func_name, items, nitems, flags, item_sep);
  }
  /*
    Aggregate arguments for string result, e.g: CONCAT(a,b)
    - convert to @@character_set_connection if all arguments are numbers
    - allow DERIVATION_NONE
  */
  bool agg_arg_charsets_for_string_result(DTCollation &c, const char *func_name,
                                          Item **items, uint nitems,
                                          int item_sep)
  {
    uint flags= MY_COLL_ALLOW_SUPERSET_CONV |
                MY_COLL_ALLOW_COERCIBLE_CONV |
                MY_COLL_ALLOW_NUMERIC_CONV;
    return agg_arg_charsets(c, func_name, items, nitems, flags, item_sep);
  }
  /*
    Aggregate arguments for string result, when some comparison
    is involved internally, e.g: REPLACE(a,b,c)
    - convert to @@character_set_connection if all arguments are numbers
    - disallow DERIVATION_NONE
  */
  bool agg_arg_charsets_for_string_result_with_comparison(DTCollation &c,
                                                          const char *func_name,
                                                          Item **items,
                                                          uint nitems,
                                                          int item_sep)
  {
    uint flags= MY_COLL_ALLOW_SUPERSET_CONV |
                MY_COLL_ALLOW_COERCIBLE_CONV |
                MY_COLL_ALLOW_NUMERIC_CONV |
                MY_COLL_DISALLOW_NONE;
    return agg_arg_charsets(c, func_name, items, nitems, flags, item_sep);
  }

  /*
    Aggregate arguments for comparison, e.g: a=b, a LIKE b, a RLIKE b
    - don't convert to @@character_set_connection if all arguments are numbers
    - don't allow DERIVATION_NONE
  */
  bool agg_arg_charsets_for_comparison(DTCollation &c,
                                       const char *func_name,
                                       Item **items, uint nitems,
                                       int item_sep)
  {
    uint flags= MY_COLL_ALLOW_SUPERSET_CONV |
                MY_COLL_ALLOW_COERCIBLE_CONV |
                MY_COLL_DISALLOW_NONE;
    return agg_arg_charsets(c, func_name, items, nitems, flags, item_sep);
  }

};


class Type_all_attributes: public Type_std_attributes
{
public:
  Type_all_attributes()
   :Type_std_attributes()
  { }
  Type_all_attributes(const Type_all_attributes &other)
   :Type_std_attributes(other)
  { }
  virtual ~Type_all_attributes() {}
  virtual void set_maybe_null(bool maybe_null_arg)= 0;
  // Returns total number of decimal digits
  virtual uint decimal_precision() const= 0;
  virtual const TYPELIB *get_typelib() const= 0;
  virtual void set_typelib(const TYPELIB *typelib)= 0;
};


class Type_cmp_attributes
{
public:
  virtual ~Type_cmp_attributes() { }
  virtual CHARSET_INFO *compare_collation() const= 0;
};


class Type_cast_attributes
{
  CHARSET_INFO *m_charset;
  ulonglong m_length;
  ulonglong m_decimals;
  bool m_length_specified;
  bool m_decimals_specified;
public:
  Type_cast_attributes(const char *c_len, const char *c_dec, CHARSET_INFO *cs)
    :m_charset(cs), m_length(0), m_decimals(0),
     m_length_specified(false), m_decimals_specified(false)
  {
    set_length_and_dec(c_len, c_dec);
  }
  Type_cast_attributes(CHARSET_INFO *cs)
    :m_charset(cs), m_length(0), m_decimals(0),
     m_length_specified(false), m_decimals_specified(false)
  { }
  void set_length_and_dec(const char *c_len, const char *c_dec)
  {
    int error;
    /*
      We don't have to check for error here as sql_yacc.yy has guaranteed
      that the values are in range of ulonglong
    */
    if ((m_length_specified= (c_len != NULL)))
      m_length= (ulonglong) my_strtoll10(c_len, NULL, &error);
    if ((m_decimals_specified= (c_dec != NULL)))
      m_decimals= (ulonglong) my_strtoll10(c_dec, NULL, &error);
  }
  CHARSET_INFO *charset() const { return m_charset; }
  bool length_specified() const { return m_length_specified; }
  bool decimals_specified() const { return m_decimals_specified; }
  ulonglong length() const { return m_length; }
  ulonglong decimals() const { return m_decimals; }
};


class Name: private LEX_CSTRING
{
public:
  Name(const char *str_arg, uint length_arg)
  {
    DBUG_ASSERT(length_arg < UINT_MAX32);
    LEX_CSTRING::str= str_arg;
    LEX_CSTRING::length= length_arg;
  }
  Name(const LEX_CSTRING &lcs)
  {
    LEX_CSTRING::str= lcs.str;
    LEX_CSTRING::length= lcs.length;
  }
  const char *ptr() const { return LEX_CSTRING::str; }
  uint length() const { return (uint) LEX_CSTRING::length; }
  const LEX_CSTRING &lex_cstring() const { return *this; }
  bool eq(const LEX_CSTRING &other) const
  {
    return !system_charset_info->strnncoll(LEX_CSTRING::str, LEX_CSTRING::length,
                                           other.str, other.length);
  }
};


class Bit_addr
{
  /**
    Byte where the bit is stored inside a record.
    If the corresponding Field is a NOT NULL field, this member is NULL.
  */
  uchar *m_ptr;
  /**
    Offset of the bit inside m_ptr[0], in the range 0..7.
  */
  uchar m_offs;
public:
  Bit_addr()
   :m_ptr(NULL),
    m_offs(0)
  { }
  Bit_addr(uchar *ptr, uchar offs)
   :m_ptr(ptr), m_offs(offs)
  {
    DBUG_ASSERT(ptr || offs == 0);
    DBUG_ASSERT(offs < 8);
  }
  Bit_addr(bool maybe_null)
   :m_ptr(maybe_null ? (uchar *) "" : NULL),
    m_offs(0)
  { }
  uchar *ptr() const { return m_ptr; }
  uchar offs() const { return m_offs; }
  uchar bit() const { return static_cast<uchar>(m_ptr ? 1U << m_offs : 0); }
  void inc()
  {
    DBUG_ASSERT(m_ptr);
    m_ptr+= (m_offs == 7);
    m_offs= (m_offs + 1) & 7;
  }
};


class Record_addr
{
  uchar *m_ptr;      // Position of the field in the record
  Bit_addr m_null;   // Position and offset of the null bit
public:
  Record_addr(uchar *ptr_arg,
              uchar *null_ptr_arg,
              uchar null_bit_arg)
   :m_ptr(ptr_arg),
    m_null(null_ptr_arg, null_bit_arg)
  { }
  Record_addr(uchar *ptr, const Bit_addr &null)
   :m_ptr(ptr),
    m_null(null)
  { }
  Record_addr(bool maybe_null)
   :m_ptr(NULL),
    m_null(maybe_null)
  { }
  uchar *ptr() const { return m_ptr; }
  const Bit_addr &null() const { return m_null; }
  uchar *null_ptr() const { return m_null.ptr(); }
  uchar null_bit() const { return m_null.bit(); }
};


class Information_schema_numeric_attributes
{
  enum enum_attr
  {
    ATTR_NONE= 0,
    ATTR_PRECISION= 1,
    ATTR_SCALE= 2,
    ATTR_PRECISION_AND_SCALE= (ATTR_PRECISION|ATTR_SCALE)
  };
  uint m_precision;
  uint m_scale;
  enum_attr m_available_attributes;
public:
  Information_schema_numeric_attributes()
   :m_precision(0), m_scale(0),
    m_available_attributes(ATTR_NONE)
  { }
  Information_schema_numeric_attributes(uint precision)
   :m_precision(precision), m_scale(0),
    m_available_attributes(ATTR_PRECISION)
  { }
  Information_schema_numeric_attributes(uint precision, uint scale)
   :m_precision(precision), m_scale(scale),
    m_available_attributes(ATTR_PRECISION_AND_SCALE)
  { }
  bool has_precision() const { return m_available_attributes & ATTR_PRECISION; }
  bool has_scale() const { return m_available_attributes & ATTR_SCALE; }
  uint precision() const
  {
    DBUG_ASSERT(has_precision());
    return (uint) m_precision;
  }
  uint scale() const
  {
    DBUG_ASSERT(has_scale());
    return (uint) m_scale;
  }
};


class Information_schema_character_attributes
{
  uint32 m_octet_length;
  uint32 m_char_length;
  bool m_is_set;
public:
  Information_schema_character_attributes()
   :m_octet_length(0), m_char_length(0), m_is_set(false)
  { }
  Information_schema_character_attributes(uint32 octet_length,
                                          uint32 char_length)
   :m_octet_length(octet_length), m_char_length(char_length), m_is_set(true)
  { }
  bool has_octet_length() const { return m_is_set; }
  bool has_char_length() const { return m_is_set; }
  uint32 octet_length() const
  {
    DBUG_ASSERT(has_octet_length());
    return m_octet_length;
  }
  uint char_length() const
  {
    DBUG_ASSERT(has_char_length());
    return m_char_length;
  }
};


enum vers_kind_t
{
  VERS_UNDEFINED= 0,
  VERS_TIMESTAMP,
  VERS_TRX_ID
};


class Vers_type_handler
{
protected:
  Vers_type_handler() {}
public:
  virtual ~Vers_type_handler() {}
  virtual vers_kind_t kind() const
  {
    DBUG_ASSERT(0);
    return VERS_UNDEFINED;
  }
  virtual bool check_sys_fields(const LEX_CSTRING &table_name,
                                const Column_definition *row_start,
                                const Column_definition *row_end) const= 0;
};


class Vers_type_timestamp: public Vers_type_handler
{
public:
  virtual vers_kind_t kind() const
  {
    return VERS_TIMESTAMP;
  }
  bool check_sys_fields(const LEX_CSTRING &table_name,
                        const Column_definition *row_start,
                        const Column_definition *row_end) const;
};
extern Vers_type_timestamp vers_type_timestamp;


class Vers_type_trx: public Vers_type_handler
{
public:
  virtual vers_kind_t kind() const
  {
    return VERS_TRX_ID;
  }
  bool check_sys_fields(const LEX_CSTRING &table_name,
                        const Column_definition *row_start,
                        const Column_definition *row_end) const;
};
extern MYSQL_PLUGIN_IMPORT Vers_type_trx vers_type_trx;


class Type_handler
{
  Name m_name;
protected:
  String *print_item_value_csstr(THD *thd, Item *item, String *str) const;
  String *print_item_value_temporal(THD *thd, Item *item, String *str,
                                     const Name &type_name, String *buf) const;
  void make_sort_key_longlong(uchar *to,
                              bool maybe_null, bool null_value,
                              bool unsigned_flag,
                              longlong value) const;
  void store_sort_key_longlong(uchar *to, bool unsigned_flag,
                               longlong value) const;

  uint make_packed_sort_key_longlong(uchar *to, bool maybe_null,
                                     bool null_value, bool unsigned_flag,
                                     longlong value,
                                     const SORT_FIELD_ATTR *sort_field) const;

  bool Item_func_or_sum_illegal_param(const char *name) const;
  bool Item_func_or_sum_illegal_param(const Item_func_or_sum *) const;
  bool check_null(const Item *item, st_value *value) const;
  bool Item_send_str(Item *item, Protocol *protocol, st_value *buf) const;
  bool Item_send_tiny(Item *item, Protocol *protocol, st_value *buf) const;
  bool Item_send_short(Item *item, Protocol *protocol, st_value *buf) const;
  bool Item_send_long(Item *item, Protocol *protocol, st_value *buf) const;
  bool Item_send_longlong(Item *item, Protocol *protocol, st_value *buf) const;
  bool Item_send_float(Item *item, Protocol *protocol, st_value *buf) const;
  bool Item_send_double(Item *item, Protocol *protocol, st_value *buf) const;
  bool Item_send_time(Item *item, Protocol *protocol, st_value *buf) const;
  bool Item_send_date(Item *item, Protocol *protocol, st_value *buf) const;
  bool Item_send_timestamp(Item *item, Protocol *protocol, st_value *buf) const;
  bool Item_send_datetime(Item *item, Protocol *protocol, st_value *buf) const;
  bool Column_definition_prepare_stage2_legacy(Column_definition *c,
                                               enum_field_types type)
                                               const;
  bool Column_definition_prepare_stage2_legacy_num(Column_definition *c,
                                                   enum_field_types type)
                                                   const;
  bool Column_definition_prepare_stage2_legacy_real(Column_definition *c,
                                                    enum_field_types type)
                                                    const;
public:
  static const Type_handler *handler_by_name(THD *thd, const LEX_CSTRING &name);
  static const Type_handler *handler_by_name_or_error(THD *thd,
                                                      const LEX_CSTRING &name);
  static const Type_handler *odbc_literal_type_handler(const LEX_CSTRING *str);
  static const Type_handler *blob_type_handler(uint max_octet_length);
  static const Type_handler *string_type_handler(uint max_octet_length);
  static const Type_handler *bit_and_int_mixture_handler(uint max_char_len);
  static const Type_handler *type_handler_long_or_longlong(uint max_char_len,
                                                           bool unsigned_flag);
  /**
    Return a string type handler for Item
    If too_big_for_varchar() returns a BLOB variant, according to length.
    If max_length > 0 create a VARCHAR(n)
    If max_length == 0 create a CHAR(0)
    @param item - the Item to get the handler to.
  */
  static const Type_handler *varstring_type_handler(const Item *item);
  static const Type_handler *blob_type_handler(const Item *item);
  static const Type_handler *get_handler_by_field_type(enum_field_types type);
  static const Type_handler *get_handler_by_real_type(enum_field_types type);
  static const Type_handler *get_handler_by_cmp_type(Item_result type);
  static const Type_collection *
    type_collection_for_aggregation(const Type_handler *h1,
                                    const Type_handler *h2);
  virtual const Type_collection *type_collection() const;
  static const
  Type_handler *aggregate_for_result_traditional(const Type_handler *h1,
                                                 const Type_handler *h2);
  virtual Schema *schema() const;
  static void partition_field_type_not_allowed(const LEX_CSTRING &field_name);
  static bool partition_field_check_result_type(Item *item,
                                                Item_result expected_type);
  static const Name & version_mysql56();
  static const Name & version_mariadb53();

  void set_name(Name n) { DBUG_ASSERT(!m_name.ptr()); m_name= n; }
  const Name name() const { return m_name; }
  virtual const Name version() const;
  virtual const Name &default_value() const= 0;
  virtual uint32 flags() const { return 0; }
  virtual ulong KEY_pack_flags(uint column_nr) const { return 0; }
  bool is_unsigned() const { return flags() & UNSIGNED_FLAG; }
  virtual enum_field_types field_type() const= 0;
  virtual enum_field_types real_field_type() const { return field_type(); }
  /**
    Type code which is used for merging of traditional data types for result
    (for UNION and for hybrid functions such as COALESCE).
    Mapping can be done both ways: old->new, new->old, depending
    on the particular data type implementation:
    - type_handler_var_string (MySQL-4.1 old VARCHAR) is converted to
      new VARCHAR before merging.
      field_type_merge_rules[][] returns new VARCHAR.
    - type_handler_newdate is converted to old DATE before merging.
      field_type_merge_rules[][] returns NEWDATE.
    - Temporal type_handler_xxx2 (new MySQL-5.6 types) are converted to
      corresponding old type codes before merging (e.g. TIME2->TIME).
      field_type_merge_rules[][] returns old type codes (e.g. TIME).
      Then old types codes are supposed to convert to new type codes somehow,
      but they do not. So UNION and COALESCE create old columns.
      This is a bug and should be fixed eventually.
  */
  virtual enum_field_types traditional_merge_field_type() const
  {
    DBUG_ASSERT(is_traditional_scalar_type());
    return field_type();
  }
  virtual enum_field_types type_code_for_protocol() const
  {
    return field_type();
  }
  virtual protocol_send_type_t protocol_send_type() const= 0;
  virtual bool Item_append_extended_type_info(Send_field_extended_metadata *to,
                                              const Item *item) const
  {
    return false;
  }
  virtual Item_result result_type() const= 0;
  virtual Item_result cmp_type() const= 0;
  virtual enum_dynamic_column_type
    dyncol_type(const Type_all_attributes *attr) const= 0;
  virtual enum_mysql_timestamp_type mysql_timestamp_type() const
  {
    return MYSQL_TIMESTAMP_ERROR;
  }
  /*
    Return true if the native format is fully implemented for a data type:
    - Field_xxx::val_native()
    - Item_xxx::val_native() for all classes supporting this data type
    - Type_handler_xxx::cmp_native()
  */
  virtual bool is_val_native_ready() const
  {
    return false;
  }
  /*
    If operations such as:
      UPDATE t1 SET binary_string_field=this_type_field;
    should store this_type_field->val_native() rather than
    this_type_field->val_str().
  */
  virtual bool convert_to_binary_using_val_native() const
  {
    return false;
  }
  virtual bool is_timestamp_type() const
  {
    return false;
  }
  virtual bool is_order_clause_position_type() const
  {
    return false;
  }
  virtual bool is_limit_clause_valid_type() const
  {
    return false;
  }
  /*
    Returns true if this data type supports a hack that
      WHERE notnull_column IS NULL
    finds zero values, e.g.:
      WHERE date_notnull_column IS NULL        ->
      WHERE date_notnull_column = '0000-00-00'
  */
  virtual bool cond_notnull_field_isnull_to_field_eq_zero() const
  {
    return false;
  }
  /**
    Check whether a field type can be partially indexed by a key.
    @param  type   field type
    @retval true   Type can have a prefixed key
    @retval false  Type can not have a prefixed key
  */
  virtual bool type_can_have_key_part() const
  {
    return false;
  }
  virtual bool type_can_have_auto_increment_attribute() const
  {
    return false;
  }
  virtual uint max_octet_length() const { return 0; }
  /**
    Prepared statement long data:
    Check whether this parameter data type is compatible with long data.
    Used to detect whether a long data stream has been supplied to a
    incompatible data type.
  */
  virtual bool is_param_long_data_type() const { return false; }
  /*
    The base type handler "this" is derived from.
    "This" inherits aggregation rules from the base type handler.
  */
  virtual const Type_handler *type_handler_base() const
  {
    return NULL;
  }
  const Type_handler *type_handler_base_or_self() const
  {
    const Type_handler *res= type_handler_base();
    return res ? res : this;
  }
  virtual const Type_handler *type_handler_for_comparison() const= 0;
  virtual const Type_handler *type_handler_for_native_format() const
  {
    return this;
  }
  virtual const Type_handler *type_handler_for_item_field() const
  {
    return this;
  }
  virtual const Type_handler *type_handler_for_tmp_table(const Item *) const
  {
    return this;
  }
  virtual const Type_handler *type_handler_for_union(const Item *) const
  {
    return this;
  }
  virtual const Type_handler *cast_to_int_type_handler() const
  {
    return this;
  }
  virtual const Type_handler *type_handler_unsigned() const
  {
    return this;
  }
  virtual const Type_handler *type_handler_signed() const
  {
    return this;
  }
  virtual bool partition_field_check(const LEX_CSTRING &field_name,
                                     Item *item_expr) const
  {
    partition_field_type_not_allowed(field_name);
    return true;
  }
  virtual bool partition_field_append_value(String *str,
                                            Item *item_expr,
                                            CHARSET_INFO *field_cs,
                                            partition_value_print_mode_t mode)
                                            const;
  virtual int
  stored_field_cmp_to_item(THD *thd, Field *field, Item *item) const= 0;
  virtual CHARSET_INFO *charset_for_protocol(const Item *item) const;
  virtual const Type_handler*
  type_handler_adjusted_to_max_octet_length(uint max_octet_length,
                                            CHARSET_INFO *cs) const
  { return this; }
  virtual bool adjust_spparam_type(Spvar_definition *def, Item *from) const
  {
    return false;
  }
  Type_handler() : m_name(0,0) {}
  virtual ~Type_handler() {}
  /**
    Determines MariaDB traditional scalar data types that always present
    in the server.
  */
  bool is_traditional_scalar_type() const;
  virtual bool is_scalar_type() const { return true; }
  virtual bool can_return_int() const { return true; }
  virtual bool can_return_decimal() const { return true; }
  virtual bool can_return_real() const { return true; }
  virtual bool can_return_str() const { return true; }
  virtual bool can_return_text() const { return true; }
  virtual bool can_return_date() const { return true; }
  virtual bool can_return_time() const { return true; }
  virtual bool can_return_extract_source(interval_type type) const;
  virtual bool is_bool_type() const { return false; }
  virtual bool is_general_purpose_string_type() const { return false; }
  virtual uint Item_time_precision(THD *thd, Item *item) const;
  virtual uint Item_datetime_precision(THD *thd, Item *item) const;
  virtual uint Item_decimal_scale(const Item *item) const;
  virtual uint Item_decimal_precision(const Item *item) const= 0;
  /*
    Returns how many digits a divisor adds into a division result.
    See Item::divisor_precision_increment() in item.h for more comments.
  */
  virtual uint Item_divisor_precision_increment(const Item *) const;
  /**
    Makes a temporary table Field to handle numeric aggregate functions,
    e.g. SUM(DISTINCT expr), AVG(DISTINCT expr), etc.
  */
  virtual Field *make_num_distinct_aggregator_field(MEM_ROOT *,
                                                    const Item *) const;
  /**
    Makes a temporary table Field to handle RBR replication type conversion.
    @param TABLE    - The conversion table the field is going to be added to.
                      It's used to access to table->in_use->mem_root,
                      to create the new field on the table memory root,
                      as well as to increment statistics in table->share
                      (e.g. table->s->blob_count).
    @param metadata - Metadata from the binary log.
    @param target   - The field in the target table on the slave.

    Note, the data types of "target" and of "this" are not necessarily
    always the same, in general case it's possible that:
            this->field_type() != target->field_type()
    and/or
            this->real_type( ) != target->real_type()

    This method decodes metadata according to this->real_type()
    and creates a new field also according to this->real_type().

    In some cases it lurks into "target", to get some extra information, e.g.:
    - unsigned_flag for numeric fields
    - charset() for string fields
    - typelib and field_length for SET and ENUM
    - geom_type and srid for GEOMETRY
    This information is not available in the binary log, so
    we assume that these fields are the same on the master and on the slave.
  */
  virtual Field *make_conversion_table_field(MEM_ROOT *root,
                                             TABLE *table,
                                             uint metadata,
                                             const Field *target) const= 0;
  virtual void show_binlog_type(const Conv_source &src, const Field &dst,
                                String *str) const;
  virtual uint32 max_display_length_for_field(const Conv_source &src) const= 0;
  /*
    Performs the final data type validation for a UNION element,
    after the regular "aggregation for result" was done.
  */
  virtual bool union_element_finalize(Item_type_holder* item) const
  {
    return false;
  }
  virtual uint Column_definition_gis_options_image(uchar *buff,
                                                   const Column_definition &def)
                                                   const
  {
    return 0;
  }
  virtual bool Column_definition_data_type_info_image(Binary_string *to,
                                                   const Column_definition &def)
                                                   const;
  // Check if the implicit default value is Ok in the current sql_mode
  virtual bool validate_implicit_default_value(THD *thd,
                                               const Column_definition &def)
                                               const;
  // Automatic upgrade, e.g. for ALTER TABLE t1 FORCE
  virtual void Column_definition_implicit_upgrade(Column_definition *c) const
  { }
  // Validate CHECK constraint after the parser
  virtual bool Column_definition_validate_check_constraint(THD *thd,
                                                           Column_definition *c)
                                                           const;
  // Set attributes in the parser
  virtual bool Column_definition_set_attributes(THD *thd,
                                                Column_definition *def,
                                                const Lex_field_type_st &attr,
                                                CHARSET_INFO *cs,
                                                column_definition_type_t type)
                                                const;
  // Fix attributes after the parser
  virtual bool Column_definition_fix_attributes(Column_definition *c) const= 0;
  /*
    Fix attributes from an existing field. Used for:
    - ALTER TABLE (for columns that do not change)
    - DECLARE var TYPE OF t1.col1; (anchored SP variables)
  */
  virtual void Column_definition_reuse_fix_attributes(THD *thd,
                                                      Column_definition *c,
                                                      const Field *field) const
  { }
  virtual bool Column_definition_prepare_stage1(THD *thd,
                                                MEM_ROOT *mem_root,
                                                Column_definition *c,
                                                handler *file,
                                                ulonglong table_flags,
                                                const Column_derived_attributes
                                                      *derived_attr)
                                                const;
  virtual bool Column_definition_bulk_alter(Column_definition *c,
                                            const Column_derived_attributes
                                                  *derived_attr,
                                            const Column_bulk_alter_attributes
                                                  *bulk_alter_attr)
                                            const
  { return false; }
  /*
    This method is called on queries like:
      CREATE TABLE t2 (a INT) AS SELECT a FROM t1;
    I.e. column "a" is queried from another table,
    but its data type is redefined.
    @param OUT def   - The column definition to be redefined
    @param IN  dup   - The column definition to take the data type from
                       (i.e. "a INT" in the above example).
    @param IN file   - Table owner handler. If it does not support certain
                       data types, some conversion can be applied.
                       I.g. true BIT to BIT-AS-CHAR.
    @param IN schema - the owner schema definition, e.g. for the default
                       character set and collation.
    @retval true     - on error
    @retval false    - on success
  */
  virtual bool Column_definition_redefine_stage1(Column_definition *def,
                                                 const Column_definition *dup,
                                                 const handler *file)
                                                 const;
  virtual bool Column_definition_prepare_stage2(Column_definition *c,
                                                handler *file,
                                                ulonglong table_flags) const= 0;
  virtual bool Key_part_spec_init_primary(Key_part_spec *part,
                                          const Column_definition &def,
                                          const handler *file) const;
  virtual bool Key_part_spec_init_unique(Key_part_spec *part,
                                         const Column_definition &def,
                                         const handler *file,
                                         bool *has_key_needed) const;
  virtual bool Key_part_spec_init_multiple(Key_part_spec *part,
                                           const Column_definition &def,
                                           const handler *file) const;
  virtual bool Key_part_spec_init_foreign(Key_part_spec *part,
                                          const Column_definition &def,
                                          const handler *file) const;
  virtual bool Key_part_spec_init_spatial(Key_part_spec *part,
                                          const Column_definition &def) const;
  virtual bool Key_part_spec_init_ft(Key_part_spec *part,
                                     const Column_definition &def) const
  {
    return true; // Error
  }
  virtual Field *make_table_field(MEM_ROOT *root,
                                  const LEX_CSTRING *name,
                                  const Record_addr &addr,
                                  const Type_all_attributes &attr,
                                  TABLE_SHARE *share) const= 0;
  Field *make_and_init_table_field(MEM_ROOT *root,
                                   const LEX_CSTRING *name,
                                   const Record_addr &addr,
                                   const Type_all_attributes &attr,
                                   TABLE *table) const;
  virtual Field *make_schema_field(MEM_ROOT *root,
                                   TABLE *table,
                                   const Record_addr &addr,
                                   const ST_FIELD_INFO &def) const
  {
    DBUG_ASSERT(0);
    return NULL;
  }
  virtual Field *
  make_table_field_from_def(TABLE_SHARE *share,
                            MEM_ROOT *mem_root,
                            const LEX_CSTRING *name,
                            const Record_addr &addr,
                            const Bit_addr &bit,
                            const Column_definition_attributes *attr,
                            uint32 flags) const= 0;
  virtual void
  Column_definition_attributes_frm_pack(const Column_definition_attributes *at,
                                        uchar *buff) const;
  virtual const Type_handler *type_handler_frm_unpack(const uchar *buffer) const
  {
    return this;
  }
  virtual bool
  Column_definition_attributes_frm_unpack(Column_definition_attributes *attr,
                                          TABLE_SHARE *share,
                                          const uchar *buffer,
                                          LEX_CUSTRING *gis_options) const;

  /*
    Create a fixed size key part for a sort key
  */
  virtual void make_sort_key_part(uchar *to, Item *item,
                                  const SORT_FIELD_ATTR *sort_field,
                                  Sort_param *param) const= 0;

  /*
    create a compact size key part for a sort key
  */
  virtual uint make_packed_sort_key_part(uchar *to, Item *item,
                                         const SORT_FIELD_ATTR *sort_field,
                                         Sort_param *param) const=0;

  virtual void sort_length(THD *thd,
                          const Type_std_attributes *item,
                          SORT_FIELD_ATTR *attr) const= 0;
  virtual bool is_packable() const { return false; }

  virtual uint32 max_display_length(const Item *item) const= 0;
  virtual uint32 Item_decimal_notation_int_digits(const Item *item) const { return 0; }
  virtual uint32 calc_pack_length(uint32 length) const= 0;
  virtual uint calc_key_length(const Column_definition &def) const;
  virtual void Item_update_null_value(Item *item) const= 0;
  virtual bool Item_save_in_value(THD *thd, Item *item, st_value *value) const= 0;
  virtual void Item_param_setup_conversion(THD *thd, Item_param *) const {}
  virtual void Item_param_set_param_func(Item_param *param,
                                         uchar **pos, ulong len) const;
  virtual bool Item_param_set_from_value(THD *thd,
                                         Item_param *param,
                                         const Type_all_attributes *attr,
                                         const st_value *value) const= 0;
  virtual bool Item_param_val_native(THD *thd,
                                         Item_param *item,
                                         Native *to) const;
  virtual bool Item_send(Item *item, Protocol *p, st_value *buf) const= 0;
  virtual int Item_save_in_field(Item *item, Field *field,
                                 bool no_conversions) const= 0;

  /**
    Return a string representation of the Item value.

    @param thd     thread handle
    @param str     string buffer for representation of the value

    @note
      If the item has a string result type, the string is escaped
      according to its character set.

    @retval
      NULL      on error
    @retval
      non-NULL  a pointer to a a valid string on success
  */
  virtual String *print_item_value(THD *thd, Item *item, String *str) const= 0;

  /**
    Check if
      WHERE expr=value AND expr=const
    can be rewritten as:
      WHERE const=value AND expr=const

    "this" is the comparison handler that is used by "target".

    @param target       - the predicate expr=value,
                          whose "expr" argument will be replaced to "const".
    @param target_expr  - the target's "expr" which will be replaced to "const".
    @param target_value - the target's second argument, it will remain unchanged.
    @param source       - the equality predicate expr=const (or expr<=>const)
                          that can be used to rewrite the "target" part
                          (under certain conditions, see the code).
    @param source_expr  - the source's "expr". It should be exactly equal to
                          the target's "expr" to make condition rewrite possible.
    @param source_const - the source's "const" argument, it will be inserted
                          into "target" instead of "expr".
  */
  virtual bool
  can_change_cond_ref_to_const(Item_bool_func2 *target,
                               Item *target_expr, Item *target_value,
                               Item_bool_func2 *source,
                               Item *source_expr, Item *source_const) const= 0;

  /*
    @brief
      Check if an IN subquery allows materialization or not
    @param
      inner              expression on the inner side of the IN subquery
      outer              expression on the outer side of the IN subquery
      is_in_predicate    SET to true if IN subquery was converted from an
                         IN predicate or we are checking if materialization
                         strategy can be used for an IN predicate
  */
  virtual bool
  subquery_type_allows_materialization(const Item *inner,
                                       const Item *outer,
                                       bool is_in_predicate) const= 0;
  /**
    Make a simple constant replacement item for a constant "src",
    so the new item can futher be used for comparison with "cmp", e.g.:
      src = cmp   ->  replacement = cmp

    "this" is the type handler that is used to compare "src" and "cmp".

    @param thd - current thread, for mem_root
    @param src - The item that we want to replace. It's a const item,
                 but it can be complex enough to calculate on every row.
    @param cmp - The src's comparand.
    @retval    - a pointer to the created replacement Item
    @retval    - NULL, if could not create a replacement (e.g. on EOM).
                 NULL is also returned for ROWs, because instead of replacing
                 a Item_row to a new Item_row, Type_handler_row just replaces
                 its elements.
  */
  virtual Item *make_const_item_for_comparison(THD *thd,
                                               Item *src,
                                               const Item *cmp) const= 0;
  virtual Item_cache *Item_get_cache(THD *thd, const Item *item) const= 0;
  virtual Item *make_constructor_item(THD *thd, List<Item> *args) const
  {
    return NULL;
  }
  /**
    A builder for literals with data type name prefix, e.g.:
      TIME'00:00:00', DATE'2001-01-01', TIMESTAMP'2001-01-01 00:00:00'.
    @param thd          The current thread
    @param str          Character literal
    @param length       Length of str
    @param cs           Character set of the string
    @param send_error   Whether to generate an error on failure

    @retval             A pointer to a new Item on success
                        NULL on error (wrong literal value, EOM)
  */
  virtual Item_literal *create_literal_item(THD *thd,
                                            const char *str, size_t length,
                                            CHARSET_INFO *cs,
                                            bool send_error) const
  {
    MY_ASSERT_UNREACHABLE();
    return nullptr;
  }
  Item_literal *create_literal_item(THD *thd, const String *str,
                                    bool send_error) const
  {
    return create_literal_item(thd, str->ptr(), str->length(), str->charset(),
                               send_error);
  }
  virtual Item *create_typecast_item(THD *thd, Item *item,
                                     const Type_cast_attributes &attr) const
  {
<<<<<<< HEAD
    return NULL;
=======
    MY_ASSERT_UNREACHABLE();
    return nullptr;
>>>>>>> 2aab7f2d
  }
  virtual Item_copy *create_item_copy(THD *thd, Item *item) const;
  virtual int cmp_native(const Native &a, const Native &b) const
  {
    MY_ASSERT_UNREACHABLE();
    return 0;
  }
  virtual bool set_comparator_func(Arg_comparator *cmp) const= 0;
  virtual bool Item_const_eq(const Item_const *a, const Item_const *b,
                             bool binary_cmp) const
  {
    return false;
  }
  virtual bool Item_eq_value(THD *thd, const Type_cmp_attributes *attr,
                             Item *a, Item *b) const= 0;
  virtual bool Item_hybrid_func_fix_attributes(THD *thd,
                                               const char *name,
                                               Type_handler_hybrid_field_type *,
                                               Type_all_attributes *atrr,
                                               Item **items,
                                               uint nitems) const= 0;
  virtual bool Item_func_min_max_fix_attributes(THD *thd,
                                                Item_func_min_max *func,
                                                Item **items,
                                                uint nitems) const;
  virtual bool Item_sum_hybrid_fix_length_and_dec(Item_sum_hybrid *) const= 0;
  virtual bool Item_sum_sum_fix_length_and_dec(Item_sum_sum *) const= 0;
  virtual bool Item_sum_avg_fix_length_and_dec(Item_sum_avg *) const= 0;
  virtual
  bool Item_sum_variance_fix_length_and_dec(Item_sum_variance *) const= 0;

  virtual bool Item_val_native_with_conversion(THD *thd, Item *item,
                                               Native *to) const
  {
    return true;
  }
  virtual bool Item_val_native_with_conversion_result(THD *thd, Item *item,
                                                      Native *to) const
  {
    return true;
  }

  virtual bool Item_val_bool(Item *item) const= 0;
  virtual void Item_get_date(THD *thd, Item *item,
                             Temporal::Warn *buff, MYSQL_TIME *ltime,
                             date_mode_t fuzzydate) const= 0;
  bool Item_get_date_with_warn(THD *thd, Item *item, MYSQL_TIME *ltime,
                               date_mode_t fuzzydate) const;
  virtual longlong Item_val_int_signed_typecast(Item *item) const= 0;
  virtual longlong Item_val_int_unsigned_typecast(Item *item) const= 0;

  virtual String *Item_func_hex_val_str_ascii(Item_func_hex *item,
                                              String *str) const= 0;

  virtual
  String *Item_func_hybrid_field_type_val_str(Item_func_hybrid_field_type *,
                                              String *) const= 0;
  virtual
  double Item_func_hybrid_field_type_val_real(Item_func_hybrid_field_type *)
                                              const= 0;
  virtual
  longlong Item_func_hybrid_field_type_val_int(Item_func_hybrid_field_type *)
                                               const= 0;
  virtual
  my_decimal *Item_func_hybrid_field_type_val_decimal(
                                              Item_func_hybrid_field_type *,
                                              my_decimal *) const= 0;
  virtual
  void Item_func_hybrid_field_type_get_date(THD *,
                                            Item_func_hybrid_field_type *,
                                            Temporal::Warn *,
                                            MYSQL_TIME *,
                                            date_mode_t fuzzydate) const= 0;
  bool Item_func_hybrid_field_type_get_date_with_warn(THD *thd,
                                                Item_func_hybrid_field_type *,
                                                MYSQL_TIME *,
                                                date_mode_t) const;
  virtual
  String *Item_func_min_max_val_str(Item_func_min_max *, String *) const= 0;
  virtual
  double Item_func_min_max_val_real(Item_func_min_max *) const= 0;
  virtual
  longlong Item_func_min_max_val_int(Item_func_min_max *) const= 0;
  virtual
  my_decimal *Item_func_min_max_val_decimal(Item_func_min_max *,
                                            my_decimal *) const= 0;
  virtual
  bool Item_func_min_max_get_date(THD *thd, Item_func_min_max*,
                                  MYSQL_TIME *, date_mode_t fuzzydate) const= 0;
  virtual bool
  Item_func_between_fix_length_and_dec(Item_func_between *func) const= 0;
  virtual longlong
  Item_func_between_val_int(Item_func_between *func) const= 0;

  virtual cmp_item *
  make_cmp_item(THD *thd, CHARSET_INFO *cs) const= 0;

  virtual in_vector *
  make_in_vector(THD *thd, const Item_func_in *func, uint nargs) const= 0;

  virtual bool
  Item_func_in_fix_comparator_compatible_types(THD *thd, Item_func_in *)
                                                               const= 0;

  virtual bool
  Item_func_round_fix_length_and_dec(Item_func_round *round) const= 0;

  virtual bool
  Item_func_int_val_fix_length_and_dec(Item_func_int_val *func) const= 0;

  virtual bool
  Item_func_abs_fix_length_and_dec(Item_func_abs *func) const= 0;

  virtual bool
  Item_func_neg_fix_length_and_dec(Item_func_neg *func) const= 0;

  virtual bool
  Item_func_signed_fix_length_and_dec(Item_func_signed *item) const;
  virtual bool
  Item_func_unsigned_fix_length_and_dec(Item_func_unsigned *item) const;
  virtual bool
  Item_double_typecast_fix_length_and_dec(Item_double_typecast *item) const;
  virtual bool
  Item_float_typecast_fix_length_and_dec(Item_float_typecast *item) const;
  virtual bool
  Item_decimal_typecast_fix_length_and_dec(Item_decimal_typecast *item) const;
  virtual bool
  Item_char_typecast_fix_length_and_dec(Item_char_typecast *item) const;
  virtual bool
  Item_time_typecast_fix_length_and_dec(Item_time_typecast *item) const;
  virtual bool
  Item_date_typecast_fix_length_and_dec(Item_date_typecast *item) const;
  virtual bool
  Item_datetime_typecast_fix_length_and_dec(Item_datetime_typecast *item) const;

  virtual bool
  Item_func_plus_fix_length_and_dec(Item_func_plus *func) const= 0;
  virtual bool
  Item_func_minus_fix_length_and_dec(Item_func_minus *func) const= 0;
  virtual bool
  Item_func_mul_fix_length_and_dec(Item_func_mul *func) const= 0;
  virtual bool
  Item_func_div_fix_length_and_dec(Item_func_div *func) const= 0;
  virtual bool
  Item_func_mod_fix_length_and_dec(Item_func_mod *func) const= 0;

  virtual const Vers_type_handler *vers() const { return NULL; }
};


/*
  Special handler for ROW
*/
class Type_handler_row: public Type_handler
{
public:
  virtual ~Type_handler_row() {}
<<<<<<< HEAD
  const Name &default_value() const override;
  bool validate_implicit_default_value(THD *thd,
                                       const Column_definition &def) const
                                       override
  {
    DBUG_ASSERT(0);
    return true;
  }
  const Type_collection *type_collection() const override;
=======
  const Name name() const override { return m_name_row; }
>>>>>>> 2aab7f2d
  bool is_scalar_type() const override { return false; }
  bool can_return_int() const override { return false; }
  bool can_return_decimal() const override { return false; }
  bool can_return_real() const override { return false; }
  bool can_return_str() const override { return false; }
  bool can_return_text() const override { return false; }
  bool can_return_date() const override { return false; }
  bool can_return_time() const override { return false; }
  enum_field_types field_type() const override
  {
<<<<<<< HEAD
    DBUG_ASSERT(0);
=======
    MY_ASSERT_UNREACHABLE();
>>>>>>> 2aab7f2d
    return MYSQL_TYPE_NULL;
  };
  protocol_send_type_t protocol_send_type() const override
  {
    MY_ASSERT_UNREACHABLE();
    return PROTOCOL_SEND_STRING;
  }
  Item_result result_type() const override
  {
    return ROW_RESULT;
  }
  Item_result cmp_type() const override
  {
    return ROW_RESULT;
  }
<<<<<<< HEAD
  enum_dynamic_column_type dyncol_type(const Type_all_attributes *attr)
                                       const override
  {
    DBUG_ASSERT(0);
    return DYN_COL_NULL;
  }
  const Type_handler *type_handler_for_comparison() const override;
  int stored_field_cmp_to_item(THD *thd, Field *field, Item *item) const override
=======
  const Type_handler *type_handler_for_comparison() const override;
  int stored_field_cmp_to_item(THD *, Field *, Item *) const override
>>>>>>> 2aab7f2d
  {
    MY_ASSERT_UNREACHABLE();
    return 0;
  }
<<<<<<< HEAD
  bool subquery_type_allows_materialization(const Item *, const Item *,
                                            bool) const override
=======
  bool subquery_type_allows_materialization(const Item *, const Item *, bool)
    const override
>>>>>>> 2aab7f2d
  {
    MY_ASSERT_UNREACHABLE();
    return false;
  }
<<<<<<< HEAD
  Field *make_num_distinct_aggregator_field(MEM_ROOT *, const Item *) const override
=======
  Field *make_num_distinct_aggregator_field(MEM_ROOT *, const Item *) const
    override
>>>>>>> 2aab7f2d
  {
    MY_ASSERT_UNREACHABLE();
    return nullptr;
  }
<<<<<<< HEAD
  Field *make_conversion_table_field(MEM_ROOT *root,
                                     TABLE *table,
                                     uint metadata,
                                     const Field *target) const override
=======
  Field *make_conversion_table_field(TABLE *, uint, const Field *)
    const override
>>>>>>> 2aab7f2d
  {
    MY_ASSERT_UNREACHABLE();
    return nullptr;
  }
<<<<<<< HEAD
  bool Column_definition_fix_attributes(Column_definition *c) const override
  {
    return false;
  }
  void Column_definition_reuse_fix_attributes(THD *thd,
                                              Column_definition *c,
                                              const Field *field)
                                              const override
=======
  bool Column_definition_fix_attributes(Column_definition *) const override
  {
    return false;
  }
  void Column_definition_reuse_fix_attributes(THD *, Column_definition *,
                                              const Field *) const override
>>>>>>> 2aab7f2d
  {
    MY_ASSERT_UNREACHABLE();
  }
  bool Column_definition_prepare_stage1(THD *thd,
                                        MEM_ROOT *mem_root,
                                        Column_definition *c,
                                        handler *file,
                                        ulonglong table_flags,
                                        const Column_derived_attributes
                                              *derived_attr)
                                        const override;
<<<<<<< HEAD
  bool Column_definition_redefine_stage1(Column_definition *def,
                                         const Column_definition *dup,
                                         const handler *file)
=======
  bool Column_definition_redefine_stage1(Column_definition *,
                                         const Column_definition *,
                                         const handler *)
>>>>>>> 2aab7f2d
                                         const override
  {
    MY_ASSERT_UNREACHABLE();
    return true;
  }
<<<<<<< HEAD
  bool Column_definition_prepare_stage2(Column_definition *c,
                                        handler *file,
                                        ulonglong table_flags) const override
  {
    return false;
  }
  Field *make_table_field(MEM_ROOT *root,
                          const LEX_CSTRING *name,
                          const Record_addr &addr,
                          const Type_all_attributes &attr,
                          TABLE_SHARE *share) const override
=======
  bool Column_definition_prepare_stage2(Column_definition *, handler *,
                                        ulonglong) const override
  {
    return false;
  }
  Field *make_table_field(const LEX_CSTRING *, const Record_addr &,
                          const Type_all_attributes &, TABLE *) const override
>>>>>>> 2aab7f2d
  {
    MY_ASSERT_UNREACHABLE();
    return nullptr;
  }
  Field *make_table_field_from_def(TABLE_SHARE *share,
                                   MEM_ROOT *mem_root,
                                   const LEX_CSTRING *name,
                                   const Record_addr &addr,
                                   const Bit_addr &bit,
                                   const Column_definition_attributes *attr,
                                   uint32 flags) const override;
<<<<<<< HEAD
  void make_sort_key_part(uchar *to, Item *item,
                          const SORT_FIELD_ATTR *sort_field,
                          Sort_param *param) const override
  {
    DBUG_ASSERT(0);
  }
  uint make_packed_sort_key_part(uchar *to, Item *item,
                                 const SORT_FIELD_ATTR *sort_field,
                                 Sort_param *param) const override
  {
    DBUG_ASSERT(0);
    return 0;
  }
  void sort_length(THD *thd, const Type_std_attributes *item,
                   SORT_FIELD_ATTR *attr) const override
=======
  void make_sort_key(uchar *, Item *, const SORT_FIELD_ATTR *, Sort_param *)
    const override
>>>>>>> 2aab7f2d
  {
    MY_ASSERT_UNREACHABLE();
  }
<<<<<<< HEAD
  uint32 max_display_length(const Item *item) const override
  {
    DBUG_ASSERT(0);
    return 0;
  }
  uint32 max_display_length_for_field(const Conv_source &src) const override
=======
  void sortlength(THD *, const Type_std_attributes *, SORT_FIELD_ATTR *)
    const override
  {
    MY_ASSERT_UNREACHABLE();
  }
  uint32 max_display_length(const Item *) const override
>>>>>>> 2aab7f2d
  {
    MY_ASSERT_UNREACHABLE();
    return 0;
  }
<<<<<<< HEAD
  uint32 calc_pack_length(uint32 length) const override
=======
  uint32 calc_pack_length(uint32) const override
>>>>>>> 2aab7f2d
  {
    MY_ASSERT_UNREACHABLE();
    return 0;
  }
  bool Item_eq_value(THD *thd, const Type_cmp_attributes *attr,
                     Item *a, Item *b) const override;
<<<<<<< HEAD
  uint Item_decimal_precision(const Item *item) const override
=======
  uint Item_decimal_precision(const Item *) const override
>>>>>>> 2aab7f2d
  {
    MY_ASSERT_UNREACHABLE();
    return DECIMAL_MAX_PRECISION;
  }
<<<<<<< HEAD
  bool Item_save_in_value(THD *thd, Item *item, st_value *value) const override;
=======
  bool Item_save_in_value(THD *thd, Item *item, st_value *value) const
    override;
>>>>>>> 2aab7f2d
  bool Item_param_set_from_value(THD *thd,
                                 Item_param *param,
                                 const Type_all_attributes *attr,
                                 const st_value *value) const override;
<<<<<<< HEAD
  bool Item_send(Item *item, Protocol *protocol, st_value *buf) const override
=======
  bool Item_send(Item *, Protocol *, st_value *) const override
>>>>>>> 2aab7f2d
  {
    MY_ASSERT_UNREACHABLE();
    return true;
  }
  void Item_update_null_value(Item *item) const override;
<<<<<<< HEAD
  int Item_save_in_field(Item *item, Field *field, bool no_conversions)
                         const override
=======
  int Item_save_in_field(Item *, Field *, bool) const override
>>>>>>> 2aab7f2d
  {
    MY_ASSERT_UNREACHABLE();
    return 1;
  }
  String *print_item_value(THD *thd, Item *item, String *str) const override;
<<<<<<< HEAD
  bool can_change_cond_ref_to_const(Item_bool_func2 *target,
                                   Item *target_expr, Item *target_value,
                                   Item_bool_func2 *source,
                                   Item *source_expr, Item *source_const)
                                   const override
=======
  bool can_change_cond_ref_to_const(Item_bool_func2 *, Item *, Item *,
                                   Item_bool_func2 *, Item *, Item *)
    const override
>>>>>>> 2aab7f2d
  {
    MY_ASSERT_UNREACHABLE();
    return false;
  }
<<<<<<< HEAD
  Item *make_const_item_for_comparison(THD *, Item *src, const Item *cmp)
                                       const override;
  Item_cache *Item_get_cache(THD *thd, const Item *item) const override;
  Item_copy *create_item_copy(THD *thd, Item *item) const override
=======
  Item *make_const_item_for_comparison(THD *, Item *src, const Item *cmp) const
    override;
  Item_cache *Item_get_cache(THD *thd, const Item *item) const override;
  Item_copy *create_item_copy(THD *, Item *) const override
>>>>>>> 2aab7f2d
  {
    MY_ASSERT_UNREACHABLE();
    return nullptr;
  }
  bool set_comparator_func(Arg_comparator *cmp) const override;
  bool Item_hybrid_func_fix_attributes(THD *thd,
                                       const char *name,
                                       Type_handler_hybrid_field_type *,
                                       Type_all_attributes *atrr,
<<<<<<< HEAD
                                       Item **items, uint nitems)
                                       const override
=======
                                       Item **items, uint nitems) const override
>>>>>>> 2aab7f2d
  {
    MY_ASSERT_UNREACHABLE();
    return true;
  }
<<<<<<< HEAD
  bool Item_sum_hybrid_fix_length_and_dec(Item_sum_hybrid *func) const override
=======
  bool Item_sum_hybrid_fix_length_and_dec(Item_sum_hybrid *) const override
>>>>>>> 2aab7f2d
  {
    MY_ASSERT_UNREACHABLE();
    return true;
  }
  bool Item_sum_sum_fix_length_and_dec(Item_sum_sum *) const override
  {
    MY_ASSERT_UNREACHABLE();
    return true;
  }
  bool Item_sum_avg_fix_length_and_dec(Item_sum_avg *) const override
  {
    MY_ASSERT_UNREACHABLE();
    return true;
  }
  bool Item_sum_variance_fix_length_and_dec(Item_sum_variance *) const override
  {
    MY_ASSERT_UNREACHABLE();
    return true;
  }
  bool Item_val_bool(Item *item) const override
  {
    MY_ASSERT_UNREACHABLE();
    return false;
  }
<<<<<<< HEAD
  void Item_get_date(THD *thd, Item *item,
                     Temporal::Warn *warn, MYSQL_TIME *ltime,
                     date_mode_t fuzzydate) const override
=======
  void Item_get_date(THD *, Item *, Temporal::Warn *, MYSQL_TIME *ltime,
                     date_mode_t) const override
>>>>>>> 2aab7f2d
  {
    MY_ASSERT_UNREACHABLE();
    set_zero_time(ltime, MYSQL_TIMESTAMP_NONE);
  }
<<<<<<< HEAD
  longlong Item_val_int_signed_typecast(Item *item) const override
=======
  longlong Item_val_int_signed_typecast(Item *) const override
>>>>>>> 2aab7f2d
  {
    MY_ASSERT_UNREACHABLE();
    return 0;
  }
<<<<<<< HEAD
  longlong Item_val_int_unsigned_typecast(Item *item) const override
=======
  longlong Item_val_int_unsigned_typecast(Item *) const override
>>>>>>> 2aab7f2d
  {
    MY_ASSERT_UNREACHABLE();
    return 0;
  }
<<<<<<< HEAD
  String *Item_func_hex_val_str_ascii(Item_func_hex *item, String *str)
                                      const override
=======
  String *Item_func_hex_val_str_ascii(Item_func_hex *, String *) const override
>>>>>>> 2aab7f2d
  {
    MY_ASSERT_UNREACHABLE();
    return nullptr;
  }
  String *Item_func_hybrid_field_type_val_str(Item_func_hybrid_field_type *,
                                              String *) const override
  {
    MY_ASSERT_UNREACHABLE();
    return nullptr;
  }
  double Item_func_hybrid_field_type_val_real(Item_func_hybrid_field_type *)
                                              const override
  {
    MY_ASSERT_UNREACHABLE();
    return 0.0;
  }
  longlong Item_func_hybrid_field_type_val_int(Item_func_hybrid_field_type *)
                                               const override
  {
    MY_ASSERT_UNREACHABLE();
    return 0;
  }
  my_decimal *Item_func_hybrid_field_type_val_decimal(
                                              Item_func_hybrid_field_type *,
                                              my_decimal *) const override
  {
    MY_ASSERT_UNREACHABLE();
    return nullptr;
  }
  void Item_func_hybrid_field_type_get_date(THD *,
                                            Item_func_hybrid_field_type *,
                                            Temporal::Warn *,
                                            MYSQL_TIME *ltime,
<<<<<<< HEAD
                                            date_mode_t fuzzydate)
                                            const override
=======
                                            date_mode_t) const override
>>>>>>> 2aab7f2d
  {
    MY_ASSERT_UNREACHABLE();
    set_zero_time(ltime, MYSQL_TIMESTAMP_NONE);
  }

<<<<<<< HEAD
  String *Item_func_min_max_val_str(Item_func_min_max *, String *) const override
=======
  String *Item_func_min_max_val_str(Item_func_min_max *, String *) const
    override
>>>>>>> 2aab7f2d
  {
    MY_ASSERT_UNREACHABLE();
    return nullptr;
  }
  double Item_func_min_max_val_real(Item_func_min_max *) const override
  {
    MY_ASSERT_UNREACHABLE();
    return 0;
  }
  longlong Item_func_min_max_val_int(Item_func_min_max *) const override
  {
    MY_ASSERT_UNREACHABLE();
    return 0;
  }
  my_decimal *Item_func_min_max_val_decimal(Item_func_min_max *,
                                            my_decimal *) const override
  {
    MY_ASSERT_UNREACHABLE();
    return nullptr;
  }
<<<<<<< HEAD
  bool Item_func_min_max_get_date(THD *thd, Item_func_min_max*,
                                  MYSQL_TIME *, date_mode_t fuzzydate)
                                  const override
=======
  bool Item_func_min_max_get_date(THD *, Item_func_min_max*, MYSQL_TIME *,
                                  date_mode_t) const override
>>>>>>> 2aab7f2d
  {
    MY_ASSERT_UNREACHABLE();
    return true;
  }
<<<<<<< HEAD
  bool Item_func_between_fix_length_and_dec(Item_func_between *func)
                                            const override
=======
  bool Item_func_between_fix_length_and_dec(Item_func_between *) const override
>>>>>>> 2aab7f2d
  {
    MY_ASSERT_UNREACHABLE();
    return true;
  }
  longlong Item_func_between_val_int(Item_func_between *func) const override;
  cmp_item *make_cmp_item(THD *thd, CHARSET_INFO *cs) const override;
<<<<<<< HEAD
  in_vector *make_in_vector(THD *thd, const Item_func_in *f, uint nargs)
                            const override;
  bool Item_func_in_fix_comparator_compatible_types(THD *thd, Item_func_in *)
                                                    const override;
  bool Item_func_round_fix_length_and_dec(Item_func_round *) const override;
  bool Item_func_int_val_fix_length_and_dec(Item_func_int_val *) const override;
=======
  in_vector *make_in_vector(THD *thd, const Item_func_in *f, uint nargs) const
    override;
  bool Item_func_in_fix_comparator_compatible_types(THD *thd,
                                                    Item_func_in *) const
    override;
  bool Item_func_round_fix_length_and_dec(Item_func_round *) const override;
  bool Item_func_int_val_fix_length_and_dec(Item_func_int_val *) const
    override;
>>>>>>> 2aab7f2d
  bool Item_func_abs_fix_length_and_dec(Item_func_abs *) const override;
  bool Item_func_neg_fix_length_and_dec(Item_func_neg *) const override;

  bool Item_func_signed_fix_length_and_dec(Item_func_signed *) const override
  {
    MY_ASSERT_UNREACHABLE();
    return true;
  }
<<<<<<< HEAD
  bool Item_func_unsigned_fix_length_and_dec(Item_func_unsigned *) const override
=======
  bool Item_func_unsigned_fix_length_and_dec(Item_func_unsigned *) const
    override
>>>>>>> 2aab7f2d
  {
    MY_ASSERT_UNREACHABLE();
    return true;
  }
<<<<<<< HEAD
  bool Item_double_typecast_fix_length_and_dec(Item_double_typecast *)
                                               const override
=======
  bool Item_double_typecast_fix_length_and_dec(Item_double_typecast *) const
    override
>>>>>>> 2aab7f2d
  {
    MY_ASSERT_UNREACHABLE();
    return true;
  }
<<<<<<< HEAD
  bool Item_float_typecast_fix_length_and_dec(Item_float_typecast *)
                                              const override
=======
  bool Item_float_typecast_fix_length_and_dec(Item_float_typecast *) const
    override
>>>>>>> 2aab7f2d
  {
    MY_ASSERT_UNREACHABLE();
    return true;
  }
<<<<<<< HEAD
  bool Item_decimal_typecast_fix_length_and_dec(Item_decimal_typecast *)
                                                const override
=======
  bool Item_decimal_typecast_fix_length_and_dec(Item_decimal_typecast *) const
    override
>>>>>>> 2aab7f2d
  {
    MY_ASSERT_UNREACHABLE();
    return true;
  }
<<<<<<< HEAD
  bool Item_char_typecast_fix_length_and_dec(Item_char_typecast *)
                                             const override
=======
  bool Item_char_typecast_fix_length_and_dec(Item_char_typecast *) const
    override
>>>>>>> 2aab7f2d
  {
    MY_ASSERT_UNREACHABLE();
    return true;
  }
<<<<<<< HEAD
  bool Item_time_typecast_fix_length_and_dec(Item_time_typecast *)
                                             const override
=======
  bool Item_time_typecast_fix_length_and_dec(Item_time_typecast *) const
    override
>>>>>>> 2aab7f2d
  {
    MY_ASSERT_UNREACHABLE();
    return true;
  }
<<<<<<< HEAD
  bool Item_date_typecast_fix_length_and_dec(Item_date_typecast *)
                                             const override
=======
  bool Item_date_typecast_fix_length_and_dec(Item_date_typecast *) const
    override
>>>>>>> 2aab7f2d
  {
    MY_ASSERT_UNREACHABLE();
    return true;
  }
  bool Item_datetime_typecast_fix_length_and_dec(Item_datetime_typecast *)
<<<<<<< HEAD
                                                 const override
=======
    const override
>>>>>>> 2aab7f2d
  {
    MY_ASSERT_UNREACHABLE();
    return true;
  }

  bool Item_func_plus_fix_length_and_dec(Item_func_plus *) const override;
  bool Item_func_minus_fix_length_and_dec(Item_func_minus *) const override;
  bool Item_func_mul_fix_length_and_dec(Item_func_mul *) const override;
  bool Item_func_div_fix_length_and_dec(Item_func_div *) const override;
  bool Item_func_mod_fix_length_and_dec(Item_func_mod *) const override;
};


/*
  A common parent class for numeric data type handlers
*/
class Type_handler_numeric: public Type_handler
{
public:
<<<<<<< HEAD
  const Name &default_value() const override;
  String *print_item_value(THD *thd, Item *item, String *str) const override;
  double Item_func_min_max_val_real(Item_func_min_max *) const override;
  longlong Item_func_min_max_val_int(Item_func_min_max *) const override;
=======
  String *print_item_value(THD *thd, Item *item, String *str) const override;
>>>>>>> 2aab7f2d
  bool Column_definition_prepare_stage1(THD *thd,
                                        MEM_ROOT *mem_root,
                                        Column_definition *c,
                                        handler *file,
                                        ulonglong table_flags,
                                        const Column_derived_attributes
                                              *derived_attr)
                                        const override;
<<<<<<< HEAD
  my_decimal *Item_func_min_max_val_decimal(Item_func_min_max *,
                                            my_decimal *) const override;
  bool Item_func_min_max_get_date(THD *thd, Item_func_min_max*,
                                  MYSQL_TIME *, date_mode_t fuzzydate)
                                  const override;
=======
  double Item_func_min_max_val_real(Item_func_min_max *) const override;
  longlong Item_func_min_max_val_int(Item_func_min_max *) const override;
  my_decimal *Item_func_min_max_val_decimal(Item_func_min_max *,
                                            my_decimal *) const override;
  bool Item_func_min_max_get_date(THD *thd, Item_func_min_max*,
                                  MYSQL_TIME *, date_mode_t fuzzydate) const
    override;
>>>>>>> 2aab7f2d
  virtual ~Type_handler_numeric() { }
  bool can_change_cond_ref_to_const(Item_bool_func2 *target,
                                   Item *target_expr, Item *target_value,
                                   Item_bool_func2 *source,
<<<<<<< HEAD
                                   Item *source_expr, Item *source_const)
                                   const override;
  bool Item_func_between_fix_length_and_dec(Item_func_between *func) const override;
  bool Item_char_typecast_fix_length_and_dec(Item_char_typecast *) const override;
=======
                                   Item *source_expr, Item *source_const) const
    override;
  bool Item_func_between_fix_length_and_dec(Item_func_between *func) const
    override;
  bool Item_char_typecast_fix_length_and_dec(Item_char_typecast *) const
    override;
>>>>>>> 2aab7f2d
};


/*** Abstract classes for every XXX_RESULT */

class Type_handler_real_result: public Type_handler_numeric
{
public:
  Item_result result_type() const override{ return REAL_RESULT; }
  Item_result cmp_type() const override { return REAL_RESULT; }
  enum_dynamic_column_type dyncol_type(const Type_all_attributes *attr)
                                       const override
  {
    return DYN_COL_DOUBLE;
  }
  virtual ~Type_handler_real_result() {}
  const Type_handler *type_handler_for_comparison() const override;
  Field *make_table_field(MEM_ROOT *root,
                          const LEX_CSTRING *name,
                          const Record_addr &addr,
                          const Type_all_attributes &attr,
                          TABLE_SHARE *share) const override;
  void Column_definition_reuse_fix_attributes(THD *thd,
                                              Column_definition *c,
                                              const Field *field)
                                              const override;
  void
  Column_definition_attributes_frm_pack(const Column_definition_attributes *at,
                                        uchar *buff) const override;
  bool
  Column_definition_attributes_frm_unpack(Column_definition_attributes *attr,
                                          TABLE_SHARE *share,
                                          const uchar *buffer,
                                          LEX_CUSTRING *gis_options)
                                          const override;
  int stored_field_cmp_to_item(THD *thd, Field *field, Item *item)
                               const override;
  bool subquery_type_allows_materialization(const Item *inner,
                                            const Item *outer,
                                            bool is_in_predicate)
                                            const override;
  void make_sort_key_part(uchar *to, Item *item,
                          const SORT_FIELD_ATTR *sort_field,
                          Sort_param *param) const override;
  uint make_packed_sort_key_part(uchar *to, Item *item,
                                 const SORT_FIELD_ATTR *sort_field,
                                 Sort_param *param) const override;
  void sort_length(THD *thd,
                   const Type_std_attributes *item,
                   SORT_FIELD_ATTR *attr) const override;
  bool Item_const_eq(const Item_const *a, const Item_const *b,
                     bool binary_cmp) const override;
  bool Item_eq_value(THD *thd, const Type_cmp_attributes *attr,
                     Item *a, Item *b) const override;
  uint Item_decimal_precision(const Item *item) const override;
  bool Item_save_in_value(THD *thd, Item *item, st_value *value) const override;
  bool Item_param_set_from_value(THD *thd,
                                 Item_param *param,
                                 const Type_all_attributes *attr,
                                 const st_value *value) const override;
  void Item_update_null_value(Item *item) const override;
  int Item_save_in_field(Item *item, Field *field, bool no_conversions)
                         const override;
  Item *make_const_item_for_comparison(THD *, Item *src, const Item *cmp)
                                       const override;
  bool set_comparator_func(Arg_comparator *cmp) const override;
  bool Item_hybrid_func_fix_attributes(THD *thd,
                                       const char *name,
                                       Type_handler_hybrid_field_type *,
                                       Type_all_attributes *atrr,
                                       Item **items, uint nitems)
                                       const override;
  bool Item_func_min_max_fix_attributes(THD *thd, Item_func_min_max *func,
                                        Item **items, uint nitems)
                                        const override;
  bool Item_sum_hybrid_fix_length_and_dec(Item_sum_hybrid *func) const override;
  bool Item_sum_sum_fix_length_and_dec(Item_sum_sum *) const override;
  bool Item_sum_avg_fix_length_and_dec(Item_sum_avg *) const override;
  bool Item_sum_variance_fix_length_and_dec(Item_sum_variance *) const override;
  bool Item_func_signed_fix_length_and_dec(Item_func_signed *item)
                                           const override;
  bool Item_func_unsigned_fix_length_and_dec(Item_func_unsigned *item)
                                             const override;
  bool Item_val_bool(Item *item) const override;
  void Item_get_date(THD *thd, Item *item, Temporal::Warn *warn,
                     MYSQL_TIME *ltime,  date_mode_t fuzzydate) const override;
  longlong Item_val_int_signed_typecast(Item *item) const override;
  longlong Item_val_int_unsigned_typecast(Item *item) const override;
  String *Item_func_hex_val_str_ascii(Item_func_hex *item, String *str)
                                      const override;
  double Item_func_hybrid_field_type_val_real(Item_func_hybrid_field_type *)
                                              const override;
  longlong Item_func_hybrid_field_type_val_int(Item_func_hybrid_field_type *)
                                               const override;
  my_decimal *Item_func_hybrid_field_type_val_decimal(
                                              Item_func_hybrid_field_type *,
                                              my_decimal *) const override;
  void Item_func_hybrid_field_type_get_date(THD *,
                                            Item_func_hybrid_field_type *,
                                            Temporal::Warn *,
                                            MYSQL_TIME *,
                                            date_mode_t fuzzydate)
                                            const override;
  longlong Item_func_between_val_int(Item_func_between *func) const override;
  cmp_item *make_cmp_item(THD *thd, CHARSET_INFO *cs) const override;
  in_vector *make_in_vector(THD *, const Item_func_in *, uint nargs)
                            const override;
  bool Item_func_in_fix_comparator_compatible_types(THD *thd, Item_func_in *)
                                                    const override;

  bool Item_func_round_fix_length_and_dec(Item_func_round *) const override;
  bool Item_func_int_val_fix_length_and_dec(Item_func_int_val *) const override;
  bool Item_func_abs_fix_length_and_dec(Item_func_abs *) const override;
  bool Item_func_neg_fix_length_and_dec(Item_func_neg *) const override;
  bool Item_func_plus_fix_length_and_dec(Item_func_plus *) const override;
  bool Item_func_minus_fix_length_and_dec(Item_func_minus *) const override;
  bool Item_func_mul_fix_length_and_dec(Item_func_mul *) const override;
  bool Item_func_div_fix_length_and_dec(Item_func_div *) const override;
  bool Item_func_mod_fix_length_and_dec(Item_func_mod *) const override;
};


class Type_handler_decimal_result: public Type_handler_numeric
{
public:
  protocol_send_type_t protocol_send_type() const override
  {
    return PROTOCOL_SEND_STRING;
  }
  Item_result result_type() const override { return DECIMAL_RESULT; }
  Item_result cmp_type() const override { return DECIMAL_RESULT; }
  enum_dynamic_column_type dyncol_type(const Type_all_attributes *) const
    override
  {
    return DYN_COL_DECIMAL;
  }
  virtual ~Type_handler_decimal_result() {};
  const Type_handler *type_handler_for_comparison() const override;
  int stored_field_cmp_to_item(THD *, Field *field, Item *item) const override
  {
    VDec item_val(item);
    return item_val.is_null() ? 0 : my_decimal(field).cmp(item_val.ptr());
  }
  bool subquery_type_allows_materialization(const Item *inner,
                                            const Item *outer,
                                            bool is_in_predicate)
    const override;
  Field *make_schema_field(MEM_ROOT *root,
                           TABLE *table,
                           const Record_addr &addr,
                           const ST_FIELD_INFO &def) const override;
  Field *make_num_distinct_aggregator_field(MEM_ROOT *, const Item *)
    const override;
  void make_sort_key_part(uchar *to, Item *item,
                          const SORT_FIELD_ATTR *sort_field,
                          Sort_param *param) const override;
  uint make_packed_sort_key_part(uchar *to, Item *item,
                                 const SORT_FIELD_ATTR *sort_field,
                                 Sort_param *param) const override;
  void
  Column_definition_attributes_frm_pack(const Column_definition_attributes *at,
                                        uchar *buff) const override;
  bool
  Column_definition_attributes_frm_unpack(Column_definition_attributes *attr,
                                          TABLE_SHARE *share,
                                          const uchar *buffer,
                                          LEX_CUSTRING *gis_options)
                                          const override;
  void sort_length(THD *thd,
                   const Type_std_attributes *item,
                   SORT_FIELD_ATTR *attr) const override;
  uint32 max_display_length(const Item *item) const override;
  uint32 Item_decimal_notation_int_digits(const Item *item) const override;
  Item *create_typecast_item(THD *thd, Item *item,
                             const Type_cast_attributes &attr) const override;
  bool Item_const_eq(const Item_const *a, const Item_const *b,
                     bool binary_cmp) const override;
  bool Item_eq_value(THD *thd, const Type_cmp_attributes *attr,
                     Item *a, Item *b) const override
  {
    VDec va(a), vb(b);
    return va.ptr() && vb.ptr() && !va.cmp(vb);
  }
  uint Item_decimal_precision(const Item *item) const override;
  bool Item_save_in_value(THD *thd, Item *item, st_value *value) const override;
  void Item_param_set_param_func(Item_param *param,
                                 uchar **pos, ulong len) const override;
  bool Item_param_set_from_value(THD *thd,
                                 Item_param *param,
                                 const Type_all_attributes *attr,
                                 const st_value *value) const override;
  bool Item_send(Item *item, Protocol *protocol, st_value *buf) const override
  {
    return Item_send_str(item, protocol, buf);
  }
  void Item_update_null_value(Item *item) const override;
  int Item_save_in_field(Item *item, Field *field, bool no_conversions) const
    override;
  Item *make_const_item_for_comparison(THD *, Item *src, const Item *cmp) const
    override;
  Item_cache *Item_get_cache(THD *thd, const Item *item) const override;
  bool set_comparator_func(Arg_comparator *cmp) const override;
  bool Item_hybrid_func_fix_attributes(THD *thd,
                                       const char *name,
                                       Type_handler_hybrid_field_type *,
                                       Type_all_attributes *atrr,
                                       Item **items, uint nitems)
    const override;
  bool Item_sum_hybrid_fix_length_and_dec(Item_sum_hybrid *) const override;
  bool Item_sum_sum_fix_length_and_dec(Item_sum_sum *) const override;
  bool Item_sum_avg_fix_length_and_dec(Item_sum_avg *) const override;
  bool Item_sum_variance_fix_length_and_dec(Item_sum_variance*) const override;
  bool Item_val_bool(Item *item) const override
  {
    return VDec(item).to_bool();
  }
  void Item_get_date(THD *thd, Item *item, Temporal::Warn *warn,
                     MYSQL_TIME *ltime,  date_mode_t fuzzydate) const override;
  longlong Item_val_int_signed_typecast(Item *item) const override;
  longlong Item_val_int_unsigned_typecast(Item *item) const override
  {
    return VDec(item).to_longlong(true);
  }
  String *Item_func_hex_val_str_ascii(Item_func_hex *item, String *str)
    const override;
  String *Item_func_hybrid_field_type_val_str(Item_func_hybrid_field_type *,
                                              String *) const override;
  double Item_func_hybrid_field_type_val_real(Item_func_hybrid_field_type *)
    const override;
  longlong Item_func_hybrid_field_type_val_int(Item_func_hybrid_field_type *)
    const override;
  my_decimal *Item_func_hybrid_field_type_val_decimal(
                                              Item_func_hybrid_field_type *,
                                              my_decimal *) const override;
  void Item_func_hybrid_field_type_get_date(THD *,
                                            Item_func_hybrid_field_type *,
                                            Temporal::Warn *,
                                            MYSQL_TIME *,
                                            date_mode_t fuzzydate)
    const override;
  String *Item_func_min_max_val_str(Item_func_min_max *, String *)
    const override;
  longlong Item_func_between_val_int(Item_func_between *func) const override;
  cmp_item *make_cmp_item(THD *thd, CHARSET_INFO *cs) const override;
  in_vector *make_in_vector(THD *, const Item_func_in *, uint nargs)
    const override;
  bool Item_func_in_fix_comparator_compatible_types(THD *thd, Item_func_in *)
    const override;
  bool Item_func_round_fix_length_and_dec(Item_func_round *) const override;
  bool Item_func_int_val_fix_length_and_dec(Item_func_int_val*) const override;
  bool Item_func_abs_fix_length_and_dec(Item_func_abs *) const override;
  bool Item_func_neg_fix_length_and_dec(Item_func_neg *) const override;
  bool Item_func_plus_fix_length_and_dec(Item_func_plus *) const override;
  bool Item_func_minus_fix_length_and_dec(Item_func_minus *) const override;
  bool Item_func_mul_fix_length_and_dec(Item_func_mul *) const override;
  bool Item_func_div_fix_length_and_dec(Item_func_div *) const override;
  bool Item_func_mod_fix_length_and_dec(Item_func_mod *) const override;
};


class Type_limits_int
{
private:
  uint32 m_precision;
  uint32 m_char_length;
public:
  Type_limits_int(uint32 prec, uint32 nchars)
   :m_precision(prec), m_char_length(nchars)
  { }
  uint32 precision() const { return m_precision; }
  uint32 char_length() const { return m_char_length; }
};


/*
  UNDIGNED TINYINT:    0..255   digits=3 nchars=3
  SIGNED TINYINT  : -128..127   digits=3 nchars=4
*/
class Type_limits_uint8: public Type_limits_int
{
public:
  Type_limits_uint8()
   :Type_limits_int(MAX_TINYINT_WIDTH, MAX_TINYINT_WIDTH)
  { }
};


class Type_limits_sint8: public Type_limits_int
{
public:
  Type_limits_sint8()
   :Type_limits_int(MAX_TINYINT_WIDTH, MAX_TINYINT_WIDTH + 1)
  { }
};


/*
  UNDIGNED SMALLINT:       0..65535  digits=5 nchars=5
  SIGNED SMALLINT:    -32768..32767  digits=5 nchars=6
*/
class Type_limits_uint16: public Type_limits_int
{
public:
  Type_limits_uint16()
   :Type_limits_int(MAX_SMALLINT_WIDTH, MAX_SMALLINT_WIDTH)
  { }
};


class Type_limits_sint16: public Type_limits_int
{
public:
  Type_limits_sint16()
   :Type_limits_int(MAX_SMALLINT_WIDTH, MAX_SMALLINT_WIDTH + 1)
  { }
};


/*
  MEDIUMINT UNSIGNED         0 .. 16777215  digits=8 char_length=8
  MEDIUMINT SIGNED:   -8388608 ..  8388607  digits=7 char_length=8
*/
class Type_limits_uint24: public Type_limits_int
{
public:
  Type_limits_uint24()
   :Type_limits_int(MAX_MEDIUMINT_WIDTH, MAX_MEDIUMINT_WIDTH)
  { }
};


class Type_limits_sint24: public Type_limits_int
{
public:
  Type_limits_sint24()
   :Type_limits_int(MAX_MEDIUMINT_WIDTH - 1, MAX_MEDIUMINT_WIDTH)
  { }
};


/*
  UNSIGNED INT:           0..4294967295  digits=10 nchars=10
  SIGNED INT:   -2147483648..2147483647  digits=10 nchars=11
*/
class Type_limits_uint32: public Type_limits_int
{
public:
  Type_limits_uint32()
   :Type_limits_int(MAX_INT_WIDTH, MAX_INT_WIDTH)
  { }
};



class Type_limits_sint32: public Type_limits_int
{
public:
  Type_limits_sint32()
   :Type_limits_int(MAX_INT_WIDTH, MAX_INT_WIDTH + 1)
  { }
};


/*
  UNSIGNED BIGINT:                  0..18446744073709551615 digits=20 nchars=20
  SIGNED BIGINT:  -9223372036854775808..9223372036854775807 digits=19 nchars=20
*/
class Type_limits_uint64: public Type_limits_int
{
public:
  Type_limits_uint64(): Type_limits_int(MAX_BIGINT_WIDTH, MAX_BIGINT_WIDTH)
  { }
};


class Type_limits_sint64: public Type_limits_int
{
public:
  Type_limits_sint64()
   :Type_limits_int(MAX_BIGINT_WIDTH - 1, MAX_BIGINT_WIDTH)
  { }
};



class Type_handler_int_result: public Type_handler_numeric
{
public:
  Item_result result_type() const override { return INT_RESULT; }
  Item_result cmp_type() const override { return INT_RESULT; }
  enum_dynamic_column_type dyncol_type(const Type_all_attributes *attr) const override
  {
    return attr->unsigned_flag ? DYN_COL_UINT : DYN_COL_INT;
  }
  bool is_order_clause_position_type() const override { return true; }
  bool is_limit_clause_valid_type() const override { return true; }
  virtual ~Type_handler_int_result() {}
  const Type_handler *type_handler_for_comparison() const override;
  int stored_field_cmp_to_item(THD *thd, Field *field, Item *item) const override;
  bool subquery_type_allows_materialization(const Item *inner,
                                            const Item *outer,
                                            bool is_in_predicate)
    const override;
  Field *make_num_distinct_aggregator_field(MEM_ROOT *, const Item *) const override;
  Field *make_table_field(MEM_ROOT *root,
                          const LEX_CSTRING *name,
                          const Record_addr &addr,
                          const Type_all_attributes &attr,
                          TABLE_SHARE *share) const override;
  void make_sort_key_part(uchar *to, Item *item,
                          const SORT_FIELD_ATTR *sort_field,
                          Sort_param *param) const override;
  uint make_packed_sort_key_part(uchar *to, Item *item,
                                 const SORT_FIELD_ATTR *sort_field,
                                 Sort_param *param) const override;
  void
  Column_definition_attributes_frm_pack(const Column_definition_attributes *at,
                                        uchar *buff) const override;
  void sort_length(THD *thd,
                   const Type_std_attributes *item,
                   SORT_FIELD_ATTR *attr) const override;
  bool Item_const_eq(const Item_const *a, const Item_const *b,
                     bool binary_cmp) const override;
  bool Item_eq_value(THD *thd, const Type_cmp_attributes *attr,
                     Item *a, Item *b) const override;
  uint Item_decimal_precision(const Item *item) const override;
  bool Item_save_in_value(THD *thd, Item *item, st_value *value) const override;
  bool Item_param_set_from_value(THD *thd,
                                 Item_param *param,
                                 const Type_all_attributes *attr,
                                 const st_value *value) const override;
  void Item_update_null_value(Item *item) const override;
  int Item_save_in_field(Item *item, Field *field, bool no_conversions) const override;
  Item *make_const_item_for_comparison(THD *, Item *src, const Item *cmp) const override;
  Item_cache *Item_get_cache(THD *thd, const Item *item) const override;
  bool set_comparator_func(Arg_comparator *cmp) const override;
  bool Item_hybrid_func_fix_attributes(THD *thd,
                                       const char *name,
                                       Type_handler_hybrid_field_type *,
                                       Type_all_attributes *atrr,
                                       Item **items, uint nitems) const override;
  bool Item_sum_hybrid_fix_length_and_dec(Item_sum_hybrid *func) const override;
  bool Item_sum_sum_fix_length_and_dec(Item_sum_sum *) const override;
  bool Item_sum_avg_fix_length_and_dec(Item_sum_avg *) const override;
  bool Item_sum_variance_fix_length_and_dec(Item_sum_variance *) const override;
  bool Item_val_bool(Item *item) const override;
  void Item_get_date(THD *thd, Item *item, Temporal::Warn *warn,
                     MYSQL_TIME *ltime,  date_mode_t fuzzydate) const override;
  longlong Item_val_int_signed_typecast(Item *item) const override;
  longlong Item_val_int_unsigned_typecast(Item *item) const override;
  String *Item_func_hex_val_str_ascii(Item_func_hex *item, String *str) const override;
  String *Item_func_hybrid_field_type_val_str(Item_func_hybrid_field_type *,
                                              String *) const override;
  double Item_func_hybrid_field_type_val_real(Item_func_hybrid_field_type *)
                                              const override;
  longlong Item_func_hybrid_field_type_val_int(Item_func_hybrid_field_type *)
                                               const override;
  my_decimal *Item_func_hybrid_field_type_val_decimal(
                                              Item_func_hybrid_field_type *,
                                              my_decimal *) const override;
  void Item_func_hybrid_field_type_get_date(THD *,
                                            Item_func_hybrid_field_type *,
                                            Temporal::Warn *,
                                            MYSQL_TIME *,
                                            date_mode_t fuzzydate) const override;
  String *Item_func_min_max_val_str(Item_func_min_max *, String *) const override;
  longlong Item_func_between_val_int(Item_func_between *func) const override;
  cmp_item *make_cmp_item(THD *thd, CHARSET_INFO *cs) const override;
  in_vector *make_in_vector(THD *, const Item_func_in *, uint nargs) const override;
  bool Item_func_in_fix_comparator_compatible_types(THD *thd,
                                                    Item_func_in *) const override;
  bool Item_func_round_fix_length_and_dec(Item_func_round *) const override;
  bool Item_func_int_val_fix_length_and_dec(Item_func_int_val *) const override;
  bool Item_func_abs_fix_length_and_dec(Item_func_abs *) const override;
  bool Item_func_neg_fix_length_and_dec(Item_func_neg *) const override;
  bool Item_func_plus_fix_length_and_dec(Item_func_plus *) const override;
  bool Item_func_minus_fix_length_and_dec(Item_func_minus *) const override;
  bool Item_func_mul_fix_length_and_dec(Item_func_mul *) const override;
  bool Item_func_div_fix_length_and_dec(Item_func_div *) const override;
  bool Item_func_mod_fix_length_and_dec(Item_func_mod *) const override;
  const Vers_type_handler *vers() const override { return &vers_type_trx; }
};


class Type_handler_general_purpose_int: public Type_handler_int_result
{
public:
  bool type_can_have_auto_increment_attribute() const override { return true; }
  virtual const Type_limits_int *type_limits_int() const= 0;
  uint32 max_display_length(const Item *item) const override
  {
    return type_limits_int()->char_length();
  }
  uint32 Item_decimal_notation_int_digits(const Item *item) const override;
  bool partition_field_check(const LEX_CSTRING &field_name,
                             Item *item_expr) const override
  {
    return partition_field_check_result_type(item_expr, INT_RESULT);
  }
  bool partition_field_append_value(String *str,
                                    Item *item_expr,
                                    CHARSET_INFO *field_cs,
                                    partition_value_print_mode_t)
                                    const override;
  const Vers_type_handler *vers() const override { return &vers_type_trx; }
};


class Type_handler_temporal_result: public Type_handler
{
protected:
  uint Item_decimal_scale_with_seconds(const Item *item) const;
  uint Item_divisor_precision_increment_with_seconds(const Item *) const;
public:
  Item_result result_type() const override { return STRING_RESULT; }
  Item_result cmp_type() const override { return TIME_RESULT; }
  virtual ~Type_handler_temporal_result() {}
  void
  Column_definition_attributes_frm_pack(const Column_definition_attributes *at,
                                        uchar *buff) const override;
  void make_sort_key_part(uchar *to, Item *item,
                          const SORT_FIELD_ATTR *sort_field,
                          Sort_param *param) const override;
  uint make_packed_sort_key_part(uchar *to, Item *item,
                                 const SORT_FIELD_ATTR *sort_field,
                                 Sort_param *param) const override;
  void sort_length(THD *thd,
                   const Type_std_attributes *item,
                   SORT_FIELD_ATTR *attr) const override;
  bool Column_definition_prepare_stage1(THD *thd,
                                        MEM_ROOT *mem_root,
                                        Column_definition *c,
                                        handler *file,
                                        ulonglong table_flags,
                                        const Column_derived_attributes
                                              *derived_attr)
                                        const override;
  bool Item_const_eq(const Item_const *a, const Item_const *b,
                     bool binary_cmp) const override;
  bool Item_param_set_from_value(THD *thd,
                                 Item_param *param,
                                 const Type_all_attributes *attr,
                                 const st_value *value) const override;
  uint32 max_display_length(const Item *item) const override;
  uint32 Item_decimal_notation_int_digits(const Item *item) const override;
  bool can_change_cond_ref_to_const(Item_bool_func2 *target,
                                   Item *target_expr, Item *target_value,
                                   Item_bool_func2 *source,
                                   Item *source_expr, Item *source_const)
    const override;
  bool subquery_type_allows_materialization(const Item *inner,
                                            const Item *outer,
                                            bool is_in_predicate)
    const override;
  bool Item_func_min_max_fix_attributes(THD *thd, Item_func_min_max *func,
                                        Item **items, uint nitems)
    const override;
  bool Item_sum_hybrid_fix_length_and_dec(Item_sum_hybrid *) const override;
  bool Item_sum_sum_fix_length_and_dec(Item_sum_sum *) const override;
  bool Item_sum_avg_fix_length_and_dec(Item_sum_avg *) const override;
  bool Item_sum_variance_fix_length_and_dec(Item_sum_variance *)const override;
  bool Item_val_bool(Item *item) const override;
  void Item_get_date(THD *thd, Item *item, Temporal::Warn *warn,
                     MYSQL_TIME *ltime,  date_mode_t fuzzydate) const override;
  longlong Item_val_int_signed_typecast(Item *item) const override;
  longlong Item_val_int_unsigned_typecast(Item *item) const override;
  String *Item_func_hex_val_str_ascii(Item_func_hex *, String *)const override;
  String *Item_func_hybrid_field_type_val_str(Item_func_hybrid_field_type *,
                                              String *) const override;
  double Item_func_hybrid_field_type_val_real(Item_func_hybrid_field_type *)
                                              const override;
  longlong Item_func_hybrid_field_type_val_int(Item_func_hybrid_field_type *)
                                               const override;
  my_decimal *Item_func_hybrid_field_type_val_decimal(
                                              Item_func_hybrid_field_type *,
                                              my_decimal *) const override;
  void Item_func_hybrid_field_type_get_date(THD *,
                                            Item_func_hybrid_field_type *,
                                            Temporal::Warn *,
                                            MYSQL_TIME *,
                                            date_mode_t) const override;
  bool Item_func_min_max_get_date(THD *thd, Item_func_min_max*,
                                  MYSQL_TIME *, date_mode_t) const override;
  bool Item_func_between_fix_length_and_dec(Item_func_between *)const override;
  bool Item_func_in_fix_comparator_compatible_types(THD *, Item_func_in *)
    const override;
  bool Item_func_abs_fix_length_and_dec(Item_func_abs *) const override;
  bool Item_func_neg_fix_length_and_dec(Item_func_neg *) const override;
  bool Item_func_plus_fix_length_and_dec(Item_func_plus *) const override;
  bool Item_func_minus_fix_length_and_dec(Item_func_minus *) const override;
  bool Item_func_mul_fix_length_and_dec(Item_func_mul *) const override;
  bool Item_func_div_fix_length_and_dec(Item_func_div *) const override;
  bool Item_func_mod_fix_length_and_dec(Item_func_mod *) const override;
  const Vers_type_handler *vers() const override;
};


class Type_handler_string_result: public Type_handler
{
  uint Item_temporal_precision(THD *thd, Item *item, bool is_time) const;
public:
  const Name &default_value() const override;
  protocol_send_type_t protocol_send_type() const override
  {
    return PROTOCOL_SEND_STRING;
  }
  Item_result result_type() const override { return STRING_RESULT; }
  Item_result cmp_type() const override { return STRING_RESULT; }
  enum_dynamic_column_type dyncol_type(const Type_all_attributes *) const
    override
  {
    return DYN_COL_STRING;
  }
  CHARSET_INFO *charset_for_protocol(const Item *item) const override;
  virtual ~Type_handler_string_result() {}
  const Type_handler *type_handler_for_comparison() const override;
  int stored_field_cmp_to_item(THD *thd, Field *field, Item *item) const
    override;
  const Type_handler *
  type_handler_adjusted_to_max_octet_length(uint max_octet_length,
                                            CHARSET_INFO *cs) const override;
  void make_sort_key_part(uchar *to, Item *item,
                          const SORT_FIELD_ATTR *sort_field,
                          Sort_param *param) const override;
  uint make_packed_sort_key_part(uchar *to, Item *item,
                                 const SORT_FIELD_ATTR *sort_field,
                                 Sort_param *param) const override;
  void sort_length(THD *thd,
                   const Type_std_attributes *item,
                   SORT_FIELD_ATTR *attr) const override;
  bool is_packable() const override { return true; }
  bool union_element_finalize(Item_type_holder* item) const override;
  uint calc_key_length(const Column_definition &def) const override;
  bool Column_definition_prepare_stage1(THD *thd,
                                        MEM_ROOT *mem_root,
                                        Column_definition *c,
                                        handler *file,
                                        ulonglong table_flags,
                                        const Column_derived_attributes
                                              *derived_attr)
                                        const override;
  bool Column_definition_redefine_stage1(Column_definition *def,
                                         const Column_definition *dup,
                                         const handler *file)
                                         const override;
  void
  Column_definition_attributes_frm_pack(const Column_definition_attributes *at,
                                        uchar *buff) const override;
  uint32 max_display_length(const Item *item) const override;
  /*
    The next method returns 309 for long stringified doubles in scientific
    notation, e.g. FORMAT('1e308', 2).
  */
  uint32 Item_decimal_notation_int_digits(const Item *item) const override
  { return 309; }
  bool Item_const_eq(const Item_const *a, const Item_const *b,
                     bool binary_cmp) const override;
  bool Item_eq_value(THD *thd, const Type_cmp_attributes *attr,
                     Item *a, Item *b) const override;
  uint Item_time_precision(THD *thd, Item *item) const override
  {
    return Item_temporal_precision(thd, item, true);
  }
  uint Item_datetime_precision(THD *thd, Item *item) const override
  {
    return Item_temporal_precision(thd, item, false);
  }
  uint Item_decimal_precision(const Item *item) const override;
  void Item_update_null_value(Item *item) const override;
  bool Item_save_in_value(THD *thd, Item *item, st_value *value) const override;
  void Item_param_setup_conversion(THD *thd, Item_param *) const override;
  void Item_param_set_param_func(Item_param *param,
                                 uchar **pos, ulong len) const override;
  bool Item_param_set_from_value(THD *thd,
                                 Item_param *param,
                                 const Type_all_attributes *attr,
                                 const st_value *value) const override;
  bool Item_send(Item *item, Protocol *protocol, st_value *buf) const override
  {
    return Item_send_str(item, protocol, buf);
  }
  int Item_save_in_field(Item *item, Field *field, bool no_conversions) const
    override;
  String *print_item_value(THD *thd, Item *item, String *str) const override
  {
    return print_item_value_csstr(thd, item, str);
  }
  bool can_change_cond_ref_to_const(Item_bool_func2 *target,
                                   Item *target_expr, Item *target_value,
                                   Item_bool_func2 *source,
                                   Item *source_expr, Item *source_const) const
    override;
  bool subquery_type_allows_materialization(const Item *inner,
                                            const Item *outer,
                                            bool is_in_predicate)
    const override;
  Item *make_const_item_for_comparison(THD *, Item *src, const Item *cmp) const
    override;
  Item_cache *Item_get_cache(THD *thd, const Item *item) const override;
  bool set_comparator_func(Arg_comparator *cmp) const override;
  bool Item_hybrid_func_fix_attributes(THD *thd,
                                       const char *name,
                                       Type_handler_hybrid_field_type *,
                                       Type_all_attributes *atrr,
                                       Item **items, uint nitems) const
    override;
  bool Item_sum_hybrid_fix_length_and_dec(Item_sum_hybrid *func) const override;
  bool Item_sum_sum_fix_length_and_dec(Item_sum_sum *) const override;
  bool Item_sum_avg_fix_length_and_dec(Item_sum_avg *) const override;
  bool Item_sum_variance_fix_length_and_dec(Item_sum_variance *) const override;
  bool Item_func_signed_fix_length_and_dec(Item_func_signed *item) const
    override;
  bool Item_func_unsigned_fix_length_and_dec(Item_func_unsigned *item) const
    override;
  bool Item_val_bool(Item *item) const override;
  void Item_get_date(THD *thd, Item *item, Temporal::Warn *warn,
                     MYSQL_TIME *ltime,  date_mode_t fuzzydate) const override;
  longlong Item_val_int_signed_typecast(Item *item) const override;
  longlong Item_val_int_unsigned_typecast(Item *item) const override;
  String *Item_func_hex_val_str_ascii(Item_func_hex *item, String *str) const
    override;
  String *Item_func_hybrid_field_type_val_str(Item_func_hybrid_field_type *,
                                              String *) const override;
  double Item_func_hybrid_field_type_val_real(Item_func_hybrid_field_type *)
    const override;
  longlong Item_func_hybrid_field_type_val_int(Item_func_hybrid_field_type *)
    const override;
  my_decimal *Item_func_hybrid_field_type_val_decimal(
                                              Item_func_hybrid_field_type *,
                                              my_decimal *) const override;
  void Item_func_hybrid_field_type_get_date(THD *,
                                            Item_func_hybrid_field_type *,
                                            Temporal::Warn *,
                                            MYSQL_TIME *,
                                            date_mode_t fuzzydate)
    const override;
  String *Item_func_min_max_val_str(Item_func_min_max *, String *) const
    override;
  double Item_func_min_max_val_real(Item_func_min_max *) const override;
  longlong Item_func_min_max_val_int(Item_func_min_max *) const override;
  my_decimal *Item_func_min_max_val_decimal(Item_func_min_max *,
                                            my_decimal *) const override;
  bool Item_func_min_max_get_date(THD *thd, Item_func_min_max*,
                                  MYSQL_TIME *, date_mode_t fuzzydate) const
    override;
  bool Item_func_between_fix_length_and_dec(Item_func_between *func) const
    override;
  longlong Item_func_between_val_int(Item_func_between *func) const override;
  bool Item_char_typecast_fix_length_and_dec(Item_char_typecast *) const
    override;
  cmp_item *make_cmp_item(THD *thd, CHARSET_INFO *cs) const override;
  in_vector *make_in_vector(THD *, const Item_func_in *, uint nargs) const
    override;
  bool Item_func_in_fix_comparator_compatible_types(THD *thd, Item_func_in *)
    const override;
  bool Item_func_round_fix_length_and_dec(Item_func_round *) const override;
  bool Item_func_int_val_fix_length_and_dec(Item_func_int_val *) const override;
  bool Item_func_abs_fix_length_and_dec(Item_func_abs *) const override;
  bool Item_func_neg_fix_length_and_dec(Item_func_neg *) const override;
  bool Item_func_plus_fix_length_and_dec(Item_func_plus *) const override;
  bool Item_func_minus_fix_length_and_dec(Item_func_minus *) const override;
  bool Item_func_mul_fix_length_and_dec(Item_func_mul *) const override;
  bool Item_func_div_fix_length_and_dec(Item_func_div *) const override;
  bool Item_func_mod_fix_length_and_dec(Item_func_mod *) const override;
  const Vers_type_handler *vers() const override;
};


class Type_handler_general_purpose_string: public Type_handler_string_result
{
public:
  bool is_general_purpose_string_type() const override { return true; }
  bool Column_definition_bulk_alter(Column_definition *c,
                                    const Column_derived_attributes
                                          *derived_attr,
                                    const Column_bulk_alter_attributes
                                          *bulk_alter_attr)
                                    const override;
};


/***
  Instantiable classes for every MYSQL_TYPE_XXX

  There are no Type_handler_xxx for the following types:
  - MYSQL_TYPE_VAR_STRING (old VARCHAR) - mapped to MYSQL_TYPE_VARSTRING
  - MYSQL_TYPE_ENUM                     - mapped to MYSQL_TYPE_VARSTRING
  - MYSQL_TYPE_SET:                     - mapped to MYSQL_TYPE_VARSTRING

  because the functionality that currently uses Type_handler
  (e.g. hybrid type functions) does not need to distinguish between
  these types and VARCHAR.
  For example:
    CREATE TABLE t2 AS SELECT COALESCE(enum_column) FROM t1;
  creates a VARCHAR column.

  There most likely be Type_handler_enum and Type_handler_set later,
  when the Type_handler infrastructure gets used in more pieces of the code.
*/


class Type_handler_tiny: public Type_handler_general_purpose_int
{
public:
  virtual ~Type_handler_tiny() {}
  enum_field_types field_type() const override { return MYSQL_TYPE_TINY; }
  const Type_handler *type_handler_unsigned() const override;
  const Type_handler *type_handler_signed() const override;
  protocol_send_type_t protocol_send_type() const override
  {
    return PROTOCOL_SEND_TINY;
  }
  const Type_limits_int *type_limits_int() const override;
  uint32 calc_pack_length(uint32 length) const override { return 1; }
  uint32 max_display_length_for_field(const Conv_source &src) const override
  { return 4; }
  bool Item_send(Item *item, Protocol *protocol, st_value *buf) const override
  {
    return Item_send_tiny(item, protocol, buf);
  }
  Field *make_conversion_table_field(MEM_ROOT *root,
                                     TABLE *table, uint metadata,
                                     const Field *target) const override;
  bool Column_definition_fix_attributes(Column_definition *c) const override;
  bool Column_definition_prepare_stage2(Column_definition *c,
                                        handler *file,
                                        ulonglong table_flags) const override
  { return Column_definition_prepare_stage2_legacy_num(c, MYSQL_TYPE_TINY); }
  Field *make_schema_field(MEM_ROOT *root,
                           TABLE *table,
                           const Record_addr &addr,
                           const ST_FIELD_INFO &def) const override;
  Field *make_table_field_from_def(TABLE_SHARE *share,
                                   MEM_ROOT *mem_root,
                                   const LEX_CSTRING *name,
                                   const Record_addr &addr,
                                   const Bit_addr &bit,
                                   const Column_definition_attributes *attr,
                                   uint32 flags) const override;
  void Item_param_set_param_func(Item_param *param,
                                 uchar **pos, ulong len) const override;
};


class Type_handler_utiny: public Type_handler_tiny
{
public:
  uint flags() const override { return UNSIGNED_FLAG; }
  const Type_limits_int *type_limits_int() const override;
};


class Type_handler_short: public Type_handler_general_purpose_int
{
public:
  virtual ~Type_handler_short() {}
  enum_field_types field_type() const override { return MYSQL_TYPE_SHORT; }
  const Type_handler *type_handler_unsigned() const override;
  const Type_handler *type_handler_signed() const override;
  protocol_send_type_t protocol_send_type() const override
  {
    return PROTOCOL_SEND_SHORT;
  }
  bool Item_send(Item *item, Protocol *protocol, st_value *buf) const override
  {
    return Item_send_short(item, protocol, buf);
  }
  const Type_limits_int *type_limits_int() const override;
  uint32 max_display_length_for_field(const Conv_source &src) const override
  { return 6; }
  uint32 calc_pack_length(uint32 length) const  override{ return 2; }
  Field *make_conversion_table_field(MEM_ROOT *root,
                                     TABLE *table, uint metadata,
                                     const Field *target) const override;
  bool Column_definition_fix_attributes(Column_definition *c) const override;
  bool Column_definition_prepare_stage2(Column_definition *c,
                                        handler *file,
                                        ulonglong table_flags) const override
  { return Column_definition_prepare_stage2_legacy_num(c, MYSQL_TYPE_SHORT); }
  Field *make_schema_field(MEM_ROOT *root,
                           TABLE *table,
                           const Record_addr &addr,
                           const ST_FIELD_INFO &def) const override;
  Field *make_table_field_from_def(TABLE_SHARE *share,
                                   MEM_ROOT *mem_root,
                                   const LEX_CSTRING *name,
                                   const Record_addr &addr,
                                   const Bit_addr &bit,
                                   const Column_definition_attributes *attr,
                                   uint32 flags) const override;
  void Item_param_set_param_func(Item_param *param,
                                 uchar **pos, ulong len) const override;
};


class Type_handler_ushort: public Type_handler_short
{
public:
  uint flags() const override { return UNSIGNED_FLAG; }
  const Type_limits_int *type_limits_int() const override;
};


class Type_handler_long: public Type_handler_general_purpose_int
{
public:
  virtual ~Type_handler_long() {}
  enum_field_types field_type() const override { return MYSQL_TYPE_LONG; }
  const Type_handler *type_handler_unsigned() const override;
  const Type_handler *type_handler_signed() const override;
  protocol_send_type_t protocol_send_type() const override
  {
    return PROTOCOL_SEND_LONG;
  }
  const Type_limits_int *type_limits_int() const override;
  uint32 max_display_length_for_field(const Conv_source &src) const override
  { return 11; }
  uint32 calc_pack_length(uint32 length) const override { return 4; }
  bool Item_send(Item *item, Protocol *protocol, st_value *buf) const override
  {
    return Item_send_long(item, protocol, buf);
  }
  Field *make_conversion_table_field(MEM_ROOT *root,
                                     TABLE *table, uint metadata,
                                     const Field *target) const override;
  bool Column_definition_fix_attributes(Column_definition *c) const override;
  bool Column_definition_prepare_stage2(Column_definition *c,
                                        handler *file,
                                        ulonglong table_flags) const override
  { return Column_definition_prepare_stage2_legacy_num(c, MYSQL_TYPE_LONG); }
  Field *make_schema_field(MEM_ROOT *root,
                           TABLE *table,
                           const Record_addr &addr,
                           const ST_FIELD_INFO &def) const override;
  Field *make_table_field_from_def(TABLE_SHARE *share,
                                   MEM_ROOT *mem_root,
                                   const LEX_CSTRING *name,
                                   const Record_addr &addr,
                                   const Bit_addr &bit,
                                   const Column_definition_attributes *attr,
                                   uint32 flags) const override;
  void Item_param_set_param_func(Item_param *param,
                                 uchar **pos, ulong len) const override;
};


class Type_handler_ulong: public Type_handler_long
{
public:
  uint flags() const override { return UNSIGNED_FLAG; }
  const Type_limits_int *type_limits_int() const override;
};


class Type_handler_bool: public Type_handler_long
{
public:
  bool is_bool_type() const override { return true; }
  const Type_handler *type_handler_unsigned() const override;
  const Type_handler *type_handler_signed() const override;
  void Item_update_null_value(Item *item) const override;
  bool Item_sum_hybrid_fix_length_and_dec(Item_sum_hybrid *) const override;
};


class Type_handler_longlong: public Type_handler_general_purpose_int
{
public:
  virtual ~Type_handler_longlong() {}
  enum_field_types field_type() const  override{ return MYSQL_TYPE_LONGLONG; }
  const Type_handler *type_handler_unsigned() const override;
  const Type_handler *type_handler_signed() const override;
  protocol_send_type_t protocol_send_type() const override
  {
    return PROTOCOL_SEND_LONGLONG;
  }
  const Type_limits_int *type_limits_int() const override;
  uint32 max_display_length_for_field(const Conv_source &src) const override
  { return 20; }
  uint32 calc_pack_length(uint32 length) const override { return 8; }
  Item *create_typecast_item(THD *thd, Item *item,
                             const Type_cast_attributes &attr) const override;
  bool Item_send(Item *item, Protocol *protocol, st_value *buf) const override
  {
    return Item_send_longlong(item, protocol, buf);
  }
  Field *make_conversion_table_field(MEM_ROOT *root,
                                     TABLE *table, uint metadata,
                                     const Field *target) const override;
  bool Column_definition_fix_attributes(Column_definition *c) const override;
  bool Column_definition_prepare_stage2(Column_definition *c,
                                        handler *file,
                                        ulonglong table_flags) const override
  {
    return Column_definition_prepare_stage2_legacy_num(c, MYSQL_TYPE_LONGLONG);
  }
  Field *make_schema_field(MEM_ROOT *root,
                           TABLE *table,
                           const Record_addr &addr,
                           const ST_FIELD_INFO &def) const override;
  Field *make_table_field_from_def(TABLE_SHARE *share,
                                   MEM_ROOT *mem_root,
                                   const LEX_CSTRING *name,
                                   const Record_addr &addr,
                                   const Bit_addr &bit,
                                   const Column_definition_attributes *attr,
                                   uint32 flags) const override;
  void Item_param_set_param_func(Item_param *param,
                                 uchar **pos, ulong len) const override;
};


class Type_handler_ulonglong: public Type_handler_longlong
{
public:
  uint flags() const override { return UNSIGNED_FLAG; }
  const Type_limits_int *type_limits_int() const override;
};


class Type_handler_vers_trx_id: public Type_handler_ulonglong
{
public:
  virtual ~Type_handler_vers_trx_id() {}
  Field *make_table_field(MEM_ROOT *root,
                          const LEX_CSTRING *name,
                          const Record_addr &addr,
                          const Type_all_attributes &attr,
                          TABLE_SHARE *share) const override;
};


class Type_handler_int24: public Type_handler_general_purpose_int
{
public:
  virtual ~Type_handler_int24() {}
  enum_field_types field_type() const override { return MYSQL_TYPE_INT24; }
  const Type_handler *type_handler_unsigned() const override;
  const Type_handler *type_handler_signed() const override;
  protocol_send_type_t protocol_send_type() const override
  {
    return PROTOCOL_SEND_LONG;
  }
  bool Item_send(Item *item, Protocol *protocol, st_value *buf) const override
  {
    return Item_send_long(item, protocol, buf);
  }
  const Type_limits_int *type_limits_int() const override;
  uint32 max_display_length_for_field(const Conv_source &src) const override
  { return 9; }
  uint32 calc_pack_length(uint32 length) const override { return 3; }
  Field *make_conversion_table_field(MEM_ROOT *mem_root,
                                     TABLE *table, uint metadata,
                                     const Field *target) const override;
  bool Column_definition_fix_attributes(Column_definition *c) const override;
  bool Column_definition_prepare_stage2(Column_definition *c,
                                        handler *file,
                                        ulonglong table_flags) const override
  { return Column_definition_prepare_stage2_legacy_num(c, MYSQL_TYPE_INT24); }
  Field *make_table_field_from_def(TABLE_SHARE *share,
                                   MEM_ROOT *mem_root,
                                   const LEX_CSTRING *name,
                                   const Record_addr &addr,
                                   const Bit_addr &bit,
                                   const Column_definition_attributes *attr,
                                   uint32 flags) const override;
};


class Type_handler_uint24: public Type_handler_int24
{
public:
  uint flags() const override { return UNSIGNED_FLAG; }
  const Type_limits_int *type_limits_int() const override;
};


class Type_handler_year: public Type_handler_int_result
{
public:
  virtual ~Type_handler_year() {}
  enum_field_types field_type() const override { return MYSQL_TYPE_YEAR; }
  uint flags() const override { return UNSIGNED_FLAG; }
  protocol_send_type_t protocol_send_type() const override
  {
    return PROTOCOL_SEND_SHORT;
  }
  uint32 max_display_length(const Item *item) const override;
  uint32 Item_decimal_notation_int_digits(const Item *item) const override
  { return 4; };
  uint32 max_display_length_for_field(const Conv_source &src) const override
  { return 4; }
  uint32 calc_pack_length(uint32 length) const override { return 1; }
  bool Item_send(Item *item, Protocol *protocol, st_value *buf) const override
  {
    return Item_send_short(item, protocol, buf);
  }
  Field *make_conversion_table_field(MEM_ROOT *root,
                                     TABLE *table, uint metadata,
                                     const Field *target) const override;
  bool Column_definition_fix_attributes(Column_definition *c) const override;
  void Column_definition_reuse_fix_attributes(THD *thd,
                                              Column_definition *c,
                                              const Field *field)
                                              const override;
  bool Column_definition_prepare_stage2(Column_definition *c,
                                        handler *file,
                                        ulonglong table_flags) const override
  { return Column_definition_prepare_stage2_legacy_num(c, MYSQL_TYPE_YEAR); }
  Field *make_table_field_from_def(TABLE_SHARE *share,
                                   MEM_ROOT *mem_root,
                                   const LEX_CSTRING *name,
                                   const Record_addr &addr,
                                   const Bit_addr &bit,
                                   const Column_definition_attributes *attr,
                                   uint32 flags) const override;
  Item_cache *Item_get_cache(THD *thd, const Item *item) const override;
  bool Item_func_round_fix_length_and_dec(Item_func_round *) const override;
  bool Item_func_int_val_fix_length_and_dec(Item_func_int_val *)const override;
  void Item_get_date(THD *thd, Item *item, Temporal::Warn *warn,
                     MYSQL_TIME *ltime,  date_mode_t fuzzydate) const override;
  void Item_func_hybrid_field_type_get_date(THD *,
                                            Item_func_hybrid_field_type *item,
                                            Temporal::Warn *,
                                            MYSQL_TIME *to,
                                            date_mode_t fuzzydate)
                                            const override;
  const Vers_type_handler *vers() const override { return NULL; }
};


class Type_handler_bit: public Type_handler_int_result
{
public:
  virtual ~Type_handler_bit() {}
  enum_field_types field_type() const override { return MYSQL_TYPE_BIT; }
  uint flags() const override { return UNSIGNED_FLAG; }
  protocol_send_type_t protocol_send_type() const override
  {
    return PROTOCOL_SEND_STRING;
  }
  uint32 max_display_length(const Item *item) const override;
  uint32 Item_decimal_notation_int_digits(const Item *item) const override;
  static uint32 Bit_decimal_notation_int_digits_by_nbits(uint nbits);
  uint32 max_display_length_for_field(const Conv_source &src) const override;
  uint32 calc_pack_length(uint32 length) const override { return length / 8; }
  uint calc_key_length(const Column_definition &def) const override;
  void
  Column_definition_attributes_frm_pack(const Column_definition_attributes *at,
                                        uchar *buff) const override;
  bool Item_send(Item *item, Protocol *protocol, st_value *buf) const override
  {
    return Item_send_str(item, protocol, buf);
  }
  String *print_item_value(THD *thd, Item *item, String *str) const override
  {
    return print_item_value_csstr(thd, item, str);
  }
  void show_binlog_type(const Conv_source &src, const Field &, String *str)
    const override;
  bool Item_func_round_fix_length_and_dec(Item_func_round *) const override;
  bool Item_func_int_val_fix_length_and_dec(Item_func_int_val*) const override;
  Field *make_conversion_table_field(MEM_ROOT *root,
                                     TABLE *table, uint metadata,
                                     const Field *target) const override;
  bool Column_definition_fix_attributes(Column_definition *c) const override;
  bool Column_definition_prepare_stage1(THD *thd,
                                        MEM_ROOT *mem_root,
                                        Column_definition *c,
                                        handler *file,
                                        ulonglong table_flags,
                                        const Column_derived_attributes
                                              *derived_attr)
                                        const override;
  bool Column_definition_redefine_stage1(Column_definition *def,
                                         const Column_definition *dup,
                                         const handler *file)
                                         const override;
  bool Column_definition_prepare_stage2(Column_definition *c,
                                        handler *file,
                                        ulonglong table_flags) const override;
  Field *make_table_field(MEM_ROOT *root,
                          const LEX_CSTRING *name,
                          const Record_addr &addr,
                          const Type_all_attributes &attr,
                          TABLE_SHARE *share) const override;
  Field *make_table_field_from_def(TABLE_SHARE *share,
                                   MEM_ROOT *mem_root,
                                   const LEX_CSTRING *name,
                                   const Record_addr &addr,
                                   const Bit_addr &bit,
                                   const Column_definition_attributes *attr,
                                   uint32 flags) const override;
};


class Type_handler_float: public Type_handler_real_result
{
public:
  virtual ~Type_handler_float() {}
  enum_field_types field_type() const override { return MYSQL_TYPE_FLOAT; }
  protocol_send_type_t protocol_send_type() const override
  {
    return PROTOCOL_SEND_FLOAT;
  }
  bool type_can_have_auto_increment_attribute() const override { return true; }
  uint32 max_display_length(const Item *item) const override { return 25; }
  uint32 max_display_length_for_field(const Conv_source &src) const override
  { return 12; }
  uint32 Item_decimal_notation_int_digits(const Item *item) const override
  { return 39; }
  uint32 calc_pack_length(uint32 length) const override { return sizeof(float); }
  Item *create_typecast_item(THD *thd, Item *item,
                             const Type_cast_attributes &attr) const override;
  bool Item_send(Item *item, Protocol *protocol, st_value *buf) const override
  {
    return Item_send_float(item, protocol, buf);
  }
  Field *make_num_distinct_aggregator_field(MEM_ROOT *, const Item *)
                                            const override;
  Field *make_conversion_table_field(MEM_ROOT *root,
                                     TABLE *table, uint metadata,
                                     const Field *target) const override;
  bool Column_definition_fix_attributes(Column_definition *c) const override;
  bool Column_definition_prepare_stage2(Column_definition *c,
                                        handler *file,
                                        ulonglong table_flags) const override
  { return Column_definition_prepare_stage2_legacy_real(c, MYSQL_TYPE_FLOAT); }
  Field *make_schema_field(MEM_ROOT *root,
                           TABLE *table,
                           const Record_addr &addr,
                           const ST_FIELD_INFO &def) const override;
  Field *make_table_field_from_def(TABLE_SHARE *share,
                                   MEM_ROOT *mem_root,
                                   const LEX_CSTRING *name,
                                   const Record_addr &addr,
                                   const Bit_addr &bit,
                                   const Column_definition_attributes *attr,
                                   uint32 flags) const override;
  void Item_param_set_param_func(Item_param *param,
                                 uchar **pos, ulong len) const override;

  Item_cache *Item_get_cache(THD *thd, const Item *item) const override;
  String *Item_func_hybrid_field_type_val_str(Item_func_hybrid_field_type *,
                                              String *) const override;
  String *Item_func_min_max_val_str(Item_func_min_max *, String *)
                                    const override;
};


class Type_handler_double: public Type_handler_real_result
{
public:
  virtual ~Type_handler_double() {}
  enum_field_types field_type() const override { return MYSQL_TYPE_DOUBLE; }
  protocol_send_type_t protocol_send_type() const override
  {
    return PROTOCOL_SEND_DOUBLE;
  }
  bool type_can_have_auto_increment_attribute() const override { return true; }
  uint32 max_display_length(const Item *item) const override { return 53; }
  uint32 Item_decimal_notation_int_digits(const Item *item) const override
  { return 309; }
  uint32 max_display_length_for_field(const Conv_source &src) const override
  { return 22; }
  uint32 calc_pack_length(uint32 length) const override
  {
    return sizeof(double);
  }
  Item *create_typecast_item(THD *thd, Item *item,
                             const Type_cast_attributes &attr) const override;
  bool Item_send(Item *item, Protocol *protocol, st_value *buf) const override
  {
    return Item_send_double(item, protocol, buf);
  }
  Field *make_conversion_table_field(MEM_ROOT *root,
                                     TABLE *table, uint metadata,
                                     const Field *target) const override;
  bool Column_definition_fix_attributes(Column_definition *c) const override;
  bool Column_definition_prepare_stage2(Column_definition *c,
                                        handler *file,
                                        ulonglong table_flags) const override
  { return Column_definition_prepare_stage2_legacy_real(c, MYSQL_TYPE_DOUBLE); }
  Field *make_schema_field(MEM_ROOT *root,
                           TABLE *table,
                           const Record_addr &addr,
                           const ST_FIELD_INFO &def) const override;
  Field *make_table_field_from_def(TABLE_SHARE *share,
                                   MEM_ROOT *mem_root,
                                   const LEX_CSTRING *name,
                                   const Record_addr &addr,
                                   const Bit_addr &bit,
                                   const Column_definition_attributes *attr,
                                   uint32 flags) const override;
  void Item_param_set_param_func(Item_param *param,
                                 uchar **pos, ulong len) const override;

  Item_cache *Item_get_cache(THD *thd, const Item *item) const override;
  String *Item_func_hybrid_field_type_val_str(Item_func_hybrid_field_type *,
                                              String *) const override;
  String *Item_func_min_max_val_str(Item_func_min_max *, String *)
                                    const override;
};


class Type_handler_time_common: public Type_handler_temporal_result
{
public:
  virtual ~Type_handler_time_common() { }
  const Name &default_value() const override;
  enum_field_types field_type() const override { return MYSQL_TYPE_TIME; }
  enum_dynamic_column_type dyncol_type(const Type_all_attributes *attr)
                                       const override
  {
    return DYN_COL_TIME;
  }
  protocol_send_type_t protocol_send_type() const override
  {
    return PROTOCOL_SEND_TIME;
  }
  enum_mysql_timestamp_type mysql_timestamp_type() const override
  {
    return MYSQL_TIMESTAMP_TIME;
  }
  bool is_val_native_ready() const override { return true; }
  const Type_handler *type_handler_for_native_format() const override;
  int cmp_native(const Native &a, const Native &b) const override;
  bool Item_val_native_with_conversion(THD *thd, Item *, Native *to)
                                       const override;
  bool Item_val_native_with_conversion_result(THD *thd, Item *, Native *to)
                                              const override;
  bool Item_param_val_native(THD *thd, Item_param *item, Native *to)
                             const override;
  bool partition_field_check(const LEX_CSTRING &field_name,
                             Item *item_expr) const override
  {
    return partition_field_check_result_type(item_expr, STRING_RESULT);
  }
  Field *make_schema_field(MEM_ROOT *root,
                           TABLE *table,
                           const Record_addr &addr,
                           const ST_FIELD_INFO &def) const override;
  Item_literal *create_literal_item(THD *thd, const char *str, size_t length,
                                    CHARSET_INFO *cs, bool send_error)
                                    const override;
  Item *create_typecast_item(THD *thd, Item *item,
                             const Type_cast_attributes &attr)
                             const override;
  bool Item_eq_value(THD *thd, const Type_cmp_attributes *attr,
                     Item *a, Item *b) const override;
  uint Item_decimal_scale(const Item *item) const override
  {
    return Item_decimal_scale_with_seconds(item);
  }
  uint Item_decimal_precision(const Item *item) const override;
  uint Item_divisor_precision_increment(const Item *item) const override
  {
    return Item_divisor_precision_increment_with_seconds(item);
  }
  const Type_handler *type_handler_for_comparison() const override;
  int stored_field_cmp_to_item(THD *thd, Field *field, Item *item)
                               const override;
  void Column_definition_implicit_upgrade(Column_definition *c) const override;
  bool Column_definition_fix_attributes(Column_definition *c) const override;
  bool
  Column_definition_attributes_frm_unpack(Column_definition_attributes *attr,
                                          TABLE_SHARE *share,
                                          const uchar *buffer,
                                          LEX_CUSTRING *gis_options)
                                          const override;
  bool Item_save_in_value(THD *thd, Item *item, st_value *value) const override;
  bool Item_send(Item *item, Protocol *protocol, st_value *buf) const override
  {
    return Item_send_time(item, protocol, buf);
  }
  void Item_update_null_value(Item *item) const override;
  int Item_save_in_field(Item *item, Field *field, bool no_conversions)
                         const override;
  String *print_item_value(THD *thd, Item *item, String *str) const override;
  Item_cache *Item_get_cache(THD *thd, const Item *item) const override;
  longlong Item_val_int_unsigned_typecast(Item *item) const override;
  bool Item_hybrid_func_fix_attributes(THD *thd,
                                       const char *name,
                                       Type_handler_hybrid_field_type *,
                                       Type_all_attributes *atrr,
                                       Item **items, uint nitems)
                                       const override;
  String *Item_func_hybrid_field_type_val_str(Item_func_hybrid_field_type *,
                                              String *) const override;
  double Item_func_hybrid_field_type_val_real(Item_func_hybrid_field_type *)
                                              const override;
  longlong Item_func_hybrid_field_type_val_int(Item_func_hybrid_field_type *)
                                               const override;
  my_decimal *Item_func_hybrid_field_type_val_decimal(
                                              Item_func_hybrid_field_type *,
                                              my_decimal *) const override;
  void Item_func_hybrid_field_type_get_date(THD *,
                                            Item_func_hybrid_field_type *,
                                            Temporal::Warn *,
                                            MYSQL_TIME *,
                                            date_mode_t fuzzydate)
                                            const override;
  String *Item_func_min_max_val_str(Item_func_min_max *, String *) const override;
  double Item_func_min_max_val_real(Item_func_min_max *) const override;
  longlong Item_func_min_max_val_int(Item_func_min_max *) const override;
  my_decimal *Item_func_min_max_val_decimal(Item_func_min_max *,
                                            my_decimal *) const override;
  bool Item_func_min_max_get_date(THD *thd, Item_func_min_max*,
                                  MYSQL_TIME *, date_mode_t fuzzydate)
                                  const override;
  longlong Item_func_between_val_int(Item_func_between *func) const override;
  bool Item_func_round_fix_length_and_dec(Item_func_round *) const override;
  bool Item_func_int_val_fix_length_and_dec(Item_func_int_val*) const override;
  Item *make_const_item_for_comparison(THD *, Item *src, const Item *cmp)
                                       const override;
  bool set_comparator_func(Arg_comparator *cmp) const override;
  cmp_item *make_cmp_item(THD *thd, CHARSET_INFO *cs) const override;
  in_vector *make_in_vector(THD *, const Item_func_in *, uint nargs)
                            const override;
  void Item_param_set_param_func(Item_param *param, uchar **pos, ulong len)
                                 const override;
};


class Type_handler_time: public Type_handler_time_common
{
  /* number of bytes to store TIME(N) */
  static uint m_hires_bytes[MAX_DATETIME_PRECISION+1];
public:
  static uint hires_bytes(uint dec) { return m_hires_bytes[dec]; }
  virtual ~Type_handler_time() {}
  const Name version() const override { return version_mariadb53(); }
  uint32 max_display_length_for_field(const Conv_source &src) const override
  { return MIN_TIME_WIDTH; }
  uint32 calc_pack_length(uint32 length) const override;
  Field *make_conversion_table_field(MEM_ROOT *root,
                                     TABLE *table, uint metadata,
                                     const Field *target) const override;
  bool Column_definition_prepare_stage2(Column_definition *c,
                                        handler *file,
                                        ulonglong table_flags) const override
  { return Column_definition_prepare_stage2_legacy(c, MYSQL_TYPE_TIME); }
  Field *make_table_field(MEM_ROOT *root,
                          const LEX_CSTRING *name,
                          const Record_addr &addr,
                          const Type_all_attributes &attr,
                          TABLE_SHARE *share) const override;
  Field *make_table_field_from_def(TABLE_SHARE *share,
                                   MEM_ROOT *mem_root,
                                   const LEX_CSTRING *name,
                                   const Record_addr &addr,
                                   const Bit_addr &bit,
                                   const Column_definition_attributes *attr,
                                   uint32 flags) const override;
};


class Type_handler_time2: public Type_handler_time_common
{
public:
  virtual ~Type_handler_time2() {}
  const Name version() const override { return version_mysql56(); }
  enum_field_types real_field_type() const override { return MYSQL_TYPE_TIME2; }
  uint32 max_display_length_for_field(const Conv_source &src) const override;
  uint32 calc_pack_length(uint32 length) const override;
  Field *make_conversion_table_field(MEM_ROOT *root,
                                     TABLE *table, uint metadata,
                                     const Field *target) const override;
  bool Column_definition_prepare_stage2(Column_definition *c,
                                        handler *file,
                                        ulonglong table_flags) const override
  { return Column_definition_prepare_stage2_legacy(c, MYSQL_TYPE_TIME2); }
  Field *make_table_field(MEM_ROOT *root,
                          const LEX_CSTRING *name,
                          const Record_addr &addr,
                          const Type_all_attributes &attr,
                          TABLE_SHARE *share) const override;
  Field *make_table_field_from_def(TABLE_SHARE *share,
                                   MEM_ROOT *mem_root,
                                   const LEX_CSTRING *name,
                                   const Record_addr &addr,
                                   const Bit_addr &bit,
                                   const Column_definition_attributes *attr,
                                   uint32 flags) const override;
};


class Type_handler_temporal_with_date: public Type_handler_temporal_result
{
public:
  virtual ~Type_handler_temporal_with_date() {}
  Item_literal *create_literal_item(THD *thd, const char *str, size_t length,
                                    CHARSET_INFO *cs, bool send_error)
                                    const override;
  bool Item_eq_value(THD *thd, const Type_cmp_attributes *attr,
                     Item *a, Item *b) const override;
  int stored_field_cmp_to_item(THD *thd, Field *field, Item *item)
                               const override;
  bool Item_save_in_value(THD *thd, Item *item, st_value *value)
                          const override;
  bool Item_send(Item *item, Protocol *protocol, st_value *buf) const override
  {
    return Item_send_date(item, protocol, buf);
  }
  void Item_update_null_value(Item *item) const override;
  int Item_save_in_field(Item *item, Field *field, bool no_conversions)
                         const override;
  Item *make_const_item_for_comparison(THD *, Item *src, const Item *cmp)
                                       const override;
  bool set_comparator_func(Arg_comparator *cmp) const override;
  cmp_item *make_cmp_item(THD *thd, CHARSET_INFO *cs) const override;
  in_vector *make_in_vector(THD *, const Item_func_in *, uint nargs)
                            const override;
  longlong Item_func_between_val_int(Item_func_between *func) const override;
};


class Type_handler_date_common: public Type_handler_temporal_with_date
{
public:
  virtual ~Type_handler_date_common() {}
  const Name &default_value() const override;
  const Type_handler *type_handler_for_comparison() const override;
  enum_field_types field_type() const override { return MYSQL_TYPE_DATE; }
  uint32 max_display_length_for_field(const Conv_source &src) const override
  { return 3; }
  enum_dynamic_column_type dyncol_type(const Type_all_attributes *attr)
                                       const override
  {
    return DYN_COL_DATE;
  }
  protocol_send_type_t protocol_send_type() const override
  {
    return PROTOCOL_SEND_DATE;
  }
  enum_mysql_timestamp_type mysql_timestamp_type() const override
  {
    return MYSQL_TIMESTAMP_DATE;
  }
  bool cond_notnull_field_isnull_to_field_eq_zero() const override
  {
    return true;
  }
  bool partition_field_check(const LEX_CSTRING &field_name,
                             Item *item_expr) const override
  {
    return partition_field_check_result_type(item_expr, STRING_RESULT);
  }
  Field *make_schema_field(MEM_ROOT *root,
                           TABLE *table,
                           const Record_addr &addr,
                           const ST_FIELD_INFO &def) const override;
  Item_literal *create_literal_item(THD *thd, const char *str, size_t length,
                                    CHARSET_INFO *cs, bool send_error)
                                    const override;
  Item *create_typecast_item(THD *thd, Item *item,
                             const Type_cast_attributes &attr)
                             const override;
  bool validate_implicit_default_value(THD *thd,
                                       const Column_definition &def)
                                       const override;
  bool Column_definition_fix_attributes(Column_definition *c) const override;
  void
  Column_definition_attributes_frm_pack(const Column_definition_attributes *at,
                                        uchar *buff) const override;
  uint Item_decimal_precision(const Item *item) const override;
  String *print_item_value(THD *thd, Item *item, String *str) const override;
  Item_cache *Item_get_cache(THD *thd, const Item *item) const override;
  String *Item_func_min_max_val_str(Item_func_min_max *, String *) const override;
  double Item_func_min_max_val_real(Item_func_min_max *) const override;
  longlong Item_func_min_max_val_int(Item_func_min_max *) const override;
  my_decimal *Item_func_min_max_val_decimal(Item_func_min_max *,
                                            my_decimal *) const override;
  bool Item_func_round_fix_length_and_dec(Item_func_round *) const override;
  bool Item_func_int_val_fix_length_and_dec(Item_func_int_val*) const override;
  bool Item_hybrid_func_fix_attributes(THD *thd,
                                       const char *name,
                                       Type_handler_hybrid_field_type *,
                                       Type_all_attributes *atrr,
                                       Item **items, uint nitems) const
    override;
  bool Item_func_min_max_fix_attributes(THD *thd, Item_func_min_max *func,
                                        Item **items, uint nitems) const
    override;
  void Item_param_set_param_func(Item_param *param,
                                 uchar **pos, ulong len) const override;
};

class Type_handler_date: public Type_handler_date_common
{
public:
  virtual ~Type_handler_date() {}
  uint32 calc_pack_length(uint32 length) const override { return 4; }
  Field *make_conversion_table_field(MEM_ROOT *root,
                                     TABLE *table, uint metadata,
                                     const Field *target) const override;
  bool Column_definition_prepare_stage2(Column_definition *c,
                                        handler *file,
                                        ulonglong table_flags) const override
  { return Column_definition_prepare_stage2_legacy(c, MYSQL_TYPE_DATE); }
  Field *make_table_field(MEM_ROOT *root,
                          const LEX_CSTRING *name,
                          const Record_addr &addr,
                          const Type_all_attributes &attr,
                          TABLE_SHARE *share) const override;
  Field *make_table_field_from_def(TABLE_SHARE *share,
                                   MEM_ROOT *mem_root,
                                   const LEX_CSTRING *name,
                                   const Record_addr &addr,
                                   const Bit_addr &bit,
                                   const Column_definition_attributes *attr,
                                   uint32 flags) const override;
};


class Type_handler_newdate: public Type_handler_date_common
{
public:
  virtual ~Type_handler_newdate() {}
  enum_field_types real_field_type() const override
  {
    return MYSQL_TYPE_NEWDATE;
  }
  uint32 calc_pack_length(uint32 length) const override { return 3; }
  Field *make_conversion_table_field(MEM_ROOT *root,
                                     TABLE *table, uint metadata,
                                     const Field *target) const override;
  bool Column_definition_prepare_stage2(Column_definition *c,
                                        handler *file,
                                        ulonglong table_flags) const override
  { return Column_definition_prepare_stage2_legacy(c, MYSQL_TYPE_NEWDATE); }
  Field *make_table_field(MEM_ROOT *root,
                          const LEX_CSTRING *name,
                          const Record_addr &addr,
                          const Type_all_attributes &attr,
                          TABLE_SHARE *share) const override;
  Field *make_table_field_from_def(TABLE_SHARE *share,
                                   MEM_ROOT *mem_root,
                                   const LEX_CSTRING *name,
                                   const Record_addr &addr,
                                   const Bit_addr &bit,
                                   const Column_definition_attributes *attr,
                                   uint32 flags) const override;
};


class Type_handler_datetime_common: public Type_handler_temporal_with_date
{
public:
  virtual ~Type_handler_datetime_common() {}
  const Name &default_value() const override;
  const Type_handler *type_handler_for_comparison() const override;
  enum_field_types field_type() const override
  {
    return MYSQL_TYPE_DATETIME;
  }
  enum_dynamic_column_type dyncol_type(const Type_all_attributes *attr)
                                       const override
  {
    return DYN_COL_DATETIME;
  }
  protocol_send_type_t protocol_send_type() const override
  {
    return PROTOCOL_SEND_DATETIME;
  }
  enum_mysql_timestamp_type mysql_timestamp_type() const override
  {
    return MYSQL_TIMESTAMP_DATETIME;
  }
  bool cond_notnull_field_isnull_to_field_eq_zero() const override
  {
    return true;
  }
  bool partition_field_check(const LEX_CSTRING &field_name,
                             Item *item_expr) const override
  {
    return partition_field_check_result_type(item_expr, STRING_RESULT);
  }
  Field *make_schema_field(MEM_ROOT *root,
                           TABLE *table,
                           const Record_addr &addr,
                           const ST_FIELD_INFO &def) const override;
  Item *create_typecast_item(THD *thd, Item *item,
                             const Type_cast_attributes &attr) const override;
  bool validate_implicit_default_value(THD *thd, const Column_definition &def)
                                       const override;
  void Column_definition_implicit_upgrade(Column_definition *c) const override;
  bool Column_definition_fix_attributes(Column_definition *c) const override;
  bool
  Column_definition_attributes_frm_unpack(Column_definition_attributes *attr,
                                          TABLE_SHARE *share,
                                          const uchar *buffer,
                                          LEX_CUSTRING *gis_options)
                                          const override;
  uint Item_decimal_scale(const Item *item) const override
  {
    return Item_decimal_scale_with_seconds(item);
  }
  uint Item_decimal_precision(const Item *item) const override;
  uint Item_divisor_precision_increment(const Item *item) const override
  {
    return Item_divisor_precision_increment_with_seconds(item);
  }
  bool Item_send(Item *item, Protocol *protocol, st_value *buf) const override
  {
    return Item_send_datetime(item, protocol, buf);
  }
  String *print_item_value(THD *thd, Item *item, String *str) const override;
  Item_cache *Item_get_cache(THD *thd, const Item *item) const override;
  String *Item_func_min_max_val_str(Item_func_min_max *, String *) const override;
  double Item_func_min_max_val_real(Item_func_min_max *) const override;
  longlong Item_func_min_max_val_int(Item_func_min_max *) const override;
  bool Item_func_int_val_fix_length_and_dec(Item_func_int_val*) const override;
  my_decimal *Item_func_min_max_val_decimal(Item_func_min_max *, my_decimal *)
                                            const override;
  bool Item_func_round_fix_length_and_dec(Item_func_round *) const override;
  bool Item_hybrid_func_fix_attributes(THD *thd,
                                       const char *name,
                                       Type_handler_hybrid_field_type *,
                                       Type_all_attributes *atrr,
                                       Item **items, uint nitems)
                                       const override;
  void Item_param_set_param_func(Item_param *param, uchar **pos, ulong len)
                                 const override;
};


class Type_handler_datetime: public Type_handler_datetime_common
{
  /* number of bytes to store DATETIME(N) */
  static uint m_hires_bytes[MAX_DATETIME_PRECISION + 1];
public:
  static uint hires_bytes(uint dec) { return m_hires_bytes[dec]; }
  virtual ~Type_handler_datetime() {}
  const Name version() const override { return version_mariadb53(); }
  uint32 max_display_length_for_field(const Conv_source &src) const override
  { return MAX_DATETIME_WIDTH; }
  uint32 calc_pack_length(uint32 length) const override;
  Field *make_conversion_table_field(MEM_ROOT *root,
                                     TABLE *table, uint metadata,
                                     const Field *target) const override;
  bool Column_definition_prepare_stage2(Column_definition *c,
                                        handler *file,
                                        ulonglong table_flags) const override
  { return Column_definition_prepare_stage2_legacy(c, MYSQL_TYPE_DATETIME); }
  Field *make_table_field(MEM_ROOT *root,
                          const LEX_CSTRING *name,
                          const Record_addr &addr,
                          const Type_all_attributes &attr,
                          TABLE_SHARE *share) const override;
  Field *make_table_field_from_def(TABLE_SHARE *share,
                                   MEM_ROOT *mem_root,
                                   const LEX_CSTRING *name,
                                   const Record_addr &addr,
                                   const Bit_addr &bit,
                                   const Column_definition_attributes *attr,
                                   uint32 flags) const override;
};


class Type_handler_datetime2: public Type_handler_datetime_common
{
public:
  virtual ~Type_handler_datetime2() {}
  const Name version() const override { return version_mysql56(); }
  enum_field_types real_field_type() const override
  {
    return MYSQL_TYPE_DATETIME2;
  }
  uint32 max_display_length_for_field(const Conv_source &src) const override;
  uint32 calc_pack_length(uint32 length) const override;
  Field *make_conversion_table_field(MEM_ROOT *root,
                                     TABLE *table, uint metadata,
                                     const Field *target) const override;
  bool Column_definition_prepare_stage2(Column_definition *c,
                                        handler *file,
                                        ulonglong table_flags) const override
  { return Column_definition_prepare_stage2_legacy(c, MYSQL_TYPE_DATETIME2); }
  Field *make_table_field(MEM_ROOT *root,
                          const LEX_CSTRING *name,
                          const Record_addr &addr,
                          const Type_all_attributes &attr,
                          TABLE_SHARE *share) const override;
  Field *make_table_field_from_def(TABLE_SHARE *share,
                                   MEM_ROOT *mem_root,
                                   const LEX_CSTRING *name,
                                   const Record_addr &addr,
                                   const Bit_addr &bit,
                                   const Column_definition_attributes *attr,
                                   uint32 flags) const override;
};


class Type_handler_timestamp_common: public Type_handler_temporal_with_date
{
protected:
  bool TIME_to_native(THD *, const MYSQL_TIME *from, Native *to, uint dec) const;
public:
  virtual ~Type_handler_timestamp_common() {}
  const Name &default_value() const override;
  const Type_handler *type_handler_for_comparison() const override;
  const Type_handler *type_handler_for_native_format() const override;
  enum_field_types field_type() const override { return MYSQL_TYPE_TIMESTAMP; }
  enum_dynamic_column_type dyncol_type(const Type_all_attributes *attr)
                                       const override
  {
    return DYN_COL_DATETIME;
  }
  protocol_send_type_t protocol_send_type() const override
  {
    return PROTOCOL_SEND_DATETIME;
  }
  enum_mysql_timestamp_type mysql_timestamp_type() const override
  {
    return MYSQL_TIMESTAMP_DATETIME;
  }
  bool is_val_native_ready() const override
  {
    return true;
  }
  bool is_timestamp_type() const override
  {
    return true;
  }
  void Column_definition_implicit_upgrade(Column_definition *c) const override;
  bool
  Column_definition_attributes_frm_unpack(Column_definition_attributes *attr,
                                          TABLE_SHARE *share,
                                          const uchar *buffer,
                                          LEX_CUSTRING *gis_options)
                                          const override;
  bool Item_eq_value(THD *thd, const Type_cmp_attributes *attr,
                     Item *a, Item *b) const override;
  bool Item_val_native_with_conversion(THD *thd, Item *, Native *to)
                                       const override;
  bool Item_val_native_with_conversion_result(THD *thd, Item *, Native *to)
                                              const override;
  bool Item_param_val_native(THD *thd, Item_param *item, Native *to)
                             const override;
  int cmp_native(const Native &a, const Native &b) const override;
  longlong Item_func_between_val_int(Item_func_between *func) const override;
  bool Item_func_round_fix_length_and_dec(Item_func_round *) const override;
  bool Item_func_int_val_fix_length_and_dec(Item_func_int_val*) const override;
  cmp_item *make_cmp_item(THD *thd, CHARSET_INFO *cs) const override;
  in_vector *make_in_vector(THD *thd, const Item_func_in *f, uint nargs)
                            const override;
  void make_sort_key_part(uchar *to, Item *item,
                          const SORT_FIELD_ATTR *sort_field,
                          Sort_param *param) const override;
  uint make_packed_sort_key_part(uchar *to, Item *item,
                                 const SORT_FIELD_ATTR *sort_field,
                                 Sort_param *param) const override;
  void sort_length(THD *thd,
                   const Type_std_attributes *item,
                   SORT_FIELD_ATTR *attr) const override;
  bool Column_definition_fix_attributes(Column_definition *c) const override;
  uint Item_decimal_scale(const Item *item) const override
  {
    return Item_decimal_scale_with_seconds(item);
  }
  uint Item_decimal_precision(const Item *item) const override;
  uint Item_divisor_precision_increment(const Item *item) const override
  {
    return Item_divisor_precision_increment_with_seconds(item);
  }
  bool Item_send(Item *item, Protocol *protocol, st_value *buf) const override
  {
    return Item_send_timestamp(item, protocol, buf);
  }
  int Item_save_in_field(Item *item, Field *field, bool no_conversions)
                         const override;
  String *print_item_value(THD *thd, Item *item, String *str) const override;
  Item_cache *Item_get_cache(THD *thd, const Item *item) const override;
  Item_copy *create_item_copy(THD *thd, Item *item) const override;
  String *Item_func_min_max_val_str(Item_func_min_max *, String *) const override;
  double Item_func_min_max_val_real(Item_func_min_max *) const override;
  longlong Item_func_min_max_val_int(Item_func_min_max *) const override;
  my_decimal *Item_func_min_max_val_decimal(Item_func_min_max *,
                                            my_decimal *) const override;
  bool set_comparator_func(Arg_comparator *cmp) const override;
  bool Item_hybrid_func_fix_attributes(THD *thd,
                                       const char *name,
                                       Type_handler_hybrid_field_type *,
                                       Type_all_attributes *atrr,
                                       Item **items, uint nitems)
                                       const override;
  void Item_param_set_param_func(Item_param *param,
                                 uchar **pos, ulong len) const override;
  bool Item_func_min_max_get_date(THD *thd, Item_func_min_max*,
                                  MYSQL_TIME *, date_mode_t fuzzydate)
                                  const override;
};


class Type_handler_timestamp: public Type_handler_timestamp_common
{
  /* number of bytes to store second_part part of the TIMESTAMP(N) */
  static uint m_sec_part_bytes[MAX_DATETIME_PRECISION + 1];
public:
  static uint sec_part_bytes(uint dec) { return m_sec_part_bytes[dec]; }
  virtual ~Type_handler_timestamp() {}
  const Name version() const override { return version_mariadb53(); }
  uint32 max_display_length_for_field(const Conv_source &src) const override
  { return MAX_DATETIME_WIDTH; }
  uint32 calc_pack_length(uint32 length) const override;
  Field *make_conversion_table_field(MEM_ROOT *root,
                                     TABLE *table, uint metadata,
                                     const Field *target) const override;
  bool Column_definition_prepare_stage2(Column_definition *c,
                                        handler *file,
                                        ulonglong table_flags) const override
  { return Column_definition_prepare_stage2_legacy_num(c, MYSQL_TYPE_TIMESTAMP); }
  Field *make_table_field(MEM_ROOT *root,
                          const LEX_CSTRING *name,
                          const Record_addr &addr,
                          const Type_all_attributes &attr,
                          TABLE_SHARE *share) const override;
  Field *make_table_field_from_def(TABLE_SHARE *share,
                                   MEM_ROOT *mem_root,
                                   const LEX_CSTRING *name,
                                   const Record_addr &addr,
                                   const Bit_addr &bit,
                                   const Column_definition_attributes *attr,
                                   uint32 flags) const override;
};


class Type_handler_timestamp2: public Type_handler_timestamp_common
{
public:
  virtual ~Type_handler_timestamp2() {}
  const Name version() const override { return version_mysql56(); }
  enum_field_types real_field_type() const override
  {
    return MYSQL_TYPE_TIMESTAMP2;
  }
  uint32 max_display_length_for_field(const Conv_source &src) const override;
  uint32 calc_pack_length(uint32 length) const override;
  Field *make_conversion_table_field(MEM_ROOT *root,
                                     TABLE *table, uint metadata,
                                     const Field *target) const override;
  bool Column_definition_prepare_stage2(Column_definition *c,
                                        handler *file,
                                        ulonglong table_flags) const override
  {
    return Column_definition_prepare_stage2_legacy_num(c, MYSQL_TYPE_TIMESTAMP2);
  }
  Field *make_table_field(MEM_ROOT *root,
                          const LEX_CSTRING *name,
                          const Record_addr &addr,
                          const Type_all_attributes &attr,
                          TABLE_SHARE *share) const override;
  Field *make_table_field_from_def(TABLE_SHARE *share,
                                   MEM_ROOT *mem_root,
                                   const LEX_CSTRING *name,
                                   const Record_addr &addr,
                                   const Bit_addr &bit,
                                   const Column_definition_attributes *attr,
                                   uint32 flags) const override;
};


class Type_handler_olddecimal: public Type_handler_decimal_result
{
public:
  virtual ~Type_handler_olddecimal() {}
  enum_field_types field_type() const override { return MYSQL_TYPE_DECIMAL; }
  uint32 max_display_length_for_field(const Conv_source &src) const override;
  uint32 calc_pack_length(uint32 length) const override { return length; }
  const Type_handler *type_handler_for_tmp_table(const Item *item) const override;
  const Type_handler *type_handler_for_union(const Item *item) const override;
  void show_binlog_type(const Conv_source &src, const Field &, String *str)
    const override;
  Field *make_conversion_table_field(MEM_ROOT *root,
                                     TABLE *table, uint metadata,
                                     const Field *target) const override;
  bool Column_definition_fix_attributes(Column_definition *c) const override;
  bool Column_definition_prepare_stage2(Column_definition *c,
                                        handler *file,
                                        ulonglong table_flags) const override
  { return Column_definition_prepare_stage2_legacy_num(c, MYSQL_TYPE_DECIMAL); }
  Field *make_table_field(MEM_ROOT *root,
                          const LEX_CSTRING *name,
                          const Record_addr &addr,
                          const Type_all_attributes &attr,
                          TABLE_SHARE *share) const override;
  Field *make_table_field_from_def(TABLE_SHARE *share,
                                   MEM_ROOT *mem_root,
                                   const LEX_CSTRING *name,
                                   const Record_addr &addr,
                                   const Bit_addr &bit,
                                   const Column_definition_attributes *attr,
                                   uint32 flags) const override;
};


class Type_handler_newdecimal: public Type_handler_decimal_result
{
public:
  virtual ~Type_handler_newdecimal() {}
  enum_field_types field_type() const override { return MYSQL_TYPE_NEWDECIMAL; }
  uint32 max_display_length_for_field(const Conv_source &src) const override;
  uint32 calc_pack_length(uint32 length) const override;
  uint calc_key_length(const Column_definition &def) const override;
  void show_binlog_type(const Conv_source &src, const Field &, String *str)
    const override;
  Field *make_conversion_table_field(MEM_ROOT *root,
                                     TABLE *table, uint metadata,
                                     const Field *target) const override;
  bool Column_definition_fix_attributes(Column_definition *c) const override;
  bool Column_definition_prepare_stage1(THD *thd,
                                        MEM_ROOT *mem_root,
                                        Column_definition *c,
                                        handler *file,
                                        ulonglong table_flags,
                                        const Column_derived_attributes
                                              *derived_attr)
                                        const override;
  bool Column_definition_redefine_stage1(Column_definition *def,
                                         const Column_definition *dup,
                                         const handler *file)
                                         const override;
  bool Column_definition_prepare_stage2(Column_definition *c,
                                        handler *file,
                                        ulonglong table_flags) const override;
  Field *make_table_field(MEM_ROOT *root,
                          const LEX_CSTRING *name,
                          const Record_addr &addr,
                          const Type_all_attributes &attr,
                          TABLE_SHARE *share) const override;
  Field *make_table_field_from_def(TABLE_SHARE *share,
                                   MEM_ROOT *mem_root,
                                   const LEX_CSTRING *name,
                                   const Record_addr &addr,
                                   const Bit_addr &bit,
                                   const Column_definition_attributes *attr,
                                   uint32 flags) const override;
};


class Type_handler_null: public Type_handler_general_purpose_string
{
public:
  virtual ~Type_handler_null() {}
  enum_field_types field_type() const override { return MYSQL_TYPE_NULL; }
  enum_dynamic_column_type dyncol_type(const Type_all_attributes *attr)
                                       const override
  {
    return DYN_COL_NULL;
  }
  const Type_handler *type_handler_for_comparison() const override;
  const Type_handler *type_handler_for_tmp_table(const Item *item) const override;
  const Type_handler *type_handler_for_union(const Item *) const override;
  uint32 max_display_length(const Item *item) const override { return 0; }
  uint32 max_display_length_for_field(const Conv_source &src) const override
  {
    return 0;
  }
  uint32 calc_pack_length(uint32 length) const override { return 0; }
  bool Item_const_eq(const Item_const *a, const Item_const *b,
                     bool binary_cmp) const override;
  bool Item_save_in_value(THD *thd, Item *item, st_value *value) const override;
  bool Item_send(Item *item, Protocol *protocol, st_value *buf) const override;
  Field *make_conversion_table_field(MEM_ROOT *root,
                                     TABLE *table, uint metadata,
                                     const Field *target) const override;
  bool union_element_finalize(Item_type_holder* item) const override;
  bool Column_definition_fix_attributes(Column_definition *c) const override;
  bool Column_definition_prepare_stage1(THD *thd,
                                        MEM_ROOT *mem_root,
                                        Column_definition *c,
                                        handler *file,
                                        ulonglong table_flags,
                                        const Column_derived_attributes
                                              *derived_attr)
                                        const override;
  bool Column_definition_redefine_stage1(Column_definition *def,
                                         const Column_definition *dup,
                                         const handler *file)
                                         const override;
  bool Column_definition_prepare_stage2(Column_definition *c,
                                        handler *file,
                                        ulonglong table_flags) const override
  { return Column_definition_prepare_stage2_legacy(c, MYSQL_TYPE_NULL); }
  void
  Column_definition_attributes_frm_pack(const Column_definition_attributes *at,
                                        uchar *buff) const override;
  Field *make_table_field(MEM_ROOT *root,
                          const LEX_CSTRING *name,
                          const Record_addr &addr,
                          const Type_all_attributes &attr,
                          TABLE_SHARE *share) const override;
  Field *make_table_field_from_def(TABLE_SHARE *share,
                                   MEM_ROOT *mem_root,
                                   const LEX_CSTRING *name,
                                   const Record_addr &addr,
                                   const Bit_addr &bit,
                                   const Column_definition_attributes *attr,
                                   uint32 flags) const override;
};


class Type_handler_longstr: public Type_handler_general_purpose_string
{
public:
  bool type_can_have_key_part() const override
  {
    return true;
  }
};


class Type_handler_string: public Type_handler_longstr
{
public:
  virtual ~Type_handler_string() {}
<<<<<<< HEAD
=======
  const Name name() const override { return m_name_char; }
>>>>>>> 2aab7f2d
  enum_field_types field_type() const override { return MYSQL_TYPE_STRING; }
  ulong KEY_pack_flags(uint column_nr) const override
  {
    return HA_PACK_KEY;
  }
  bool is_param_long_data_type() const override { return true; }
<<<<<<< HEAD
  uint32 max_display_length_for_field(const Conv_source &src) const override;
  uint32 calc_pack_length(uint32 length) const override { return length; }
  const Type_handler *type_handler_for_tmp_table(const Item *item) const override
  {
    return varstring_type_handler(item);
  }
  bool partition_field_check(const LEX_CSTRING &field_name,
                             Item *item_expr) const override
  {
    return partition_field_check_result_type(item_expr, STRING_RESULT);
  }
  void show_binlog_type(const Conv_source &src, const Field &dst, String *str)
    const override;
  Field *make_conversion_table_field(MEM_ROOT *root,
                                     TABLE *table, uint metadata,
                                     const Field *target) const override;
  bool Column_definition_set_attributes(THD *thd,
                                        Column_definition *def,
                                        const Lex_field_type_st &attr,
                                        CHARSET_INFO *cs,
                                        column_definition_type_t type)
                                        const override;
=======
  uint32 calc_pack_length(uint32 length) const override { return length; }
  const Type_handler *type_handler_for_tmp_table(const Item *item) const
    override
  {
    return varstring_type_handler(item);
  }
  Field *make_conversion_table_field(TABLE *, uint metadata,
                                     const Field *target) const override;
>>>>>>> 2aab7f2d
  bool Column_definition_fix_attributes(Column_definition *c) const override;
  bool Column_definition_prepare_stage2(Column_definition *c,
                                        handler *file,
                                        ulonglong table_flags) const override;
<<<<<<< HEAD
  bool Key_part_spec_init_ft(Key_part_spec *part,
                             const Column_definition &def) const override;
  Field *make_table_field(MEM_ROOT *root,
                          const LEX_CSTRING *name,
                          const Record_addr &addr,
                          const Type_all_attributes &attr,
                          TABLE_SHARE *share) const override;
=======
  Field *make_table_field(const LEX_CSTRING *name,
                          const Record_addr &addr,
                          const Type_all_attributes &attr,
                          TABLE *table) const override;
>>>>>>> 2aab7f2d
  Field *make_table_field_from_def(TABLE_SHARE *share,
                                   MEM_ROOT *mem_root,
                                   const LEX_CSTRING *name,
                                   const Record_addr &addr,
                                   const Bit_addr &bit,
                                   const Column_definition_attributes *attr,
                                   uint32 flags) const override;
};


/* Old varchar */
class Type_handler_var_string: public Type_handler_string
{
public:
  virtual ~Type_handler_var_string() {}
  enum_field_types field_type() const override { return MYSQL_TYPE_VAR_STRING; }
  enum_field_types real_field_type() const override { return MYSQL_TYPE_STRING; }
  enum_field_types traditional_merge_field_type() const override
  {
    return MYSQL_TYPE_VARCHAR;
  }
  const Type_handler *type_handler_for_tmp_table(const Item *item) const override
  {
    return varstring_type_handler(item);
  }
  uint32 max_display_length_for_field(const Conv_source &src) const override;
  void show_binlog_type(const Conv_source &src, const Field &dst, String *str)
    const override;
  void Column_definition_implicit_upgrade(Column_definition *c) const override;
  bool Column_definition_fix_attributes(Column_definition *c) const override;
  bool Column_definition_prepare_stage2(Column_definition *c,
                                        handler *file,
                                        ulonglong table_flags) const override
  { return Column_definition_prepare_stage2_legacy_num(c, MYSQL_TYPE_STRING); }
  const Type_handler *type_handler_for_union(const Item *item) const override
  {
    return varstring_type_handler(item);
  }
};


class Type_handler_varchar: public Type_handler_longstr
{
public:
  virtual ~Type_handler_varchar() {}
<<<<<<< HEAD
=======
  const Name name() const override { return m_name_varchar; }
>>>>>>> 2aab7f2d
  enum_field_types field_type() const override { return MYSQL_TYPE_VARCHAR; }
  ulong KEY_pack_flags(uint column_nr) const override
  {
    if (column_nr == 0)
      return HA_BINARY_PACK_KEY | HA_VAR_LENGTH_KEY;
    return HA_PACK_KEY;
  }
  enum_field_types type_code_for_protocol() const override
  {
    return MYSQL_TYPE_VAR_STRING; // Keep things compatible for old clients
  }
<<<<<<< HEAD
  uint32 max_display_length_for_field(const Conv_source &src) const override;
=======
>>>>>>> 2aab7f2d
  uint32 calc_pack_length(uint32 length) const override
  {
    return (length + (length < 256 ? 1: 2));
  }
<<<<<<< HEAD
  const Type_handler *type_handler_for_tmp_table(const Item *item) const override
=======
  const Type_handler *type_handler_for_tmp_table(const Item *item) const
    override
>>>>>>> 2aab7f2d
  {
    return varstring_type_handler(item);
  }
  const Type_handler *type_handler_for_union(const Item *item) const override
  {
    return varstring_type_handler(item);
  }
  bool is_param_long_data_type() const override { return true; }
<<<<<<< HEAD
  bool partition_field_check(const LEX_CSTRING &field_name,
                             Item *item_expr) const override
  {
    return partition_field_check_result_type(item_expr, STRING_RESULT);
  }
  void show_binlog_type(const Conv_source &src, const Field &dst, String *str)
    const override;
  Field *make_conversion_table_field(MEM_ROOT *root,
                                     TABLE *table, uint metadata,
                                     const Field *target) const override;
  bool Column_definition_set_attributes(THD *thd,
                                        Column_definition *def,
                                        const Lex_field_type_st &attr,
                                        CHARSET_INFO *cs,
                                        column_definition_type_t type)
                                        const override;
=======
  Field *make_conversion_table_field(TABLE *, uint metadata,
                                     const Field *target) const override;
>>>>>>> 2aab7f2d
  bool Column_definition_fix_attributes(Column_definition *c) const override;
  bool Column_definition_prepare_stage2(Column_definition *c,
                                        handler *file,
                                        ulonglong table_flags) const override;
<<<<<<< HEAD
  bool Key_part_spec_init_ft(Key_part_spec *part,
                             const Column_definition &def) const override;
  Field *make_table_field(MEM_ROOT *root,
                          const LEX_CSTRING *name,
                          const Record_addr &addr,
                          const Type_all_attributes &attr,
                          TABLE_SHARE *share) const override;
  Field *make_schema_field(MEM_ROOT *root,
                           TABLE *table,
                           const Record_addr &addr,
                           const ST_FIELD_INFO &def) const override;
=======
  Field *make_table_field(const LEX_CSTRING *name,
                          const Record_addr &addr,
                          const Type_all_attributes &attr,
                          TABLE *table) const override;
>>>>>>> 2aab7f2d
  Field *make_table_field_from_def(TABLE_SHARE *share,
                                   MEM_ROOT *mem_root,
                                   const LEX_CSTRING *name,
                                   const Record_addr &addr,
                                   const Bit_addr &bit,
                                   const Column_definition_attributes *attr,
                                   uint32 flags) const override;
  bool adjust_spparam_type(Spvar_definition *def, Item *from) const override;
};


class Type_handler_hex_hybrid: public Type_handler_varchar
{
public:
  virtual ~Type_handler_hex_hybrid() {}
<<<<<<< HEAD
  const Type_handler *cast_to_int_type_handler() const override;
  bool Item_func_round_fix_length_and_dec(Item_func_round *) const override;
  bool Item_func_int_val_fix_length_and_dec(Item_func_int_val*) const override;
=======
  const Name name() const override { return m_name_hex_hybrid; }
  const Type_handler *cast_to_int_type_handler() const override;
  const Type_handler *type_handler_for_system_time() const override;
  bool Item_func_round_fix_length_and_dec(Item_func_round *) const override;
  bool Item_func_int_val_fix_length_and_dec(Item_func_int_val *) const
    override;
>>>>>>> 2aab7f2d
};


class Type_handler_varchar_compressed: public Type_handler_varchar
{
public:
<<<<<<< HEAD
  enum_field_types real_field_type() const override
  {
    return MYSQL_TYPE_VARCHAR_COMPRESSED;
  }
  ulong KEY_pack_flags(uint column_nr) const override
=======
  Field *make_conversion_table_field(TABLE *, uint metadata,
                                     const Field *target) const override;
  ulong KEY_pack_flags(uint) const override
>>>>>>> 2aab7f2d
  {
    MY_ASSERT_UNREACHABLE();
    return 0;
  }
  uint32 max_display_length_for_field(const Conv_source &src) const override;
  bool partition_field_check(const LEX_CSTRING &field_name,
                             Item *item_expr) const override
  {
    partition_field_type_not_allowed(field_name);
    return true;
  }
  void show_binlog_type(const Conv_source &src, const Field &dst, String *str)
    const override;
  Field *make_conversion_table_field(MEM_ROOT *root,
                                     TABLE *table, uint metadata,
                                     const Field *target) const override;
  enum_dynamic_column_type dyncol_type(const Type_all_attributes *attr)
                                       const override
  {
    DBUG_ASSERT(0);
    return DYN_COL_STRING;
  }
};


class Type_handler_blob_common: public Type_handler_longstr
{
public:
  virtual ~Type_handler_blob_common() { }
<<<<<<< HEAD
  virtual uint length_bytes() const= 0;
=======
  Field *make_conversion_table_field(TABLE *, uint metadata,
                                     const Field *target) const override;
>>>>>>> 2aab7f2d
  ulong KEY_pack_flags(uint column_nr) const override
  {
    if (column_nr == 0)
      return HA_BINARY_PACK_KEY | HA_VAR_LENGTH_KEY;
    return HA_PACK_KEY;
  }
  Field *make_conversion_table_field(MEM_ROOT *root,
                                     TABLE *table, uint metadata,
                                     const Field *target) const override;
  const Type_handler *type_handler_for_tmp_table(const Item *item) const
    override
  {
    return blob_type_handler(item);
  }
  const Type_handler *type_handler_for_union(const Item *item) const override
  {
    return blob_type_handler(item);
  }
  bool subquery_type_allows_materialization(const Item *, const Item *, bool)
    const override
  {
    return false; // Materialization does not work with BLOB columns
  }
  bool is_param_long_data_type() const override { return true; }
<<<<<<< HEAD
  uint calc_key_length(const Column_definition &def) const override;
  bool Column_definition_fix_attributes(Column_definition *c) const override;
  bool Column_definition_prepare_stage2(Column_definition *c,
                                        handler *file,
                                        ulonglong table_flags) const override;
  void
  Column_definition_attributes_frm_pack(const Column_definition_attributes *at,
                                        uchar *buff) const override;
  bool Key_part_spec_init_ft(Key_part_spec *part,
                             const Column_definition &def) const override;
  bool Key_part_spec_init_primary(Key_part_spec *part,
                                  const Column_definition &def,
                                  const handler *file) const override;
  bool Key_part_spec_init_unique(Key_part_spec *part,
                                 const Column_definition &def,
                                 const handler *file,
                                 bool *has_key_needed) const override;
  bool Key_part_spec_init_multiple(Key_part_spec *part,
                                   const Column_definition &def,
                                   const handler *file) const override;
  bool Key_part_spec_init_foreign(Key_part_spec *part,
                                  const Column_definition &def,
                                  const handler *file) const override;
=======
  bool Column_definition_fix_attributes(Column_definition *c) const override;
  void Column_definition_reuse_fix_attributes(THD *thd,
                                              Column_definition *c,
                                              const Field *field) const
    override;
  bool Column_definition_prepare_stage2(Column_definition *c,
                                        handler *file,
                                        ulonglong table_flags) const override;
>>>>>>> 2aab7f2d
  bool Item_hybrid_func_fix_attributes(THD *thd,
                                       const char *name,
                                       Type_handler_hybrid_field_type *,
                                       Type_all_attributes *atrr,
                                       Item **items, uint nitems) const
    override;
  void Item_param_setup_conversion(THD *thd, Item_param *) const override;

<<<<<<< HEAD
  bool partition_field_check(const LEX_CSTRING &field_name,
                        Item *item_expr) const override;
  Field *make_schema_field(MEM_ROOT *root,
                           TABLE *table,
                           const Record_addr &addr,
                           const ST_FIELD_INFO &def) const override;
=======
>>>>>>> 2aab7f2d
  Field *make_table_field_from_def(TABLE_SHARE *share,
                                   MEM_ROOT *mem_root,
                                   const LEX_CSTRING *name,
                                   const Record_addr &addr,
                                   const Bit_addr &bit,
                                   const Column_definition_attributes *attr,
                                   uint32 flags) const override;
<<<<<<< HEAD
  const Vers_type_handler *vers() const override;
=======
>>>>>>> 2aab7f2d
};


class Type_handler_tiny_blob: public Type_handler_blob_common
{
public:
  virtual ~Type_handler_tiny_blob() {}
<<<<<<< HEAD
  uint length_bytes() const override { return 1; }
  enum_field_types field_type() const override { return MYSQL_TYPE_TINY_BLOB; }
  uint32 max_display_length_for_field(const Conv_source &src) const override;
  uint32 calc_pack_length(uint32 length) const override;
  Field *make_table_field(MEM_ROOT *root,
                          const LEX_CSTRING *name,
                          const Record_addr &addr,
                          const Type_all_attributes &attr,
                          TABLE_SHARE *share) const override;
=======
  const Name name() const override { return m_name_tinyblob; }
  enum_field_types field_type() const override { return MYSQL_TYPE_TINY_BLOB; }
  uint32 calc_pack_length(uint32 length) const override;
  Field *make_table_field(const LEX_CSTRING *name,
                          const Record_addr &addr,
                          const Type_all_attributes &attr,
                          TABLE *table) const override;
>>>>>>> 2aab7f2d
  uint max_octet_length() const override { return UINT_MAX8; }
};


class Type_handler_medium_blob: public Type_handler_blob_common
{
public:
  virtual ~Type_handler_medium_blob() {}
<<<<<<< HEAD
  uint length_bytes() const override { return 3; }
  enum_field_types field_type() const override { return MYSQL_TYPE_MEDIUM_BLOB; }
  uint32 max_display_length_for_field(const Conv_source &src) const override;
  uint32 calc_pack_length(uint32 length) const override;
  Field *make_table_field(MEM_ROOT *root,
                          const LEX_CSTRING *name,
                          const Record_addr &addr,
                          const Type_all_attributes &attr,
                          TABLE_SHARE *share) const override;
=======
  const Name name() const override { return m_name_mediumblob; }
  enum_field_types field_type() const override
  { return MYSQL_TYPE_MEDIUM_BLOB; }
  uint32 calc_pack_length(uint32 length) const override;
  Field *make_table_field(const LEX_CSTRING *name,
                          const Record_addr &addr,
                          const Type_all_attributes &attr,
                          TABLE *table) const override;
>>>>>>> 2aab7f2d
  uint max_octet_length() const override { return UINT_MAX24; }
};


class Type_handler_long_blob: public Type_handler_blob_common
{
public:
  virtual ~Type_handler_long_blob() {}
  uint length_bytes() const override { return 4; }
  enum_field_types field_type() const override { return MYSQL_TYPE_LONG_BLOB; }
  uint32 max_display_length_for_field(const Conv_source &src) const override;
  uint32 calc_pack_length(uint32 length) const override;
  Item *create_typecast_item(THD *thd, Item *item,
                             const Type_cast_attributes &attr) const override;
  Field *make_table_field(MEM_ROOT *root,
                          const LEX_CSTRING *name,
                          const Record_addr &addr,
                          const Type_all_attributes &attr,
                          TABLE_SHARE *share) const override;
  uint max_octet_length() const override { return UINT_MAX32; }
};


class Type_handler_blob: public Type_handler_blob_common
{
public:
  virtual ~Type_handler_blob() {}
  uint length_bytes() const override { return 2; }
  enum_field_types field_type() const override { return MYSQL_TYPE_BLOB; }
  uint32 max_display_length_for_field(const Conv_source &src) const override;
  uint32 calc_pack_length(uint32 length) const override;
  Field *make_table_field(MEM_ROOT *root,
                          const LEX_CSTRING *name,
                          const Record_addr &addr,
                          const Type_all_attributes &attr,
                          TABLE_SHARE *share) const override;
  uint max_octet_length() const override { return UINT_MAX16; }
};


class Type_handler_blob_compressed: public Type_handler_blob
{
public:
<<<<<<< HEAD
  enum_field_types real_field_type() const override
  {
    return MYSQL_TYPE_BLOB_COMPRESSED;
=======
  Field *make_conversion_table_field(TABLE *, uint metadata,
                                     const Field *target) const override;
  ulong KEY_pack_flags(uint) const override
  {
    MY_ASSERT_UNREACHABLE();
    return 0;
>>>>>>> 2aab7f2d
  }
  ulong KEY_pack_flags(uint) const override
  {
    DBUG_ASSERT(0);
    return 0;
  }
  uint32 max_display_length_for_field(const Conv_source &src) const override;
  void show_binlog_type(const Conv_source &src, const Field &, String *str)
    const override;
  Field *make_conversion_table_field(MEM_ROOT *root,
                                     TABLE *table, uint metadata,
                                     const Field *target) const override;
  enum_dynamic_column_type dyncol_type(const Type_all_attributes *)
                                       const override
  {
    DBUG_ASSERT(0);
    return DYN_COL_STRING;
  }
};


class Type_handler_typelib: public Type_handler_general_purpose_string
{
public:
  virtual ~Type_handler_typelib() { }
  enum_field_types field_type() const override { return MYSQL_TYPE_STRING; }
  const Type_handler *type_handler_for_item_field() const override;
  const Type_handler *cast_to_int_type_handler() const override;
  bool Item_func_round_fix_length_and_dec(Item_func_round *) const override;
  bool Item_func_int_val_fix_length_and_dec(Item_func_int_val*) const override;
  uint32 max_display_length_for_field(const Conv_source &src) const override;
  bool Item_hybrid_func_fix_attributes(THD *thd,
                                       const char *name,
                                       Type_handler_hybrid_field_type *,
                                       Type_all_attributes *atrr,
                                       Item **items, uint nitems)
                                       const override;
  void Column_definition_reuse_fix_attributes(THD *thd,
                                              Column_definition *c,
                                              const Field *field)
                                              const override;
  bool Column_definition_prepare_stage1(THD *thd,
                                        MEM_ROOT *mem_root,
                                        Column_definition *c,
                                        handler *file,
                                        ulonglong table_flags,
                                        const Column_derived_attributes
                                              *derived_attr)
                                        const override;
  bool Column_definition_redefine_stage1(Column_definition *def,
                                         const Column_definition *dup,
                                         const handler *file)
                                         const override;
  void Item_param_set_param_func(Item_param *param,
                                 uchar **pos, ulong len) const override;
  const Vers_type_handler *vers() const override { return NULL; }
};


class Type_handler_enum: public Type_handler_typelib
{
public:
  virtual ~Type_handler_enum() {}
  enum_field_types real_field_type() const override { return MYSQL_TYPE_ENUM; }
  enum_field_types traditional_merge_field_type() const override
  {
    return MYSQL_TYPE_ENUM;
  }
  uint32 calc_pack_length(uint32 length) const override;
  uint calc_key_length(const Column_definition &def) const override;
  void
  Column_definition_attributes_frm_pack(const Column_definition_attributes *at,
                                        uchar *buff) const override;
  Field *make_conversion_table_field(MEM_ROOT *root,
                                     TABLE *table, uint metadata,
                                     const Field *target)
                                     const override;
  bool Column_definition_fix_attributes(Column_definition *c) const override;
  bool Column_definition_prepare_stage2(Column_definition *c,
                                        handler *file,
                                        ulonglong table_flags) const override;
  Field *make_table_field(MEM_ROOT *root,
                          const LEX_CSTRING *name,
                          const Record_addr &addr,
                          const Type_all_attributes &attr,
                          TABLE_SHARE *share) const override;
  Field *make_table_field_from_def(TABLE_SHARE *share,
                                   MEM_ROOT *mem_root,
                                   const LEX_CSTRING *name,
                                   const Record_addr &addr,
                                   const Bit_addr &bit,
                                   const Column_definition_attributes *attr,
                                   uint32 flags) const override;
  Field *make_schema_field(MEM_ROOT *root,
                           TABLE *table,
                           const Record_addr &addr,
                           const ST_FIELD_INFO &def) const override;
};


class Type_handler_set: public Type_handler_typelib
{
public:
  virtual ~Type_handler_set() {}
  enum_field_types real_field_type() const override { return MYSQL_TYPE_SET; }
  enum_field_types traditional_merge_field_type() const override
  {
    return MYSQL_TYPE_SET;
  }
  uint32 calc_pack_length(uint32 length) const override;
  uint calc_key_length(const Column_definition &def) const override;
  void
  Column_definition_attributes_frm_pack(const Column_definition_attributes *at,
                                        uchar *buff) const override;
  Field *make_conversion_table_field(MEM_ROOT *root,
                                     TABLE *table, uint metadata,
                                     const Field *target)
                                     const override;
  bool Column_definition_fix_attributes(Column_definition *c) const override;
  bool Column_definition_prepare_stage2(Column_definition *c,
                                        handler *file,
                                        ulonglong table_flags) const override;
  Field *make_table_field(MEM_ROOT *root,
                          const LEX_CSTRING *name,
                          const Record_addr &addr,
                          const Type_all_attributes &attr,
                          TABLE_SHARE *share) const override;
  Field *make_table_field_from_def(TABLE_SHARE *share,
                                   MEM_ROOT *mem_root,
                                   const LEX_CSTRING *name,
                                   const Record_addr &addr,
                                   const Bit_addr &bit,
                                   const Column_definition_attributes *attr,
                                   uint32 flags) const override;
};


// A pseudo type handler, mostly for test purposes for now
class Type_handler_interval_DDhhmmssff: public Type_handler_long_blob
{
public:
  Item *create_typecast_item(THD *thd, Item *item,
                             const Type_cast_attributes &attr) const override;
};


class Function_collection
{
public:
  virtual ~Function_collection() {}
  virtual bool init()= 0;
  virtual void cleanup()= 0;
  virtual Create_func *find_native_function_builder(THD *thd,
                                                    const LEX_CSTRING &name)
                                                    const= 0;
};


class Type_collection
{
public:
  virtual ~Type_collection() {}
  virtual bool init(Type_handler_data *data)
  {
    return false;
  }
  virtual const Type_handler *handler_by_name(const LEX_CSTRING &name) const= 0;
  virtual const Type_handler *aggregate_for_result(const Type_handler *h1,
                                                   const Type_handler *h2)
                                                   const= 0;
  virtual const Type_handler *aggregate_for_comparison(const Type_handler *h1,
                                                       const Type_handler *h2)
                                                       const= 0;
  virtual const Type_handler *aggregate_for_min_max(const Type_handler *h1,
                                                    const Type_handler *h2)
                                                    const= 0;
  virtual const Type_handler *aggregate_for_num_op(const Type_handler *h1,
                                                   const Type_handler *h2)
                                                   const= 0;
};


/**
  A handler for hybrid type functions, e.g.
  COALESCE(), IF(), IFNULL(), NULLIF(), CASE,
  numeric operators,
  UNIX_TIMESTAMP(), TIME_TO_SEC().

  Makes sure that field_type(), cmp_type() and result_type()
  are always in sync to each other for hybrid functions.
*/
class Type_handler_hybrid_field_type
{
  const Type_handler *m_type_handler;
  bool aggregate_for_min_max(const Type_handler *other);

public:
  Type_handler_hybrid_field_type();
  Type_handler_hybrid_field_type(const Type_handler *handler)
   :m_type_handler(handler)
  { }
  Type_handler_hybrid_field_type(const Type_handler_hybrid_field_type *other)
    :m_type_handler(other->m_type_handler)
  { }
  void swap(Type_handler_hybrid_field_type &other)
  {
    swap_variables(const Type_handler *, m_type_handler, other.m_type_handler);
  }
  const Type_handler *type_handler() const { return m_type_handler; }
  enum_field_types real_field_type() const
  {
    return m_type_handler->real_field_type();
  }
  Item_result cmp_type() const { return m_type_handler->cmp_type(); }
  enum_mysql_timestamp_type mysql_timestamp_type() const
  {
    return m_type_handler->mysql_timestamp_type();
  }
  bool is_timestamp_type() const
  {
    return m_type_handler->is_timestamp_type();
  }
  void set_handler(const Type_handler *other)
  {
    m_type_handler= other;
  }
  const Type_handler *set_handler_by_field_type(enum_field_types type)
  {
    return (m_type_handler= Type_handler::get_handler_by_field_type(type));
  }
  const Type_handler *set_handler_by_real_type(enum_field_types type)
  {
    return (m_type_handler= Type_handler::get_handler_by_real_type(type));
  }
  bool aggregate_for_comparison(const Type_handler *other);
  bool aggregate_for_comparison(const char *funcname,
                                Item **items, uint nitems,
                                bool treat_int_to_uint_as_decimal);
  bool aggregate_for_result(const Type_handler *other);
  bool aggregate_for_result(const char *funcname,
                            Item **item, uint nitems, bool treat_bit_as_number);
  bool aggregate_for_min_max(const char *funcname, Item **item, uint nitems);

  bool aggregate_for_num_op(const class Type_aggregator *aggregator,
                            const Type_handler *h0, const Type_handler *h1);
};


class Type_handler_pair
{
  const Type_handler *m_a;
  const Type_handler *m_b;
public:
  Type_handler_pair(const Type_handler *a,
                    const Type_handler *b)
   :m_a(a), m_b(b)
  { }
  const Type_handler *a() const { return m_a; }
  const Type_handler *b() const { return m_b; }
  /*
    Change both handlers to their parent data type handlers, if available.
    For example, VARCHAR/JSON -> VARCHAR.
    @returns The number of handlers changed (0,1 or 2).
  */
  bool to_base()
  {
    bool rc= false;
    const Type_handler *na= m_a->type_handler_base();
    const Type_handler *nb= m_b->type_handler_base();
    if (na)
    {
      m_a= na; rc= true;
    }
    if (nb)
    {
      m_b= nb; rc= true;
    }
    return rc;
  }
};


/*
  Helper template to simplify creating builtin types with names.
  Plugin types inherit from Type_handler_xxx types that do not set the name in
  the constructor, as sql_plugin.cc sets the type name from the plugin name.
*/
template <typename TypeHandler>
class Named_type_handler : public TypeHandler
{
  public:
  Named_type_handler(const char *n) : TypeHandler()
  { Type_handler::set_name(Name(n, static_cast<uint>(strlen(n)))); }
};

extern Named_type_handler<Type_handler_row>         type_handler_row;
extern Named_type_handler<Type_handler_null>        type_handler_null;

extern Named_type_handler<Type_handler_float>       type_handler_float;
extern MYSQL_PLUGIN_IMPORT Named_type_handler<Type_handler_double>      type_handler_double;

extern Named_type_handler<Type_handler_bit>         type_handler_bit;

extern Named_type_handler<Type_handler_enum>        type_handler_enum;
extern Named_type_handler<Type_handler_set>         type_handler_set;

extern Named_type_handler<Type_handler_string>      type_handler_string;
extern Named_type_handler<Type_handler_var_string>  type_handler_var_string;
extern MYSQL_PLUGIN_IMPORT Named_type_handler<Type_handler_varchar>     type_handler_varchar;
extern Named_type_handler<Type_handler_varchar_compressed> type_handler_varchar_compressed;
extern Named_type_handler<Type_handler_hex_hybrid>  type_handler_hex_hybrid;

extern Named_type_handler<Type_handler_tiny_blob>   type_handler_tiny_blob;
extern Named_type_handler<Type_handler_medium_blob> type_handler_medium_blob;
extern MYSQL_PLUGIN_IMPORT Named_type_handler<Type_handler_long_blob>   type_handler_long_blob;
extern Named_type_handler<Type_handler_blob>        type_handler_blob;
extern Named_type_handler<Type_handler_blob_compressed> type_handler_blob_compressed;

extern MYSQL_PLUGIN_IMPORT Named_type_handler<Type_handler_bool>        type_handler_bool;
extern MYSQL_PLUGIN_IMPORT Named_type_handler<Type_handler_tiny>        type_handler_stiny;
extern MYSQL_PLUGIN_IMPORT Named_type_handler<Type_handler_short>       type_handler_sshort;
extern MYSQL_PLUGIN_IMPORT Named_type_handler<Type_handler_int24>       type_handler_sint24;
extern MYSQL_PLUGIN_IMPORT Named_type_handler<Type_handler_long>        type_handler_slong;
extern MYSQL_PLUGIN_IMPORT Named_type_handler<Type_handler_longlong>    type_handler_slonglong;

extern Named_type_handler<Type_handler_utiny>       type_handler_utiny;
extern Named_type_handler<Type_handler_ushort>      type_handler_ushort;
extern Named_type_handler<Type_handler_uint24>      type_handler_uint24;
extern MYSQL_PLUGIN_IMPORT Named_type_handler<Type_handler_ulong>       type_handler_ulong;
extern MYSQL_PLUGIN_IMPORT Named_type_handler<Type_handler_ulonglong>   type_handler_ulonglong;
extern Named_type_handler<Type_handler_vers_trx_id> type_handler_vers_trx_id;

extern MYSQL_PLUGIN_IMPORT Named_type_handler<Type_handler_newdecimal>  type_handler_newdecimal;
extern Named_type_handler<Type_handler_olddecimal>  type_handler_olddecimal;

extern Named_type_handler<Type_handler_year>        type_handler_year;
extern Named_type_handler<Type_handler_year>        type_handler_year2;
extern Named_type_handler<Type_handler_newdate>     type_handler_newdate;
extern Named_type_handler<Type_handler_date>        type_handler_date;
extern Named_type_handler<Type_handler_time>        type_handler_time;
extern Named_type_handler<Type_handler_time2>       type_handler_time2;
extern Named_type_handler<Type_handler_datetime>    type_handler_datetime;
extern Named_type_handler<Type_handler_datetime2>   type_handler_datetime2;
extern Named_type_handler<Type_handler_timestamp>   type_handler_timestamp;
extern Named_type_handler<Type_handler_timestamp2>  type_handler_timestamp2;

extern Type_handler_interval_DDhhmmssff type_handler_interval_DDhhmmssff;

class Type_aggregator
{
  bool m_is_commutative;
public:
  class Pair
  {
  public:
    const Type_handler *m_handler1;
    const Type_handler *m_handler2;
    const Type_handler *m_result;
    Pair() { }
    Pair(const Type_handler *handler1,
         const Type_handler *handler2,
         const Type_handler *result)
     :m_handler1(handler1), m_handler2(handler2), m_result(result)
    { }
    bool eq(const Type_handler *handler1, const Type_handler *handler2) const
    {
      return m_handler1 == handler1 && m_handler2 == handler2;
    }
  };
  static const Type_handler *
    find_handler_in_array(const Type_aggregator::Pair *pairs,
                          const Type_handler *h1,
                          const Type_handler *h2,
                          bool commutative)
  {
    for (const Type_aggregator::Pair *p= pairs; p->m_result; p++)
    {
      if (p->eq(h1, h2))
        return p->m_result;
      if (commutative && p->eq(h2, h1))
       return p->m_result;
    }
    return NULL;
  }

private:
  Dynamic_array<Pair> m_array;
  const Pair* find_pair(const Type_handler *handler1,
                        const Type_handler *handler2) const;
public:
  Type_aggregator(bool is_commutative= false)
   :m_is_commutative(is_commutative), m_array(PSI_INSTRUMENT_MEM)
  { }
  bool add(const Type_handler *handler1,
           const Type_handler *handler2,
           const Type_handler *result)
  {
    return m_array.append(Pair(handler1, handler2, result));
  }
  const Type_handler *find_handler(const Type_handler *handler1,
                                   const Type_handler *handler2) const
  {
    const Pair* el= find_pair(handler1, handler2);
    return el ? el->m_result : NULL;
  }
  bool is_commutative() const { return m_is_commutative; }
};


class Type_aggregator_commutative: public Type_aggregator
{
public:
  Type_aggregator_commutative()
   :Type_aggregator(true)
  { }
};


class Type_handler_data
{
public:
  Type_aggregator_commutative m_type_aggregator_for_result;
  Type_aggregator_commutative m_type_aggregator_for_comparison;

  Type_aggregator_commutative m_type_aggregator_for_plus;
  Type_aggregator_commutative m_type_aggregator_for_mul;

  Type_aggregator m_type_aggregator_for_minus;
  Type_aggregator m_type_aggregator_for_div;
  Type_aggregator m_type_aggregator_for_mod;
#ifndef DBUG_OFF
  // This is used for mtr purposes in debug builds
  Type_aggregator m_type_aggregator_non_commutative_test;
#endif
  bool init();
};

extern Type_handler_data *type_handler_data;

#endif /* SQL_TYPE_H_INCLUDED */<|MERGE_RESOLUTION|>--- conflicted
+++ resolved
@@ -1,12 +1,8 @@
 #ifndef SQL_TYPE_H_INCLUDED
 #define SQL_TYPE_H_INCLUDED
 /*
-<<<<<<< HEAD
    Copyright (c) 2015  MariaDB Foundation.
-   Copyright (c) 2015, 2021, MariaDB Corporation.
-=======
-   Copyright (c) 2015, 2022, MariaDB
->>>>>>> 2aab7f2d
+   Copyright (c) 2015, 2022, MariaDB Corporation.
 
  This program is free software; you can redistribute it and/or modify
  it under the terms of the GNU General Public License as published by
@@ -3811,8 +3807,8 @@
   {
     return this;
   }
-  virtual bool partition_field_check(const LEX_CSTRING &field_name,
-                                     Item *item_expr) const
+  virtual bool partition_field_check(const LEX_CSTRING &field_name, Item *)
+    const
   {
     partition_field_type_not_allowed(field_name);
     return true;
@@ -4193,12 +4189,8 @@
   virtual Item *create_typecast_item(THD *thd, Item *item,
                                      const Type_cast_attributes &attr) const
   {
-<<<<<<< HEAD
-    return NULL;
-=======
     MY_ASSERT_UNREACHABLE();
     return nullptr;
->>>>>>> 2aab7f2d
   }
   virtual Item_copy *create_item_copy(THD *thd, Item *item) const;
   virtual int cmp_native(const Native &a, const Native &b) const
@@ -4356,19 +4348,14 @@
 {
 public:
   virtual ~Type_handler_row() {}
-<<<<<<< HEAD
   const Name &default_value() const override;
-  bool validate_implicit_default_value(THD *thd,
-                                       const Column_definition &def) const
-                                       override
-  {
-    DBUG_ASSERT(0);
+  bool validate_implicit_default_value(THD *, const Column_definition &)
+    const override
+  {
+    MY_ASSERT_UNREACHABLE();
     return true;
   }
   const Type_collection *type_collection() const override;
-=======
-  const Name name() const override { return m_name_row; }
->>>>>>> 2aab7f2d
   bool is_scalar_type() const override { return false; }
   bool can_return_int() const override { return false; }
   bool can_return_decimal() const override { return false; }
@@ -4379,11 +4366,7 @@
   bool can_return_time() const override { return false; }
   enum_field_types field_type() const override
   {
-<<<<<<< HEAD
-    DBUG_ASSERT(0);
-=======
     MY_ASSERT_UNREACHABLE();
->>>>>>> 2aab7f2d
     return MYSQL_TYPE_NULL;
   };
   protocol_send_type_t protocol_send_type() const override
@@ -4399,74 +4382,42 @@
   {
     return ROW_RESULT;
   }
-<<<<<<< HEAD
-  enum_dynamic_column_type dyncol_type(const Type_all_attributes *attr)
+  enum_dynamic_column_type dyncol_type(const Type_all_attributes *)
                                        const override
   {
-    DBUG_ASSERT(0);
+    MY_ASSERT_UNREACHABLE();
     return DYN_COL_NULL;
   }
-  const Type_handler *type_handler_for_comparison() const override;
-  int stored_field_cmp_to_item(THD *thd, Field *field, Item *item) const override
-=======
   const Type_handler *type_handler_for_comparison() const override;
   int stored_field_cmp_to_item(THD *, Field *, Item *) const override
->>>>>>> 2aab7f2d
   {
     MY_ASSERT_UNREACHABLE();
     return 0;
   }
-<<<<<<< HEAD
-  bool subquery_type_allows_materialization(const Item *, const Item *,
-                                            bool) const override
-=======
   bool subquery_type_allows_materialization(const Item *, const Item *, bool)
     const override
->>>>>>> 2aab7f2d
   {
     MY_ASSERT_UNREACHABLE();
     return false;
   }
-<<<<<<< HEAD
-  Field *make_num_distinct_aggregator_field(MEM_ROOT *, const Item *) const override
-=======
   Field *make_num_distinct_aggregator_field(MEM_ROOT *, const Item *) const
     override
->>>>>>> 2aab7f2d
   {
     MY_ASSERT_UNREACHABLE();
     return nullptr;
   }
-<<<<<<< HEAD
-  Field *make_conversion_table_field(MEM_ROOT *root,
-                                     TABLE *table,
-                                     uint metadata,
-                                     const Field *target) const override
-=======
-  Field *make_conversion_table_field(TABLE *, uint, const Field *)
+  Field *make_conversion_table_field(MEM_ROOT *, TABLE *, uint, const Field *)
     const override
->>>>>>> 2aab7f2d
   {
     MY_ASSERT_UNREACHABLE();
     return nullptr;
   }
-<<<<<<< HEAD
-  bool Column_definition_fix_attributes(Column_definition *c) const override
-  {
-    return false;
-  }
-  void Column_definition_reuse_fix_attributes(THD *thd,
-                                              Column_definition *c,
-                                              const Field *field)
-                                              const override
-=======
   bool Column_definition_fix_attributes(Column_definition *) const override
   {
     return false;
   }
   void Column_definition_reuse_fix_attributes(THD *, Column_definition *,
                                               const Field *) const override
->>>>>>> 2aab7f2d
   {
     MY_ASSERT_UNREACHABLE();
   }
@@ -4478,41 +4429,22 @@
                                         const Column_derived_attributes
                                               *derived_attr)
                                         const override;
-<<<<<<< HEAD
-  bool Column_definition_redefine_stage1(Column_definition *def,
-                                         const Column_definition *dup,
-                                         const handler *file)
-=======
   bool Column_definition_redefine_stage1(Column_definition *,
                                          const Column_definition *,
                                          const handler *)
->>>>>>> 2aab7f2d
                                          const override
   {
     MY_ASSERT_UNREACHABLE();
     return true;
   }
-<<<<<<< HEAD
-  bool Column_definition_prepare_stage2(Column_definition *c,
-                                        handler *file,
-                                        ulonglong table_flags) const override
-  {
-    return false;
-  }
-  Field *make_table_field(MEM_ROOT *root,
-                          const LEX_CSTRING *name,
-                          const Record_addr &addr,
-                          const Type_all_attributes &attr,
-                          TABLE_SHARE *share) const override
-=======
   bool Column_definition_prepare_stage2(Column_definition *, handler *,
                                         ulonglong) const override
   {
     return false;
   }
-  Field *make_table_field(const LEX_CSTRING *, const Record_addr &,
-                          const Type_all_attributes &, TABLE *) const override
->>>>>>> 2aab7f2d
+  Field *make_table_field(MEM_ROOT *, const LEX_CSTRING *, const Record_addr &,
+                          const Type_all_attributes &, TABLE_SHARE *)
+    const override
   {
     MY_ASSERT_UNREACHABLE();
     return nullptr;
@@ -4524,125 +4456,74 @@
                                    const Bit_addr &bit,
                                    const Column_definition_attributes *attr,
                                    uint32 flags) const override;
-<<<<<<< HEAD
   void make_sort_key_part(uchar *to, Item *item,
                           const SORT_FIELD_ATTR *sort_field,
                           Sort_param *param) const override
   {
-    DBUG_ASSERT(0);
-  }
-  uint make_packed_sort_key_part(uchar *to, Item *item,
-                                 const SORT_FIELD_ATTR *sort_field,
-                                 Sort_param *param) const override
-  {
-    DBUG_ASSERT(0);
-    return 0;
-  }
-  void sort_length(THD *thd, const Type_std_attributes *item,
-                   SORT_FIELD_ATTR *attr) const override
-=======
-  void make_sort_key(uchar *, Item *, const SORT_FIELD_ATTR *, Sort_param *)
-    const override
->>>>>>> 2aab7f2d
-  {
     MY_ASSERT_UNREACHABLE();
   }
-<<<<<<< HEAD
-  uint32 max_display_length(const Item *item) const override
-  {
-    DBUG_ASSERT(0);
-    return 0;
-  }
-  uint32 max_display_length_for_field(const Conv_source &src) const override
-=======
-  void sortlength(THD *, const Type_std_attributes *, SORT_FIELD_ATTR *)
-    const override
-  {
-    MY_ASSERT_UNREACHABLE();
-  }
-  uint32 max_display_length(const Item *) const override
->>>>>>> 2aab7f2d
+  uint make_packed_sort_key_part(uchar *, Item *, const SORT_FIELD_ATTR *,
+                                 Sort_param *) const override
   {
     MY_ASSERT_UNREACHABLE();
     return 0;
   }
-<<<<<<< HEAD
-  uint32 calc_pack_length(uint32 length) const override
-=======
-  uint32 calc_pack_length(uint32) const override
->>>>>>> 2aab7f2d
+  void sort_length(THD *, const Type_std_attributes *, SORT_FIELD_ATTR *)
+    const override
+  {
+    MY_ASSERT_UNREACHABLE();
+  }
+  uint32 max_display_length(const Item *) const override
   {
     MY_ASSERT_UNREACHABLE();
     return 0;
   }
+  uint32 max_display_length_for_field(const Conv_source &) const override
+  {
+    MY_ASSERT_UNREACHABLE();
+    return 0;
+  }
+  uint32 calc_pack_length(uint32) const override
+  {
+    MY_ASSERT_UNREACHABLE();
+    return 0;
+  }
   bool Item_eq_value(THD *thd, const Type_cmp_attributes *attr,
                      Item *a, Item *b) const override;
-<<<<<<< HEAD
-  uint Item_decimal_precision(const Item *item) const override
-=======
   uint Item_decimal_precision(const Item *) const override
->>>>>>> 2aab7f2d
   {
     MY_ASSERT_UNREACHABLE();
     return DECIMAL_MAX_PRECISION;
   }
-<<<<<<< HEAD
-  bool Item_save_in_value(THD *thd, Item *item, st_value *value) const override;
-=======
   bool Item_save_in_value(THD *thd, Item *item, st_value *value) const
     override;
->>>>>>> 2aab7f2d
   bool Item_param_set_from_value(THD *thd,
                                  Item_param *param,
                                  const Type_all_attributes *attr,
                                  const st_value *value) const override;
-<<<<<<< HEAD
-  bool Item_send(Item *item, Protocol *protocol, st_value *buf) const override
-=======
   bool Item_send(Item *, Protocol *, st_value *) const override
->>>>>>> 2aab7f2d
   {
     MY_ASSERT_UNREACHABLE();
     return true;
   }
   void Item_update_null_value(Item *item) const override;
-<<<<<<< HEAD
-  int Item_save_in_field(Item *item, Field *field, bool no_conversions)
-                         const override
-=======
   int Item_save_in_field(Item *, Field *, bool) const override
->>>>>>> 2aab7f2d
   {
     MY_ASSERT_UNREACHABLE();
     return 1;
   }
   String *print_item_value(THD *thd, Item *item, String *str) const override;
-<<<<<<< HEAD
-  bool can_change_cond_ref_to_const(Item_bool_func2 *target,
-                                   Item *target_expr, Item *target_value,
-                                   Item_bool_func2 *source,
-                                   Item *source_expr, Item *source_const)
-                                   const override
-=======
   bool can_change_cond_ref_to_const(Item_bool_func2 *, Item *, Item *,
                                    Item_bool_func2 *, Item *, Item *)
     const override
->>>>>>> 2aab7f2d
   {
     MY_ASSERT_UNREACHABLE();
     return false;
   }
-<<<<<<< HEAD
-  Item *make_const_item_for_comparison(THD *, Item *src, const Item *cmp)
-                                       const override;
-  Item_cache *Item_get_cache(THD *thd, const Item *item) const override;
-  Item_copy *create_item_copy(THD *thd, Item *item) const override
-=======
   Item *make_const_item_for_comparison(THD *, Item *src, const Item *cmp) const
     override;
   Item_cache *Item_get_cache(THD *thd, const Item *item) const override;
   Item_copy *create_item_copy(THD *, Item *) const override
->>>>>>> 2aab7f2d
   {
     MY_ASSERT_UNREACHABLE();
     return nullptr;
@@ -4652,21 +4533,13 @@
                                        const char *name,
                                        Type_handler_hybrid_field_type *,
                                        Type_all_attributes *atrr,
-<<<<<<< HEAD
                                        Item **items, uint nitems)
                                        const override
-=======
-                                       Item **items, uint nitems) const override
->>>>>>> 2aab7f2d
   {
     MY_ASSERT_UNREACHABLE();
     return true;
   }
-<<<<<<< HEAD
-  bool Item_sum_hybrid_fix_length_and_dec(Item_sum_hybrid *func) const override
-=======
   bool Item_sum_hybrid_fix_length_and_dec(Item_sum_hybrid *) const override
->>>>>>> 2aab7f2d
   {
     MY_ASSERT_UNREACHABLE();
     return true;
@@ -4691,42 +4564,23 @@
     MY_ASSERT_UNREACHABLE();
     return false;
   }
-<<<<<<< HEAD
-  void Item_get_date(THD *thd, Item *item,
-                     Temporal::Warn *warn, MYSQL_TIME *ltime,
-                     date_mode_t fuzzydate) const override
-=======
   void Item_get_date(THD *, Item *, Temporal::Warn *, MYSQL_TIME *ltime,
                      date_mode_t) const override
->>>>>>> 2aab7f2d
   {
     MY_ASSERT_UNREACHABLE();
     set_zero_time(ltime, MYSQL_TIMESTAMP_NONE);
   }
-<<<<<<< HEAD
-  longlong Item_val_int_signed_typecast(Item *item) const override
-=======
   longlong Item_val_int_signed_typecast(Item *) const override
->>>>>>> 2aab7f2d
   {
     MY_ASSERT_UNREACHABLE();
     return 0;
   }
-<<<<<<< HEAD
-  longlong Item_val_int_unsigned_typecast(Item *item) const override
-=======
   longlong Item_val_int_unsigned_typecast(Item *) const override
->>>>>>> 2aab7f2d
   {
     MY_ASSERT_UNREACHABLE();
     return 0;
   }
-<<<<<<< HEAD
-  String *Item_func_hex_val_str_ascii(Item_func_hex *item, String *str)
-                                      const override
-=======
   String *Item_func_hex_val_str_ascii(Item_func_hex *, String *) const override
->>>>>>> 2aab7f2d
   {
     MY_ASSERT_UNREACHABLE();
     return nullptr;
@@ -4760,23 +4614,14 @@
                                             Item_func_hybrid_field_type *,
                                             Temporal::Warn *,
                                             MYSQL_TIME *ltime,
-<<<<<<< HEAD
-                                            date_mode_t fuzzydate)
-                                            const override
-=======
                                             date_mode_t) const override
->>>>>>> 2aab7f2d
   {
     MY_ASSERT_UNREACHABLE();
     set_zero_time(ltime, MYSQL_TIMESTAMP_NONE);
   }
 
-<<<<<<< HEAD
-  String *Item_func_min_max_val_str(Item_func_min_max *, String *) const override
-=======
   String *Item_func_min_max_val_str(Item_func_min_max *, String *) const
     override
->>>>>>> 2aab7f2d
   {
     MY_ASSERT_UNREACHABLE();
     return nullptr;
@@ -4797,38 +4642,19 @@
     MY_ASSERT_UNREACHABLE();
     return nullptr;
   }
-<<<<<<< HEAD
-  bool Item_func_min_max_get_date(THD *thd, Item_func_min_max*,
-                                  MYSQL_TIME *, date_mode_t fuzzydate)
-                                  const override
-=======
   bool Item_func_min_max_get_date(THD *, Item_func_min_max*, MYSQL_TIME *,
                                   date_mode_t) const override
->>>>>>> 2aab7f2d
   {
     MY_ASSERT_UNREACHABLE();
     return true;
   }
-<<<<<<< HEAD
-  bool Item_func_between_fix_length_and_dec(Item_func_between *func)
-                                            const override
-=======
   bool Item_func_between_fix_length_and_dec(Item_func_between *) const override
->>>>>>> 2aab7f2d
   {
     MY_ASSERT_UNREACHABLE();
     return true;
   }
   longlong Item_func_between_val_int(Item_func_between *func) const override;
   cmp_item *make_cmp_item(THD *thd, CHARSET_INFO *cs) const override;
-<<<<<<< HEAD
-  in_vector *make_in_vector(THD *thd, const Item_func_in *f, uint nargs)
-                            const override;
-  bool Item_func_in_fix_comparator_compatible_types(THD *thd, Item_func_in *)
-                                                    const override;
-  bool Item_func_round_fix_length_and_dec(Item_func_round *) const override;
-  bool Item_func_int_val_fix_length_and_dec(Item_func_int_val *) const override;
-=======
   in_vector *make_in_vector(THD *thd, const Item_func_in *f, uint nargs) const
     override;
   bool Item_func_in_fix_comparator_compatible_types(THD *thd,
@@ -4837,7 +4663,6 @@
   bool Item_func_round_fix_length_and_dec(Item_func_round *) const override;
   bool Item_func_int_val_fix_length_and_dec(Item_func_int_val *) const
     override;
->>>>>>> 2aab7f2d
   bool Item_func_abs_fix_length_and_dec(Item_func_abs *) const override;
   bool Item_func_neg_fix_length_and_dec(Item_func_neg *) const override;
 
@@ -4846,88 +4671,50 @@
     MY_ASSERT_UNREACHABLE();
     return true;
   }
-<<<<<<< HEAD
-  bool Item_func_unsigned_fix_length_and_dec(Item_func_unsigned *) const override
-=======
   bool Item_func_unsigned_fix_length_and_dec(Item_func_unsigned *) const
     override
->>>>>>> 2aab7f2d
   {
     MY_ASSERT_UNREACHABLE();
     return true;
   }
-<<<<<<< HEAD
-  bool Item_double_typecast_fix_length_and_dec(Item_double_typecast *)
-                                               const override
-=======
   bool Item_double_typecast_fix_length_and_dec(Item_double_typecast *) const
     override
->>>>>>> 2aab7f2d
   {
     MY_ASSERT_UNREACHABLE();
     return true;
   }
-<<<<<<< HEAD
-  bool Item_float_typecast_fix_length_and_dec(Item_float_typecast *)
-                                              const override
-=======
   bool Item_float_typecast_fix_length_and_dec(Item_float_typecast *) const
     override
->>>>>>> 2aab7f2d
   {
     MY_ASSERT_UNREACHABLE();
     return true;
   }
-<<<<<<< HEAD
-  bool Item_decimal_typecast_fix_length_and_dec(Item_decimal_typecast *)
-                                                const override
-=======
   bool Item_decimal_typecast_fix_length_and_dec(Item_decimal_typecast *) const
     override
->>>>>>> 2aab7f2d
   {
     MY_ASSERT_UNREACHABLE();
     return true;
   }
-<<<<<<< HEAD
-  bool Item_char_typecast_fix_length_and_dec(Item_char_typecast *)
-                                             const override
-=======
   bool Item_char_typecast_fix_length_and_dec(Item_char_typecast *) const
     override
->>>>>>> 2aab7f2d
   {
     MY_ASSERT_UNREACHABLE();
     return true;
   }
-<<<<<<< HEAD
-  bool Item_time_typecast_fix_length_and_dec(Item_time_typecast *)
-                                             const override
-=======
   bool Item_time_typecast_fix_length_and_dec(Item_time_typecast *) const
     override
->>>>>>> 2aab7f2d
   {
     MY_ASSERT_UNREACHABLE();
     return true;
   }
-<<<<<<< HEAD
-  bool Item_date_typecast_fix_length_and_dec(Item_date_typecast *)
-                                             const override
-=======
   bool Item_date_typecast_fix_length_and_dec(Item_date_typecast *) const
     override
->>>>>>> 2aab7f2d
   {
     MY_ASSERT_UNREACHABLE();
     return true;
   }
   bool Item_datetime_typecast_fix_length_and_dec(Item_datetime_typecast *)
-<<<<<<< HEAD
-                                                 const override
-=======
     const override
->>>>>>> 2aab7f2d
   {
     MY_ASSERT_UNREACHABLE();
     return true;
@@ -4947,14 +4734,8 @@
 class Type_handler_numeric: public Type_handler
 {
 public:
-<<<<<<< HEAD
   const Name &default_value() const override;
   String *print_item_value(THD *thd, Item *item, String *str) const override;
-  double Item_func_min_max_val_real(Item_func_min_max *) const override;
-  longlong Item_func_min_max_val_int(Item_func_min_max *) const override;
-=======
-  String *print_item_value(THD *thd, Item *item, String *str) const override;
->>>>>>> 2aab7f2d
   bool Column_definition_prepare_stage1(THD *thd,
                                         MEM_ROOT *mem_root,
                                         Column_definition *c,
@@ -4963,13 +4744,6 @@
                                         const Column_derived_attributes
                                               *derived_attr)
                                         const override;
-<<<<<<< HEAD
-  my_decimal *Item_func_min_max_val_decimal(Item_func_min_max *,
-                                            my_decimal *) const override;
-  bool Item_func_min_max_get_date(THD *thd, Item_func_min_max*,
-                                  MYSQL_TIME *, date_mode_t fuzzydate)
-                                  const override;
-=======
   double Item_func_min_max_val_real(Item_func_min_max *) const override;
   longlong Item_func_min_max_val_int(Item_func_min_max *) const override;
   my_decimal *Item_func_min_max_val_decimal(Item_func_min_max *,
@@ -4977,24 +4751,16 @@
   bool Item_func_min_max_get_date(THD *thd, Item_func_min_max*,
                                   MYSQL_TIME *, date_mode_t fuzzydate) const
     override;
->>>>>>> 2aab7f2d
   virtual ~Type_handler_numeric() { }
   bool can_change_cond_ref_to_const(Item_bool_func2 *target,
                                    Item *target_expr, Item *target_value,
                                    Item_bool_func2 *source,
-<<<<<<< HEAD
-                                   Item *source_expr, Item *source_const)
-                                   const override;
-  bool Item_func_between_fix_length_and_dec(Item_func_between *func) const override;
-  bool Item_char_typecast_fix_length_and_dec(Item_char_typecast *) const override;
-=======
                                    Item *source_expr, Item *source_const) const
     override;
   bool Item_func_between_fix_length_and_dec(Item_func_between *func) const
     override;
   bool Item_char_typecast_fix_length_and_dec(Item_char_typecast *) const
     override;
->>>>>>> 2aab7f2d
 };
 
 
@@ -5489,8 +5255,8 @@
     return type_limits_int()->char_length();
   }
   uint32 Item_decimal_notation_int_digits(const Item *item) const override;
-  bool partition_field_check(const LEX_CSTRING &field_name,
-                             Item *item_expr) const override
+  bool partition_field_check(const LEX_CSTRING &, Item *item_expr)
+    const override
   {
     return partition_field_check_result_type(item_expr, INT_RESULT);
   }
@@ -6328,8 +6094,8 @@
                                               const override;
   bool Item_param_val_native(THD *thd, Item_param *item, Native *to)
                              const override;
-  bool partition_field_check(const LEX_CSTRING &field_name,
-                             Item *item_expr) const override
+  bool partition_field_check(const LEX_CSTRING &, Item *item_expr)
+    const override
   {
     return partition_field_check_result_type(item_expr, STRING_RESULT);
   }
@@ -6538,8 +6304,8 @@
   {
     return true;
   }
-  bool partition_field_check(const LEX_CSTRING &field_name,
-                             Item *item_expr) const override
+  bool partition_field_check(const LEX_CSTRING &, Item *item_expr)
+    const override
   {
     return partition_field_check_result_type(item_expr, STRING_RESULT);
   }
@@ -6668,8 +6434,8 @@
   {
     return true;
   }
-  bool partition_field_check(const LEX_CSTRING &field_name,
-                             Item *item_expr) const override
+  bool partition_field_check(const LEX_CSTRING &, Item *item_expr)
+    const override
   {
     return partition_field_check_result_type(item_expr, STRING_RESULT);
   }
@@ -7111,25 +6877,21 @@
 {
 public:
   virtual ~Type_handler_string() {}
-<<<<<<< HEAD
-=======
-  const Name name() const override { return m_name_char; }
->>>>>>> 2aab7f2d
   enum_field_types field_type() const override { return MYSQL_TYPE_STRING; }
   ulong KEY_pack_flags(uint column_nr) const override
   {
     return HA_PACK_KEY;
   }
   bool is_param_long_data_type() const override { return true; }
-<<<<<<< HEAD
   uint32 max_display_length_for_field(const Conv_source &src) const override;
   uint32 calc_pack_length(uint32 length) const override { return length; }
-  const Type_handler *type_handler_for_tmp_table(const Item *item) const override
+  const Type_handler *type_handler_for_tmp_table(const Item *item) const
+    override
   {
     return varstring_type_handler(item);
   }
-  bool partition_field_check(const LEX_CSTRING &field_name,
-                             Item *item_expr) const override
+  bool partition_field_check(const LEX_CSTRING &, Item *item_expr)
+    const override
   {
     return partition_field_check_result_type(item_expr, STRING_RESULT);
   }
@@ -7144,21 +6906,10 @@
                                         CHARSET_INFO *cs,
                                         column_definition_type_t type)
                                         const override;
-=======
-  uint32 calc_pack_length(uint32 length) const override { return length; }
-  const Type_handler *type_handler_for_tmp_table(const Item *item) const
-    override
-  {
-    return varstring_type_handler(item);
-  }
-  Field *make_conversion_table_field(TABLE *, uint metadata,
-                                     const Field *target) const override;
->>>>>>> 2aab7f2d
   bool Column_definition_fix_attributes(Column_definition *c) const override;
   bool Column_definition_prepare_stage2(Column_definition *c,
                                         handler *file,
                                         ulonglong table_flags) const override;
-<<<<<<< HEAD
   bool Key_part_spec_init_ft(Key_part_spec *part,
                              const Column_definition &def) const override;
   Field *make_table_field(MEM_ROOT *root,
@@ -7166,12 +6917,6 @@
                           const Record_addr &addr,
                           const Type_all_attributes &attr,
                           TABLE_SHARE *share) const override;
-=======
-  Field *make_table_field(const LEX_CSTRING *name,
-                          const Record_addr &addr,
-                          const Type_all_attributes &attr,
-                          TABLE *table) const override;
->>>>>>> 2aab7f2d
   Field *make_table_field_from_def(TABLE_SHARE *share,
                                    MEM_ROOT *mem_root,
                                    const LEX_CSTRING *name,
@@ -7217,10 +6962,6 @@
 {
 public:
   virtual ~Type_handler_varchar() {}
-<<<<<<< HEAD
-=======
-  const Name name() const override { return m_name_varchar; }
->>>>>>> 2aab7f2d
   enum_field_types field_type() const override { return MYSQL_TYPE_VARCHAR; }
   ulong KEY_pack_flags(uint column_nr) const override
   {
@@ -7232,20 +6973,13 @@
   {
     return MYSQL_TYPE_VAR_STRING; // Keep things compatible for old clients
   }
-<<<<<<< HEAD
   uint32 max_display_length_for_field(const Conv_source &src) const override;
-=======
->>>>>>> 2aab7f2d
   uint32 calc_pack_length(uint32 length) const override
   {
     return (length + (length < 256 ? 1: 2));
   }
-<<<<<<< HEAD
-  const Type_handler *type_handler_for_tmp_table(const Item *item) const override
-=======
   const Type_handler *type_handler_for_tmp_table(const Item *item) const
     override
->>>>>>> 2aab7f2d
   {
     return varstring_type_handler(item);
   }
@@ -7254,9 +6988,8 @@
     return varstring_type_handler(item);
   }
   bool is_param_long_data_type() const override { return true; }
-<<<<<<< HEAD
-  bool partition_field_check(const LEX_CSTRING &field_name,
-                             Item *item_expr) const override
+  bool partition_field_check(const LEX_CSTRING &, Item *item_expr)
+    const override
   {
     return partition_field_check_result_type(item_expr, STRING_RESULT);
   }
@@ -7271,15 +7004,10 @@
                                         CHARSET_INFO *cs,
                                         column_definition_type_t type)
                                         const override;
-=======
-  Field *make_conversion_table_field(TABLE *, uint metadata,
-                                     const Field *target) const override;
->>>>>>> 2aab7f2d
   bool Column_definition_fix_attributes(Column_definition *c) const override;
   bool Column_definition_prepare_stage2(Column_definition *c,
                                         handler *file,
                                         ulonglong table_flags) const override;
-<<<<<<< HEAD
   bool Key_part_spec_init_ft(Key_part_spec *part,
                              const Column_definition &def) const override;
   Field *make_table_field(MEM_ROOT *root,
@@ -7291,12 +7019,6 @@
                            TABLE *table,
                            const Record_addr &addr,
                            const ST_FIELD_INFO &def) const override;
-=======
-  Field *make_table_field(const LEX_CSTRING *name,
-                          const Record_addr &addr,
-                          const Type_all_attributes &attr,
-                          TABLE *table) const override;
->>>>>>> 2aab7f2d
   Field *make_table_field_from_def(TABLE_SHARE *share,
                                    MEM_ROOT *mem_root,
                                    const LEX_CSTRING *name,
@@ -7312,42 +7034,27 @@
 {
 public:
   virtual ~Type_handler_hex_hybrid() {}
-<<<<<<< HEAD
   const Type_handler *cast_to_int_type_handler() const override;
   bool Item_func_round_fix_length_and_dec(Item_func_round *) const override;
   bool Item_func_int_val_fix_length_and_dec(Item_func_int_val*) const override;
-=======
-  const Name name() const override { return m_name_hex_hybrid; }
-  const Type_handler *cast_to_int_type_handler() const override;
-  const Type_handler *type_handler_for_system_time() const override;
-  bool Item_func_round_fix_length_and_dec(Item_func_round *) const override;
-  bool Item_func_int_val_fix_length_and_dec(Item_func_int_val *) const
-    override;
->>>>>>> 2aab7f2d
 };
 
 
 class Type_handler_varchar_compressed: public Type_handler_varchar
 {
 public:
-<<<<<<< HEAD
   enum_field_types real_field_type() const override
   {
     return MYSQL_TYPE_VARCHAR_COMPRESSED;
   }
   ulong KEY_pack_flags(uint column_nr) const override
-=======
-  Field *make_conversion_table_field(TABLE *, uint metadata,
-                                     const Field *target) const override;
-  ulong KEY_pack_flags(uint) const override
->>>>>>> 2aab7f2d
   {
     MY_ASSERT_UNREACHABLE();
     return 0;
   }
   uint32 max_display_length_for_field(const Conv_source &src) const override;
-  bool partition_field_check(const LEX_CSTRING &field_name,
-                             Item *item_expr) const override
+  bool partition_field_check(const LEX_CSTRING &field_name, Item *)
+    const override
   {
     partition_field_type_not_allowed(field_name);
     return true;
@@ -7370,12 +7077,7 @@
 {
 public:
   virtual ~Type_handler_blob_common() { }
-<<<<<<< HEAD
   virtual uint length_bytes() const= 0;
-=======
-  Field *make_conversion_table_field(TABLE *, uint metadata,
-                                     const Field *target) const override;
->>>>>>> 2aab7f2d
   ulong KEY_pack_flags(uint column_nr) const override
   {
     if (column_nr == 0)
@@ -7400,7 +7102,6 @@
     return false; // Materialization does not work with BLOB columns
   }
   bool is_param_long_data_type() const override { return true; }
-<<<<<<< HEAD
   uint calc_key_length(const Column_definition &def) const override;
   bool Column_definition_fix_attributes(Column_definition *c) const override;
   bool Column_definition_prepare_stage2(Column_definition *c,
@@ -7424,16 +7125,6 @@
   bool Key_part_spec_init_foreign(Key_part_spec *part,
                                   const Column_definition &def,
                                   const handler *file) const override;
-=======
-  bool Column_definition_fix_attributes(Column_definition *c) const override;
-  void Column_definition_reuse_fix_attributes(THD *thd,
-                                              Column_definition *c,
-                                              const Field *field) const
-    override;
-  bool Column_definition_prepare_stage2(Column_definition *c,
-                                        handler *file,
-                                        ulonglong table_flags) const override;
->>>>>>> 2aab7f2d
   bool Item_hybrid_func_fix_attributes(THD *thd,
                                        const char *name,
                                        Type_handler_hybrid_field_type *,
@@ -7442,15 +7133,12 @@
     override;
   void Item_param_setup_conversion(THD *thd, Item_param *) const override;
 
-<<<<<<< HEAD
   bool partition_field_check(const LEX_CSTRING &field_name,
-                        Item *item_expr) const override;
+                             Item *item_expr) const override;
   Field *make_schema_field(MEM_ROOT *root,
                            TABLE *table,
                            const Record_addr &addr,
                            const ST_FIELD_INFO &def) const override;
-=======
->>>>>>> 2aab7f2d
   Field *make_table_field_from_def(TABLE_SHARE *share,
                                    MEM_ROOT *mem_root,
                                    const LEX_CSTRING *name,
@@ -7458,10 +7146,7 @@
                                    const Bit_addr &bit,
                                    const Column_definition_attributes *attr,
                                    uint32 flags) const override;
-<<<<<<< HEAD
   const Vers_type_handler *vers() const override;
-=======
->>>>>>> 2aab7f2d
 };
 
 
@@ -7469,7 +7154,6 @@
 {
 public:
   virtual ~Type_handler_tiny_blob() {}
-<<<<<<< HEAD
   uint length_bytes() const override { return 1; }
   enum_field_types field_type() const override { return MYSQL_TYPE_TINY_BLOB; }
   uint32 max_display_length_for_field(const Conv_source &src) const override;
@@ -7479,15 +7163,6 @@
                           const Record_addr &addr,
                           const Type_all_attributes &attr,
                           TABLE_SHARE *share) const override;
-=======
-  const Name name() const override { return m_name_tinyblob; }
-  enum_field_types field_type() const override { return MYSQL_TYPE_TINY_BLOB; }
-  uint32 calc_pack_length(uint32 length) const override;
-  Field *make_table_field(const LEX_CSTRING *name,
-                          const Record_addr &addr,
-                          const Type_all_attributes &attr,
-                          TABLE *table) const override;
->>>>>>> 2aab7f2d
   uint max_octet_length() const override { return UINT_MAX8; }
 };
 
@@ -7496,9 +7171,9 @@
 {
 public:
   virtual ~Type_handler_medium_blob() {}
-<<<<<<< HEAD
   uint length_bytes() const override { return 3; }
-  enum_field_types field_type() const override { return MYSQL_TYPE_MEDIUM_BLOB; }
+  enum_field_types field_type() const override
+  { return MYSQL_TYPE_MEDIUM_BLOB; }
   uint32 max_display_length_for_field(const Conv_source &src) const override;
   uint32 calc_pack_length(uint32 length) const override;
   Field *make_table_field(MEM_ROOT *root,
@@ -7506,16 +7181,6 @@
                           const Record_addr &addr,
                           const Type_all_attributes &attr,
                           TABLE_SHARE *share) const override;
-=======
-  const Name name() const override { return m_name_mediumblob; }
-  enum_field_types field_type() const override
-  { return MYSQL_TYPE_MEDIUM_BLOB; }
-  uint32 calc_pack_length(uint32 length) const override;
-  Field *make_table_field(const LEX_CSTRING *name,
-                          const Record_addr &addr,
-                          const Type_all_attributes &attr,
-                          TABLE *table) const override;
->>>>>>> 2aab7f2d
   uint max_octet_length() const override { return UINT_MAX24; }
 };
 
@@ -7559,22 +7224,13 @@
 class Type_handler_blob_compressed: public Type_handler_blob
 {
 public:
-<<<<<<< HEAD
   enum_field_types real_field_type() const override
   {
     return MYSQL_TYPE_BLOB_COMPRESSED;
-=======
-  Field *make_conversion_table_field(TABLE *, uint metadata,
-                                     const Field *target) const override;
+  }
   ulong KEY_pack_flags(uint) const override
   {
     MY_ASSERT_UNREACHABLE();
-    return 0;
->>>>>>> 2aab7f2d
-  }
-  ulong KEY_pack_flags(uint) const override
-  {
-    DBUG_ASSERT(0);
     return 0;
   }
   uint32 max_display_length_for_field(const Conv_source &src) const override;
