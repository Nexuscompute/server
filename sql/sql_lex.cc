/* Copyright (c) 2000, 2019, Oracle and/or its affiliates.
   Copyright (c) 2009, 2021, MariaDB Corporation.

   This program is free software; you can redistribute it and/or modify
   it under the terms of the GNU General Public License as published by
   the Free Software Foundation; version 2 of the License.

   This program is distributed in the hope that it will be useful,
   but WITHOUT ANY WARRANTY; without even the implied warranty of
   MERCHANTABILITY or FITNESS FOR A PARTICULAR PURPOSE.  See the
   GNU General Public License for more details.

   You should have received a copy of the GNU General Public License
   along with this program; if not, write to the Free Software
   Foundation, Inc., 51 Franklin St, Fifth Floor, Boston, MA 02110-1335  USA */


/* A lexical scanner on a temporary buffer with a yacc interface */

#define MYSQL_LEX 1
#include "mariadb.h"
#include "sql_priv.h"
#include "sql_class.h"                          // sql_lex.h: SQLCOM_END
#include "sql_lex.h"
#include "sql_parse.h"                          // add_to_list
#include "item_create.h"
#include <m_ctype.h>
#include <hash.h>
#include "sp_head.h"
#include "sp.h"
#include "sql_select.h"
#include "sql_cte.h"
#include "sql_signal.h"
#include "sql_truncate.h"                      // Sql_cmd_truncate_table
#include "sql_admin.h"                         // Sql_cmd_analyze/Check..._table
#include "sql_partition.h"
#include "sql_partition_admin.h"               // Sql_cmd_alter_table_*_part
#include "event_parse_data.h"

void LEX::parse_error(uint err_number)
{
  thd->parse_error(err_number);
}


/**
  LEX_STRING constant for null-string to be used in parser and other places.
*/
const LEX_STRING empty_lex_str=   {(char *) "", 0};
const LEX_CSTRING null_clex_str=  {NULL, 0};
const LEX_CSTRING empty_clex_str= {"", 0};
const LEX_CSTRING star_clex_str=  {"*", 1};
const LEX_CSTRING param_clex_str= {"?", 1};
const LEX_CSTRING NULL_clex_str=  {STRING_WITH_LEN("NULL")};
const LEX_CSTRING error_clex_str= {STRING_WITH_LEN("error")};

/**
  Helper action for a case expression statement (the expr in 'CASE expr').
  This helper is used for 'searched' cases only.
  @param lex the parser lex context
  @param expr the parsed expression
  @return 0 on success
*/

int sp_expr_lex::case_stmt_action_expr()
{
  int case_expr_id= spcont->register_case_expr();
  sp_instr_set_case_expr *i;

  if (spcont->push_case_expr_id(case_expr_id))
    return 1;

  i= new (thd->mem_root)
    sp_instr_set_case_expr(sphead->instructions(), spcont, case_expr_id,
                           get_item(), this);

  sphead->add_cont_backpatch(i);
  return sphead->add_instr(i);
}

/**
  Helper action for a case when condition.
  This helper is used for both 'simple' and 'searched' cases.
  @param lex the parser lex context
  @param when the parsed expression for the WHEN clause
  @param simple true for simple cases, false for searched cases
*/

int sp_expr_lex::case_stmt_action_when(bool simple)
{
  uint ip= sphead->instructions();
  sp_instr_jump_if_not *i;
  Item_case_expr *var;
  Item *expr;

  if (simple)
  {
    var= new (thd->mem_root)
         Item_case_expr(thd, spcont->get_current_case_expr_id());

#ifdef DBUG_ASSERT_EXISTS
    if (var)
    {
      var->m_sp= sphead;
    }
#endif

    expr= new (thd->mem_root) Item_func_eq(thd, var, get_item());
    i= new (thd->mem_root) sp_instr_jump_if_not(ip, spcont, expr, this);
  }
  else
    i= new (thd->mem_root) sp_instr_jump_if_not(ip, spcont, get_item(), this);

  /*
    BACKPATCH: Registering forward jump from
    "case_stmt_action_when" to "case_stmt_action_then"
    (jump_if_not from instruction 2 to 5, 5 to 8 ... in the example)
  */

  return
    !MY_TEST(i) ||
    sphead->push_backpatch(thd, i, spcont->push_label(thd, &empty_clex_str, 0)) ||
    sphead->add_cont_backpatch(i) ||
    sphead->add_instr(i);
}

/**
  Helper action for a case then statements.
  This helper is used for both 'simple' and 'searched' cases.
  @param lex the parser lex context
*/

int LEX::case_stmt_action_then()
{
  uint ip= sphead->instructions();
  sp_instr_jump *i= new (thd->mem_root) sp_instr_jump(ip, spcont);
  if (!MY_TEST(i) || sphead->add_instr(i))
    return 1;

  /*
    BACKPATCH: Resolving forward jump from
    "case_stmt_action_when" to "case_stmt_action_then"
    (jump_if_not from instruction 2 to 5, 5 to 8 ... in the example)
  */

  sphead->backpatch(spcont->pop_label());

  /*
    BACKPATCH: Registering forward jump from
    "case_stmt_action_then" to after END CASE
    (jump from instruction 4 to 12, 7 to 12 ... in the example)
  */

  return sphead->push_backpatch(thd, i, spcont->last_label());
}


/**
  Helper action for a SET statement.
  Used to push a system variable into the assignment list.

  @param tmp      the system variable with base name
  @param var_type the scope of the variable
  @param val      the value being assigned to the variable

  @return TRUE if error, FALSE otherwise.
*/

bool
LEX::set_system_variable(enum enum_var_type var_type,
                         sys_var *sysvar, const Lex_ident_sys_st *base_name,
                         Item *val)
{
  set_var *setvar;

  /* No AUTOCOMMIT from a stored function or trigger. */
  if (spcont && sysvar == Sys_autocommit_ptr)
    sphead->m_flags|= sp_head::HAS_SET_AUTOCOMMIT_STMT;

  if (val && val->type() == Item::FIELD_ITEM &&
      ((Item_field*)val)->table_name.str)
  {
    my_error(ER_WRONG_TYPE_FOR_VAR, MYF(0), sysvar->name.str);
    return TRUE;
  }

  if (!(setvar= new (thd->mem_root) set_var(thd, var_type, sysvar,
                                            base_name, val)))
    return TRUE;

  return var_list.push_back(setvar, thd->mem_root);
}


/**
  Helper action for a SET statement.
  Used to SET a field of NEW row.

  @param name     the field name
  @param val      the value being assigned to the row

  @return TRUE if error, FALSE otherwise.
*/

bool LEX::set_trigger_new_row(const LEX_CSTRING *name, Item *val)
{
  Item_trigger_field *trg_fld;
  sp_instr_set_trigger_field *sp_fld;

  /* QQ: Shouldn't this be field's default value ? */
  if (! val)
    val= new (thd->mem_root) Item_null(thd);

  DBUG_ASSERT(trg_chistics.action_time == TRG_ACTION_BEFORE &&
              (trg_chistics.event == TRG_EVENT_INSERT ||
               trg_chistics.event == TRG_EVENT_UPDATE));

  trg_fld= new (thd->mem_root)
            Item_trigger_field(thd, current_context(),
                               Item_trigger_field::NEW_ROW,
                               *name, UPDATE_ACL, FALSE);

  if (unlikely(trg_fld == NULL))
    return TRUE;

  sp_fld= new (thd->mem_root)
        sp_instr_set_trigger_field(sphead->instructions(),
                                   spcont, trg_fld, val, this);

  if (unlikely(sp_fld == NULL))
    return TRUE;

  /*
    Let us add this item to list of all Item_trigger_field
    objects in trigger.
  */
  trg_table_fields.link_in_list(trg_fld, &trg_fld->next_trg_field);

  return sphead->add_instr(sp_fld);
}


/**
  Create an object to represent a SP variable in the Item-hierarchy.

  @param  name        The SP variable name.
  @param  spvar       The SP variable (optional).
  @param  start_in_q  Start position of the SP variable name in the query.
  @param  end_in_q    End position of the SP variable name in the query.

  @remark If spvar is not specified, the name is used to search for the
          variable in the parse-time context. If the variable does not
          exist, a error is set and NULL is returned to the caller.

  @return An Item_splocal object representing the SP variable, or NULL on error.
*/
Item_splocal*
LEX::create_item_for_sp_var(const Lex_ident_cli_st *cname, sp_variable *spvar)
{
  const Sp_rcontext_handler *rh;
  Item_splocal *item;
  const char *start_in_q= cname->pos();
  const char *end_in_q= cname->end();
  uint pos_in_q, len_in_q;
  Lex_ident_sys name(thd, cname);

  if (name.is_null())
    return NULL;  // EOM

  /* If necessary, look for the variable. */
  if (spcont && !spvar)
    spvar= find_variable(&name, &rh);

  if (!spvar)
  {
    my_error(ER_SP_UNDECLARED_VAR, MYF(0), name.str);
    return NULL;
  }

  DBUG_ASSERT(spcont && spvar);

  /* Position and length of the SP variable name in the query. */
  pos_in_q= (uint)(start_in_q - sphead->m_tmp_query);
  len_in_q= (uint)(end_in_q - start_in_q);

  item= new (thd->mem_root)
    Item_splocal(thd, rh, &name, spvar->offset, spvar->type_handler(),
                 pos_in_q, len_in_q);

#ifdef DBUG_ASSERT_EXISTS
  if (item)
    item->m_sp= sphead;
#endif

  return item;
}


/**
  Helper to resolve the SQL:2003 Syntax exception 1) in <in predicate>.
  See SQL:2003, Part 2, section 8.4 <in predicate>, Note 184, page 383.
  This function returns the proper item for the SQL expression
  <code>left [NOT] IN ( expr )</code>
  @param thd the current thread
  @param left the in predicand
  @param equal true for IN predicates, false for NOT IN predicates
  @param expr first and only expression of the in value list
  @return an expression representing the IN predicate.
*/
Item* handle_sql2003_note184_exception(THD *thd, Item* left, bool equal,
                                       Item *expr)
{
  /*
    Relevant references for this issue:
    - SQL:2003, Part 2, section 8.4 <in predicate>, page 383,
    - SQL:2003, Part 2, section 7.2 <row value expression>, page 296,
    - SQL:2003, Part 2, section 6.3 <value expression primary>, page 174,
    - SQL:2003, Part 2, section 7.15 <subquery>, page 370,
    - SQL:2003 Feature F561, "Full value expressions".

    The exception in SQL:2003 Note 184 means:
    Item_singlerow_subselect, which corresponds to a <scalar subquery>,
    should be re-interpreted as an Item_in_subselect, which corresponds
    to a <table subquery> when used inside an <in predicate>.

    Our reading of Note 184 is reccursive, so that all:
    - IN (( <subquery> ))
    - IN ((( <subquery> )))
    - IN '('^N <subquery> ')'^N
    - etc
    should be interpreted as a <table subquery>, no matter how deep in the
    expression the <subquery> is.
  */

  Item *result;

  DBUG_ENTER("handle_sql2003_note184_exception");

  if (expr->type() == Item::SUBSELECT_ITEM)
  {
    Item_subselect *expr2 = (Item_subselect*) expr;

    if (expr2->substype() == Item_subselect::SINGLEROW_SUBS)
    {
      Item_singlerow_subselect *expr3 = (Item_singlerow_subselect*) expr2;
      st_select_lex *subselect;

      /*
        Implement the mandated change, by altering the semantic tree:
          left IN Item_singlerow_subselect(subselect)
        is modified to
          left IN (subselect)
        which is represented as
          Item_in_subselect(left, subselect)
      */
      subselect= expr3->invalidate_and_restore_select_lex();
      result= new (thd->mem_root) Item_in_subselect(thd, left, subselect);

      if (! equal)
        result = negate_expression(thd, result);

      DBUG_RETURN(result);
    }
  }

  if (equal)
    result= new (thd->mem_root) Item_func_eq(thd, left, expr);
  else
    result= new (thd->mem_root) Item_func_ne(thd, left, expr);

  DBUG_RETURN(result);
}

/**
  Create a separate LEX for each assignment if in SP.

  If we are in SP we want have own LEX for each assignment.
  This is mostly because it is hard for several sp_instr_set
  and sp_instr_set_trigger instructions share one LEX.
  (Well, it is theoretically possible but adds some extra
  overhead on preparation for execution stage and IMO less
  robust).

  QQ: May be we should simply prohibit group assignments in SP?

  @see sp_create_assignment_instr

  @param thd           Thread context
  @param pos           The position in the raw SQL buffer
*/


bool sp_create_assignment_lex(THD *thd, const char *pos)
{
  if (thd->lex->sphead)
  {
    sp_lex_local *new_lex;
    if (!(new_lex= new (thd->mem_root) sp_lex_set_var(thd, thd->lex)) ||
        new_lex->main_select_push())
      return true;
    new_lex->sphead->m_tmp_query= pos;
    return thd->lex->sphead->reset_lex(thd, new_lex);
  }
  else
    if (thd->lex->main_select_push(false))
      return true;
  return false;
}


/**
  Create a SP instruction for a SET assignment.

  @see sp_create_assignment_lex

  @param thd              - Thread context
  @param no_lookahead     - True if the parser has no lookahead
  @param need_set_keyword - if a SET statement "SET a=10",
                            or a direct assignment overwise "a:=10"
  @return false if success, true otherwise.
*/

bool sp_create_assignment_instr(THD *thd, bool no_lookahead,
                                bool need_set_keyword)
{
  LEX *lex= thd->lex;

  if (lex->sphead)
  {
    if (!lex->var_list.is_empty())
    {
      /*
        - Every variable assignment from the same SET command, e.g.:
            SET @var1=expr1, @var2=expr2;
          produce each own sp_create_assignment_instr() call
          lex->var_list.elements is 1 in this case.
        - This query:
            SET TRANSACTION READ ONLY, ISOLATION LEVEL SERIALIZABLE;
          in translated to:
            SET tx_read_only=1, tx_isolation=ISO_SERIALIZABLE;
          but produces a single sp_create_assignment_instr() call
          which includes the query fragment covering both options.
      */
      DBUG_ASSERT(lex->var_list.elements >= 1 && lex->var_list.elements <= 2);
      /*
        sql_mode=ORACLE's direct assignment of a global variable
        is not possible by the grammar.
      */
      DBUG_ASSERT(lex->option_type != OPT_GLOBAL || need_set_keyword);
      /*
        We have assignment to user or system variable or
        option setting, so we should construct sp_instr_stmt
        for it.
      */
      Lex_input_stream *lip= &thd->m_parser_state->m_lip;

      /*
        Extract the query statement from the tokenizer.  The
        end is either lip->ptr, if there was no lookahead,
        lip->tok_end otherwise.
      */
      static const LEX_CSTRING setlc= { STRING_WITH_LEN("SET ") };
      static const LEX_CSTRING setgl= { STRING_WITH_LEN("SET GLOBAL ") };
      const char *qend= no_lookahead ? lip->get_ptr() : lip->get_tok_end();
      Lex_cstring qbuf(lex->sphead->m_tmp_query, qend);
      if (lex->new_sp_instr_stmt(thd,
                                 lex->option_type == OPT_GLOBAL ? setgl :
                                 need_set_keyword ?               setlc :
                                                                  null_clex_str,
                                 qbuf))
        return true;
    }
    lex->pop_select();
    if (lex->check_main_unit_semantics())
    {
      /*
        "lex" can be referrenced by:
        - sp_instr_set                          SET a= expr;
        - sp_instr_set_row_field                SET r.a= expr;
        - sp_instr_stmt (just generated above)  SET @a= expr;
        In this case, "lex" is fully owned by sp_instr_xxx and it will
        be deleted by the destructor ~sp_instr_xxx().
        So we should remove "lex" from the stack sp_head::m_lex,
        to avoid double free.
        Note, in case "lex" is not owned by any sp_instr_xxx,
        it's also safe to remove it from the stack right now.
        So we can remove it unconditionally, without testing lex->sp_lex_in_use.
      */
      lex->sphead->restore_lex(thd);
      return true;
    }
    enum_var_type inner_option_type= lex->option_type;
    if (lex->sphead->restore_lex(thd))
      return true;
    /* Copy option_type to outer lex in case it has changed. */
    thd->lex->option_type= inner_option_type;
  }
  else
    lex->pop_select();
  return false;
}


void LEX::add_key_to_list(LEX_CSTRING *field_name,
                          enum Key::Keytype type, bool check_exists)
{
  Key *key;
  MEM_ROOT *mem_root= thd->mem_root;
  key= new (mem_root)
        Key(type, &null_clex_str, HA_KEY_ALG_UNDEF, false,
             DDL_options(check_exists ?
                         DDL_options::OPT_IF_NOT_EXISTS :
                         DDL_options::OPT_NONE));
  key->columns.push_back(new (mem_root) Key_part_spec(field_name, 0),
                         mem_root);
  alter_info.key_list.push_back(key, mem_root);
}


bool LEX::add_alter_list(LEX_CSTRING name, Virtual_column_info *expr,
                         bool exists)
{
  MEM_ROOT *mem_root= thd->mem_root;
  Alter_column *ac= new (mem_root) Alter_column(name, expr, exists);
  if (unlikely(ac == NULL))
    return true;
  alter_info.alter_list.push_back(ac, mem_root);
  alter_info.flags|= ALTER_CHANGE_COLUMN_DEFAULT;
  return false;
}


bool LEX::add_alter_list(LEX_CSTRING name, LEX_CSTRING new_name, bool exists)
{
  Alter_column *ac= new (thd->mem_root) Alter_column(name, new_name, exists);
  if (unlikely(ac == NULL))
    return true;
  alter_info.alter_list.push_back(ac, thd->mem_root);
  alter_info.flags|= ALTER_RENAME_COLUMN;
  return false;
}


void LEX::init_last_field(Column_definition *field,
                          const LEX_CSTRING *field_name,
                          const CHARSET_INFO *cs)
{
  last_field= field;

  field->field_name= *field_name;

  /* reset LEX fields that are used in Create_field::set_and_check() */
  charset= cs;
}


bool LEX::set_bincmp(CHARSET_INFO *cs, bool bin)
{
  /*
     if charset is NULL - we're parsing a field declaration.
     we cannot call find_bin_collation for a field here, because actual
     field charset is determined in get_sql_field_charset() much later.
     so we only set a flag.
  */
  if (!charset)
  {
    charset= cs;
    last_field->flags|= bin ? BINCMP_FLAG : 0;
    return false;
  }

  charset= bin ? find_bin_collation(cs ? cs : charset)
               :                    cs ? cs : charset;
  return charset == NULL;
}


Virtual_column_info *add_virtual_expression(THD *thd, Item *expr)
{
  Virtual_column_info *v= new (thd->mem_root) Virtual_column_info();
  if (unlikely(!v))
     return 0;
   v->expr= expr;
   v->utf8= 0;  /* connection charset */
   return v;
}



/**
  @note The order of the elements of this array must correspond to
  the order of elements in enum_binlog_stmt_unsafe.
*/
const int
Query_tables_list::binlog_stmt_unsafe_errcode[BINLOG_STMT_UNSAFE_COUNT] =
{
  ER_BINLOG_UNSAFE_LIMIT,
  ER_BINLOG_UNSAFE_INSERT_DELAYED,
  ER_BINLOG_UNSAFE_SYSTEM_TABLE,
  ER_BINLOG_UNSAFE_AUTOINC_COLUMNS,
  ER_BINLOG_UNSAFE_UDF,
  ER_BINLOG_UNSAFE_SYSTEM_VARIABLE,
  ER_BINLOG_UNSAFE_SYSTEM_FUNCTION,
  ER_BINLOG_UNSAFE_NONTRANS_AFTER_TRANS,
  ER_BINLOG_UNSAFE_MULTIPLE_ENGINES_AND_SELF_LOGGING_ENGINE,
  ER_BINLOG_UNSAFE_MIXED_STATEMENT,
  ER_BINLOG_UNSAFE_INSERT_IGNORE_SELECT,
  ER_BINLOG_UNSAFE_INSERT_SELECT_UPDATE,
  ER_BINLOG_UNSAFE_WRITE_AUTOINC_SELECT,
  ER_BINLOG_UNSAFE_REPLACE_SELECT,
  ER_BINLOG_UNSAFE_CREATE_IGNORE_SELECT,
  ER_BINLOG_UNSAFE_CREATE_REPLACE_SELECT,
  ER_BINLOG_UNSAFE_CREATE_SELECT_AUTOINC,
  ER_BINLOG_UNSAFE_UPDATE_IGNORE,
  ER_BINLOG_UNSAFE_INSERT_TWO_KEYS,
  ER_BINLOG_UNSAFE_AUTOINC_NOT_FIRST,
  ER_BINLOG_UNSAFE_SKIP_LOCKED
};


/* Longest standard keyword name */

#define TOCK_NAME_LENGTH 24

/*
  The following data is based on the latin1 character set, and is only
  used when comparing keywords
*/

static uchar to_upper_lex[]=
{
    0,  1,  2,  3,  4,  5,  6,  7,  8,  9, 10, 11, 12, 13, 14, 15,
   16, 17, 18, 19, 20, 21, 22, 23, 24, 25, 26, 27, 28, 29, 30, 31,
   32, 33, 34, 35, 36, 37, 38, 39, 40, 41, 42, 43, 44, 45, 46, 47,
   48, 49, 50, 51, 52, 53, 54, 55, 56, 57, 58, 59, 60, 61, 62, 63,
   64, 65, 66, 67, 68, 69, 70, 71, 72, 73, 74, 75, 76, 77, 78, 79,
   80, 81, 82, 83, 84, 85, 86, 87, 88, 89, 90, 91, 92, 93, 94, 95,
   96, 65, 66, 67, 68, 69, 70, 71, 72, 73, 74, 75, 76, 77, 78, 79,
   80, 81, 82, 83, 84, 85, 86, 87, 88, 89, 90,123,124,125,126,127,
  128,129,130,131,132,133,134,135,136,137,138,139,140,141,142,143,
  144,145,146,147,148,149,150,151,152,153,154,155,156,157,158,159,
  160,161,162,163,164,165,166,167,168,169,170,171,172,173,174,175,
  176,177,178,179,180,181,182,183,184,185,186,187,188,189,190,191,
  192,193,194,195,196,197,198,199,200,201,202,203,204,205,206,207,
  208,209,210,211,212,213,214,215,216,217,218,219,220,221,222,223,
  192,193,194,195,196,197,198,199,200,201,202,203,204,205,206,207,
  208,209,210,211,212,213,214,247,216,217,218,219,220,221,222,255
};

/* 
  Names of the index hints (for error messages). Keep in sync with 
  index_hint_type 
*/

const char * index_hint_type_name[] =
{
  "IGNORE INDEX", 
  "USE INDEX", 
  "FORCE INDEX"
};

inline int lex_casecmp(const char *s, const char *t, uint len)
{
  while (len-- != 0 &&
         to_upper_lex[(uchar) *s++] == to_upper_lex[(uchar) *t++]) ;
  return (int) len+1;
}

#include <lex_hash.h>


void lex_init(void)
{
  uint i;
  DBUG_ENTER("lex_init");
  for (i=0 ; i < array_elements(symbols) ; i++)
    symbols[i].length=(uchar) strlen(symbols[i].name);
  for (i=0 ; i < array_elements(sql_functions) ; i++)
    sql_functions[i].length=(uchar) strlen(sql_functions[i].name);

  DBUG_VOID_RETURN;
}


void lex_free(void)
{                                        // Call this when daemon ends
  DBUG_ENTER("lex_free");
  DBUG_VOID_RETURN;
}

/**
  Initialize lex object for use in fix_fields and parsing.

  SYNOPSIS
    init_lex_with_single_table()
    @param thd                 The thread object
    @param table               The table object
  @return Operation status
    @retval TRUE                An error occurred, memory allocation error
    @retval FALSE               Ok

  DESCRIPTION
    This function is used to initialize a lex object on the
    stack for use by fix_fields and for parsing. In order to
    work properly it also needs to initialize the
    Name_resolution_context object of the lexer.
    Finally it needs to set a couple of variables to ensure
    proper functioning of fix_fields.
*/

int
init_lex_with_single_table(THD *thd, TABLE *table, LEX *lex)
{
  TABLE_LIST *table_list;
  Table_ident *table_ident;
  SELECT_LEX *select_lex= lex->first_select_lex();
  Name_resolution_context *context= &select_lex->context;
  /*
    We will call the parser to create a part_info struct based on the
    partition string stored in the frm file.
    We will use a local lex object for this purpose. However we also
    need to set the Name_resolution_object for this lex object. We
    do this by using add_table_to_list where we add the table that
    we're working with to the Name_resolution_context.
  */
  thd->lex= lex;
  lex_start(thd);
  context->init();
  if (unlikely((!(table_ident= new Table_ident(thd,
                                               &table->s->db,
                                               &table->s->table_name,
                                               TRUE)))) ||
      (unlikely(!(table_list= select_lex->add_table_to_list(thd,
                                                            table_ident,
                                                            NULL,
                                                            0)))))
    return TRUE;
  context->resolve_in_table_list_only(table_list);
  lex->use_only_table_context= TRUE;
  lex->context_analysis_only|= CONTEXT_ANALYSIS_ONLY_VCOL_EXPR;
  select_lex->cur_pos_in_select_list= UNDEF_POS;
  table->map= 1; //To ensure correct calculation of const item
  table_list->table= table;
  table_list->cacheable_table= false;
  lex->create_last_non_select_table= table_list;
  return FALSE;
}

/**
  End use of local lex with single table

  SYNOPSIS
    end_lex_with_single_table()
    @param thd               The thread object
    @param table             The table object
    @param old_lex           The real lex object connected to THD

  DESCRIPTION
    This function restores the real lex object after calling
    init_lex_with_single_table and also restores some table
    variables temporarily set.
*/

void
end_lex_with_single_table(THD *thd, TABLE *table, LEX *old_lex)
{
  LEX *lex= thd->lex;
  table->map= 0;
  table->get_fields_in_item_tree= FALSE;
  lex_end(lex);
  thd->lex= old_lex;
}


void
st_parsing_options::reset()
{
  allows_variable= TRUE;
  lookup_keywords_after_qualifier= false;
}


/**
  Perform initialization of Lex_input_stream instance.

  Basically, a buffer for pre-processed query. This buffer should be large
  enough to keep multi-statement query. The allocation is done once in
  Lex_input_stream::init() in order to prevent memory pollution when
  the server is processing large multi-statement queries.
*/

bool Lex_input_stream::init(THD *thd,
                            char* buff,
                            size_t length)
{
  DBUG_EXECUTE_IF("bug42064_simulate_oom",
                  DBUG_SET("+d,simulate_out_of_memory"););

  m_cpp_buf= (char*) thd->alloc(length + 1);

  DBUG_EXECUTE_IF("bug42064_simulate_oom",
                  DBUG_SET("-d,bug42064_simulate_oom");); 

  if (m_cpp_buf == NULL)
    return true;

  m_thd= thd;
  reset(buff, length);

  return false;
}


/**
  Prepare Lex_input_stream instance state for use for handling next SQL statement.

  It should be called between two statements in a multi-statement query.
  The operation resets the input stream to the beginning-of-parse state,
  but does not reallocate m_cpp_buf.
*/

void
Lex_input_stream::reset(char *buffer, size_t length)
{
  yylineno= 1;
  lookahead_token= -1;
  lookahead_yylval= NULL;
  m_ptr= buffer;
  m_tok_start= NULL;
  m_tok_end= NULL;
  m_end_of_query= buffer + length;
  m_tok_start_prev= NULL;
  m_buf= buffer;
  m_buf_length= length;
  m_echo= TRUE;
  m_cpp_tok_start= NULL;
  m_cpp_tok_start_prev= NULL;
  m_cpp_tok_end= NULL;
  m_body_utf8= NULL;
  m_cpp_utf8_processed_ptr= NULL;
  next_state= MY_LEX_START;
  found_semicolon= NULL;
  ignore_space= MY_TEST(m_thd->variables.sql_mode & MODE_IGNORE_SPACE);
  stmt_prepare_mode= FALSE;
  multi_statements= TRUE;
  in_comment=NO_COMMENT;
  m_underscore_cs= NULL;
  m_cpp_ptr= m_cpp_buf;
}


/**
  The operation is called from the parser in order to
  1) designate the intention to have utf8 body;
  1) Indicate to the lexer that we will need a utf8 representation of this
     statement;
  2) Determine the beginning of the body.

  @param thd        Thread context.
  @param begin_ptr  Pointer to the start of the body in the pre-processed
                    buffer.
*/

void Lex_input_stream::body_utf8_start(THD *thd, const char *begin_ptr)
{
  DBUG_ASSERT(begin_ptr);
  DBUG_ASSERT(m_cpp_buf <= begin_ptr && begin_ptr <= m_cpp_buf + m_buf_length);

  size_t body_utf8_length= get_body_utf8_maximum_length(thd);

  m_body_utf8= (char *) thd->alloc(body_utf8_length + 1);
  m_body_utf8_ptr= m_body_utf8;
  *m_body_utf8_ptr= 0;

  m_cpp_utf8_processed_ptr= begin_ptr;
}


size_t Lex_input_stream::get_body_utf8_maximum_length(THD *thd)
{
  /*
    String literals can grow during escaping:
    1a. Character string '<TAB>' can grow to '\t', 3 bytes to 4 bytes growth.
    1b. Character string '1000 times <TAB>' grows from
        1002 to 2002 bytes (including quotes), which gives a little bit
        less than 2 times growth.
    "2" should be a reasonable multiplier that safely covers escaping needs.
  */
  return (m_buf_length / thd->variables.character_set_client->mbminlen) *
          my_charset_utf8mb3_bin.mbmaxlen * 2/*for escaping*/;
}


/**
  @brief The operation appends unprocessed part of pre-processed buffer till
  the given pointer (ptr) and sets m_cpp_utf8_processed_ptr to end_ptr.

  The idea is that some tokens in the pre-processed buffer (like character
  set introducers) should be skipped.

  Example:
    CPP buffer: SELECT 'str1', _latin1 'str2';
    m_cpp_utf8_processed_ptr -- points at the "SELECT ...";
    In order to skip "_latin1", the following call should be made:
      body_utf8_append(<pointer to "_latin1 ...">, <pointer to " 'str2'...">)

  @param ptr      Pointer in the pre-processed buffer, which specifies the
                  end of the chunk, which should be appended to the utf8
                  body.
  @param end_ptr  Pointer in the pre-processed buffer, to which
                  m_cpp_utf8_processed_ptr will be set in the end of the
                  operation.
*/

void Lex_input_stream::body_utf8_append(const char *ptr,
                                        const char *end_ptr)
{
  DBUG_ASSERT(m_cpp_buf <= ptr && ptr <= m_cpp_buf + m_buf_length);
  DBUG_ASSERT(m_cpp_buf <= end_ptr && end_ptr <= m_cpp_buf + m_buf_length);

  if (!m_body_utf8)
    return;

  if (m_cpp_utf8_processed_ptr >= ptr)
    return;

  size_t bytes_to_copy= ptr - m_cpp_utf8_processed_ptr;

  memcpy(m_body_utf8_ptr, m_cpp_utf8_processed_ptr, bytes_to_copy);
  m_body_utf8_ptr += bytes_to_copy;
  *m_body_utf8_ptr= 0;

  m_cpp_utf8_processed_ptr= end_ptr;
}

/**
  The operation appends unprocessed part of the pre-processed buffer till
  the given pointer (ptr) and sets m_cpp_utf8_processed_ptr to ptr.

  @param ptr  Pointer in the pre-processed buffer, which specifies the end
              of the chunk, which should be appended to the utf8 body.
*/

void Lex_input_stream::body_utf8_append(const char *ptr)
{
  body_utf8_append(ptr, ptr);
}

/**
  The operation converts the specified text literal to the utf8 and appends
  the result to the utf8-body.

  @param thd      Thread context.
  @param txt      Text literal.
  @param txt_cs   Character set of the text literal.
  @param end_ptr  Pointer in the pre-processed buffer, to which
                  m_cpp_utf8_processed_ptr will be set in the end of the
                  operation.
*/

void
Lex_input_stream::body_utf8_append_ident(THD *thd,
                                         const Lex_string_with_metadata_st *txt,
                                         const char *end_ptr)
{
  if (!m_cpp_utf8_processed_ptr)
    return;

  LEX_CSTRING utf_txt;
  thd->make_text_string_sys(&utf_txt, txt); // QQ: check return value?

  /* NOTE: utf_txt.length is in bytes, not in symbols. */
  memcpy(m_body_utf8_ptr, utf_txt.str, utf_txt.length);
  m_body_utf8_ptr += utf_txt.length;
  *m_body_utf8_ptr= 0;

  m_cpp_utf8_processed_ptr= end_ptr;
}




extern "C" {

/**
  Escape a character. Consequently puts "escape" and "wc" characters into
  the destination utf8 string.
  @param cs     - the character set (utf8)
  @param escape - the escape character (backslash, single quote, double quote)
  @param wc     - the character to be escaped
  @param str    - the destination string
  @param end    - the end of the destination string
  @returns      - a code according to the wc_mb() convension.
*/
int my_wc_mb_utf8mb3_with_escape(CHARSET_INFO *cs, my_wc_t escape, my_wc_t wc,
                                 uchar *str, uchar *end)
{
  DBUG_ASSERT(escape > 0);
  if (str + 1 >= end)
    return MY_CS_TOOSMALL2;  // Not enough space, need at least two bytes.
  *str= (uchar)escape;
  int cnvres= my_charset_utf8mb3_handler.wc_mb(cs, wc, str + 1, end);
  if (cnvres > 0)
    return cnvres + 1;       // The character was normally put
  if (cnvres == MY_CS_ILUNI)
    return MY_CS_ILUNI;      // Could not encode "wc" (e.g. non-BMP character)
  DBUG_ASSERT(cnvres <= MY_CS_TOOSMALL);
  return cnvres - 1;         // Not enough space
}


/**
  Optionally escape a character.
  If "escape" is non-zero, then both "escape" and "wc" are put to
  the destination string. Otherwise, only "wc" is put.
  @param cs     - the character set (utf8)
  @param wc     - the character to be optionally escaped
  @param escape - the escape character, or 0
  @param ewc    - the escaped replacement of "wc" (e.g. 't' for '\t')
  @param str    - the destination string
  @param end    - the end of the destination string
  @returns      - a code according to the wc_mb() conversion.
*/
int my_wc_mb_utf8mb3_opt_escape(CHARSET_INFO *cs,
                                my_wc_t wc, my_wc_t escape, my_wc_t ewc,
                                uchar *str, uchar *end)
{
  return escape ? my_wc_mb_utf8mb3_with_escape(cs, escape, ewc, str, end) :
                  my_charset_utf8mb3_handler.wc_mb(cs, wc, str, end);
}

/**
  Encode a character with optional backlash escaping and quote escaping.
  Quote marks are escaped using another quote mark.
  Additionally, if "escape" is non-zero, then special characters are
  also escaped using "escape".
  Otherwise (if "escape" is zero, e.g. in case of MODE_NO_BACKSLASH_ESCAPES),
  then special characters are not escaped and handled as normal characters.

  @param cs        - the character set (utf8)
  @param wc        - the character to be encoded
  @param str       - the destination string
  @param end       - the end of the destination string
  @param sep       - the string delimiter (e.g. ' or ")
  @param escape    - the escape character (backslash, or 0)
  @returns         - a code according to the wc_mb() convension.
*/
int my_wc_mb_utf8mb3_escape(CHARSET_INFO *cs, my_wc_t wc,
                            uchar *str, uchar *end,
                            my_wc_t sep, my_wc_t escape)
{
  DBUG_ASSERT(escape == 0 || escape == '\\');
  DBUG_ASSERT(sep == '"' || sep == '\'');
  switch (wc) {
  case 0:      return my_wc_mb_utf8mb3_opt_escape(cs, wc, escape, '0', str, end);
  case '\t':   return my_wc_mb_utf8mb3_opt_escape(cs, wc, escape, 't', str, end);
  case '\r':   return my_wc_mb_utf8mb3_opt_escape(cs, wc, escape, 'r', str, end);
  case '\n':   return my_wc_mb_utf8mb3_opt_escape(cs, wc, escape, 'n', str, end);
  case '\032': return my_wc_mb_utf8mb3_opt_escape(cs, wc, escape, 'Z', str, end);
  case '\'':
  case '\"':
    if (wc == sep)
      return my_wc_mb_utf8mb3_with_escape(cs, wc, wc, str, end);
  }
  return my_charset_utf8mb3_handler.wc_mb(cs, wc, str, end); // No escaping needed
}


/** wc_mb() compatible routines for all sql_mode and delimiter combinations */
int my_wc_mb_utf8mb3_escape_single_quote_and_backslash(CHARSET_INFO *cs,
                                                    my_wc_t wc,
                                                    uchar *str, uchar *end)
{
  return my_wc_mb_utf8mb3_escape(cs, wc, str, end, '\'', '\\');
}


int my_wc_mb_utf8mb3_escape_double_quote_and_backslash(CHARSET_INFO *cs,
                                                    my_wc_t wc,
                                                    uchar *str, uchar *end)
{
  return my_wc_mb_utf8mb3_escape(cs, wc, str, end, '"', '\\');
}


int my_wc_mb_utf8mb3_escape_single_quote(CHARSET_INFO *cs, my_wc_t wc,
                                      uchar *str, uchar *end)
{
  return my_wc_mb_utf8mb3_escape(cs, wc, str, end, '\'', 0);
}


int my_wc_mb_utf8mb3_escape_double_quote(CHARSET_INFO *cs, my_wc_t wc,
                                      uchar *str, uchar *end)
{
  return my_wc_mb_utf8mb3_escape(cs, wc, str, end, '"', 0);
}

}; // End of extern "C"


/**
  Get an escaping function, depending on the current sql_mode and the
  string separator.
*/
my_charset_conv_wc_mb
Lex_input_stream::get_escape_func(THD *thd, my_wc_t sep) const
{
  return thd->backslash_escapes() ?
         (sep == '"' ? my_wc_mb_utf8mb3_escape_double_quote_and_backslash:
                       my_wc_mb_utf8mb3_escape_single_quote_and_backslash) :
         (sep == '"' ? my_wc_mb_utf8mb3_escape_double_quote:
                       my_wc_mb_utf8mb3_escape_single_quote);
}


/**
  Append a text literal to the end of m_body_utf8.
  The string is escaped according to the current sql_mode and the
  string delimiter (e.g. ' or ").

  @param thd       - current THD
  @param txt       - the string to be appended to m_body_utf8.
                     Note, the string must be already unescaped.
  @param cs        - the character set of the string
  @param end_ptr   - m_cpp_utf8_processed_ptr will be set to this value
                     (see body_utf8_append_ident for details)
  @param sep       - the string delimiter (single or double quote)
*/
void Lex_input_stream::body_utf8_append_escape(THD *thd,
                                               const LEX_CSTRING *txt,
                                               CHARSET_INFO *cs,
                                               const char *end_ptr,
                                               my_wc_t sep)
{
  DBUG_ASSERT(sep == '\'' || sep == '"');
  if (!m_cpp_utf8_processed_ptr)
    return;
  uint errors;
  /**
    We previously alloced m_body_utf8 to be able to store the query with all
    strings properly escaped. See get_body_utf8_maximum_length().
    So here we have guaranteedly enough space to append any string literal
    with escaping. Passing txt->length*2 as "available space" is always safe.
    For better safety purposes we could calculate get_body_utf8_maximum_length()
    every time we append a string, but this would affect performance negatively,
    so let's check that we don't get beyond the allocated buffer in
    debug build only.
  */
  DBUG_ASSERT(m_body_utf8 + get_body_utf8_maximum_length(thd) >=
              m_body_utf8_ptr + txt->length * 2);
  uint32 cnv_length= my_convert_using_func(m_body_utf8_ptr, txt->length * 2,
                                           &my_charset_utf8mb3_general_ci,
                                           get_escape_func(thd, sep),
                                           txt->str, txt->length,
                                           cs, cs->cset->mb_wc,
                                           &errors);
  m_body_utf8_ptr+= cnv_length;
  *m_body_utf8_ptr= 0;
  m_cpp_utf8_processed_ptr= end_ptr;
}


void Lex_input_stream::add_digest_token(uint token, LEX_YYSTYPE yylval)
{
  if (m_digest != NULL)
  {
    m_digest= digest_add_token(m_digest, token, yylval);
  }
}

void Lex_input_stream::reduce_digest_token(uint token_left, uint token_right)
{
  if (m_digest != NULL)
  {
    m_digest= digest_reduce_token(m_digest, token_left, token_right);
  }
}

/**
  lex starting operations for builtin select collected together
*/

void SELECT_LEX::lex_start(LEX *plex)
{
  SELECT_LEX_UNIT *unit= &plex->unit;
  /* 'parent_lex' is used in init_query() so it must be before it. */
  parent_lex= plex;
  init_query();
  master= unit;
  prev= &unit->slave;
  link_next= slave= next= 0;
  link_prev= (st_select_lex_node**)&(plex->all_selects_list);
  DBUG_ASSERT(!group_list_ptrs);
  select_number= 1;
  in_sum_expr=0;
  ftfunc_list_alloc.empty();
  ftfunc_list= &ftfunc_list_alloc;
  group_list.empty();
  order_list.empty();
  gorder_list.empty();
}

void lex_start(THD *thd)
{
  DBUG_ENTER("lex_start");
  thd->lex->start(thd);
  DBUG_VOID_RETURN;
}


/*
  This is called before every query that is to be parsed.
  Because of this, it's critical to not do too much things here.
  (We already do too much here)
*/

void LEX::start(THD *thd_arg)
{
  DBUG_ENTER("LEX::start");
  DBUG_PRINT("info", ("This: %p thd_arg->lex: %p", this, thd_arg->lex));

  thd= unit.thd= thd_arg;
  stmt_lex= this; // default, should be rewritten for VIEWs And CTEs

  DBUG_ASSERT(!explain);

  builtin_select.lex_start(this);
  lex_options= 0;
  context_stack.empty();
  //empty select_stack
  select_stack_top= 0;
  unit.init_query();
  current_select_number= 0;
  curr_with_clause= 0;
  with_clauses_list= 0;
  with_clauses_list_last_next= &with_clauses_list;
  clone_spec_offset= 0;
  create_view= NULL;
  field_list.empty();
  value_list.empty();
  update_list.empty();
  set_var_list.empty();
  param_list.empty();
  view_list.empty();
  with_persistent_for_clause= FALSE;
  column_list= NULL;
  index_list= NULL;
  prepared_stmt.lex_start();
  auxiliary_table_list.empty();
  unit.next= unit.master= unit.link_next= unit.return_to= 0;
  unit.prev= unit.link_prev= 0;
  unit.slave= current_select= all_selects_list= &builtin_select;
  sql_cache= LEX::SQL_CACHE_UNSPECIFIED;
  describe= 0;
  context_analysis_only= 0;
  derived_tables= 0;
<<<<<<< HEAD
=======
  with_cte_resolution= false;
  only_cte_resolution= false;
  safe_to_cache_query= 1;
>>>>>>> 365cd083
  parsing_options.reset();
  part_info= 0;
  m_sql_cmd= NULL;
  duplicates= DUP_ERROR;
  spname= NULL;
  spcont= NULL;
  proc_list.first= 0;
  query_tables= 0;
  reset_query_tables_list(FALSE);
  clause_that_disallows_subselect= NULL;

  /* reset bool variables */
  is_shutdown_wait_for_slaves= 0;
  selects_allow_procedure= 0;
  parse_vcol_expr= 0;
  analyze_stmt= 0;
  explain_json= 0;
  local_file= 0;
  check_exists= 0;
  verbose= 0;
  safe_to_cache_query= 1;
  ignore= 0;
  next_is_main= 0;
  next_is_down= 0;
  empty_field_list_on_rset= 0;
  use_only_table_context= 0;
  escape_used= 0;
  default_used= 0;
  with_rownum= FALSE;
  is_lex_started= 1;

  create_info.lex_start();
  name= null_clex_str;
  event_parse_data= NULL;
  profile_options= PROFILE_NONE;
  nest_level= 0;
  builtin_select.nest_level_base= &unit;
  allow_sum_func.clear_all();
  in_sum_func= NULL;

  used_tables= 0;
  table_type= TABLE_TYPE_UNKNOWN;
  reset_slave_info.all= false;
  limit_rows_examined= 0;
  limit_rows_examined_cnt= ULONGLONG_MAX;
  var_list.empty();
  stmt_var_list.empty();
  proc_list.elements=0;

  save_group_list.empty();
  save_order_list.empty();
  win_ref= NULL;
  win_frame= NULL;
  frame_top_bound= NULL;
  frame_bottom_bound= NULL;
  win_spec= NULL;

  vers_conditions.empty();
  period_conditions.empty();

  wild= 0;
  exchange= 0;

  DBUG_VOID_RETURN;
}

void lex_end(LEX *lex)
{
  DBUG_ENTER("lex_end");
  DBUG_PRINT("enter", ("lex: %p", lex));

  lex_unlock_plugins(lex);
  lex_end_nops(lex);

  DBUG_VOID_RETURN;
}

void lex_unlock_plugins(LEX *lex)
{
  DBUG_ENTER("lex_unlock_plugins");

  /* release used plugins */
  if (lex->plugins.elements) /* No function call and no mutex if no plugins. */
  {
    plugin_unlock_list(0, (plugin_ref*)lex->plugins.buffer, 
                       lex->plugins.elements);
  }
  reset_dynamic(&lex->plugins);
  DBUG_VOID_RETURN;
}

/*
  Don't delete lex->sphead, it'll be needed for EXECUTE.
  Note that of all statements that populate lex->sphead
  only SQLCOM_COMPOUND can be PREPAREd

  MASTER INFO parameters (or state) is normally cleared towards the end
  of a statement. But in case of PS, the state needs to be preserved during
  its lifetime and should only be cleared on PS close or deallocation.
*/
void lex_end_nops(LEX *lex)
{
  DBUG_ENTER("lex_end_nops");
  sp_head::destroy(lex->sphead);
  lex->sphead= NULL;

  /* Reset LEX_MASTER_INFO */
  lex->mi.reset(lex->sql_command == SQLCOM_CHANGE_MASTER);
  delete_dynamic(&lex->delete_gtid_domain);

  DBUG_VOID_RETURN;
}

Yacc_state::~Yacc_state()
{
  if (yacc_yyss)
  {
    my_free(yacc_yyss);
    my_free(yacc_yyvs);
  }
}

int Lex_input_stream::find_keyword(Lex_ident_cli_st *kwd,
                                   uint len, bool function)
{
  const char *tok= m_tok_start;

  SYMBOL *symbol= get_hash_symbol(tok, len, function);
  if (symbol)
  {
    kwd->set_keyword(tok, len);
    DBUG_ASSERT(tok >= get_buf());
    DBUG_ASSERT(tok < get_end_of_query());

    if (m_thd->variables.sql_mode & MODE_ORACLE)
    {
      switch (symbol->tok) {
      case BEGIN_MARIADB_SYM:          return BEGIN_ORACLE_SYM;
      case BLOB_MARIADB_SYM:           return BLOB_ORACLE_SYM;
      case BODY_MARIADB_SYM:           return BODY_ORACLE_SYM;
      case CLOB_MARIADB_SYM:           return CLOB_ORACLE_SYM;
      case CONTINUE_MARIADB_SYM:       return CONTINUE_ORACLE_SYM;
      case DECLARE_MARIADB_SYM:        return DECLARE_ORACLE_SYM;
      case DECODE_MARIADB_SYM:         return DECODE_ORACLE_SYM;
      case ELSEIF_MARIADB_SYM:         return ELSEIF_ORACLE_SYM;
      case ELSIF_MARIADB_SYM:          return ELSIF_ORACLE_SYM;
      case EXCEPTION_MARIADB_SYM:      return EXCEPTION_ORACLE_SYM;
      case EXIT_MARIADB_SYM:           return EXIT_ORACLE_SYM;
      case GOTO_MARIADB_SYM:           return GOTO_ORACLE_SYM;
      case MINUS_ORACLE_SYM:           return EXCEPT_SYM;
      case NUMBER_MARIADB_SYM:         return NUMBER_ORACLE_SYM;
      case OTHERS_MARIADB_SYM:         return OTHERS_ORACLE_SYM;
      case PACKAGE_MARIADB_SYM:        return PACKAGE_ORACLE_SYM;
      case RAISE_MARIADB_SYM:          return RAISE_ORACLE_SYM;
      case RAW_MARIADB_SYM:            return RAW_ORACLE_SYM;
      case RETURN_MARIADB_SYM:         return RETURN_ORACLE_SYM;
      case ROWTYPE_MARIADB_SYM:        return ROWTYPE_ORACLE_SYM;
      case VARCHAR2_MARIADB_SYM:       return VARCHAR2_ORACLE_SYM;
      }
    }

    if ((symbol->tok == NOT_SYM) &&
        (m_thd->variables.sql_mode & MODE_HIGH_NOT_PRECEDENCE))
      return NOT2_SYM;
    if ((symbol->tok == OR2_SYM) &&
        (m_thd->variables.sql_mode & MODE_PIPES_AS_CONCAT))
    {
      return (m_thd->variables.sql_mode & MODE_ORACLE) ?
             ORACLE_CONCAT_SYM : MYSQL_CONCAT_SYM;
    }

    return symbol->tok;
  }
  return 0;
}

/*
  Check if name is a keyword

  SYNOPSIS
    is_keyword()
    name      checked name (must not be empty)
    len       length of checked name

  RETURN VALUES
    0         name is a keyword
    1         name isn't a keyword
*/

bool is_keyword(const char *name, uint len)
{
  DBUG_ASSERT(len != 0);
  return get_hash_symbol(name,len,0)!=0;
}

/**
  Check if name is a sql function

    @param name      checked name

    @return is this a native function or not
    @retval 0         name is a function
    @retval 1         name isn't a function
*/

bool is_lex_native_function(const LEX_CSTRING *name)
{
  DBUG_ASSERT(name != NULL);
  return (get_hash_symbol(name->str, (uint) name->length, 1) != 0);
}


bool is_native_function(THD *thd, const LEX_CSTRING *name)
{
  if (find_native_function_builder(thd, name))
    return true;

  if (is_lex_native_function(name))
    return true;

  if (Type_handler::handler_by_name(thd, *name))
    return true;

  return false;
}


bool is_native_function_with_warn(THD *thd, const LEX_CSTRING *name)
{
  if (!is_native_function(thd, name))
    return false;
  /*
    This warning will be printed when
    [1] A client query is parsed,
    [2] A stored function is loaded by db_load_routine.
    Printing the warning for [2] is intentional, to cover the
    following scenario:
    - A user define a SF 'foo' using MySQL 5.N
    - An application uses select foo(), and works.
    - MySQL 5.{N+1} defines a new native function 'foo', as
    part of a new feature.
    - MySQL 5.{N+1} documentation is updated, and should mention
    that there is a potential incompatible change in case of
    existing stored function named 'foo'.
    - The user deploys 5.{N+1}. At this point, 'select foo()'
    means something different, and the user code is most likely
    broken (it's only safe if the code is 'select db.foo()').
    With a warning printed when the SF is loaded (which has to
    occur before the call), the warning will provide a hint
    explaining the root cause of a later failure of 'select foo()'.
    With no warning printed, the user code will fail with no
    apparent reason.
    Printing a warning each time db_load_routine is executed for
    an ambiguous function is annoying, since that can happen a lot,
    but in practice should not happen unless there *are* name
    collisions.
    If a collision exists, it should not be silenced but fixed.
  */
  push_warning_printf(thd,
                      Sql_condition::WARN_LEVEL_NOTE,
                      ER_NATIVE_FCT_NAME_COLLISION,
                      ER_THD(thd, ER_NATIVE_FCT_NAME_COLLISION),
                      name->str);
  return true;
}


/* make a copy of token before ptr and set yytoklen */

LEX_CSTRING Lex_input_stream::get_token(uint skip, uint length)
{
  LEX_CSTRING tmp;
  yyUnget();                       // ptr points now after last token char
  tmp.length= length;
  tmp.str= m_thd->strmake(m_tok_start + skip, tmp.length);

  m_cpp_text_start= m_cpp_tok_start + skip;
  m_cpp_text_end= m_cpp_text_start + tmp.length;

  return tmp;
}


static size_t
my_unescape(CHARSET_INFO *cs, char *to, const char *str, const char *end,
            int sep, bool backslash_escapes)
{
  char *start= to;
  for ( ; str != end ; str++)
  {
#ifdef USE_MB
    int l;
    if (cs->use_mb() && (l= my_ismbchar(cs, str, end)))
    {
      while (l--)
        *to++ = *str++;
      str--;
      continue;
    }
#endif
    if (backslash_escapes && *str == '\\' && str + 1 != end)
    {
      switch(*++str) {
      case 'n':
        *to++='\n';
        break;
      case 't':
        *to++= '\t';
        break;
      case 'r':
        *to++ = '\r';
        break;
      case 'b':
        *to++ = '\b';
        break;
      case '0':
        *to++= 0;                      // Ascii null
        break;
      case 'Z':                        // ^Z must be escaped on Win32
        *to++='\032';
        break;
      case '_':
      case '%':
        *to++= '\\';                   // remember prefix for wildcard
        /* Fall through */
      default:
        *to++= *str;
        break;
      }
    }
    else if (*str == sep)
      *to++= *str++;                // Two ' or "
    else
      *to++ = *str;
  }
  *to= 0;
  return to - start;
}


size_t
Lex_input_stream::unescape(CHARSET_INFO *cs, char *to,
                           const char *str, const char *end,
                           int sep)
{
  return my_unescape(cs, to, str, end, sep, m_thd->backslash_escapes());
}


/*
  Return an unescaped text literal without quotes
  Fix sometimes to do only one scan of the string
*/

bool Lex_input_stream::get_text(Lex_string_with_metadata_st *dst, uint sep,
                                int pre_skip, int post_skip)
{
  uchar c;
  uint found_escape=0;
  CHARSET_INFO *cs= m_thd->charset();
  bool is_8bit= false;

  while (! eof())
  {
    c= yyGet();
    if (c & 0x80)
      is_8bit= true;
#ifdef USE_MB
    {
      int l;
      if (cs->use_mb() &&
          (l = my_ismbchar(cs,
                           get_ptr() -1,
                           get_end_of_query()))) {
        skip_binary(l-1);
        continue;
      }
    }
#endif
    if (c == '\\' &&
        !(m_thd->variables.sql_mode & MODE_NO_BACKSLASH_ESCAPES))
    {                                        // Escaped character
      found_escape=1;
      if (eof())
        return true;
      yySkip();
    }
    else if (c == sep)
    {
      if (c == yyGet())                 // Check if two separators in a row
      {
        found_escape=1;                 // duplicate. Remember for delete
        continue;
      }
      else
        yyUnget();

      /* Found end. Unescape and return string */
      const char *str, *end;
      char *to;

      str= m_tok_start;
      end= get_ptr();
      /* Extract the text from the token */
      str += pre_skip;
      end -= post_skip;
      DBUG_ASSERT(end >= str);

      if (!(to= (char*) m_thd->alloc((uint) (end - str) + 1)))
      {
        dst->set(&empty_clex_str, 0, '\0');
        return true;                   // Sql_alloc has set error flag
      }

      m_cpp_text_start= m_cpp_tok_start + pre_skip;
      m_cpp_text_end= get_cpp_ptr() - post_skip;

      if (!found_escape)
      {
        size_t len= (end - str);
        memcpy(to, str, len);
        to[len]= '\0';
        dst->set(to, len, is_8bit, '\0');
      }
      else
      {
        size_t len= unescape(cs, to, str, end, sep);
        dst->set(to, len, is_8bit, '\0');
      }
      return false;
    }
  }
  return true;                         // unexpected end of query
}


/*
** Calc type of integer; long integer, longlong integer or real.
** Returns smallest type that match the string.
** When using unsigned long long values the result is converted to a real
** because else they will be unexpected sign changes because all calculation
** is done with longlong or double.
*/

static const char *long_str="2147483647";
static const uint long_len=10;
static const char *signed_long_str="-2147483648";
static const char *longlong_str="9223372036854775807";
static const uint longlong_len=19;
static const char *signed_longlong_str="-9223372036854775808";
static const uint signed_longlong_len=19;
static const char *unsigned_longlong_str="18446744073709551615";
static const uint unsigned_longlong_len=20;

static inline uint int_token(const char *str,uint length)
{
  if (length < long_len)                        // quick normal case
    return NUM;
  bool neg=0;

  if (*str == '+')                              // Remove sign and pre-zeros
  {
    str++; length--;
  }
  else if (*str == '-')
  {
    str++; length--;
    neg=1;
  }
  while (*str == '0' && length)
  {
    str++; length --;
  }
  if (length < long_len)
    return NUM;

  uint smaller,bigger;
  const char *cmp;
  if (neg)
  {
    if (length == long_len)
    {
      cmp= signed_long_str + 1;
      smaller= NUM;                                   // If <= signed_long_str
      bigger= LONG_NUM;                               // If >= signed_long_str
    }
    else if (length < signed_longlong_len)
      return LONG_NUM;
    else if (length > signed_longlong_len)
      return DECIMAL_NUM;
    else
    {
      cmp= signed_longlong_str + 1;
      smaller= LONG_NUM;                              // If <= signed_longlong_str
      bigger=DECIMAL_NUM;
    }
  }
  else
  {
    if (length == long_len)
    {
      cmp= long_str;
      smaller=NUM;
      bigger=LONG_NUM;
    }
    else if (length < longlong_len)
      return LONG_NUM;
    else if (length > longlong_len)
    {
      if (length > unsigned_longlong_len)
        return DECIMAL_NUM;
      cmp=unsigned_longlong_str;
      smaller=ULONGLONG_NUM;
      bigger=DECIMAL_NUM;
    }
    else
    {
      cmp=longlong_str;
      smaller=LONG_NUM;
      bigger= ULONGLONG_NUM;
    }
  }
  while (*cmp && *cmp++ == *str++) ;
  return ((uchar) str[-1] <= (uchar) cmp[-1]) ? smaller : bigger;
}


/**
  Given a stream that is advanced to the first contained character in 
  an open comment, consume the comment.  Optionally, if we are allowed, 
  recurse so that we understand comments within this current comment.

  At this level, we do not support version-condition comments.  We might 
  have been called with having just passed one in the stream, though.  In 
  that case, we probably want to tolerate mundane comments inside.  Thus,
  the case for recursion.

  @retval  Whether EOF reached before comment is closed.
*/
bool Lex_input_stream::consume_comment(int remaining_recursions_permitted)
{
  // only one level of nested comments are allowed
  DBUG_ASSERT(remaining_recursions_permitted == 0 ||
              remaining_recursions_permitted == 1);
  uchar c;
  while (!eof())
  {
    c= yyGet();

    if (remaining_recursions_permitted == 1)
    {
      if ((c == '/') && (yyPeek() == '*'))
      {
        yyUnput('(');  // Replace nested "/*..." with "(*..."
        yySkip();      // and skip "("

        yySkip(); /* Eat asterisk */
        if (consume_comment(0))
          return true;

        yyUnput(')');  // Replace "...*/" with "...*)"
        yySkip();      // and skip ")"
        continue;
      }
    }

    if (c == '*')
    {
      if (yyPeek() == '/')
      {
        yySkip(); // Eat slash
        return FALSE;
      }
    }

    if (c == '\n')
      yylineno++;
  }

  return TRUE;
}


/*
  MYSQLlex remember the following states from the following MYSQLlex()

  @param yylval         [out]  semantic value of the token being parsed (yylval)
  @param thd            THD

  - MY_LEX_EOQ                  Found end of query
  - MY_LEX_OPERATOR_OR_IDENT    Last state was an ident, text or number
                                (which can't be followed by a signed number)
*/

int MYSQLlex(YYSTYPE *yylval, THD *thd)
{
  return thd->m_parser_state->m_lip.lex_token(yylval, thd);
}


int ORAlex(YYSTYPE *yylval, THD *thd)
{
  return thd->m_parser_state->m_lip.lex_token(yylval, thd);
}


int Lex_input_stream::lex_token(YYSTYPE *yylval, THD *thd)
{
  int token;
  const int left_paren= (int) '(';

  if (lookahead_token >= 0)
  {
    /*
      The next token was already parsed in advance,
      return it.
    */
    token= lookahead_token;
    lookahead_token= -1;
    *yylval= *(lookahead_yylval);
    lookahead_yylval= NULL;
    return token;
  }

  token= lex_one_token(yylval, thd);
  add_digest_token(token, yylval);

  SELECT_LEX *curr_sel= thd->lex->current_select;

  switch(token) {
  case WITH:
    /*
      Parsing 'WITH' 'ROLLUP' or 'WITH' 'CUBE' requires 2 look ups,
      which makes the grammar LALR(2).
      Replace by a single 'WITH_ROLLUP' or 'WITH_CUBE' token,
      to transform the grammar into a LALR(1) grammar,
      which sql_yacc.yy can process.
    */
    token= lex_one_token(yylval, thd);
    add_digest_token(token, yylval);
    switch(token) {
    case CUBE_SYM:
      return WITH_CUBE_SYM;
    case ROLLUP_SYM:
      return WITH_ROLLUP_SYM;
    case SYSTEM:
      return WITH_SYSTEM_SYM;
    default:
      /*
        Save the token following 'WITH'
      */
      lookahead_yylval= yylval;
      lookahead_token= token;
      return WITH;
    }
    break;
  case FOR_SYM:
    /*
     * Additional look-ahead to resolve doubtful cases like:
     * SELECT ... FOR UPDATE
     * SELECT ... FOR SYSTEM_TIME ... .
     */
    token= lex_one_token(yylval, thd);
    add_digest_token(token, yylval);
    switch(token) {
    case SYSTEM_TIME_SYM:
      return FOR_SYSTEM_TIME_SYM;
    default:
      /*
        Save the token following 'FOR_SYM'
      */
      lookahead_yylval= yylval;
      lookahead_token= token;
      return FOR_SYM;
    }
    break;
  case VALUES:
    if (curr_sel &&
        (curr_sel->parsing_place == BEFORE_OPT_LIST ||
         curr_sel->parsing_place == AFTER_LIST))
    {
      curr_sel->parsing_place= NO_MATTER;
      break;
    }
    if (curr_sel &&
        (curr_sel->parsing_place == IN_UPDATE_ON_DUP_KEY ||
         curr_sel->parsing_place == IN_PART_FUNC))
      return VALUE_SYM;
    token= lex_one_token(yylval, thd);
    add_digest_token(token, yylval);
    switch(token) {
    case LESS_SYM:
      return VALUES_LESS_SYM;
    case IN_SYM:
      return VALUES_IN_SYM;
    default:
      lookahead_yylval= yylval;
      lookahead_token= token;
      return VALUES;
    }
  case VALUE_SYM:
    if (curr_sel &&
        (curr_sel->parsing_place == BEFORE_OPT_LIST ||
         curr_sel->parsing_place == AFTER_LIST))
    {
      curr_sel->parsing_place= NO_MATTER;
      return VALUES;
    }
    break;
  case PARTITION_SYM:
  case SELECT_SYM:
  case UNION_SYM:
    if (curr_sel &&
        (curr_sel->parsing_place == BEFORE_OPT_LIST ||
         curr_sel->parsing_place == AFTER_LIST))
    {
      curr_sel->parsing_place= NO_MATTER;
    }
    break;
  case left_paren:
    if (!curr_sel ||
        curr_sel->parsing_place != BEFORE_OPT_LIST)
      return token;
    token= lex_one_token(yylval, thd);
    add_digest_token(token, yylval);
    lookahead_yylval= yylval;
    yylval= NULL;
    lookahead_token= token;
    curr_sel->parsing_place= NO_MATTER;
    if (token == LIKE)
      return LEFT_PAREN_LIKE;
    if (token == WITH)
      return LEFT_PAREN_WITH;
    if (token != left_paren && token != SELECT_SYM && token != VALUES)
      return LEFT_PAREN_ALT;
    else
      return left_paren;
    break;
  default:
    break;
  }
  return token;
}


int Lex_input_stream::lex_one_token(YYSTYPE *yylval, THD *thd)
{
  uchar UNINIT_VAR(c);
  bool comment_closed;
  int tokval;
  uint length;
  enum my_lex_states state;
  LEX *lex= thd->lex;
  CHARSET_INFO *const cs= thd->charset();
  const uchar *const state_map= cs->state_map;
  const uchar *const ident_map= cs->ident_map;

  start_token();
  state= next_state;
  next_state= MY_LEX_OPERATOR_OR_IDENT;
  for (;;)
  {
    switch (state) {
    case MY_LEX_OPERATOR_OR_IDENT:        // Next is operator or keyword
    case MY_LEX_START:                    // Start of token
      // Skip starting whitespace
      while(state_map[c= yyPeek()] == MY_LEX_SKIP)
      {
        if (c == '\n')
          yylineno++;

        yySkip();
      }

      /* Start of real token */
      restart_token();
      c= yyGet();
      state= (enum my_lex_states) state_map[c];
      break;
    case MY_LEX_ESCAPE:
      if (!eof() && yyGet() == 'N')
      {                                        // Allow \N as shortcut for NULL
        yylval->lex_str.str= (char*) "\\N";
        yylval->lex_str.length= 2;
        return NULL_SYM;
      }
      /* Fall through */
    case MY_LEX_CHAR:                          // Unknown or single char token
      if (c == '%' && (m_thd->variables.sql_mode & MODE_ORACLE))
      {
        next_state= MY_LEX_START;
        return PERCENT_ORACLE_SYM;
      }
      if (c == '[' && (m_thd->variables.sql_mode & MODE_MSSQL))
        return scan_ident_delimited(thd, &yylval->ident_cli, ']');
      /* Fall through */
    case MY_LEX_SKIP:                          // This should not happen
      if (c != ')')
        next_state= MY_LEX_START;         // Allow signed numbers
      yylval->kwd.set_keyword(m_tok_start, 1);
      return((int) c);

    case MY_LEX_MINUS_OR_COMMENT:
      if (yyPeek() == '-' &&
          (my_isspace(cs,yyPeekn(1)) ||
           my_iscntrl(cs,yyPeekn(1))))
      {
        state=MY_LEX_COMMENT;
        break;
      }
      next_state= MY_LEX_START;        // Allow signed numbers
      return((int) c);

    case MY_LEX_PLACEHOLDER:
      /*
        Check for a placeholder: it should not precede a possible identifier
        because of binlogging: when a placeholder is replaced with
        its value in a query for the binlog, the query must stay
        grammatically correct.
      */
      next_state= MY_LEX_START;        // Allow signed numbers
      if (stmt_prepare_mode && !ident_map[(uchar) yyPeek()])
        return(PARAM_MARKER);
      return((int) c);

    case MY_LEX_COMMA:
      next_state= MY_LEX_START;        // Allow signed numbers
      /*
        Warning:
        This is a work around, to make the "remember_name" rule in
        sql/sql_yacc.yy work properly.
        The problem is that, when parsing "select expr1, expr2",
        the code generated by bison executes the *pre* action
        remember_name (see select_item) *before* actually parsing the
        first token of expr2.
      */
      restart_token();
      return((int) c);

    case MY_LEX_IDENT_OR_NCHAR:
    {
      uint sep;
      if (yyPeek() != '\'')
      {
        state= MY_LEX_IDENT;
        break;
      }
      /* Found N'string' */
      yySkip();                         // Skip '
      if (get_text(&yylval->lex_string_with_metadata, (sep= yyGetLast()), 2, 1))
      {
        state= MY_LEX_CHAR;                    // Read char by char
        break;
      }

      body_utf8_append(m_cpp_text_start);
      body_utf8_append_escape(thd, &yylval->lex_string_with_metadata,
                                   national_charset_info,
                                   m_cpp_text_end, sep);
      return(NCHAR_STRING);
    }
    case MY_LEX_IDENT_OR_HEX:
      if (yyPeek() == '\'')
      {                                      // Found x'hex-number'
        state= MY_LEX_HEX_NUMBER;
        break;
      }
      /* fall through */
    case MY_LEX_IDENT_OR_BIN:
      if (yyPeek() == '\'')
      {                                 // Found b'bin-number'
        state= MY_LEX_BIN_NUMBER;
        break;
      }
      /* fall through */
    case MY_LEX_IDENT:
    {
      tokval= scan_ident_middle(thd, &yylval->ident_cli,
                                &yylval->charset, &state);
      if (!tokval)
        continue;
      if (tokval == UNDERSCORE_CHARSET)
        m_underscore_cs= yylval->charset;
      return tokval;
    }

    case MY_LEX_IDENT_SEP:                  // Found ident and now '.'
      yylval->lex_str.str= (char*) get_ptr();
      yylval->lex_str.length= 1;
      c= yyGet();                          // should be '.'
      if (lex->parsing_options.lookup_keywords_after_qualifier)
        next_state= MY_LEX_IDENT_OR_KEYWORD;
      else
        next_state= MY_LEX_IDENT_START;    // Next is ident (not keyword)
      if (!ident_map[(uchar) yyPeek()])    // Probably ` or "
        next_state= MY_LEX_START;
      return((int) c);

    case MY_LEX_NUMBER_IDENT:                   // number or ident which num-start
      if (yyGetLast() == '0')
      {
        c= yyGet();
        if (c == 'x')
        {
          while (my_isxdigit(cs, (c = yyGet()))) ;
          if ((yyLength() >= 3) && !ident_map[c])
          {
            /* skip '0x' */
            yylval->lex_str= get_token(2, yyLength() - 2);
            return (HEX_NUM);
          }
          yyUnget();
          state= MY_LEX_IDENT_START;
          break;
        }
        else if (c == 'b')
        {
          while ((c= yyGet()) == '0' || c == '1')
            ;
          if ((yyLength() >= 3) && !ident_map[c])
          {
            /* Skip '0b' */
            yylval->lex_str= get_token(2, yyLength() - 2);
            return (BIN_NUM);
          }
          yyUnget();
          state= MY_LEX_IDENT_START;
          break;
        }
        yyUnget();
      }

      while (my_isdigit(cs, (c= yyGet()))) ;
      if (!ident_map[c])
      {                                        // Can't be identifier
        state=MY_LEX_INT_OR_REAL;
        break;
      }
      if (c == 'e' || c == 'E')
      {
        // The following test is written this way to allow numbers of type 1e1
        if (my_isdigit(cs, yyPeek()) ||
            (c=(yyGet())) == '+' || c == '-')
        {                                       // Allow 1E+10
          if (my_isdigit(cs, yyPeek()))         // Number must have digit after sign
          {
            yySkip();
            while (my_isdigit(cs, yyGet())) ;
            yylval->lex_str= get_token(0, yyLength());
            return(FLOAT_NUM);
          }
        }
        /*
          We've found:
          - A sequence of digits
          - Followed by 'e' or 'E'
          - Followed by some byte XX which is not a known mantissa start,
            and it's known to be a valid identifier part.
            XX can be either a 8bit identifier character, or a multi-byte head.
        */
        yyUnget();
        return scan_ident_start(thd, &yylval->ident_cli);
      }
      /*
        We've found:
        - A sequence of digits
        - Followed by some character XX, which is neither 'e' nor 'E',
          and it's known to be a valid identifier part.
          XX can be a 8bit identifier character, or a multi-byte head.
      */
      yyUnget();
      return scan_ident_start(thd, &yylval->ident_cli);

    case MY_LEX_IDENT_START:                    // We come here after '.'
      return scan_ident_start(thd, &yylval->ident_cli);

    case MY_LEX_USER_VARIABLE_DELIMITER:        // Found quote char
      return scan_ident_delimited(thd, &yylval->ident_cli, m_tok_start[0]);

    case MY_LEX_INT_OR_REAL:                    // Complete int or incomplete real
      if (c != '.' || yyPeek() == '.')
      {
        /*
          Found a complete integer number:
          - the number is either not followed by a dot at all, or
          - the number is followed by a double dot as in: FOR i IN 1..10
        */
        yylval->lex_str= get_token(0, yyLength());
        return int_token(yylval->lex_str.str, (uint) yylval->lex_str.length);
      }
      // fall through
    case MY_LEX_REAL:                           // Incomplete real number
      while (my_isdigit(cs, c= yyGet())) ;

      if (c == 'e' || c == 'E')
      {
        c= yyGet();
        if (c == '-' || c == '+')
          c= yyGet();                           // Skip sign
        if (!my_isdigit(cs, c))
        {                                       // No digit after sign
          state= MY_LEX_CHAR;
          break;
        }
        while (my_isdigit(cs, yyGet())) ;
        yylval->lex_str= get_token(0, yyLength());
        return(FLOAT_NUM);
      }
      yylval->lex_str= get_token(0, yyLength());
      return(DECIMAL_NUM);

    case MY_LEX_HEX_NUMBER:             // Found x'hexstring'
      yySkip();                    // Accept opening '
      while (my_isxdigit(cs, (c= yyGet()))) ;
      if (c != '\'')
        return(ABORT_SYM);              // Illegal hex constant
      yySkip();                    // Accept closing '
      length= yyLength();          // Length of hexnum+3
      if ((length % 2) == 0)
        return(ABORT_SYM);              // odd number of hex digits
      yylval->lex_str= get_token(2,            // skip x'
                                 length - 3);  // don't count x' and last '
      return HEX_STRING;

    case MY_LEX_BIN_NUMBER:           // Found b'bin-string'
      yySkip();                  // Accept opening '
      while ((c= yyGet()) == '0' || c == '1')
        ;
      if (c != '\'')
        return(ABORT_SYM);            // Illegal hex constant
      yySkip();                  // Accept closing '
      length= yyLength();        // Length of bin-num + 3
      yylval->lex_str= get_token(2,           // skip b'
                                 length - 3); // don't count b' and last '
      return (BIN_NUM);

    case MY_LEX_CMP_OP:                     // Incomplete comparison operator
      next_state= MY_LEX_START;        // Allow signed numbers
      if (state_map[(uchar) yyPeek()] == MY_LEX_CMP_OP ||
          state_map[(uchar) yyPeek()] == MY_LEX_LONG_CMP_OP)
      {
        yySkip();
        if ((tokval= find_keyword(&yylval->kwd, 2, 0)))
          return(tokval);
        yyUnget();
      }
      return(c);

    case MY_LEX_LONG_CMP_OP:                // Incomplete comparison operator
      next_state= MY_LEX_START;
      if (state_map[(uchar) yyPeek()] == MY_LEX_CMP_OP ||
          state_map[(uchar) yyPeek()] == MY_LEX_LONG_CMP_OP)
      {
        yySkip();
        if (state_map[(uchar) yyPeek()] == MY_LEX_CMP_OP)
        {
          yySkip();
          if ((tokval= find_keyword(&yylval->kwd, 3, 0)))
            return(tokval);
          yyUnget();
        }
        if ((tokval= find_keyword(&yylval->kwd, 2, 0)))
          return(tokval);
        yyUnget();
      }
      return(c);

    case MY_LEX_BOOL:
      if (c != yyPeek())
      {
        state= MY_LEX_CHAR;
        break;
      }
      yySkip();
      tokval= find_keyword(&yylval->kwd, 2, 0);  // Is a bool operator
      next_state= MY_LEX_START;                  // Allow signed numbers
      return(tokval);

    case MY_LEX_STRING_OR_DELIMITER:
      if (thd->variables.sql_mode & MODE_ANSI_QUOTES)
      {
        state= MY_LEX_USER_VARIABLE_DELIMITER;
        break;
      }
      /* " used for strings */
      /* fall through */
    case MY_LEX_STRING:                        // Incomplete text string
    {
      uint sep;
      if (get_text(&yylval->lex_string_with_metadata, (sep= yyGetLast()), 1, 1))
      {
        state= MY_LEX_CHAR;                     // Read char by char
        break;
      }
      CHARSET_INFO *strcs= m_underscore_cs ? m_underscore_cs : cs;
      body_utf8_append(m_cpp_text_start);

      body_utf8_append_escape(thd, &yylval->lex_string_with_metadata,
                                   strcs, m_cpp_text_end, sep);
      m_underscore_cs= NULL;
      return(TEXT_STRING);
    }
    case MY_LEX_COMMENT:                       //  Comment
      lex->lex_options|= OPTION_LEX_FOUND_COMMENT;
      while ((c= yyGet()) != '\n' && c) ;
      yyUnget();                          // Safety against eof
      state= MY_LEX_START;                     // Try again
      break;
    case MY_LEX_LONG_COMMENT:                  // Long C comment?
      if (yyPeek() != '*')
      {
        state= MY_LEX_CHAR;                     // Probable division
        break;
      }
      lex->lex_options|= OPTION_LEX_FOUND_COMMENT;
      /* Reject '/' '*', since we might need to turn off the echo */
      yyUnget();

      save_in_comment_state();

      if (yyPeekn(2) == '!' ||
          (yyPeekn(2) == 'M' && yyPeekn(3) == '!'))
      {
        bool maria_comment_syntax= yyPeekn(2) == 'M';
        in_comment= DISCARD_COMMENT;
        /* Accept '/' '*' '!', but do not keep this marker. */
        set_echo(FALSE);
        yySkipn(maria_comment_syntax ? 4 : 3);

        /*
          The special comment format is very strict:
          '/' '*' '!', followed by an optional 'M' and exactly
          1-2 digits (major), 2 digits (minor), then 2 digits (dot).
          32302  -> 3.23.02
          50032  -> 5.0.32
          50114  -> 5.1.14
          100000 -> 10.0.0
        */
        if (  my_isdigit(cs, yyPeekn(0))
           && my_isdigit(cs, yyPeekn(1))
           && my_isdigit(cs, yyPeekn(2))
           && my_isdigit(cs, yyPeekn(3))
           && my_isdigit(cs, yyPeekn(4))
           )
        {
          ulong version;
          uint length= 5;
          char *end_ptr= (char*) get_ptr() + length;
          int error;
          if (my_isdigit(cs, yyPeekn(5)))
          {
            end_ptr++;                          // 6 digit number
            length++;
          }

          version= (ulong) my_strtoll10(get_ptr(), &end_ptr, &error);

          /*
            MySQL-5.7 has new features and might have new SQL syntax that
            MariaDB-10.0 does not understand. Ignore all versioned comments
            with MySQL versions in the range 50700-999999, but
            do not ignore MariaDB specific comments for the same versions.
          */ 
          if (version <= MYSQL_VERSION_ID &&
              (version < 50700 || version > 99999 || maria_comment_syntax))
          {
            /* Accept 'M' 'm' 'm' 'd' 'd' */
            yySkipn(length);
            /* Expand the content of the special comment as real code */
            set_echo(TRUE);
            state=MY_LEX_START;
            break;  /* Do not treat contents as a comment.  */
          }
          else
          {
#ifdef WITH_WSREP
            if (WSREP(thd) && version == 99997 && wsrep_thd_is_local(thd))
            {
              WSREP_DEBUG("consistency check: %s", thd->query());
              thd->wsrep_consistency_check= CONSISTENCY_CHECK_DECLARED;
              yySkipn(5);
              set_echo(TRUE);
              state= MY_LEX_START;
              break;  /* Do not treat contents as a comment.  */
            }
#endif /* WITH_WSREP */
            /*
              Patch and skip the conditional comment to avoid it
              being propagated infinitely (eg. to a slave).
            */
            char *pcom= yyUnput(' ');
            comment_closed= ! consume_comment(1);
            if (! comment_closed)
            {
              *pcom= '!';
            }
            /* version allowed to have one level of comment inside. */
          }
        }
        else
        {
          /* Not a version comment. */
          state=MY_LEX_START;
          set_echo(TRUE);
          break;
        }
      }
      else
      {
        in_comment= PRESERVE_COMMENT;
        yySkip();                  // Accept /
        yySkip();                  // Accept *
        comment_closed= ! consume_comment(0);
        /* regular comments can have zero comments inside. */
      }
      /*
        Discard:
        - regular '/' '*' comments,
        - special comments '/' '*' '!' for a future version,
        by scanning until we find a closing '*' '/' marker.

        Nesting regular comments isn't allowed.  The first 
        '*' '/' returns the parser to the previous state.

        /#!VERSI oned containing /# regular #/ is allowed #/

                Inside one versioned comment, another versioned comment
                is treated as a regular discardable comment.  It gets
                no special parsing.
      */

      /* Unbalanced comments with a missing '*' '/' are a syntax error */
      if (! comment_closed)
        return (ABORT_SYM);
      state = MY_LEX_START;             // Try again
      restore_in_comment_state();
      break;
    case MY_LEX_END_LONG_COMMENT:
      if ((in_comment != NO_COMMENT) && yyPeek() == '/')
      {
        /* Reject '*' '/' */
        yyUnget();
        /* Accept '*' '/', with the proper echo */
        set_echo(in_comment == PRESERVE_COMMENT);
        yySkipn(2);
        /* And start recording the tokens again */
        set_echo(TRUE);
        in_comment= NO_COMMENT;
        state=MY_LEX_START;
      }
      else
        state= MY_LEX_CHAR;              // Return '*'
      break;
    case MY_LEX_SET_VAR:                // Check if ':='
      if (yyPeek() != '=')
      {
        next_state= MY_LEX_START;
        if (m_thd->variables.sql_mode & MODE_ORACLE)
        {
          yylval->kwd.set_keyword(m_tok_start, 1);
          return COLON_ORACLE_SYM;
        }
        return (int) ':';
      }
      yySkip();
      return (SET_VAR);
    case MY_LEX_SEMICOLON:              // optional line terminator
      state= MY_LEX_CHAR;               // Return ';'
      break;
    case MY_LEX_EOL:
      if (eof())
      {
        yyUnget();                 // Reject the last '\0'
        set_echo(FALSE);
        yySkip();
        set_echo(TRUE);
        /* Unbalanced comments with a missing '*' '/' are a syntax error */
        if (in_comment != NO_COMMENT)
          return (ABORT_SYM);
        next_state= MY_LEX_END;     // Mark for next loop
        return(END_OF_INPUT);
      }
      state=MY_LEX_CHAR;
      break;
    case MY_LEX_END:
      next_state= MY_LEX_END;
      return(0);                        // We found end of input last time

      /* Actually real shouldn't start with . but allow them anyhow */
    case MY_LEX_REAL_OR_POINT:
      if (my_isdigit(cs, (c= yyPeek())))
        state = MY_LEX_REAL;            // Real
      else if (c == '.')
      {
        yySkip();
        return DOT_DOT_SYM;
      }
      else
      {
        state= MY_LEX_IDENT_SEP;        // return '.'
        yyUnget();                 // Put back '.'
      }
      break;
    case MY_LEX_USER_END:               // end '@' of user@hostname
      switch (state_map[(uchar) yyPeek()]) {
      case MY_LEX_STRING:
      case MY_LEX_USER_VARIABLE_DELIMITER:
      case MY_LEX_STRING_OR_DELIMITER:
        break;
      case MY_LEX_USER_END:
        next_state= MY_LEX_SYSTEM_VAR;
        break;
      default:
        next_state= MY_LEX_HOSTNAME;
        break;
      }
      yylval->lex_str.str= (char*) get_ptr() - 1;
      yylval->lex_str.length= 1;
      return((int) '@');
    case MY_LEX_HOSTNAME:               // end '@' of user@hostname
      for (c= yyGet() ;
           my_isalnum(cs, c) || c == '.' || c == '_' ||  c == '$';
           c= yyGet()) ;
      yylval->lex_str= get_token(0, yyLength());
      return(LEX_HOSTNAME);
    case MY_LEX_SYSTEM_VAR:
      yylval->lex_str.str= (char*) get_ptr();
      yylval->lex_str.length= 1;
      yySkip();                                    // Skip '@'
      next_state= (state_map[(uchar) yyPeek()] ==
                        MY_LEX_USER_VARIABLE_DELIMITER ?
                        MY_LEX_OPERATOR_OR_IDENT :
                        MY_LEX_IDENT_OR_KEYWORD);
      return((int) '@');
    case MY_LEX_IDENT_OR_KEYWORD:
      /*
        We come here when we have found two '@' in a row.
        We should now be able to handle:
        [(global | local | session) .]variable_name
      */
      return scan_ident_sysvar(thd, &yylval->ident_cli);
    }
  }
}


bool Lex_input_stream::get_7bit_or_8bit_ident(THD *thd, uchar *last_char)
{
  uchar c;
  CHARSET_INFO *const cs= thd->charset();
  const uchar *const ident_map= cs->ident_map;
  bool is_8bit= false;
  for ( ; ident_map[c= yyGet()]; )
  {
    if (c & 0x80)
      is_8bit= true; // will convert
  }
  *last_char= c;
  return is_8bit;
}


int Lex_input_stream::scan_ident_sysvar(THD *thd, Lex_ident_cli_st *str)
{
  uchar last_char;
  uint length;
  int tokval;
  bool is_8bit;
  DBUG_ASSERT(m_tok_start == m_ptr);

  is_8bit= get_7bit_or_8bit_ident(thd, &last_char);

  if (last_char == '.')
    next_state= MY_LEX_IDENT_SEP;
  if (!(length= yyLength()))
    return ABORT_SYM;                  // Names must be nonempty.
  if ((tokval= find_keyword(str, length, 0)))
  {
    yyUnget();                         // Put back 'c'
    return tokval;                     // Was keyword
  }

  yyUnget();                       // ptr points now after last token char
  str->set_ident(m_tok_start, length, is_8bit);

  m_cpp_text_start= m_cpp_tok_start;
  m_cpp_text_end= m_cpp_text_start + length;
  body_utf8_append(m_cpp_text_start);
  body_utf8_append_ident(thd, str, m_cpp_text_end);

  return is_8bit ? IDENT_QUOTED : IDENT;
}


/*
  We can come here if different parsing stages:
  - In an identifier chain:
       SELECT t1.cccc FROM t1;
    (when the "cccc" part starts)
    In this case both m_tok_start and m_ptr point to "cccc".
  - When a sequence of digits has changed to something else,
    therefore the token becomes an identifier rather than a number:
       SELECT 12345_6 FROM t1;
    In this case m_tok_start points to the entire "12345_678",
    while m_ptr points to "678".
*/
int Lex_input_stream::scan_ident_start(THD *thd, Lex_ident_cli_st *str)
{
  uchar c;
  bool is_8bit;
  CHARSET_INFO *const cs= thd->charset();
  const uchar *const ident_map= cs->ident_map;
  DBUG_ASSERT(m_tok_start <= m_ptr);

  if (cs->use_mb())
  {
    is_8bit= true;
    while (ident_map[c= yyGet()])
    {
      int char_length= cs->charlen(get_ptr() - 1, get_end_of_query());
      if (char_length <= 0)
        break;
      skip_binary(char_length - 1);
    }
  }
  else
  {
    is_8bit= get_7bit_or_8bit_ident(thd, &c);
  }
  if (c == '.' && ident_map[(uchar) yyPeek()])
    next_state= MY_LEX_IDENT_SEP;// Next is '.'

  uint length= yyLength();
  yyUnget(); // ptr points now after last token char
  str->set_ident(m_tok_start, length, is_8bit);
  m_cpp_text_start= m_cpp_tok_start;
  m_cpp_text_end= m_cpp_text_start + length;
  body_utf8_append(m_cpp_text_start);
  body_utf8_append_ident(thd, str, m_cpp_text_end);
  return is_8bit ? IDENT_QUOTED : IDENT;
}


int Lex_input_stream::scan_ident_middle(THD *thd, Lex_ident_cli_st *str,
                                        CHARSET_INFO **introducer,
                                        my_lex_states *st)
{
  CHARSET_INFO *const cs= thd->charset();
  const uchar *const ident_map= cs->ident_map;
  const uchar *const state_map= cs->state_map;
  const char *start;
  uint length;
  uchar c;
  bool is_8bit;
  bool resolve_introducer= true;
  DBUG_ASSERT(m_ptr == m_tok_start + 1); // m_ptr points to the second byte

  if (cs->use_mb())
  {
    is_8bit= true;
    int char_length= cs->charlen(get_ptr() - 1, get_end_of_query());
    if (char_length <= 0)
    {
      *st= MY_LEX_CHAR;
      return 0;
    }
    skip_binary(char_length - 1);

    while (ident_map[c= yyGet()])
    {
      char_length= cs->charlen(get_ptr() - 1, get_end_of_query());
      if (char_length <= 0)
        break;
      if (char_length > 1 || (c & 0x80))
        resolve_introducer= false;
      skip_binary(char_length - 1);
    }
  }
  else
  {
    is_8bit= get_7bit_or_8bit_ident(thd, &c) || (m_tok_start[0] & 0x80);
    resolve_introducer= !is_8bit;
  }
  length= yyLength();
  start= get_ptr();
  if (ignore_space)
  {
    /*
      If we find a space then this can't be an identifier. We notice this
      below by checking start != lex->ptr.
    */
    for (; state_map[(uchar) c] == MY_LEX_SKIP ; c= yyGet())
    {
      if (c == '\n')
        yylineno++;
    }
  }
  if (start == get_ptr() && c == '.' && ident_map[(uchar) yyPeek()])
    next_state= MY_LEX_IDENT_SEP;
  else
  {                                    // '(' must follow directly if function
    int tokval;
    yyUnget();
    if ((tokval= find_keyword(str, length, c == '(')))
    {
      next_state= MY_LEX_START;        // Allow signed numbers
      return(tokval);                  // Was keyword
    }
    yySkip();                  // next state does a unget
  }

  yyUnget();                       // ptr points now after last token char
  str->set_ident(m_tok_start, length, is_8bit);
  m_cpp_text_start= m_cpp_tok_start;
  m_cpp_text_end= m_cpp_text_start + length;

  /*
     Note: "SELECT _bla AS 'alias'"
     _bla should be considered as a IDENT if charset haven't been found.
     So we don't use MYF(MY_WME) with get_charset_by_csname to avoid
     producing an error.
  */
  DBUG_ASSERT(length > 0);
  if (resolve_introducer && m_tok_start[0] == '_')
  {
    ErrConvString csname(str->str + 1, str->length - 1, &my_charset_bin);
    myf utf8_flag= thd->get_utf8_flag();
    CHARSET_INFO *cs= get_charset_by_csname(csname.ptr(),
                                                 MY_CS_PRIMARY,
                                             MYF(utf8_flag));
    if (cs)
    {
      body_utf8_append(m_cpp_text_start, m_cpp_tok_start + length);
      *introducer= cs;
      return UNDERSCORE_CHARSET;
    }
  }

  body_utf8_append(m_cpp_text_start);
  body_utf8_append_ident(thd, str, m_cpp_text_end);
  return is_8bit ? IDENT_QUOTED : IDENT;
}


int Lex_input_stream::scan_ident_delimited(THD *thd,
                                           Lex_ident_cli_st *str,
                                           uchar quote_char)
{
  CHARSET_INFO *const cs= thd->charset();
  uint double_quotes= 0;
  uchar c;
  DBUG_ASSERT(m_ptr == m_tok_start + 1);

  for ( ; ; )
  {
    if (!(c= yyGet()))
    {
      /*
        End-of-query or straight 0x00 inside a delimited identifier.
        Return the quote character, to have the parser fail on syntax error.
      */
      m_ptr= (char *) m_tok_start + 1;
      if (m_echo)
        m_cpp_ptr= (char *) m_cpp_tok_start + 1;
      return quote_char;
    }
    int var_length= cs->charlen(get_ptr() - 1, get_end_of_query());
    if (var_length == 1)
    {
      if (c == quote_char)
      {
        if (yyPeek() != quote_char)
          break;
        c= yyGet();
        double_quotes++;
        continue;
      }
    }
    else if (var_length > 1)
    {
      skip_binary(var_length - 1);
    }
  }

  str->set_ident_quoted(m_tok_start + 1, yyLength() - 1, true, quote_char);
  yyUnget();                       // ptr points now after last token char

  m_cpp_text_start= m_cpp_tok_start + 1;
  m_cpp_text_end= m_cpp_text_start + str->length;

  if (c == quote_char)
    yySkip();                  // Skip end `
  next_state= MY_LEX_START;
  body_utf8_append(m_cpp_text_start);
  // QQQ: shouldn't it add unescaped version ????
  body_utf8_append_ident(thd, str, m_cpp_text_end);
  return IDENT_QUOTED;
}


void trim_whitespace(CHARSET_INFO *cs, LEX_CSTRING *str, size_t * prefix_length)
{
  /*
    TODO:
    This code assumes that there are no multi-bytes characters
    that can be considered white-space.
  */

  size_t plen= 0;
  while ((str->length > 0) && (my_isspace(cs, str->str[0])))
  {
    plen++;
    str->length --;
    str->str ++;
  }
  if (prefix_length)
    *prefix_length= plen;
  /*
    FIXME:
    Also, parsing backward is not safe with multi bytes characters
  */
  while ((str->length > 0) && (my_isspace(cs, str->str[str->length-1])))
  {
    str->length --;
  }
}


/*
  st_select_lex structures initialisations
*/

void st_select_lex_node::init_query_common()
{
  options= 0;
  set_linkage(UNSPECIFIED_TYPE);
  distinct= TRUE;
  no_table_names_allowed= 0;
  uncacheable= 0;
}

void st_select_lex_unit::init_query()
{
  init_query_common();
  set_linkage(GLOBAL_OPTIONS_TYPE);
  lim.clear();
  union_distinct= 0;
  item= 0;
  union_result= 0;
  table= 0;
  fake_select_lex= 0;
  saved_fake_select_lex= 0;
  item_list.empty();
  found_rows_for_union= 0;
  derived= 0;
  with_clause= 0;
  with_element= 0;
<<<<<<< HEAD

  /* reset all bit fields */
  prepared= 0;
  optimized= 0;
  optimized_2= 0;
  executed= 0;
  cleaned= 0;
  bag_set_op_optimized= 0;
  optimize_started= 0;
  have_except_all_or_intersect_all= 0;
  with_wrapped_tvc= 0;
  is_view= 0;
  describe= 0;
  columns_are_renamed= 0;
=======
  cloned_from= 0;
  columns_are_renamed= false;
  with_wrapped_tvc= false;
  have_except_all_or_intersect_all= false;
>>>>>>> 365cd083
}

void st_select_lex::init_query()
{
  init_query_common();
  table_list.empty();
  top_join_list.empty();
  join_list= &top_join_list;
  embedding= 0;
  leaf_tables_prep.empty();
  leaf_tables.empty();
  item_list.empty();
  fix_after_optimize.empty();
  min_max_opt_list.empty();
  limit_params.clear();
  join= 0;
  having= prep_having= where= prep_where= 0;
  cond_pushed_into_where= cond_pushed_into_having= 0;
  attach_to_conds.empty();
  olap= UNSPECIFIED_OLAP_TYPE;

  /* reset all bit fields */
  is_item_list_lookup= 0;
  have_merged_subqueries= 0;
  is_set_query_expr_tail= 0;
  with_sum_func= with_rownum= 0;
  braces= 0;
  automatic_brackets= 0;
  having_fix_field= 0;
  having_fix_field_for_pushed_cond= 0;
  subquery_in_having= 0;
  is_item_list_lookup= 0;
  with_all_modifier= 0;
  is_correlated= 0;
  first_natural_join_processing= 1;
  first_cond_optimization= 1;
  no_wrap_view_item= 0;
  exclude_from_table_unique_test= 0;
  in_tvc= 0;
  skip_locked= 0;
  m_non_agg_field_used= 0;
  m_agg_func_used= 0;
  m_custom_agg_func_used= 0;
  is_service_select= 0;

  context.select_lex= this;
  context.init();
  cond_count= between_count= with_wild= 0;
  max_equal_elems= 0;
  ref_pointer_array.reset();
  select_n_where_fields= 0;
  select_n_reserved= 0;
  select_n_having_items= 0;
  n_sum_items= 0;
  n_child_sum_items= 0;
  hidden_bit_fields= 0;
  fields_in_window_functions= 0;
  changed_elements= 0;
  parsing_place= NO_MATTER;
  save_parsing_place= NO_MATTER;
  context_analysis_place= NO_MATTER;
  nest_level= 0;
  link_next= 0;
  prep_leaf_list_state= UNINIT;
  bzero((char*) expr_cache_may_be_used, sizeof(expr_cache_may_be_used));
  select_list_tables= 0;
  window_specs.empty();
  window_funcs.empty();
  tvc= 0;
  versioned_tables= 0;
  pushdown_select= 0;
}

void st_select_lex::init_select()
{
  sj_nests.empty();
  sj_subselects.empty();
  group_list.empty();
  if (group_list_ptrs)
    group_list_ptrs->clear();
  type= 0;
  db= null_clex_str;
  having= 0;
  table_join_options= 0;
  select_lock= select_lock_type::NONE;
  in_sum_expr= with_wild= 0;
  options= 0;
  ftfunc_list_alloc.empty();
  inner_sum_func_list= 0;
  ftfunc_list= &ftfunc_list_alloc;
  order_list.empty();
  /* Set limit and offset to default values */
  limit_params.clear();

  /* Reset bit fields */
  is_set_query_expr_tail= 0;
  with_sum_func= 0;
  with_all_modifier= 0;
  is_correlated= 0;
  in_tvc= 0;
  skip_locked= 0;
  m_non_agg_field_used= 0;
  m_agg_func_used= 0;
  m_custom_agg_func_used= 0;

  cur_pos_in_select_list= UNDEF_POS;
  cond_value= having_value= Item::COND_UNDEF;
  inner_refs_list.empty();
  insert_tables= 0;
  merged_into= 0;
  name_visibility_map.clear_all();
  with_dep= 0;
  join= 0;
  lock_type= TL_READ_DEFAULT;
  save_many_values.empty();
  save_insert_list= 0;
  tvc= 0;
  in_funcs.empty();
  curr_tvc_name= 0;
  versioned_tables= 0;
  nest_flags= 0;
}

/*
  st_select_lex structures linking
*/

/* include on level down */
void st_select_lex_node::include_down(st_select_lex_node *upper)
{
  if ((next= upper->slave))
    next->prev= &next;
  prev= &upper->slave;
  upper->slave= this;
  master= upper;
  slave= 0;
}


void st_select_lex_node::add_slave(st_select_lex_node *slave_arg)
{
  for (; slave; slave= slave->next)
    if (slave == slave_arg)
      return;

  if (slave)
  {
    st_select_lex_node *slave_arg_slave= slave_arg->slave;
    /* Insert in the front of list of slaves if any. */
    slave_arg->include_neighbour(slave);
    /* include_neighbour() sets slave_arg->slave=0, restore it. */
    slave_arg->slave= slave_arg_slave;
    /* Count on include_neighbour() setting the master. */
    DBUG_ASSERT(slave_arg->master == this);
  }
  else
  {
    slave= slave_arg;
    slave_arg->master= this;
    slave->prev= &master->slave;
    slave->next= 0;
  }
}

void st_select_lex_node::link_chain_down(st_select_lex_node *first)
{
  st_select_lex_node *last_node;
  st_select_lex_node *node= first;
  do
  {
    last_node= node;
    node->master= this;
    node= node->next;
  } while (node);
  if ((last_node->next= slave))
  {
    slave->prev= &last_node->next;
  }
  first->prev= &slave;
  slave= first;
}

/*
  @brief
    Substitute this node in select tree for a newly creates node

  @param  subst the node to substitute for

  @details
    The function substitute this node in the select tree for a newly
    created node subst. This node is just removed from the tree but all
    its link fields and the attached sub-tree remain untouched.
*/

void st_select_lex_node::substitute_in_tree(st_select_lex_node *subst)
{
  if ((subst->next= next))
    next->prev= &subst->next;
  subst->prev= prev;
  (*prev)= subst;
  subst->master= master;
}

/*
  include on level down (but do not link)

  SYNOPSYS
    st_select_lex_node::include_standalone()
    upper - reference on node underr which this node should be included
    ref - references on reference on this node
*/
void st_select_lex_node::include_standalone(st_select_lex_node *upper,
                                            st_select_lex_node **ref)
{
  next= 0;
  prev= ref;
  master= upper;
  slave= 0;
}

/* include neighbour (on same level) */
void st_select_lex_node::include_neighbour(st_select_lex_node *before)
{
  if ((next= before->next))
    next->prev= &next;
  prev= &before->next;
  before->next= this;
  master= before->master;
  slave= 0;
}

/* including in global SELECT_LEX list */
void st_select_lex_node::include_global(st_select_lex_node **plink)
{
  if ((link_next= *plink))
    link_next->link_prev= &link_next;
  link_prev= plink;
  *plink= this;
}

//excluding from global list (internal function)
void st_select_lex_node::fast_exclude()
{
  if (link_prev)
  {
    if ((*link_prev= link_next))
      link_next->link_prev= link_prev;
  }
  // Remove slave structure
  for (; slave; slave= slave->next)
    slave->fast_exclude();

}


/**
  @brief
    Insert a new chain of nodes into another chain before a particular link

  @param in/out
    ptr_pos_to_insert  the address of the chain pointer pointing to the link
                       before which the subchain has to be inserted
  @param   
    end_chain_node     the last link of the subchain to be inserted

  @details
    The method inserts the chain of nodes starting from this node and ending
    with the node nd_chain_node into another chain of nodes before the node
    pointed to by *ptr_pos_to_insert.
    It is assumed that ptr_pos_to_insert belongs to the chain where we insert.
    So it must be updated.

  @retval
    The method returns the pointer to the first link of the inserted chain
*/

st_select_lex_node *st_select_lex_node:: insert_chain_before(
                                         st_select_lex_node **ptr_pos_to_insert,
                                         st_select_lex_node *end_chain_node)
{
  end_chain_node->link_next= *ptr_pos_to_insert;
  (*ptr_pos_to_insert)->link_prev= &end_chain_node->link_next;
  link_prev= ptr_pos_to_insert;
  return this;
}


/*
  Detach the node from its master and attach it to a new master
*/

void st_select_lex_node::move_as_slave(st_select_lex_node *new_master)
{
  exclude_from_tree();
  if (new_master->slave)
  {
    st_select_lex_node *curr= new_master->slave;
    for ( ; curr->next ; curr= curr->next) ;
    prev= &curr->next;
  }
  else
    prev= &new_master->slave;
  *prev= this;
  next= 0;
  master= new_master;
}


/*
  Exclude a node from the tree lex structure, but leave it in the global
  list of nodes.
*/

void st_select_lex_node::exclude_from_tree()
{
  if ((*prev= next))
    next->prev= prev;
}


/*
  Exclude select_lex structure (except first (first select can't be
  deleted, because it is most upper select))
*/
void st_select_lex_node::exclude()
{
  /* exclude from global list */
  fast_exclude();
  /* exclude from other structures */
  exclude_from_tree();
  /* 
     We do not need following statements, because prev pointer of first 
     list element point to master->slave
     if (master->slave == this)
       master->slave= next;
  */
}


/*
  Exclude level of current unit from tree of SELECTs

  SYNOPSYS
    st_select_lex_unit::exclude_level()

  NOTE: units which belong to current will be brought up on level of
  currernt unit 
*/
void st_select_lex_unit::exclude_level()
{
  SELECT_LEX_UNIT *units= 0, **units_last= &units;
  for (SELECT_LEX *sl= first_select(); sl; sl= sl->next_select())
  {
    // unlink current level from global SELECTs list
    if (sl->link_prev && (*sl->link_prev= sl->link_next))
      sl->link_next->link_prev= sl->link_prev;

    // bring up underlay levels
    SELECT_LEX_UNIT **last= 0;
    for (SELECT_LEX_UNIT *u= sl->first_inner_unit(); u; u= u->next_unit())
    {
      u->master= master;
      last= (SELECT_LEX_UNIT**)&(u->next);
    }
    if (last)
    {
      (*units_last)= sl->first_inner_unit();
      units_last= last;
    }
  }
  if (units)
  {
    // include brought up levels in place of current
    (*prev)= units;
    (*units_last)= (SELECT_LEX_UNIT*)next;
    if (next)
      next->prev= (SELECT_LEX_NODE**)units_last;
    units->prev= prev;
  }
  else
  {
    // exclude currect unit from list of nodes
    (*prev)= next;
    if (next)
      next->prev= prev;
  }
  // Mark it excluded
  prev= NULL;
}


#if 0
/*
  Exclude subtree of current unit from tree of SELECTs

  SYNOPSYS
    st_select_lex_unit::exclude_tree()
*/
void st_select_lex_unit::exclude_tree()
{
  for (SELECT_LEX *sl= first_select(); sl; sl= sl->next_select())
  {
    // unlink current level from global SELECTs list
    if (sl->link_prev && (*sl->link_prev= sl->link_next))
      sl->link_next->link_prev= sl->link_prev;

    // unlink underlay levels
    for (SELECT_LEX_UNIT *u= sl->first_inner_unit(); u; u= u->next_unit())
    {
      u->exclude_level();
    }
  }
  // exclude currect unit from list of nodes
  (*prev)= next;
  if (next)
    next->prev= prev;
}
#endif


/*
  st_select_lex_node::mark_as_dependent mark all st_select_lex struct from 
  this to 'last' as dependent

  SYNOPSIS
    last - pointer to last st_select_lex struct, before which all 
           st_select_lex have to be marked as dependent

  NOTE
    'last' should be reachable from this st_select_lex_node
*/

bool st_select_lex::mark_as_dependent(THD *thd, st_select_lex *last,
                                      Item_ident *dependency)
{

  DBUG_ASSERT(this != last);

  /*
    Mark all selects from resolved to 1 before select where was
    found table as depended (of select where was found table)

    We move by name resolution context, bacause during merge can some select
    be excleded from SELECT tree
  */
  Name_resolution_context *c= &this->context;
  do
  {
    SELECT_LEX *s= c->select_lex;
    if (!(s->uncacheable & UNCACHEABLE_DEPENDENT_GENERATED))
    {
      // Select is dependent of outer select
      s->uncacheable= (s->uncacheable & ~UNCACHEABLE_UNITED) |
                       UNCACHEABLE_DEPENDENT_GENERATED;
      SELECT_LEX_UNIT *munit= s->master_unit();
      munit->uncacheable= (munit->uncacheable & ~UNCACHEABLE_UNITED) |
                       UNCACHEABLE_DEPENDENT_GENERATED;
      for (SELECT_LEX *sl= munit->first_select(); sl ; sl= sl->next_select())
      {
        if (sl != s &&
            !(sl->uncacheable & (UNCACHEABLE_DEPENDENT_GENERATED |
                                 UNCACHEABLE_UNITED)))
          sl->uncacheable|= UNCACHEABLE_UNITED;
      }
    }

    Item_subselect *subquery_expr= s->master_unit()->item;
    if (subquery_expr && subquery_expr->mark_as_dependent(thd, last, 
                                                          dependency))
      return TRUE;
  } while ((c= c->outer_context) != NULL && (c->select_lex != last));
  is_correlated= TRUE;
  master_unit()->item->is_correlated= TRUE;
  return FALSE;
}

/*
  prohibit using LIMIT clause
*/
bool st_select_lex::test_limit()
{
  if (limit_params.select_limit)
  {
    my_error(ER_NOT_SUPPORTED_YET, MYF(0),
             "LIMIT & IN/ALL/ANY/SOME subquery");
    return(1);
  }
  return(0);
}



st_select_lex* st_select_lex_unit::outer_select()
{
  return (st_select_lex*) master;
}


ha_rows st_select_lex::get_offset()
{
  ha_rows val= 0;

  Item *offset_limit= limit_params.offset_limit;
  if (offset_limit)
  {
    // see comment for st_select_lex::get_limit()
    bool err= offset_limit->fix_fields_if_needed(master_unit()->thd, NULL);
    DBUG_ASSERT(!err);
    val= err ? HA_POS_ERROR : (ha_rows)offset_limit->val_uint();
  }

  return val;
}


ha_rows st_select_lex::get_limit()
{
  ha_rows val= HA_POS_ERROR;

  Item *select_limit= limit_params.select_limit;
  if (select_limit)
  {
    /*
      fix_fields() has not been called for select_limit. That's due to the
      historical reasons -- this item could be only of type Item_int, and
      Item_int does not require fix_fields(). Thus, fix_fields() was never
      called for select_limit.

      Some time ago, Item_splocal was also allowed for LIMIT / OFFSET clauses.
      However, the fix_fields() behavior was not updated, which led to a crash
      in some cases.

      There is no single place where to call fix_fields() for LIMIT / OFFSET
      items during the fix-fields-phase. Thus, for the sake of readability,
      it was decided to do it here, on the evaluation phase (which is a
      violation of design, but we chose the lesser of two evils).

      We can call fix_fields() here, because select_limit can be of two
      types only: Item_int and Item_splocal. Item_int::fix_fields() is trivial,
      and Item_splocal::fix_fields() (or rather Item_sp_variable::fix_fields())
      has the following properties:
        1) it does not affect other items;
        2) it does not fail.

      Nevertheless DBUG_ASSERT was added to catch future changes in
      fix_fields() implementation. Also added runtime check against a result
      of fix_fields() in order to handle error condition in non-debug build.
    */
    bool err= select_limit->fix_fields_if_needed(master_unit()->thd, NULL);
    DBUG_ASSERT(!err);
    val= err ? HA_POS_ERROR : (ha_rows) select_limit->val_uint();
  }

  return val;
}


bool st_select_lex::add_order_to_list(THD *thd, Item *item, bool asc)
{
  return add_to_list(thd, order_list, item, asc);
}


bool st_select_lex::add_gorder_to_list(THD *thd, Item *item, bool asc)
{
  return add_to_list(thd, gorder_list, item, asc);
}


bool st_select_lex::add_item_to_list(THD *thd, Item *item)
{
  DBUG_ENTER("st_select_lex::add_item_to_list");
  DBUG_PRINT("info", ("Item: %p", item));
  DBUG_RETURN(item_list.push_back(item, thd->mem_root));
}


bool st_select_lex::add_group_to_list(THD *thd, Item *item, bool asc)
{
  return add_to_list(thd, group_list, item, asc);
}


bool st_select_lex::add_ftfunc_to_list(THD *thd, Item_func_match *func)
{
  return !func || ftfunc_list->push_back(func, thd->mem_root); // end of memory?
}


st_select_lex* st_select_lex::outer_select()
{
  return (st_select_lex*) master->get_master();
}


bool st_select_lex::inc_in_sum_expr()
{
  in_sum_expr++;
  return 0;
}


uint st_select_lex::get_in_sum_expr()
{
  return in_sum_expr;
}


TABLE_LIST* st_select_lex::get_table_list()
{
  return table_list.first;
}

List<Item>* st_select_lex::get_item_list()
{
  return &item_list;
}

bool st_select_lex::setup_ref_array(THD *thd, uint order_group_num)
{

  if (!((options & SELECT_DISTINCT) && !group_list.elements))
    hidden_bit_fields= 0;

  // find_order_in_list() may need some extra space, so multiply by two.
  order_group_num*= 2;

  /*
    We have to create array in prepared statement memory if it is a
    prepared statement
  */
  Query_arena *arena= thd->stmt_arena;
  const uint n_elems= (n_sum_items +
                       n_child_sum_items +
                       item_list.elements +
                       select_n_reserved +
                       select_n_having_items +
                       select_n_where_fields +
                       order_group_num +
                       hidden_bit_fields +
                       fields_in_window_functions) * 5;
  if (!ref_pointer_array.is_null())
  {
    /*
      We need to take 'n_sum_items' into account when allocating the array,
      and this may actually increase during the optimization phase due to
      MIN/MAX rewrite in Item_in_subselect::single_value_transformer.
      In the usual case we can reuse the array from the prepare phase.
      If we need a bigger array, we must allocate a new one.
     */
    if (ref_pointer_array.size() >= n_elems)
      return false;
   }
  Item **array= static_cast<Item**>(arena->alloc(sizeof(Item*) * n_elems));
  if (likely(array != NULL))
    ref_pointer_array= Ref_ptr_array(array, n_elems);

  return array == NULL;
}


/*
  @brief
    Print the whole statement

    @param str         Print into this string
    @param query_type  Flags describing how to print

  @detail
    The intent is to allow to eventually print back any query.

    This is useful e.g. for storage engines that take over diferrent kinds of
    queries
*/

void LEX::print(String *str, enum_query_type query_type)
{
  if (sql_command == SQLCOM_UPDATE)
  {
    SELECT_LEX *sel= first_select_lex();
    str->append(STRING_WITH_LEN("UPDATE "));
    if (ignore)
      str->append(STRING_WITH_LEN("IGNORE "));
    // table name. If the query was using a view, we need
    // the underlying table name, not the view name
    TABLE_LIST *base_tbl= query_tables->table->pos_in_table_list;
    base_tbl->print(thd, table_map(0), str, query_type);
    str->append(STRING_WITH_LEN(" SET "));
    // print item assignments
    List_iterator<Item> it(sel->item_list);
    List_iterator<Item> it2(value_list);
    Item *col_ref, *value;
    bool first= true;
    while ((col_ref= it++) && (value= it2++))
    {
      if (first)
        first= false;
      else
        str->append(STRING_WITH_LEN(", "));
      col_ref->print(str, query_type);
      str->append(STRING_WITH_LEN("="));
      value->print(str, query_type);
    }

    if (sel->where)
    {
      str->append(STRING_WITH_LEN(" WHERE "));
      sel->where->print(str, query_type);
    }

    if (sel->order_list.elements)
    {
      str->append(STRING_WITH_LEN(" ORDER BY "));
      for (ORDER *ord= sel->order_list.first; ord; ord= ord->next)
      {
        if (ord != sel->order_list.first)
          str->append(STRING_WITH_LEN(", "));
        (*ord->item)->print(str, query_type);
      }
    }
    if (sel->limit_params.select_limit)
    {
      str->append(STRING_WITH_LEN(" LIMIT "));
      sel->limit_params.select_limit->print(str, query_type);
    }
  }
  else if (sql_command == SQLCOM_DELETE)
  {
    SELECT_LEX *sel= first_select_lex();
    str->append(STRING_WITH_LEN("DELETE "));
    if (ignore)
      str->append(STRING_WITH_LEN("IGNORE "));

    str->append(STRING_WITH_LEN("FROM "));
    // table name. If the query was using a view, we need
    // the underlying table name, not the view name
    TABLE_LIST *base_tbl= query_tables->table->pos_in_table_list;
    base_tbl->print(thd, table_map(0), str, query_type);

    if (sel->where)
    {
      str->append(STRING_WITH_LEN(" WHERE "));
      sel->where->print(str, query_type);
    }

    if (sel->order_list.elements)
    {
      str->append(STRING_WITH_LEN(" ORDER BY "));
      for (ORDER *ord= sel->order_list.first; ord; ord= ord->next)
      {
        if (ord != sel->order_list.first)
          str->append(STRING_WITH_LEN(", "));
        (*ord->item)->print(str, query_type);
      }
    }
    if (sel->limit_params.select_limit)
    {
      str->append(STRING_WITH_LEN(" LIMIT "));
      sel->limit_params.select_limit->print(str, query_type);
    }
  }
  else
    DBUG_ASSERT(0); // Not implemented yet
}

void st_select_lex_unit::print(String *str, enum_query_type query_type)
{
  if (with_clause)
    with_clause->print(thd, str, query_type);
  for (SELECT_LEX *sl= first_select(); sl; sl= sl->next_select())
  {
    if (sl != first_select())
    {
      switch (sl->linkage)
      {
      default:
        DBUG_ASSERT(0);
        /* fall through */
      case UNION_TYPE:
        str->append(STRING_WITH_LEN(" union "));
        break;
      case INTERSECT_TYPE:
        str->append(STRING_WITH_LEN(" intersect "));
        break;
      case EXCEPT_TYPE:
        str->append(STRING_WITH_LEN(" except "));
        break;
      }
      if (!sl->distinct)
        str->append(STRING_WITH_LEN("all "));
    }
    if (sl->braces)
      str->append('(');
    sl->print(thd, str, query_type);
    if (sl->braces)
      str->append(')');
  }
  if (fake_select_lex)
  {
    if (fake_select_lex->order_list.elements)
    {
      str->append(STRING_WITH_LEN(" order by "));
      fake_select_lex->print_order(str,
        fake_select_lex->order_list.first,
        query_type);
    }
    fake_select_lex->print_limit(thd, str, query_type);
  }
  else if (saved_fake_select_lex)
    saved_fake_select_lex->print_limit(thd, str, query_type);
}


void st_select_lex::print_order(String *str,
                                ORDER *order,
                                enum_query_type query_type)
{
  for (; order; order= order->next)
  {
    if (order->counter_used)
    {
      char buffer[20];
      size_t length= my_snprintf(buffer, 20, "%d", order->counter);
      str->append(buffer, (uint) length);
    }
    else
    {
      /* replace numeric reference with equivalent for ORDER constant */
      if (order->item[0]->is_order_clause_position())
      {
        /* make it expression instead of integer constant */
        str->append(STRING_WITH_LEN("''"));
      }
      else
        (*order->item)->print(str, query_type);
    }
    if (order->direction == ORDER::ORDER_DESC)
       str->append(STRING_WITH_LEN(" desc"));
    if (order->next)
      str->append(',');
  }
}
 

void st_select_lex::print_limit(THD *thd,
                                String *str,
                                enum_query_type query_type)
{
  SELECT_LEX_UNIT *unit= master_unit();
  Item_subselect *item= unit->item;

  if (item && unit->global_parameters() == this)
  {
    Item_subselect::subs_type subs_type= item->substype();
    if (subs_type == Item_subselect::IN_SUBS ||
        subs_type == Item_subselect::ALL_SUBS)
    {
      return;
    }
  }
  if (limit_params.explicit_limit &&
      limit_params.select_limit)
  {
    /*
      [OFFSET n]
      FETCH FIRST n ROWS WITH TIES

      For FETCH FIRST n ROWS ONLY we fall back to the "limit" specification
      as it's identical.
    */
    if (limit_params.with_ties)
    {
      if (limit_params.offset_limit)
      {
        str->append(STRING_WITH_LEN(" offset "));
        limit_params.offset_limit->print(str, query_type);
        str->append(STRING_WITH_LEN(" rows "));
      }
      str->append(STRING_WITH_LEN(" fetch first "));
      limit_params.select_limit->print(str, query_type);
      str->append(STRING_WITH_LEN(" rows with ties"));
    }
    else
    {
      str->append(STRING_WITH_LEN(" limit "));
      if (limit_params.offset_limit)
      {
        limit_params.offset_limit->print(str, query_type);
        str->append(',');
      }
      limit_params.select_limit->print(str, query_type);
    }
  }
}


/**
  @brief Restore the LEX and THD in case of a parse error.

  This is a clean up call that is invoked by the Bison generated
  parser before returning an error from MYSQLparse. If your
  semantic actions manipulate with the global thread state (which
  is a very bad practice and should not normally be employed) and
  need a clean-up in case of error, and you can not use %destructor
  rule in the grammar file itself, this function should be used
  to implement the clean up.
*/

void LEX::cleanup_lex_after_parse_error(THD *thd)
{
  /*
    Delete sphead for the side effect of restoring of the original
    LEX state, thd->lex, thd->mem_root and thd->free_list if they
    were replaced when parsing stored procedure statements.  We
    will never use sphead object after a parse error, so it's okay
    to delete it only for the sake of the side effect.
    TODO: make this functionality explicit in sp_head class.
    Sic: we must nullify the member of the main lex, not the
    current one that will be thrown away
  */
  if (thd->lex->sphead)
  {
    sp_package *pkg;
    thd->lex->sphead->restore_thd_mem_root(thd);
    if ((pkg= thd->lex->sphead->m_parent))
    {
      /*
        If a syntax error happened inside a package routine definition,
        then thd->lex points to the routine sublex. We need to restore to
        the top level LEX.
      */
      DBUG_ASSERT(pkg->m_top_level_lex);
      DBUG_ASSERT(pkg == pkg->m_top_level_lex->sphead);
      pkg->restore_thd_mem_root(thd);
      LEX *top= pkg->m_top_level_lex;
      sp_package::destroy(pkg);
      thd->lex= top;
      thd->lex->sphead= NULL;
    }
    else
    {
      sp_head::destroy(thd->lex->sphead);
      thd->lex->sphead= NULL;
    }
  }

  /*
    json_table must be NULL before the query.
    Didn't want to overload LEX::start, it's enough to put it here.
  */
  thd->lex->json_table= 0;
}

/*
  Initialize (or reset) Query_tables_list object.

  SYNOPSIS
    reset_query_tables_list()
      init  TRUE  - we should perform full initialization of object with
                    allocating needed memory
            FALSE - object is already initialized so we should only reset
                    its state so it can be used for parsing/processing
                    of new statement

  DESCRIPTION
    This method initializes Query_tables_list so it can be used as part
    of LEX object for parsing/processing of statement. One can also use
    this method to reset state of already initialized Query_tables_list
    so it can be used for processing of new statement.
*/

void Query_tables_list::reset_query_tables_list(bool init)
{
  sql_command= SQLCOM_END;
  if (!init && query_tables)
  {
    TABLE_LIST *table= query_tables;
    for (;;)
    {
      delete table->view;
      if (query_tables_last == &table->next_global ||
          !(table= table->next_global))
        break;
    }
  }
  query_tables= 0;
  query_tables_last= &query_tables;
  query_tables_own_last= 0;
  if (init)
  {
    /*
      We delay real initialization of hash (and therefore related
      memory allocation) until first insertion into this hash.
    */
    my_hash_clear(&sroutines);
  }
  else if (sroutines.records)
  {
    /* Non-zero sroutines.records means that hash was initialized. */
    my_hash_reset(&sroutines);
  }
  sroutines_list.empty();
  sroutines_list_own_last= sroutines_list.next;
  sroutines_list_own_elements= 0;
  binlog_stmt_flags= 0;
  stmt_accessed_table_flag= 0;
}


/*
  Destroy Query_tables_list object with freeing all resources used by it.

  SYNOPSIS
    destroy_query_tables_list()
*/

void Query_tables_list::destroy_query_tables_list()
{
  my_hash_free(&sroutines);
}


/*
  Initialize LEX object.

  SYNOPSIS
    LEX::LEX()

  NOTE
    LEX object initialized with this constructor can be used as part of
    THD object for which one can safely call open_tables(), lock_tables()
    and close_thread_tables() functions. But it is not yet ready for
    statement parsing. On should use lex_start() function to prepare LEX
    for this.
*/

LEX::LEX()
  : explain(NULL), result(0), part_info(NULL), arena_for_set_stmt(0),
    mem_root_for_set_stmt(0), json_table(NULL), default_used(0),
    with_rownum(0), is_lex_started(0), option_type(OPT_DEFAULT),
    context_analysis_only(0), sphead(0), limit_rows_examined_cnt(ULONGLONG_MAX)
{

  init_dynamic_array2(PSI_INSTRUMENT_ME, &plugins, sizeof(plugin_ref),
                      plugins_static_buffer, INITIAL_LEX_PLUGIN_LIST_SIZE,
                      INITIAL_LEX_PLUGIN_LIST_SIZE, 0);
  reset_query_tables_list(TRUE);
  mi.init();
  init_dynamic_array2(PSI_INSTRUMENT_ME, &delete_gtid_domain, sizeof(uint32),
                      gtid_domain_static_buffer,
                      initial_gtid_domain_buffer_size,
                      initial_gtid_domain_buffer_size, 0);
  unit.slave= &builtin_select;
}


/*
  Check whether the merging algorithm can be used on this VIEW

  SYNOPSIS
    LEX::can_be_merged()

  DESCRIPTION
    We can apply merge algorithm if it is single SELECT view  with
    subqueries only in WHERE clause (we do not count SELECTs of underlying
    views, and second level subqueries) and we have not grpouping, ordering,
    HAVING clause, aggregate functions, DISTINCT clause, LIMIT clause and
    several underlying tables.

  RETURN
    FALSE - only temporary table algorithm can be used
    TRUE  - merge algorithm can be used
*/

bool LEX::can_be_merged()
{
  // TODO: do not forget implement case when select_lex.table_list.elements==0

  /* find non VIEW subqueries/unions */
  bool selects_allow_merge= (first_select_lex()->next_select() == 0 &&
                             !(first_select_lex()->uncacheable &
                               UNCACHEABLE_RAND));
  if (selects_allow_merge)
  {
    for (SELECT_LEX_UNIT *tmp_unit= first_select_lex()->first_inner_unit();
         tmp_unit;
         tmp_unit= tmp_unit->next_unit())
    {
      if (tmp_unit->first_select()->parent_lex == this &&
          (tmp_unit->item != 0 &&
           (tmp_unit->item->place() != IN_WHERE &&
            tmp_unit->item->place() != IN_ON &&
            tmp_unit->item->place() != SELECT_LIST)))
      {
        selects_allow_merge= 0;
        break;
      }
    }
  }

  return (selects_allow_merge &&
          first_select_lex()->group_list.elements == 0 &&
          first_select_lex()->having == 0 &&
          first_select_lex()->with_sum_func == 0 &&
          first_select_lex()->table_list.elements >= 1 &&
          !(first_select_lex()->options & SELECT_DISTINCT) &&
          first_select_lex()->limit_params.select_limit == 0);
}


/*
  check if command can use VIEW with MERGE algorithm (for top VIEWs)

  SYNOPSIS
    LEX::can_use_merged()

  DESCRIPTION
    Only listed here commands can use merge algorithm in top level
    SELECT_LEX (for subqueries will be used merge algorithm if
    LEX::can_not_use_merged() is not TRUE).

  RETURN
    FALSE - command can't use merged VIEWs
    TRUE  - VIEWs with MERGE algorithms can be used
*/

bool LEX::can_use_merged()
{
  switch (sql_command)
  {
  case SQLCOM_SELECT:
  case SQLCOM_CREATE_TABLE:
  case SQLCOM_UPDATE:
  case SQLCOM_UPDATE_MULTI:
  case SQLCOM_DELETE:
  case SQLCOM_DELETE_MULTI:
  case SQLCOM_INSERT:
  case SQLCOM_INSERT_SELECT:
  case SQLCOM_REPLACE:
  case SQLCOM_REPLACE_SELECT:
  case SQLCOM_LOAD:
    return TRUE;
  default:
    return FALSE;
  }
}

/*
  Check if command can't use merged views in any part of command

  SYNOPSIS
    LEX::can_not_use_merged()

  @param no_update_or_delete Set to 1 if we can't use merge with multiple-table
                             updates, like when used from
                             TALE_LIST::init_derived()

  DESCRIPTION
    Temporary table algorithm will be used on all SELECT levels for queries
    listed here (see also LEX::can_use_merged()).

  RETURN
    FALSE - command can't use merged VIEWs
    TRUE  - VIEWs with MERGE algorithms can be used
*/

bool LEX::can_not_use_merged(bool no_update_or_delete)
{
  switch (sql_command) {
  case SQLCOM_CREATE_VIEW:
  case SQLCOM_SHOW_CREATE:
  /*
    SQLCOM_SHOW_FIELDS is necessary to make 
    information schema tables working correctly with views.
    see get_schema_tables_result function
  */
  case SQLCOM_SHOW_FIELDS:
    return TRUE;

  case SQLCOM_UPDATE_MULTI:
  case SQLCOM_DELETE_MULTI:
    if (no_update_or_delete)
      return TRUE;
    /* Fall through */

  default:
    return FALSE;
  }
}

/**
  Detect that we need only table structure of derived table/view.

  Also used by I_S tables (@see create_schema_table) to detect that
  they need a full table structure and cannot optimize unused columns away

  @retval TRUE yes, we need only structure
  @retval FALSE no, we need data
*/

bool LEX::only_view_structure()
{
  switch (sql_command) {
  case SQLCOM_SHOW_CREATE:
  case SQLCOM_CHECKSUM:
  case SQLCOM_SHOW_TABLES:
  case SQLCOM_SHOW_FIELDS:
  case SQLCOM_REVOKE_ALL:
  case SQLCOM_REVOKE:
  case SQLCOM_GRANT:
  case SQLCOM_CREATE_VIEW:
    return TRUE;
  case SQLCOM_CREATE_TABLE:
    return create_info.like();
  default:
    return FALSE;
  }
}


/*
  Should Items_ident be printed correctly

  SYNOPSIS
    need_correct_ident()

  RETURN
    TRUE yes, we need only structure
    FALSE no, we need data
*/


bool LEX::need_correct_ident()
{
  switch(sql_command)
  {
  case SQLCOM_SHOW_CREATE:
  case SQLCOM_SHOW_TABLES:
  case SQLCOM_CREATE_VIEW:
    return TRUE;
  default:
    return FALSE;
  }
}

/*
  Get effective type of CHECK OPTION for given view

  SYNOPSIS
    get_effective_with_check()
    view    given view

  NOTE
    It have not sense to set CHECK OPTION for SELECT satement or subqueries,
    so we do not.

  RETURN
    VIEW_CHECK_NONE      no need CHECK OPTION
    VIEW_CHECK_LOCAL     CHECK OPTION LOCAL
    VIEW_CHECK_CASCADED  CHECK OPTION CASCADED
*/

uint8 LEX::get_effective_with_check(TABLE_LIST *view)
{
  if (view->select_lex->master_unit() == &unit &&
      which_check_option_applicable())
    return (uint8)view->with_check;
  return VIEW_CHECK_NONE;
}


/**
  This method should be called only during parsing.
  It is aware of compound statements (stored routine bodies)
  and will initialize the destination with the default
  database of the stored routine, rather than the default
  database of the connection it is parsed in.
  E.g. if one has no current database selected, or current database 
  set to 'bar' and then issues:

  CREATE PROCEDURE foo.p1() BEGIN SELECT * FROM t1 END//

  t1 is meant to refer to foo.t1, not to bar.t1.

  This method is needed to support this rule.

  @return TRUE in case of error (parsing should be aborted, FALSE in
  case of success
*/

bool LEX::copy_db_to(LEX_CSTRING *to)
{
  if (sphead && sphead->m_name.str)
  {
    DBUG_ASSERT(sphead->m_db.str && sphead->m_db.length);
    /*
      It is safe to assign the string by-pointer, both sphead and
      its statements reside in the same memory root.
    */
    *to= sphead->m_db;
    return FALSE;
  }
  return thd->copy_db_to(to);
}

/**
  Initialize offset and limit counters.

  @param sl SELECT_LEX to get offset and limit from.
*/

void st_select_lex_unit::set_limit(st_select_lex *sl)
{
  DBUG_ASSERT(!thd->stmt_arena->is_stmt_prepare());

  lim.set_limit(sl->get_limit(), sl->get_offset(), sl->limit_params.with_ties);
}

/**
  Decide if a temporary table is needed for the UNION.

  @retval true  A temporary table is needed.
  @retval false A temporary table is not needed.
 */

bool st_select_lex_unit::union_needs_tmp_table()
{
  if (with_element && with_element->is_recursive)
    return true;
  if (!with_wrapped_tvc)
  {
    for (st_select_lex *sl= first_select(); sl; sl=sl->next_select())
    {
      if (sl->tvc && sl->tvc->to_be_wrapped_as_with_tail())
      {
        with_wrapped_tvc= true;
        break;
      }
      if (sl != first_select() && sl->linkage != UNION_TYPE)
        return true;
    }
  }
  if (with_wrapped_tvc)
    return true;
  return union_distinct != NULL ||
    global_parameters()->order_list.elements != 0 ||
    thd->lex->sql_command == SQLCOM_INSERT_SELECT ||
    thd->lex->sql_command == SQLCOM_REPLACE_SELECT;
}  

/**
  @brief Set the initial purpose of this TABLE_LIST object in the list of used
    tables.

  We need to track this information on table-by-table basis, since when this
  table becomes an element of the pre-locked list, it's impossible to identify
  which SQL sub-statement it has been originally used in.

  E.g.:

  User request:                 SELECT * FROM t1 WHERE f1();
  FUNCTION f1():                DELETE FROM t2; RETURN 1;
  BEFORE DELETE trigger on t2:  INSERT INTO t3 VALUES (old.a);

  For this user request, the pre-locked list will contain t1, t2, t3
  table elements, each needed for different DML.

  The trigger event map is updated to reflect INSERT, UPDATE, DELETE,
  REPLACE, LOAD DATA, CREATE TABLE .. SELECT, CREATE TABLE ..
  REPLACE SELECT statements, and additionally ON DUPLICATE KEY UPDATE
  clause.
*/

void LEX::set_trg_event_type_for_tables()
{
  uint8 new_trg_event_map= 0;
  DBUG_ENTER("LEX::set_trg_event_type_for_tables");

  /*
    Some auxiliary operations
    (e.g. GRANT processing) create TABLE_LIST instances outside
    the parser. Additionally, some commands (e.g. OPTIMIZE) change
    the lock type for a table only after parsing is done. Luckily,
    these do not fire triggers and do not need to pre-load them.
    For these TABLE_LISTs set_trg_event_type is never called, and
    trg_event_map is always empty. That means that the pre-locking
    algorithm will ignore triggers defined on these tables, if
    any, and the execution will either fail with an assert in
    sql_trigger.cc or with an error that a used table was not
    pre-locked, in case of a production build.

    TODO: this usage pattern creates unnecessary module dependencies
    and should be rewritten to go through the parser.
    Table list instances created outside the parser in most cases
    refer to mysql.* system tables. It is not allowed to have
    a trigger on a system table, but keeping track of
    initialization provides extra safety in case this limitation
    is circumvented.
  */

  switch (sql_command) {
  case SQLCOM_LOCK_TABLES:
  /*
    On a LOCK TABLE, all triggers must be pre-loaded for this TABLE_LIST
    when opening an associated TABLE.
  */
    new_trg_event_map= trg2bit(TRG_EVENT_INSERT) | trg2bit(TRG_EVENT_UPDATE) |
                       trg2bit(TRG_EVENT_DELETE);
    break;
  /*
    Basic INSERT. If there is an additional ON DUPLIATE KEY UPDATE
    clause, it will be handled later in this method.
  */
  case SQLCOM_INSERT:                           /* fall through */
  case SQLCOM_INSERT_SELECT:
  /*
    LOAD DATA ... INFILE is expected to fire BEFORE/AFTER INSERT
    triggers.
    If the statement also has REPLACE clause, it will be
    handled later in this method.
  */
  case SQLCOM_LOAD:                             /* fall through */
  /*
    REPLACE is semantically equivalent to INSERT. In case
    of a primary or unique key conflict, it deletes the old
    record and inserts a new one. So we also may need to
    fire ON DELETE triggers. This functionality is handled
    later in this method.
  */
  case SQLCOM_REPLACE:                          /* fall through */
  case SQLCOM_REPLACE_SELECT:
  /*
    CREATE TABLE ... SELECT defaults to INSERT if the table or
    view already exists. REPLACE option of CREATE TABLE ...
    REPLACE SELECT is handled later in this method.
  */
  case SQLCOM_CREATE_TABLE:
  case SQLCOM_CREATE_SEQUENCE:
    new_trg_event_map|= trg2bit(TRG_EVENT_INSERT);
    break;
  /* Basic update and multi-update */
  case SQLCOM_UPDATE:                           /* fall through */
  case SQLCOM_UPDATE_MULTI:
    new_trg_event_map|= trg2bit(TRG_EVENT_UPDATE);
    break;
  /* Basic delete and multi-delete */
  case SQLCOM_DELETE:                           /* fall through */
  case SQLCOM_DELETE_MULTI:
    new_trg_event_map|= trg2bit(TRG_EVENT_DELETE);
    break;
  default:
    break;
  }

  switch (duplicates) {
  case DUP_UPDATE:
    new_trg_event_map|= trg2bit(TRG_EVENT_UPDATE);
    break;
  case DUP_REPLACE:
    new_trg_event_map|= trg2bit(TRG_EVENT_DELETE);
    break;
  case DUP_ERROR:
  default:
    break;
  }

  if (period_conditions.is_set())
  {
    switch (sql_command)
    {
    case SQLCOM_DELETE:
    case SQLCOM_UPDATE:
    case SQLCOM_REPLACE:
      new_trg_event_map |= trg2bit(TRG_EVENT_INSERT);
    default:
      break;
    }
  }


  /*
    Do not iterate over sub-selects, only the tables in the outermost
    SELECT_LEX can be modified, if any.
  */
  TABLE_LIST *tables= first_select_lex()->get_table_list();

  while (tables)
  {
    /*
      This is a fast check to filter out statements that do
      not change data, or tables  on the right side, in case of
      INSERT .. SELECT, CREATE TABLE .. SELECT and so on.
      Here we also filter out OPTIMIZE statement and non-updateable
      views, for which lock_type is TL_UNLOCK or TL_READ after
      parsing.
    */
    if (static_cast<int>(tables->lock_type) >=
        static_cast<int>(TL_FIRST_WRITE))
      tables->trg_event_map= new_trg_event_map;
    tables= tables->next_local;
  }
  DBUG_VOID_RETURN;
}


/*
  Unlink the first table from the global table list and the first table from
  outer select (lex->select_lex) local list

  SYNOPSIS
    unlink_first_table()
    link_to_local   Set to 1 if caller should link this table to local list

  NOTES
    We assume that first tables in both lists is the same table or the local
    list is empty.

  RETURN
    0      If 'query_tables' == 0
    unlinked table
      In this case link_to_local is set.

*/
TABLE_LIST *LEX::unlink_first_table(bool *link_to_local)
{
  TABLE_LIST *first;
  if ((first= query_tables))
  {
    /*
      Exclude from global table list
    */
    if ((query_tables= query_tables->next_global))
      query_tables->prev_global= &query_tables;
    else
      query_tables_last= &query_tables;
    first->next_global= 0;

    /*
      and from local list if it is not empty
    */
    if ((*link_to_local= MY_TEST(first_select_lex()->table_list.first)))
    {
      first_select_lex()->context.table_list=
         first_select_lex()->context.first_name_resolution_table=
         first->next_local;
      first_select_lex()->table_list.first= first->next_local;
      first_select_lex()->table_list.elements--;  //safety
      first->next_local= 0;
      /*
        Ensure that the global list has the same first table as the local
        list.
      */
      first_lists_tables_same();
    }
  }
  return first;
}


/*
  Bring first local table of first most outer select to first place in global
  table list

  SYNOPSYS
     LEX::first_lists_tables_same()

  NOTES
    In many cases (for example, usual INSERT/DELETE/...) the first table of
    main SELECT_LEX have special meaning => check that it is the first table
    in global list and re-link to be first in the global list if it is
    necessary.  We need such re-linking only for queries with sub-queries in
    the select list, as only in this case tables of sub-queries will go to
    the global list first.
*/

void LEX::first_lists_tables_same()
{
  TABLE_LIST *first_table= first_select_lex()->table_list.first;
  if (query_tables != first_table && first_table != 0)
  {
    TABLE_LIST *next;
    if (query_tables_last == &first_table->next_global)
      query_tables_last= first_table->prev_global;

    if (query_tables_own_last == &first_table->next_global)
      query_tables_own_last= first_table->prev_global;

    if ((next= *first_table->prev_global= first_table->next_global))
      next->prev_global= first_table->prev_global;
    /* include in new place */
    first_table->next_global= query_tables;
    /*
       We are sure that query_tables is not 0, because first_table was not
       first table in the global list => we can use
       query_tables->prev_global without check of query_tables
    */
    query_tables->prev_global= &first_table->next_global;
    first_table->prev_global= &query_tables;
    query_tables= first_table;
  }
}

void LEX::fix_first_select_number()
{
  SELECT_LEX *first= first_select_lex();
  if (first && first->select_number != 1)
  {
    uint num= first->select_number;
    for (SELECT_LEX *sel= all_selects_list;
         sel;
         sel= sel->next_select_in_list())
    {
      if (sel->select_number < num)
        sel->select_number++;
    }
    first->select_number= 1;
  }
}


/*
  Link table back that was unlinked with unlink_first_table()

  SYNOPSIS
    link_first_table_back()
    link_to_local        do we need link this table to local

  RETURN
    global list
*/

void LEX::link_first_table_back(TABLE_LIST *first,
                                bool link_to_local)
{
  if (first)
  {
    if ((first->next_global= query_tables))
      query_tables->prev_global= &first->next_global;
    else
      query_tables_last= &first->next_global;
    query_tables= first;

    if (link_to_local)
    {
      first->next_local= first_select_lex()->table_list.first;
      first_select_lex()->context.table_list= first;
      first_select_lex()->table_list.first= first;
      first_select_lex()->table_list.elements++; //safety
    }
  }
}



/*
  cleanup lex for case when we open table by table for processing

  SYNOPSIS
    LEX::cleanup_after_one_table_open()

  NOTE
    This method is mostly responsible for cleaning up of selects lists and
    derived tables state. To rollback changes in Query_tables_list one has
    to call Query_tables_list::reset_query_tables_list(FALSE).
*/

void LEX::cleanup_after_one_table_open()
{
  /*
    thd->lex->derived_tables & additional units may be set if we open
    a view. It is necessary to clear thd->lex->derived_tables flag
    to prevent processing of derived tables during next open_and_lock_tables
    if next table is a real table and cleanup & remove underlying units
    NOTE: all units will be connected to thd->lex->select_lex, because we
    have not UNION on most upper level.
    */
  if (all_selects_list != first_select_lex())
  {
    derived_tables= 0;
    first_select_lex()->exclude_from_table_unique_test= false;
    /* cleunup underlying units (units of VIEW) */
    for (SELECT_LEX_UNIT *un= first_select_lex()->first_inner_unit();
         un;
         un= un->next_unit())
      un->cleanup();
    /* reduce all selects list to default state */
    all_selects_list= first_select_lex();
    /* remove underlying units (units of VIEW) subtree */
    first_select_lex()->cut_subtree();
  }
}


/*
  Save current state of Query_tables_list for this LEX, and prepare it
  for processing of new statemnt.

  SYNOPSIS
    reset_n_backup_query_tables_list()
      backup  Pointer to Query_tables_list instance to be used for backup
*/

void LEX::reset_n_backup_query_tables_list(Query_tables_list *backup)
{
  backup->set_query_tables_list(this);
  /*
    We have to perform full initialization here since otherwise we
    will damage backed up state.
  */
  reset_query_tables_list(TRUE);
}


/*
  Restore state of Query_tables_list for this LEX from backup.

  SYNOPSIS
    restore_backup_query_tables_list()
      backup  Pointer to Query_tables_list instance used for backup
*/

void LEX::restore_backup_query_tables_list(Query_tables_list *backup)
{
  destroy_query_tables_list();
  set_query_tables_list(backup);
}


/*
  Checks for usage of routines and/or tables in a parsed statement

  SYNOPSIS
    LEX:table_or_sp_used()

  RETURN
    FALSE  No routines and tables used
    TRUE   Either or both routines and tables are used.
*/

bool LEX::table_or_sp_used()
{
  DBUG_ENTER("table_or_sp_used");

  if (sroutines.records || query_tables)
    DBUG_RETURN(TRUE);

  DBUG_RETURN(FALSE);
}


/*
  Do end-of-prepare fixup for list of tables and their merge-VIEWed tables

  SYNOPSIS
    fix_prepare_info_in_table_list()
      thd  Thread handle
      tbl  List of tables to process

  DESCRIPTION
    Perform end-end-of prepare fixup for list of tables, if any of the tables
    is a merge-algorithm VIEW, recursively fix up its underlying tables as
    well.

*/

static void fix_prepare_info_in_table_list(THD *thd, TABLE_LIST *tbl)
{
  for (; tbl; tbl= tbl->next_local)
  {
    if (tbl->on_expr && !tbl->prep_on_expr)
    {
      thd->check_and_register_item_tree(&tbl->prep_on_expr, &tbl->on_expr);
      tbl->on_expr= tbl->on_expr->copy_andor_structure(thd);
    }
    if (tbl->is_view_or_derived() && tbl->is_merged_derived())
    {
      SELECT_LEX *sel= tbl->get_single_select();
      fix_prepare_info_in_table_list(thd, sel->get_table_list());
    }
  }
}


/*
  Save WHERE/HAVING/ON clauses and replace them with disposable copies

  SYNOPSIS
    st_select_lex::fix_prepare_information
      thd          thread handler
      conds        in/out pointer to WHERE condition to be met at execution
      having_conds in/out pointer to HAVING condition to be met at execution
  
  DESCRIPTION
    The passed WHERE and HAVING are to be saved for the future executions.
    This function saves it, and returns a copy which can be thrashed during
    this execution of the statement. By saving/thrashing here we mean only
    We also save the chain of ORDER::next in group_list, in case
    the list is modified by remove_const().
    AND/OR trees.
    The function also calls fix_prepare_info_in_table_list that saves all
    ON expressions.    
*/

void st_select_lex::fix_prepare_information(THD *thd, Item **conds, 
                                            Item **having_conds)
{
  DBUG_ENTER("st_select_lex::fix_prepare_information");
  if (!thd->stmt_arena->is_conventional() &&
      !(changed_elements & TOUCHED_SEL_COND))
  {
    Query_arena_stmt on_stmt_arena(thd);
    changed_elements|= TOUCHED_SEL_COND;
    if (group_list.first)
    {
      if (!group_list_ptrs)
      {
        void *mem= thd->stmt_arena->alloc(sizeof(Group_list_ptrs));
        group_list_ptrs= new (mem) Group_list_ptrs(thd->stmt_arena->mem_root);
      }
      group_list_ptrs->reserve(group_list.elements);
      for (ORDER *order= group_list.first; order; order= order->next)
      {
        group_list_ptrs->push_back(order);
      }
    }
    if (*conds)
    {
      thd->check_and_register_item_tree(&prep_where, conds);
      *conds= where= prep_where->copy_andor_structure(thd);
    }
    if (*having_conds)
    {
      thd->check_and_register_item_tree(&prep_having, having_conds);
      *having_conds= having= prep_having->copy_andor_structure(thd);
    }
    fix_prepare_info_in_table_list(thd, table_list.first);
  }
  DBUG_VOID_RETURN;
}


/*
  There are st_select_lex::add_table_to_list &
  st_select_lex::set_lock_for_tables are in sql_parse.cc

  st_select_lex::print is in sql_select.cc

  st_select_lex_unit::prepare, st_select_lex_unit::exec,
  st_select_lex_unit::cleanup, st_select_lex_unit::reinit_exec_mechanism,
  st_select_lex_unit::change_result
  are in sql_union.cc
*/

/*
  Sets the kind of hints to be added by the calls to add_index_hint().

  SYNOPSIS
    set_index_hint_type()
      type_arg     The kind of hints to be added from now on.
      clause       The clause to use for hints to be added from now on.

  DESCRIPTION
    Used in filling up the tagged hints list.
    This list is filled by first setting the kind of the hint as a 
    context variable and then adding hints of the current kind.
    Then the context variable index_hint_type can be reset to the
    next hint type.
*/
void st_select_lex::set_index_hint_type(enum index_hint_type type_arg,
                                        index_clause_map clause)
{ 
  current_index_hint_type= type_arg;
  current_index_hint_clause= clause;
}


/*
  Makes an array to store index usage hints (ADD/FORCE/IGNORE INDEX).

  SYNOPSIS
    alloc_index_hints()
      thd         current thread.
*/

void st_select_lex::alloc_index_hints (THD *thd)
{ 
  index_hints= new (thd->mem_root) List<Index_hint>(); 
}



/*
  adds an element to the array storing index usage hints 
  (ADD/FORCE/IGNORE INDEX).

  SYNOPSIS
    add_index_hint()
      thd         current thread.
      str         name of the index.
      length      number of characters in str.

  RETURN VALUE
    0 on success, non-zero otherwise
*/
bool st_select_lex::add_index_hint (THD *thd, const char *str, size_t length)
{
  return index_hints->push_front(new (thd->mem_root) 
                                 Index_hint(current_index_hint_type,
                                            current_index_hint_clause,
                                            str, length), thd->mem_root);
}


/**
  Optimize all subqueries that have not been flattened into semi-joins.

  @details
  This functionality is a method of SELECT_LEX instead of JOIN because
  SQL statements as DELETE/UPDATE do not have a corresponding JOIN object.

  @see JOIN::optimize_unflattened_subqueries

  @param const_only  Restrict subquery optimization to constant subqueries

  @return Operation status
  @retval FALSE     success.
  @retval TRUE      error occurred.
*/

bool st_select_lex::optimize_unflattened_subqueries(bool const_only)
{
  SELECT_LEX_UNIT *next_unit= NULL;
  for (SELECT_LEX_UNIT *un= first_inner_unit();
       un;
       un= next_unit ? next_unit : un->next_unit())
  {
    Item_subselect *subquery_predicate= un->item;
    next_unit= NULL;

    if (subquery_predicate)
    {
      if (!subquery_predicate->fixed())
      {
        /*
         This subquery was excluded as part of some expression so it is
         invisible from all prepared expression.
       */
        next_unit= un->next_unit();
        un->exclude_level();
        if (next_unit)
          continue;
        break;
      }
      if (subquery_predicate->substype() == Item_subselect::IN_SUBS)
      {
        Item_in_subselect *in_subs= subquery_predicate->get_IN_subquery();
        if (in_subs->is_jtbm_merged)
          continue;
      }

      if (const_only && !subquery_predicate->const_item())
      {
        /* Skip non-constant subqueries if the caller asked so. */
        continue;
      }

      bool empty_union_result= true;
      bool is_correlated_unit= false;
      bool first= true;
      bool union_plan_saved= false;
      /*
        If the subquery is a UNION, optimize all the subqueries in the UNION. If
        there is no UNION, then the loop will execute once for the subquery.
      */
      for (SELECT_LEX *sl= un->first_select(); sl; sl= sl->next_select())
      {
        JOIN *inner_join= sl->join;
        if (first)
          first= false;
        else
        {
          if (!union_plan_saved)
          {
            union_plan_saved= true;
            if (un->save_union_explain(un->thd->lex->explain))
              return true; /* Failure */
          }
        }
        if (!inner_join)
          continue;
        SELECT_LEX *save_select= un->thd->lex->current_select;
        ulonglong save_options;
        int res;
        /* We need only 1 row to determine existence */
        un->set_limit(un->global_parameters());
        un->thd->lex->current_select= sl;
        save_options= inner_join->select_options;
        if (options & SELECT_DESCRIBE)
        {
          /* Optimize the subquery in the context of EXPLAIN. */
          sl->set_explain_type(FALSE);
          sl->options|= SELECT_DESCRIBE;
          inner_join->select_options|= SELECT_DESCRIBE;
        }
        if ((res= inner_join->optimize()))
          return TRUE;
        if (!inner_join->cleaned)
          sl->update_used_tables();
        sl->update_correlated_cache();
        is_correlated_unit|= sl->is_correlated;
        inner_join->select_options= save_options;
        un->thd->lex->current_select= save_select;

        Explain_query *eq;
        if ((eq= inner_join->thd->lex->explain))
        {
          Explain_select *expl_sel;
          if ((expl_sel= eq->get_select(inner_join->select_lex->select_number)))
          {
            sl->set_explain_type(TRUE);
            expl_sel->select_type= sl->type;
          }
        }

        if (empty_union_result)
        {
          /*
            If at least one subquery in a union is non-empty, the UNION result
            is non-empty. If there is no UNION, the only subquery is non-empy.
          */
          empty_union_result= inner_join->empty_result();
        }
        if (res)
          return TRUE;
      }
      if (empty_union_result)
        subquery_predicate->no_rows_in_result();
      if (!is_correlated_unit)
        un->uncacheable&= ~UNCACHEABLE_DEPENDENT;
      subquery_predicate->is_correlated= is_correlated_unit;
    }
  }
  return FALSE;
}



/**
  @brief Process all derived tables/views of the SELECT.

  @param lex    LEX of this thread
  @param phase  phases to run derived tables/views through

  @details
  This function runs specified 'phases' on all tables from the
  table_list of this select.

  @return FALSE ok.
  @return TRUE an error occur.
*/

bool st_select_lex::handle_derived(LEX *lex, uint phases)
{
  return lex->handle_list_of_derived(table_list.first, phases);
}


/**
  @brief
  Returns first unoccupied table map and table number

  @param map     [out] return found map
  @param tablenr [out] return found tablenr

  @details
  Returns first unoccupied table map and table number in this select.
  Map and table are returned in *'map' and *'tablenr' accordingly.

  @retrun TRUE  no free table map/table number
  @return FALSE found free table map/table number
*/

bool st_select_lex::get_free_table_map(table_map *map, uint *tablenr)
{
  *map= 0;
  *tablenr= 0;
  TABLE_LIST *tl;
  List_iterator<TABLE_LIST> ti(leaf_tables);
  while ((tl= ti++))
  {
    if (tl->table->map > *map)
      *map= tl->table->map;
    if (tl->table->tablenr > *tablenr)
      *tablenr= tl->table->tablenr;
  }
  (*map)<<= 1;
  (*tablenr)++;
  if (*tablenr >= MAX_TABLES)
    return TRUE;
  return FALSE;
}


/**
  @brief
  Append given table to the leaf_tables list.

  @param link  Offset to which list in table structure to use
  @param table Table to append

  @details
  Append given 'table' to the leaf_tables list using the 'link' offset.
  If the 'table' is linked with other tables through next_leaf/next_local
  chains then whole list will be appended.
*/

void st_select_lex::append_table_to_list(TABLE_LIST *TABLE_LIST::*link,
                                         TABLE_LIST *table)
{
  TABLE_LIST *tl;
  for (tl= leaf_tables.head(); tl->*link; tl= tl->*link) ;
  tl->*link= table;
}


/*
  @brief
  Replace given table from the leaf_tables list for a list of tables 

  @param table Table to replace
  @param list  List to substititute the table for

  @details
  Replace 'table' from the leaf_tables list for a list of tables 'tbl_list'.
*/

void st_select_lex::replace_leaf_table(TABLE_LIST *table, List<TABLE_LIST> &tbl_list)
{
  TABLE_LIST *tl;
  List_iterator<TABLE_LIST> ti(leaf_tables);
  while ((tl= ti++))
  {
    if (tl == table)
    {
      ti.replace(tbl_list);
      break;
    }
  }
}


/**
  @brief
  Assigns new table maps to tables in the leaf_tables list

  @param derived    Derived table to take initial table map from
  @param map        table map to begin with
  @param tablenr    table number to begin with
  @param parent_lex new parent select_lex

  @details
  Assign new table maps/table numbers to all tables in the leaf_tables list.
  'map'/'tablenr' are used for the first table and shifted to left/
  increased for each consequent table in the leaf_tables list.
  If the 'derived' table is given then it's table map/number is used for the
  first table in the list and 'map'/'tablenr' are used for the second and
  all consequent tables.
  The 'parent_lex' is set as the new parent select_lex for all tables in the
  list.
*/

void st_select_lex::remap_tables(TABLE_LIST *derived, table_map map,
                                 uint tablenr, SELECT_LEX *parent_lex)
{
  bool first_table= TRUE;
  bool has_table_function= FALSE;
  TABLE_LIST *tl;
  table_map first_map;
  uint first_tablenr;

  if (derived && derived->table)
  {
    first_map= derived->table->map;
    first_tablenr= derived->table->tablenr;
  }
  else
  {
    first_map= map;
    map<<= 1;
    first_tablenr= tablenr++;
  }
  /*
    Assign table bit/table number.
    To the first table of the subselect the table bit/tablenr of the
    derived table is assigned. The rest of tables are getting bits
    sequentially, starting from the provided table map/tablenr.
  */
  List_iterator<TABLE_LIST> ti(leaf_tables);
  while ((tl= ti++))
  {
    if (first_table)
    {
      first_table= FALSE;
      tl->table->set_table_map(first_map, first_tablenr);
    }
    else
    {
      tl->table->set_table_map(map, tablenr);
      tablenr++;
      map<<= 1;
    }
    SELECT_LEX *old_sl= tl->select_lex;
    tl->select_lex= parent_lex;
    for(TABLE_LIST *emb= tl->embedding;
        emb && emb->select_lex == old_sl;
        emb= emb->embedding)
      emb->select_lex= parent_lex;

    if (tl->table_function)
      has_table_function= TRUE;
  }

  if (has_table_function)
  {
    ti.rewind();
    while ((tl= ti++))
    {
      if (tl->table_function)
        tl->table_function->fix_after_pullout(tl, parent_lex, true);
    }
  }
}

/**
  @brief
  Merge a subquery into this select.

  @param derived     derived table of the subquery to be merged
  @param subq_select select_lex of the subquery
  @param map         table map for assigning to merged tables from subquery
  @param table_no    table number for assigning to merged tables from subquery

  @details
  This function merges a subquery into its parent select. In short the
  merge operation appends the subquery FROM table list to the parent's
  FROM table list. In more details:
    .) the top_join_list of the subquery is wrapped into a join_nest
       and attached to 'derived'
    .) subquery's leaf_tables list  is merged with the leaf_tables
       list of this select_lex
    .) the table maps and table numbers of the tables merged from
       the subquery are adjusted to reflect their new binding to
       this select

  @return TRUE  an error occur
  @return FALSE ok
*/

bool SELECT_LEX::merge_subquery(THD *thd, TABLE_LIST *derived,
                                SELECT_LEX *subq_select,
                                uint table_no, table_map map)
{
  derived->wrap_into_nested_join(subq_select->top_join_list);

  ftfunc_list->append(subq_select->ftfunc_list);
  if (join ||
      thd->lex->sql_command == SQLCOM_UPDATE_MULTI ||
      thd->lex->sql_command == SQLCOM_DELETE_MULTI)
  {
    List_iterator_fast<Item_in_subselect> li(subq_select->sj_subselects);
    Item_in_subselect *in_subq;
    while ((in_subq= li++))
    {
      sj_subselects.push_back(in_subq, thd->mem_root);
      if (in_subq->emb_on_expr_nest == NO_JOIN_NEST)
         in_subq->emb_on_expr_nest= derived;
    }

    uint cnt= sizeof(expr_cache_may_be_used)/sizeof(bool);
    for (uint i= 0; i < cnt; i++)
    {
      if (subq_select->expr_cache_may_be_used[i])
        expr_cache_may_be_used[i]= true;
    }

    List_iterator_fast<Item_func_in> it(subq_select->in_funcs);
    Item_func_in *in_func;
    while ((in_func= it++))
    {
      in_funcs.push_back(in_func, thd->mem_root);
      if (in_func->emb_on_expr_nest == NO_JOIN_NEST)
        in_func->emb_on_expr_nest= derived;
    }
  }

  /* Walk through child's tables and adjust table map, tablenr,
   * parent_lex */
  subq_select->remap_tables(derived, map, table_no, this);
  subq_select->merged_into= this;

  replace_leaf_table(derived, subq_select->leaf_tables);

  return FALSE;
}


/**
  @brief
  Mark tables from the leaf_tables list as belong to a derived table.

  @param derived   tables will be marked as belonging to this derived

  @details
  Run through the leaf_list and mark all tables as belonging to the 'derived'.
*/

void SELECT_LEX::mark_as_belong_to_derived(TABLE_LIST *derived)
{
  /* Mark tables as belonging to this DT */
  TABLE_LIST *tl;
  List_iterator<TABLE_LIST> ti(leaf_tables);
  while ((tl= ti++))
    tl->belong_to_derived= derived;
}


/**
  @brief
  Update used_tables cache for this select

  @details
  This function updates used_tables cache of ON expressions of all tables
  in the leaf_tables list and of the conds expression (if any).
*/

void SELECT_LEX::update_used_tables()
{
  TABLE_LIST *tl;
  List_iterator<TABLE_LIST> ti(leaf_tables);

  while ((tl= ti++))
  {
    if (tl->table && !tl->is_view_or_derived())
    {
      TABLE_LIST *embedding= tl->embedding;
      for (embedding= tl->embedding; embedding; embedding=embedding->embedding)
      {
        if (embedding->is_view_or_derived())
        {
          DBUG_ASSERT(embedding->is_merged_derived());
          TABLE *tab= tl->table;
          tab->covering_keys= tab->s->keys_for_keyread;
          tab->covering_keys.intersect(tab->keys_in_use_for_query);
          /*
            View/derived was merged. Need to recalculate read_set
            bitmaps here. For example:
              CREATE VIEW v1 AS SELECT f1,f2,f3 FROM t1;
              SELECT f1 FROM v1;
            Initially, the view definition will put all f1,f2,f3 in the
            read_set for t1. But after the view is merged, only f1 should
            be in the read_set.
          */
          bitmap_clear_all(tab->read_set);
          break;
        }
      }
    }
  }

  ti.rewind();
  while ((tl= ti++))
  {
    TABLE_LIST *embedding= tl;
    do
    {
      bool maybe_null;
      if ((maybe_null= MY_TEST(embedding->outer_join)))
      {
        tl->table->maybe_null= maybe_null;
        break;
      }
    }
    while ((embedding= embedding->embedding));
    if (tl->on_expr)
    {
      tl->on_expr->update_used_tables();
      tl->on_expr->walk(&Item::eval_not_null_tables, 0, NULL);
    }
    /*
      - There is no need to check sj_on_expr, because merged semi-joins inject
        sj_on_expr into the parent's WHERE clase.
      - For non-merged semi-joins (aka JTBMs), we need to check their
        left_expr. There is no need to check the rest of the subselect, we know
        it is uncorrelated and so cannot refer to any tables in this select.
    */
    if (tl->jtbm_subselect)
    {
      Item *left_expr= tl->jtbm_subselect->left_exp();
      left_expr->walk(&Item::update_table_bitmaps_processor, FALSE, NULL);
    }

    if (tl->table_function)
      tl->table_function->update_used_tables();

    embedding= tl->embedding;
    while (embedding)
    {
      if (embedding->on_expr && 
          embedding->nested_join->join_list.head() == tl)
      {
        embedding->on_expr->update_used_tables();
        embedding->on_expr->walk(&Item::eval_not_null_tables, 0, NULL);
      }
      tl= embedding;
      embedding= tl->embedding;
    }
  }

  if (join->conds)
  {
    join->conds->update_used_tables();
    join->conds->walk(&Item::eval_not_null_tables, 0, NULL);
  }
  if (join->having)
  {
    join->having->update_used_tables();
  }

  Item *item;
  List_iterator_fast<Item> it(join->all_fields);
  select_list_tables= 0;
  while ((item= it++))
  {
    item->update_used_tables();
    select_list_tables|= item->used_tables();
  }
  Item_outer_ref *ref;
  List_iterator_fast<Item_outer_ref> ref_it(inner_refs_list);
  while ((ref= ref_it++))
  {
    item= ref->outer_ref;
    item->update_used_tables();
  }
  for (ORDER *order= group_list.first; order; order= order->next)
    (*order->item)->update_used_tables();
  if (!master_unit()->is_unit_op() ||
      master_unit()->global_parameters() != this)
  {
    for (ORDER *order= order_list.first; order; order= order->next)
      (*order->item)->update_used_tables();
  }
  join->result->update_used_tables();
}


/**
  @brief
  Update is_correlated cache for this select

  @details
*/

void st_select_lex::update_correlated_cache()
{
  TABLE_LIST *tl;
  List_iterator<TABLE_LIST> ti(leaf_tables);

  is_correlated= false;

  while ((tl= ti++))
  {
    //    is_correlated|= tl->is_with_table_recursive_reference();
    if (tl->on_expr)
      is_correlated|= MY_TEST(tl->on_expr->used_tables() & OUTER_REF_TABLE_BIT);
    for (TABLE_LIST *embedding= tl->embedding ; embedding ;
         embedding= embedding->embedding)
    {
      if (embedding->on_expr)
        is_correlated|= MY_TEST(embedding->on_expr->used_tables() &
                                OUTER_REF_TABLE_BIT);
    }
  }

  if (join->conds)
    is_correlated|= MY_TEST(join->conds->used_tables() & OUTER_REF_TABLE_BIT);

  is_correlated|= join->having_is_correlated;

  if (join->having)
    is_correlated|= MY_TEST(join->having->used_tables() & OUTER_REF_TABLE_BIT);

  if (join->tmp_having)
    is_correlated|= MY_TEST(join->tmp_having->used_tables() &
                            OUTER_REF_TABLE_BIT);

  Item *item;
  List_iterator_fast<Item> it(join->fields_list);
  while ((item= it++))
    is_correlated|= MY_TEST(item->used_tables() & OUTER_REF_TABLE_BIT);

  for (ORDER *order= group_list.first; order; order= order->next)
    is_correlated|= MY_TEST((*order->item)->used_tables() &
                            OUTER_REF_TABLE_BIT);

  if (!master_unit()->is_unit_op())
  {
    for (ORDER *order= order_list.first; order; order= order->next)
      is_correlated|= MY_TEST((*order->item)->used_tables() &
                              OUTER_REF_TABLE_BIT);
  }

  if (!is_correlated)
    uncacheable&= ~UNCACHEABLE_DEPENDENT;
}


/**
  Set the EXPLAIN type for this subquery.
  
  @param on_the_fly  TRUE<=> We're running a SHOW EXPLAIN command, so we must 
                     not change any variables
*/

void st_select_lex::set_explain_type(bool on_the_fly)
{
  bool is_primary= FALSE;
  if (next_select())
    is_primary= TRUE;

  if (!is_primary && first_inner_unit())
  {
    /*
      If there is at least one materialized derived|view then it's a PRIMARY select.
      Otherwise, all derived tables/views were merged and this select is a SIMPLE one.
    */
    for (SELECT_LEX_UNIT *un= first_inner_unit(); un; un= un->next_unit())
    {
      if ((!un->derived || un->derived->is_materialized_derived()))
      {
        is_primary= TRUE;
        break;
      }
    }
  }

  if (on_the_fly && !is_primary && have_merged_subqueries)
    is_primary= TRUE;

  SELECT_LEX *first= master_unit()->first_select();
  /* drop UNCACHEABLE_EXPLAIN, because it is for internal usage only */
  uint8 is_uncacheable= (uncacheable & ~UNCACHEABLE_EXPLAIN);
  
  bool using_materialization= FALSE;
  Item_subselect *parent_item;
  if ((parent_item= master_unit()->item) &&
      parent_item->substype() == Item_subselect::IN_SUBS)
  {
    Item_in_subselect *in_subs= parent_item->get_IN_subquery();
    /*
      Surprisingly, in_subs->is_set_strategy() can return FALSE here,
      even for the last invocation of this function for the select.
    */
    if (in_subs->test_strategy(SUBS_MATERIALIZATION))
      using_materialization= TRUE;
  }

  if (master_unit()->thd->lex->first_select_lex() == this)
  {
    if (pushdown_select)
      type= pushed_select_text;
    else
      type= is_primary ? "PRIMARY" : "SIMPLE";
  }
  else
  {
    if (this == first)
    {
      /* If we're a direct child of a UNION, we're the first sibling there */
      if (linkage == DERIVED_TABLE_TYPE)
      {
        bool is_pushed_master_unit= master_unit()->derived &&
	                            master_unit()->derived->pushdown_derived;
        if (is_pushed_master_unit)
          type= pushed_derived_text;
        else if (is_uncacheable & UNCACHEABLE_DEPENDENT)
          type= "LATERAL DERIVED";
        else
          type= "DERIVED";
      }
      else if (using_materialization)
        type= "MATERIALIZED";
      else
      {
         if (is_uncacheable & UNCACHEABLE_DEPENDENT)
           type= "DEPENDENT SUBQUERY";
         else
         {
           type= is_uncacheable? "UNCACHEABLE SUBQUERY" :
                                 "SUBQUERY";
         }
      }
    }
    else
    {
      switch (linkage)
      {
      case INTERSECT_TYPE:
        type= "INTERSECT";
        break;
      case EXCEPT_TYPE:
        type= "EXCEPT";
        break;
      default:
        /* This a non-first sibling in UNION */
        if (is_uncacheable & UNCACHEABLE_DEPENDENT)
          type= "DEPENDENT UNION";
        else if (using_materialization)
          type= "MATERIALIZED UNION";
        else
        {
          type= is_uncacheable ? "UNCACHEABLE UNION": "UNION";
          if (this == master_unit()->fake_select_lex)
            type= unit_operation_text[master_unit()->common_op()];
          /*
            join below may be =NULL when this functions is called at an early
            stage. It will be later called again and we will set the correct
            value.
          */
          if (join)
          {
            bool uses_cte= false;
            for (JOIN_TAB *tab= first_linear_tab(join, WITHOUT_BUSH_ROOTS,
                                                       WITH_CONST_TABLES);
                 tab;
                 tab= next_linear_tab(join, tab, WITHOUT_BUSH_ROOTS))
            {
              /*
                pos_in_table_list=NULL for e.g. post-join aggregation JOIN_TABs.
              */
              if (!(tab->table && tab->table->pos_in_table_list))
	        continue;
              TABLE_LIST *tbl= tab->table->pos_in_table_list;
              if (tbl->with && tbl->with->is_recursive &&
                  tbl->is_with_table_recursive_reference())
              {
                uses_cte= true;
                break;
              }
            }
            if (uses_cte)
              type= "RECURSIVE UNION";
          }
        }
        break;
      }
    }
  }

  if (!on_the_fly)
    options|= SELECT_DESCRIBE;
}


/**
  @brief
  Increase estimated number of records for a derived table/view

  @param records  number of records to increase estimate by

  @details
  This function increases estimated number of records by the 'records'
  for the derived table to which this select belongs to.
*/

void SELECT_LEX::increase_derived_records(ha_rows records)
{
  SELECT_LEX_UNIT *unit= master_unit();
  DBUG_ASSERT(unit->derived);

  if (unit->with_element && unit->with_element->is_recursive)
  {
    st_select_lex *first_recursive= unit->with_element->first_recursive;
    st_select_lex *sl= unit->first_select();
    for ( ; sl != first_recursive; sl= sl->next_select())
    {
      if (sl == this)
        break;
    }
    if (sl == first_recursive)
      return; 
  }
  
  select_result *result= unit->result;
  switch (linkage)
  {
  case INTERSECT_TYPE:
    // result of intersect can't be more then one of components
    set_if_smaller(result->est_records, records);
  case EXCEPT_TYPE:
    // in worse case none of record will be removed
    break;
  default:
    // usual UNION
    if (HA_ROWS_MAX - records > result->est_records)
      result->est_records+= records;
    else
      result->est_records= HA_ROWS_MAX;
    break;
  }
}


/**
  @brief
  Mark select's derived table as a const one.

  @param empty Whether select has an empty result set

  @details
  Mark derived table/view of this select as a constant one (to
  materialize it at the optimization phase) unless this select belongs to a
  union. Estimated number of rows is incremented if this select has non empty
  result set.
*/

void SELECT_LEX::mark_const_derived(bool empty)
{
  TABLE_LIST *derived= master_unit()->derived;
  /* join == NULL in  DELETE ... RETURNING */
  if (!(join && join->thd->lex->describe) && derived)
  {
    if (!empty)
      increase_derived_records(1);
    if (!master_unit()->is_unit_op() && !derived->is_merged_derived() &&
        !(join && join->with_two_phase_optimization))
      derived->fill_me= TRUE;
  }
}


bool st_select_lex::save_leaf_tables(THD *thd)
{
  Query_arena *arena, backup;
  arena= thd->activate_stmt_arena_if_needed(&backup);

  List_iterator_fast<TABLE_LIST> li(leaf_tables);
  TABLE_LIST *table;
  while ((table= li++))
  {
    if (leaf_tables_exec.push_back(table, thd->mem_root))
      return 1;
    table->tablenr_exec= table->get_tablenr();
    table->map_exec= table->get_map();
    if (join && (join->select_options & SELECT_DESCRIBE))
      table->maybe_null_exec= 0;
    else
      table->maybe_null_exec= table->table?  table->table->maybe_null: 0;
  }
  if (arena)
    thd->restore_active_arena(arena, &backup);

  return 0;
}


bool LEX::save_prep_leaf_tables()
{
  if (!thd->save_prep_leaf_list)
    return FALSE;

  Query_arena *arena= thd->stmt_arena, backup;
  arena= thd->activate_stmt_arena_if_needed(&backup);
  //It is used for DETETE/UPDATE so top level has only one SELECT
  DBUG_ASSERT(first_select_lex()->next_select() == NULL);
  bool res= first_select_lex()->save_prep_leaf_tables(thd);

  if (arena)
    thd->restore_active_arena(arena, &backup);

  if (res)
    return TRUE;

  thd->save_prep_leaf_list= FALSE;
  return FALSE;
}


bool st_select_lex::save_prep_leaf_tables(THD *thd)
{
  if (prep_leaf_list_state == SAVED)
    return FALSE;

  List_iterator_fast<TABLE_LIST> li(leaf_tables);
  TABLE_LIST *table;

  /*
    Check that the SELECT_LEX was really prepared and so tables are setup.

    It can be subquery in SET clause of UPDATE which was not prepared yet, so
    its tables are not yet setup and ready for storing.
  */
  if (prep_leaf_list_state != READY)
    return FALSE;

  while ((table= li++))
  {
    if (leaf_tables_prep.push_back(table))
      return TRUE;
  }
  prep_leaf_list_state= SAVED;
  for (SELECT_LEX_UNIT *u= first_inner_unit(); u; u= u->next_unit())
  {
    for (SELECT_LEX *sl= u->first_select(); sl; sl= sl->next_select())
    {
      if (sl->save_prep_leaf_tables(thd))
        return TRUE;
    }
  }

  return FALSE;
}


/**
  Set exclude_from_table_unique_test for selects of this select and all selects
  belonging to the underlying units of derived tables or views
*/

void st_select_lex::set_unique_exclude()
{
  exclude_from_table_unique_test= TRUE;
  for (SELECT_LEX_UNIT *unit= first_inner_unit();
       unit;
       unit= unit->next_unit())
  {
    if (unit->derived && unit->derived->is_view_or_derived())
    {
      for (SELECT_LEX *sl= unit->first_select(); sl; sl= sl->next_select())
        sl->set_unique_exclude();
    }
  }
}


/*
  Return true if this select_lex has been converted into a semi-join nest
  within 'ancestor'.

  We need a loop to check this because there could be several nested
  subselects, like

    SELECT ... FROM grand_parent 
      WHERE expr1 IN (SELECT ... FROM parent 
                        WHERE expr2 IN ( SELECT ... FROM child)

  which were converted into:
  
    SELECT ... 
    FROM grand_parent SEMI_JOIN (parent JOIN child) 
    WHERE 
      expr1 AND expr2

  In this case, both parent and child selects were merged into the parent.
*/

bool st_select_lex::is_merged_child_of(st_select_lex *ancestor)
{
  bool all_merged= TRUE;
  for (SELECT_LEX *sl= this; sl && sl!=ancestor;
       sl=sl->outer_select())
  {
    Item *subs= sl->master_unit()->item;
    Item_in_subselect *in_subs= (subs ? subs->get_IN_subquery() : NULL);
    if (in_subs &&
        ((Item_subselect*)subs)->substype() == Item_subselect::IN_SUBS &&
        in_subs->test_strategy(SUBS_SEMI_JOIN))
    {
      continue;
    }

    if (sl->master_unit()->derived &&
      sl->master_unit()->derived->is_merged_derived())
    {
      continue;
    }
    all_merged= FALSE;
    break;
  }
  return all_merged;
}

/* 
  This is used by SHOW EXPLAIN. It assuses query plan has been already 
  collected into QPF structures and we only need to print it out.
*/

int LEX::print_explain(select_result_sink *output, uint8 explain_flags,
                       bool is_analyze, bool *printed_anything)
{
  int res;
  if (explain && explain->have_query_plan())
  {
    res= explain->print_explain(output, explain_flags, is_analyze);
    *printed_anything= true;
  }
  else
  {
    res= 0;
    *printed_anything= false;
  }
  return res;
}


/**
  Allocates and set arena for SET STATEMENT old values.

  @param backup          where to save backup of arena.

  @retval 1 Error
  @retval 0 OK
*/

bool LEX::set_arena_for_set_stmt(Query_arena *backup)
{
  DBUG_ENTER("LEX::set_arena_for_set_stmt");
  DBUG_ASSERT(arena_for_set_stmt== 0);
  if (!mem_root_for_set_stmt)
  {
    mem_root_for_set_stmt= new MEM_ROOT();
    if (unlikely(!(mem_root_for_set_stmt)))
      DBUG_RETURN(1);
    init_sql_alloc(PSI_INSTRUMENT_ME, mem_root_for_set_stmt, ALLOC_ROOT_SET,
                   ALLOC_ROOT_SET, MYF(MY_THREAD_SPECIFIC));
  }
  if (unlikely(!(arena_for_set_stmt= new(mem_root_for_set_stmt)
                 Query_arena_memroot(mem_root_for_set_stmt,
                                     Query_arena::STMT_INITIALIZED))))
    DBUG_RETURN(1);
  DBUG_PRINT("info", ("mem_root: %p  arena: %p",
                      mem_root_for_set_stmt,
                      arena_for_set_stmt));
  thd->set_n_backup_active_arena(arena_for_set_stmt, backup);
  DBUG_RETURN(0);
}


void LEX::reset_arena_for_set_stmt(Query_arena *backup)
{
  DBUG_ENTER("LEX::reset_arena_for_set_stmt");
  DBUG_ASSERT(arena_for_set_stmt);
  thd->restore_active_arena(arena_for_set_stmt, backup);
  DBUG_PRINT("info", ("mem_root: %p  arena: %p",
                      arena_for_set_stmt->mem_root,
                      arena_for_set_stmt));
  DBUG_VOID_RETURN;
}


void LEX::free_arena_for_set_stmt()
{
  DBUG_ENTER("LEX::free_arena_for_set_stmt");
  if (!arena_for_set_stmt)
    return;
  DBUG_PRINT("info", ("mem_root: %p  arena: %p",
                      arena_for_set_stmt->mem_root,
                      arena_for_set_stmt));
  arena_for_set_stmt->free_items();
  delete(arena_for_set_stmt);
  free_root(mem_root_for_set_stmt, MYF(MY_KEEP_PREALLOC));
  arena_for_set_stmt= 0;
  DBUG_VOID_RETURN;
}

void LEX::restore_set_statement_var()
{
  DBUG_ENTER("LEX::restore_set_statement_var");
  if (!old_var_list.is_empty())
  {
    DBUG_PRINT("info", ("vars: %d", old_var_list.elements));
    sql_set_variables(thd, &old_var_list, false);
    old_var_list.empty();
    free_arena_for_set_stmt();
  }
  DBUG_ASSERT(!is_arena_for_set_stmt());
  DBUG_VOID_RETURN;
}

unit_common_op st_select_lex_unit::common_op()
{
  SELECT_LEX *first= first_select();
  bool first_op= TRUE;
  unit_common_op operation= OP_MIX; // if no op
  for (SELECT_LEX *sl= first; sl; sl= sl->next_select())
  {
    if (sl != first)
    {
      unit_common_op op;
      switch (sl->linkage)
      {
      case INTERSECT_TYPE:
        op= OP_INTERSECT;
        break;
      case EXCEPT_TYPE:
        op= OP_EXCEPT;
        break;
      default:
        op= OP_UNION;
        break;
      }
      if (first_op)
      {
        operation= op;
        first_op= FALSE;
      }
      else
      {
        if (operation != op)
          operation= OP_MIX;
      }
    }
  }
  return operation;
}
/*
  Save explain structures of a UNION. The only variable member is whether the 
  union has "Using filesort".

  There is also save_union_explain_part2() function, which is called before we read
  UNION's output.

  The reason for it is examples like this:

     SELECT col1 FROM t1 UNION SELECT col2 FROM t2 ORDER BY (select ... from t3 ...)

  Here, the (select ... from t3 ...) subquery must be a child of UNION's
  st_select_lex. However, it is not connected as child until a very late 
  stage in execution.
*/

int st_select_lex_unit::save_union_explain(Explain_query *output)
{
  SELECT_LEX *first= first_select();

  if (output->get_union(first->select_number))
    return 0; /* Already added */
    
  Explain_union *eu= 
    new (output->mem_root) Explain_union(output->mem_root, 
                                         thd->lex->analyze_stmt);
  if (unlikely(!eu))
    return 0;

  if (with_element && with_element->is_recursive)
    eu->is_recursive_cte= true;
 
  if (derived)
    eu->connection_type= Explain_node::EXPLAIN_NODE_DERIVED;
  /* 
    Note: Non-merged semi-joins cannot be made out of UNIONs currently, so we
    don't ever set EXPLAIN_NODE_NON_MERGED_SJ.
  */
  for (SELECT_LEX *sl= first; sl; sl= sl->next_select())
    eu->add_select(sl->select_number);

  eu->fake_select_type= unit_operation_text[eu->operation= common_op()];
  eu->using_filesort= MY_TEST(global_parameters()->order_list.first);
  eu->using_tmp= union_needs_tmp_table();

  // Save the UNION node
  output->add_node(eu);

  if (eu->get_select_id() == 1)
    output->query_plan_ready();

  return 0;
}


/*
  @see  st_select_lex_unit::save_union_explain
*/

int st_select_lex_unit::save_union_explain_part2(Explain_query *output)
{
  Explain_union *eu= output->get_union(first_select()->select_number);
  if (fake_select_lex)
  {
    for (SELECT_LEX_UNIT *unit= fake_select_lex->first_inner_unit(); 
         unit; unit= unit->next_unit())
    {
      if (unit->explainable())
        eu->add_child(unit->first_select()->select_number);
    }
    fake_select_lex->join->explain= &eu->fake_select_lex_explain;
  }
  return 0;
}


/**
  A routine used by the parser to decide whether we are specifying a full
  partitioning or if only partitions to add or to split.

  @note  This needs to be outside of WITH_PARTITION_STORAGE_ENGINE since it
  is used from the sql parser that doesn't have any ifdef's

  @retval  TRUE    Yes, it is part of a management partition command
  @retval  FALSE          No, not a management partition command
*/

bool LEX::is_partition_management() const
{
  return (sql_command == SQLCOM_ALTER_TABLE &&
          (alter_info.partition_flags ==  ALTER_PARTITION_ADD ||
           alter_info.partition_flags ==  ALTER_PARTITION_REORGANIZE));
}


/**
  Exclude last added SELECT_LEX (current) in the UNIT and return pointer in it
  (previous become currect)

  @return detached SELECT_LEX or NULL in case of error
*/

SELECT_LEX *LEX::exclude_last_select()
{
  return exclude_not_first_select(current_select);
}

SELECT_LEX *LEX::exclude_not_first_select(SELECT_LEX *exclude)
{
  DBUG_ENTER("LEX::exclude_not_first_select");
  DBUG_PRINT("enter", ("exclude %p #%u", exclude, exclude->select_number));
  SELECT_LEX_UNIT *unit= exclude->master_unit();
  SELECT_LEX *sl;
  DBUG_ASSERT(unit->first_select() != exclude);
  /* we should go through the list to correctly set current_select */
  for(sl= unit->first_select();
      sl->next_select() && sl->next_select() != exclude;
      sl= sl->next_select());
  DBUG_PRINT("info", ("excl: %p  unit: %p  prev: %p", exclude, unit, sl));
  if (!sl)
    DBUG_RETURN(NULL);
  DBUG_ASSERT(&sl->next == exclude->prev);

  exclude->prev= NULL;

  current_select= sl;
  DBUG_RETURN(exclude);
}


SELECT_LEX_UNIT *LEX::alloc_unit()
{
  SELECT_LEX_UNIT *unit;
  DBUG_ENTER("LEX::alloc_unit");
  if (!(unit= new (thd->mem_root) SELECT_LEX_UNIT()))
    DBUG_RETURN(NULL);

  unit->init_query();
  /* TODO: reentrant problem */
  unit->thd= thd;
  unit->link_next= 0;
  unit->link_prev= 0;
  /* TODO: remove return_to */
  unit->return_to= NULL;
  DBUG_RETURN(unit);
}


SELECT_LEX *LEX::alloc_select(bool select)
{
  SELECT_LEX *select_lex;
  DBUG_ENTER("LEX::alloc_select");
  if (!(select_lex= new (thd->mem_root) SELECT_LEX()))
    DBUG_RETURN(NULL);
  DBUG_PRINT("info", ("Allocate select: %p #%u  statement lex: %p",
                      select_lex, thd->lex->stmt_lex->current_select_number,
                      thd->lex->stmt_lex));
  /*
    TODO: move following init to constructor when we get rid of builtin
    select
  */
  select_lex->select_number= ++thd->lex->stmt_lex->current_select_number;
  select_lex->parent_lex= this; /* Used in init_query. */
  select_lex->init_query();
  if (select)
    select_lex->init_select();
  select_lex->nest_level_base= &this->unit;
  select_lex->include_global((st_select_lex_node**)&all_selects_list);
  select_lex->context.resolve_in_select_list= TRUE;
  DBUG_RETURN(select_lex);
}

SELECT_LEX_UNIT *
LEX::create_unit(SELECT_LEX *first_sel)
{
  SELECT_LEX_UNIT *unit;
  DBUG_ENTER("LEX::create_unit");

  unit = first_sel->master_unit();

  if (!unit && !(unit= alloc_unit()))
    DBUG_RETURN(NULL);

  unit->register_select_chain(first_sel);
  if (first_sel->next_select())
  {
    unit->reset_distinct();
    DBUG_ASSERT(!unit->fake_select_lex);
    if (unit->add_fake_select_lex(thd))
      DBUG_RETURN(NULL);
  }
  DBUG_RETURN(unit);
}

SELECT_LEX_UNIT *
SELECT_LEX::attach_selects_chain(SELECT_LEX *first_sel,
                                 Name_resolution_context *context)
{
  SELECT_LEX_UNIT *unit;
  DBUG_ENTER("SELECT_LEX::attach_select_chain");

  if (!(unit= parent_lex->alloc_unit()))
    DBUG_RETURN(NULL);

  unit->register_select_chain(first_sel);
  register_unit(unit, context);
  if (first_sel->next_select())
  {
    unit->reset_distinct();
    DBUG_ASSERT(!unit->fake_select_lex);
    if (unit->add_fake_select_lex(parent_lex->thd))
      DBUG_RETURN(NULL);
  }

  DBUG_RETURN(unit);
}

SELECT_LEX *
LEX::wrap_unit_into_derived(SELECT_LEX_UNIT *unit)
{
  SELECT_LEX *wrapping_sel;
  Table_ident *ti;
  DBUG_ENTER("LEX::wrap_unit_into_derived");

  if (!(wrapping_sel= alloc_select(TRUE)))
    DBUG_RETURN(NULL);
  Name_resolution_context *context= &wrapping_sel->context;
  context->init();
  wrapping_sel->automatic_brackets= FALSE;
  wrapping_sel->mark_as_unit_nest();
  wrapping_sel->register_unit(unit, context);

  /* stuff dummy SELECT * FROM (...) */

  if (push_select(wrapping_sel)) // for Items & TABLE_LIST
    DBUG_RETURN(NULL);

  /* add SELECT list*/
  {
    Item *item= new (thd->mem_root) Item_field(thd, context, star_clex_str);
    if (item == NULL)
      goto err;
    if (add_item_to_list(thd, item))
      goto err;
    (wrapping_sel->with_wild)++;
  }

  unit->first_select()->set_linkage(DERIVED_TABLE_TYPE);

  ti= new (thd->mem_root) Table_ident(unit);
  if (ti == NULL)
    goto err;
  {
    TABLE_LIST *table_list;
    LEX_CSTRING alias;
    if (wrapping_sel->make_unique_derived_name(thd, &alias))
      goto err;

    if (!(table_list= wrapping_sel->add_table_to_list(thd, ti, &alias,
                                                      0, TL_READ,
                                                      MDL_SHARED_READ)))
      goto err;

    context->resolve_in_table_list_only(table_list);
    wrapping_sel->add_joined_table(table_list);
  }

  pop_select();

  derived_tables|= DERIVED_SUBQUERY;

  DBUG_RETURN(wrapping_sel);

err:
  pop_select();
  DBUG_RETURN(NULL);
}

SELECT_LEX *LEX::wrap_select_chain_into_derived(SELECT_LEX *sel)
{
  SELECT_LEX *dummy_select;
  SELECT_LEX_UNIT *unit;
  Table_ident *ti;
  DBUG_ENTER("LEX::wrap_select_chain_into_derived");

  if (!(dummy_select= alloc_select(TRUE)))
     DBUG_RETURN(NULL);
  Name_resolution_context *context= &dummy_select->context;
  dummy_select->automatic_brackets= FALSE;
  sel->distinct= TRUE; // First select has not this attribute (safety)

  if (!(unit= dummy_select->attach_selects_chain(sel, context)))
    DBUG_RETURN(NULL);

  /* stuff dummy SELECT * FROM (...) */

  if (push_select(dummy_select)) // for Items & TABLE_LIST
    DBUG_RETURN(NULL);

  /* add SELECT list*/
  {
    Item *item= new (thd->mem_root) Item_field(thd, context, star_clex_str);
    if (item == NULL)
      goto err;
    if (add_item_to_list(thd, item))
      goto err;
    (dummy_select->with_wild)++;
  }

  sel->set_linkage(DERIVED_TABLE_TYPE);

  ti= new (thd->mem_root) Table_ident(unit);
  if (ti == NULL)
    goto err;
  {
    TABLE_LIST *table_list;
    LEX_CSTRING alias;
    if (dummy_select->make_unique_derived_name(thd, &alias))
      goto err;

    if (!(table_list= dummy_select->add_table_to_list(thd, ti, &alias,
                                                      0, TL_READ,
                                                      MDL_SHARED_READ)))
      goto err;

    context->resolve_in_table_list_only(table_list);
    dummy_select->add_joined_table(table_list);
  }

  pop_select();

  derived_tables|= DERIVED_SUBQUERY;

  DBUG_RETURN(dummy_select);

err:
  pop_select();
  DBUG_RETURN(NULL);
}

bool LEX::push_context(Name_resolution_context *context)
{
  DBUG_ENTER("LEX::push_context");
  DBUG_PRINT("info", ("Context: %p Select: %p (%d)",
                       context, context->select_lex,
                       (context->select_lex ?
                        context->select_lex->select_number:
                        0)));
  bool res= context_stack.push_front(context, thd->mem_root);
  DBUG_RETURN(res);
}


Name_resolution_context *LEX::pop_context()
{
  DBUG_ENTER("LEX::pop_context");
  Name_resolution_context *context= context_stack.pop();
  DBUG_PRINT("info", ("Context: %p Select: %p (%d)",
                       context, context->select_lex,
                       (context->select_lex ?
                        context->select_lex->select_number:
                        0)));
  DBUG_RETURN(context);
}


SELECT_LEX *LEX::create_priority_nest(SELECT_LEX *first_in_nest)
{
  DBUG_ENTER("LEX::create_priority_nest");
  DBUG_ASSERT(first_in_nest->first_nested);
  enum sub_select_type wr_unit_type= first_in_nest->get_linkage();
  bool wr_distinct= first_in_nest->distinct;
  SELECT_LEX *attach_to= first_in_nest->first_nested;
  attach_to->cut_next();
  SELECT_LEX *wrapper= wrap_select_chain_into_derived(first_in_nest);
  if (wrapper)
  {
    first_in_nest->first_nested= NULL;
    wrapper->set_linkage_and_distinct(wr_unit_type, wr_distinct);
    wrapper->first_nested= attach_to->first_nested;
    wrapper->set_master_unit(attach_to->master_unit());
    attach_to->link_neighbour(wrapper);
  }
  DBUG_RETURN(wrapper);
}


/**
  Checks if we need finish "automatic brackets" mode

  INTERSECT has higher priority then UNION and EXCEPT, so when it is need we
  automatically create lower layer for INTERSECT (automatic brackets) and
  here we check if we should return back one level up during parsing procedure.
*/

void LEX::check_automatic_up(enum sub_select_type type)
{
  if (type != INTERSECT_TYPE &&
      current_select->get_linkage() == INTERSECT_TYPE &&
      current_select->outer_select() &&
      current_select->outer_select()->automatic_brackets)
  {
    nest_level--;
    current_select= current_select->outer_select();
  }
}


sp_variable *LEX::sp_param_init(LEX_CSTRING *name)
{
  if (spcont->find_variable(name, true))
  {
    my_error(ER_SP_DUP_PARAM, MYF(0), name->str);
    return NULL;
  }
  sp_variable *spvar= spcont->add_variable(thd, name);
  init_last_field(&spvar->field_def, name,
                  thd->variables.collation_database);
  return spvar;
}


bool LEX::sp_param_fill_definition(sp_variable *spvar,
                                   const Lex_field_type_st &def)
{
  return
    last_field->set_attributes(thd, def, charset,
                               COLUMN_DEFINITION_ROUTINE_PARAM) ||
    sphead->fill_spvar_definition(thd, last_field, &spvar->name);
}


bool LEX::sf_return_fill_definition(const Lex_field_type_st &def)
{
  return
    last_field->set_attributes(thd, def, charset,
                               COLUMN_DEFINITION_FUNCTION_RETURN) ||
    sphead->fill_field_definition(thd, last_field);
}


void LEX::set_stmt_init()
{
  sql_command= SQLCOM_SET_OPTION;
  mysql_init_select(this);
  option_type= OPT_SESSION;
  autocommit= 0;
  var_list.empty();
};


/**
  Find a local or a package body variable by name.
  @param IN  name    - the variable name
  @param OUT ctx     - NULL, if the variable was not found,
                       or LEX::spcont (if a local variable was found)
                       or the package top level context
                       (if a package variable was found)
  @param OUT handler - NULL, if the variable was not found,
                       or a pointer to rcontext handler
  @retval            - the variable (if found), or NULL otherwise.
*/
sp_variable *
LEX::find_variable(const LEX_CSTRING *name,
                   sp_pcontext **ctx,
                   const Sp_rcontext_handler **rh) const
{
  sp_variable *spv;
  if (spcont && (spv= spcont->find_variable(name, false)))
  {
    *ctx= spcont;
    *rh= &sp_rcontext_handler_local;
    return spv;
  }
  sp_package *pkg= sphead ? sphead->m_parent : NULL;
  if (pkg && (spv= pkg->find_package_variable(name)))
  {
    *ctx= pkg->get_parse_context()->child_context(0);
    *rh= &sp_rcontext_handler_package_body;
    return spv;
  }
  *ctx= NULL;
  *rh= NULL;
  return NULL;
}


static bool is_new(const char *str)
{
  return (str[0] == 'n' || str[0] == 'N') &&
         (str[1] == 'e' || str[1] == 'E') &&
         (str[2] == 'w' || str[2] == 'W');
}

static bool is_old(const char *str)
{
  return (str[0] == 'o' || str[0] == 'O') &&
         (str[1] == 'l' || str[1] == 'L') &&
         (str[2] == 'd' || str[2] == 'D');
}


bool LEX::is_trigger_new_or_old_reference(const LEX_CSTRING *name) const
{
  // "name" is not necessarily NULL-terminated!
  return sphead && sphead->m_handler->type() == SP_TYPE_TRIGGER &&
         name->length == 3 && (is_new(name->str) || is_old(name->str));
}


void LEX::sp_variable_declarations_init(THD *thd, int nvars)
{
  sp_variable *spvar= spcont->get_last_context_variable();

  sphead->reset_lex(thd);
  spcont->declare_var_boundary(nvars);
  thd->lex->init_last_field(&spvar->field_def, &spvar->name,
                            thd->variables.collation_database);
}


bool LEX::sp_variable_declarations_set_default(THD *thd, int nvars,
                                               Item *dflt_value_item)
{
  bool has_default_clause= dflt_value_item != NULL;
  if (!has_default_clause &&
      unlikely(!(dflt_value_item= new (thd->mem_root) Item_null(thd))))
    return true;

  sp_variable *first_spvar = NULL;

  for (uint i= 0 ; i < (uint) nvars ; i++)
  {
    sp_variable *spvar= spcont->get_last_context_variable((uint) nvars - 1 - i);

    if (i == 0) {
      first_spvar = spvar;
    } else if (has_default_clause) {
      Item_splocal *item =
              new (thd->mem_root)
                      Item_splocal(thd, &sp_rcontext_handler_local,
                                   &first_spvar->name, first_spvar->offset,
                                   first_spvar->type_handler(), 0, 0);
      if (item == NULL)
        return true; // OOM
#ifndef DBUG_OFF
      item->m_sp = sphead;
#endif
      dflt_value_item = item;
    }

    bool last= i + 1 == (uint) nvars;
    spvar->default_value= dflt_value_item;
    /* The last instruction is responsible for freeing LEX. */
    sp_instr_set *is= new (thd->mem_root)
                      sp_instr_set(sphead->instructions(),
                                   spcont, &sp_rcontext_handler_local,
                                   spvar->offset, dflt_value_item,
                                   this, last);
    if (unlikely(is == NULL || sphead->add_instr(is)))
      return true;
  }
  return false;
}


bool
LEX::sp_variable_declarations_copy_type_finalize(THD *thd, int nvars,
                                                 const Column_definition &ref,
                                                 Row_definition_list *fields,
                                                 Item *default_value)
{
  for (uint i= 0 ; i < (uint) nvars; i++)
  {
    sp_variable *spvar= spcont->get_last_context_variable((uint) nvars - 1 - i);
    spvar->field_def.set_type(ref);
    if (fields)
    {
      DBUG_ASSERT(ref.type_handler() == &type_handler_row);
      spvar->field_def.set_row_field_definitions(fields);
    }
    spvar->field_def.field_name= spvar->name;
  }
  if (unlikely(sp_variable_declarations_set_default(thd, nvars,
                                                    default_value)))
    return true;
  spcont->declare_var_boundary(0);
  return sphead->restore_lex(thd);
}


bool LEX::sp_variable_declarations_finalize(THD *thd, int nvars,
                                            const Column_definition *cdef,
                                            Item *dflt_value_item)
{
  DBUG_ASSERT(cdef);
  Column_definition tmp(*cdef);
  if (sphead->fill_spvar_definition(thd, &tmp))
    return true;
  return sp_variable_declarations_copy_type_finalize(thd, nvars, tmp, NULL,
                                                     dflt_value_item);
}


bool LEX::sp_variable_declarations_row_finalize(THD *thd, int nvars,
                                                Row_definition_list *row,
                                                Item *dflt_value_item)
{
  DBUG_ASSERT(row);
  /*
    Prepare all row fields.
    Note, we do it only one time outside of the below loop.
    The converted list in "row" is further reused by all variable
    declarations processed by the current call.
    Example:
      DECLARE
        a, b, c ROW(x VARCHAR(10) CHARACTER SET utf8);
      BEGIN
        ...
      END;
  */
  if (sphead->row_fill_field_definitions(thd, row))
    return true;

  for (uint i= 0 ; i < (uint) nvars ; i++)
  {
    sp_variable *spvar= spcont->get_last_context_variable((uint) nvars - 1 - i);
    spvar->field_def.set_row_field_definitions(row);
    if (sphead->fill_spvar_definition(thd, &spvar->field_def, &spvar->name))
      return true;
  }

  if (sp_variable_declarations_set_default(thd, nvars, dflt_value_item))
    return true;
  spcont->declare_var_boundary(0);
  return sphead->restore_lex(thd);
}


/**
  Finalize a %ROWTYPE declaration, e.g.:
    DECLARE a,b,c,d t1%ROWTYPE := ROW(1,2,3);

  @param thd   - the current thd
  @param nvars - the number of variables in the declaration
  @param ref   - the table or cursor name (see comments below)
  @param def   - the default value, e.g., ROW(1,2,3), or NULL (no default).
*/
bool
LEX::sp_variable_declarations_rowtype_finalize(THD *thd, int nvars,
                                               Qualified_column_ident *ref,
                                               Item *def)
{
  uint coffp;
  const sp_pcursor *pcursor= ref->table.str && ref->db.str ? NULL :
                             spcont->find_cursor(&ref->m_column, &coffp,
                                                 false);
  if (pcursor)
    return sp_variable_declarations_cursor_rowtype_finalize(thd, nvars,
                                                            coffp, def);
  /*
    When parsing a qualified identifier chain, the parser does not know yet
    if it's going to be a qualified column name (for %TYPE),
    or a qualified table name (for %ROWTYPE). So it collects the chain
    into Qualified_column_ident.
    Now we know that it was actually a qualified table name (%ROWTYPE).
    Create a new Table_ident from Qualified_column_ident,
    shifting fields as follows:
    - ref->m_column becomes table_ref->table
    - ref->table    becomes table_ref->db
  */
  return sp_variable_declarations_table_rowtype_finalize(thd, nvars,
                                                         ref->table,
                                                         ref->m_column,
                                                         def);
}


bool
LEX::sp_variable_declarations_table_rowtype_finalize(THD *thd, int nvars,
                                                     const LEX_CSTRING &db,
                                                     const LEX_CSTRING &table,
                                                     Item *def)
{
  Table_ident *table_ref;
  if (unlikely(!(table_ref=
                 new (thd->mem_root) Table_ident(thd, &db, &table, false))))
    return true;
  // Loop through all variables in the same declaration
  for (uint i= 0 ; i < (uint) nvars; i++)
  {
    sp_variable *spvar= spcont->get_last_context_variable((uint) nvars - 1 - i);
    spvar->field_def.set_table_rowtype_ref(table_ref);
    sphead->fill_spvar_definition(thd, &spvar->field_def, &spvar->name);
  }
  if (sp_variable_declarations_set_default(thd, nvars, def))
    return true;
  // Make sure sp_rcontext is created using the invoker security context:
  sphead->m_flags|= sp_head::HAS_COLUMN_TYPE_REFS;
  spcont->declare_var_boundary(0);
  return sphead->restore_lex(thd);
}


bool
LEX::sp_variable_declarations_cursor_rowtype_finalize(THD *thd, int nvars,
                                                      uint offset,
                                                      Item *def)
{
  const sp_pcursor *pcursor= spcont->find_cursor(offset);

  // Loop through all variables in the same declaration
  for (uint i= 0 ; i < (uint) nvars; i++)
  {
    sp_variable *spvar= spcont->get_last_context_variable((uint) nvars - 1 - i);

    spvar->field_def.set_cursor_rowtype_ref(offset);
    sp_instr_cursor_copy_struct *instr=
      new (thd->mem_root) sp_instr_cursor_copy_struct(sphead->instructions(),
                                                      spcont, offset,
                                                      pcursor->lex(),
                                                      spvar->offset);
    if (instr == NULL || sphead->add_instr(instr))
     return true;

    sphead->fill_spvar_definition(thd, &spvar->field_def, &spvar->name);
  }
  if (unlikely(sp_variable_declarations_set_default(thd, nvars, def)))
    return true;
  // Make sure sp_rcontext is created using the invoker security context:
  sphead->m_flags|= sp_head::HAS_COLUMN_TYPE_REFS;
  spcont->declare_var_boundary(0);
  return sphead->restore_lex(thd);
}


/*
  Add declarations for table column and SP variable anchor types:
  - DECLARE spvar1 TYPE OF db1.table1.column1;
  - DECLARE spvar1 TYPE OF table1.column1;
  - DECLARE spvar1 TYPE OF spvar0;
*/
bool
LEX::sp_variable_declarations_with_ref_finalize(THD *thd, int nvars,
                                                Qualified_column_ident *ref,
                                                Item *def)
{
  return ref->db.length == 0 && ref->table.length == 0 ?
    sp_variable_declarations_vartype_finalize(thd, nvars, ref->m_column, def) :
    sp_variable_declarations_column_type_finalize(thd, nvars, ref, def);
}


bool
LEX::sp_variable_declarations_column_type_finalize(THD *thd, int nvars,
                                                   Qualified_column_ident *ref,
                                                   Item *def)
{
  for (uint i= 0 ; i < (uint) nvars; i++)
  {
    sp_variable *spvar= spcont->get_last_context_variable((uint) nvars - 1 - i);
    spvar->field_def.set_column_type_ref(ref);
    spvar->field_def.field_name= spvar->name;
  }
  sphead->m_flags|= sp_head::HAS_COLUMN_TYPE_REFS;
  if (sp_variable_declarations_set_default(thd, nvars, def))
    return true;
  spcont->declare_var_boundary(0);
  return sphead->restore_lex(thd);
}


bool
LEX::sp_variable_declarations_vartype_finalize(THD *thd, int nvars,
                                               const LEX_CSTRING &ref,
                                               Item *default_value)
{
  sp_variable *t;
  if (!spcont || !(t= spcont->find_variable(&ref, false)))
  {
    my_error(ER_SP_UNDECLARED_VAR, MYF(0), ref.str);
    return true;
  }

  if (t->field_def.is_cursor_rowtype_ref())
  {
    uint offset= t->field_def.cursor_rowtype_offset();
    return sp_variable_declarations_cursor_rowtype_finalize(thd, nvars,
                                                            offset,
                                                            default_value);
  }

  if (t->field_def.is_column_type_ref())
  {
    Qualified_column_ident *tmp= t->field_def.column_type_ref();
    return sp_variable_declarations_column_type_finalize(thd, nvars, tmp,
                                                         default_value);
  }

  if (t->field_def.is_table_rowtype_ref())
  {
    const Table_ident *tmp= t->field_def.table_rowtype_ref();
    return sp_variable_declarations_table_rowtype_finalize(thd, nvars,
                                                           tmp->db,
                                                           tmp->table,
                                                           default_value);
  }

  // A reference to a scalar or a row variable with an explicit data type
  return sp_variable_declarations_copy_type_finalize(thd, nvars,
                                                     t->field_def,
                                                     t->field_def.
                                                       row_field_definitions(),
                                                     default_value);
}


/**********************************************************************
  The FOR LOOP statement

  This syntax:
    FOR i IN lower_bound .. upper_bound
    LOOP
      statements;
    END LOOP;

  is translated into:

    DECLARE
      i INT := lower_bound;
      j INT := upper_bound;
    BEGIN
      WHILE i <= j
      LOOP
        statements;
        i:= i + 1;
      END LOOP;
    END;
*/


sp_variable *LEX::sp_add_for_loop_variable(THD *thd, const LEX_CSTRING *name,
                                           Item *value)
{
  sp_variable *spvar= spcont->add_variable(thd, name);
  spcont->declare_var_boundary(1);
  spvar->field_def.field_name= spvar->name;
  spvar->field_def.set_handler(&type_handler_slonglong);
  type_handler_slonglong.Column_definition_prepare_stage2(&spvar->field_def,
                                                          NULL, HA_CAN_GEOMETRY);
  if (!value && unlikely(!(value= new (thd->mem_root) Item_null(thd))))
    return NULL;

  spvar->default_value= value;
  sp_instr_set *is= new (thd->mem_root)
                    sp_instr_set(sphead->instructions(),
                                 spcont, &sp_rcontext_handler_local,
                                 spvar->offset, value,
                                 this, true);
  if (unlikely(is == NULL || sphead->add_instr(is)))
    return NULL;
  spcont->declare_var_boundary(0);
  return spvar;
}


bool LEX::sp_for_loop_implicit_cursor_statement(THD *thd,
                                                Lex_for_loop_bounds_st *bounds,
                                                sp_lex_cursor *cur)
{
  Item *item;
  DBUG_ASSERT(sphead);
  LEX_CSTRING name= {STRING_WITH_LEN("[implicit_cursor]") };
  if (sp_declare_cursor(thd, &name, cur, NULL, true))
    return true;
  DBUG_ASSERT(thd->lex == this);
  if (unlikely(!(bounds->m_index=
                 new (thd->mem_root) sp_assignment_lex(thd, this))))
    return true;
  bounds->m_index->sp_lex_in_use= true;
  sphead->reset_lex(thd, bounds->m_index);
  DBUG_ASSERT(thd->lex != this);
  /*
    We pass NULL as Name_resolution_context here.
    It's OK, fix_fields() will not be called for this Item_field created.
    Item_field is only needed for LEX::sp_for_loop_cursor_declarations()
    and is used to transfer the loop index variable name, "rec" in this example:
      FOR rec IN (SELECT * FROM t1)
      DO
        SELECT rec.a, rec.b;
      END FOR;
  */
  if (!(item= new (thd->mem_root) Item_field(thd, NULL, name)))
    return true;
  bounds->m_index->set_item_and_free_list(item, NULL);
  if (thd->lex->sphead->restore_lex(thd))
    return true;
  DBUG_ASSERT(thd->lex == this);
  bounds->m_direction= 1;
  bounds->m_target_bound= NULL;
  bounds->m_implicit_cursor= true;
  return false;
}

sp_variable *
LEX::sp_add_for_loop_cursor_variable(THD *thd,
                                     const LEX_CSTRING *name,
                                     const sp_pcursor *pcursor,
                                     uint coffset,
                                     sp_assignment_lex *param_lex,
                                     Item_args *parameters)
{
  sp_variable *spvar= spcont->add_variable(thd, name);
  if (!spvar)
    return NULL;
  spcont->declare_var_boundary(1);
  sphead->fill_spvar_definition(thd, &spvar->field_def, &spvar->name);
  if (unlikely(!(spvar->default_value= new (thd->mem_root) Item_null(thd))))
    return NULL;

  spvar->field_def.set_cursor_rowtype_ref(coffset);

  if (unlikely(sphead->add_for_loop_open_cursor(thd, spcont, spvar, pcursor,
                                                coffset,
                                                param_lex, parameters)))
    return NULL;

  spcont->declare_var_boundary(0);
  return spvar;
}


/**
  Generate a code for a FOR loop condition:
  - Make Item_splocal for the FOR loop index variable
  - Make Item_splocal for the FOR loop upper bound variable
  - Make a comparison function item on top of these two variables
*/
bool LEX::sp_for_loop_condition(THD *thd, const Lex_for_loop_st &loop)
{
  Item_splocal *args[2];
  for (uint i= 0 ; i < 2; i++)
  {
    sp_variable *src= i == 0 ? loop.m_index : loop.m_target_bound;
    args[i]= new (thd->mem_root)
              Item_splocal(thd, &sp_rcontext_handler_local,
                           &src->name, src->offset, src->type_handler());
    if (unlikely(args[i] == NULL))
      return true;
#ifdef DBUG_ASSERT_EXISTS
    args[i]->m_sp= sphead;
#endif
  }

  Item *expr= loop.m_direction > 0 ?
    (Item *) new (thd->mem_root) Item_func_le(thd, args[0], args[1]) :
    (Item *) new (thd->mem_root) Item_func_ge(thd, args[0], args[1]);
  return unlikely(!expr) || unlikely(sp_while_loop_expression(thd, expr));
}


/**
  Generate the FOR LOOP condition code in its own lex
*/
bool LEX::sp_for_loop_intrange_condition_test(THD *thd,
                                              const Lex_for_loop_st &loop)
{
  spcont->set_for_loop(loop);
  sphead->reset_lex(thd);
  if (unlikely(thd->lex->sp_for_loop_condition(thd, loop)))
    return true;
  return thd->lex->sphead->restore_lex(thd);
}


bool LEX::sp_for_loop_cursor_condition_test(THD *thd,
                                            const Lex_for_loop_st &loop)
{
  const LEX_CSTRING *cursor_name;
  Item *expr;
  spcont->set_for_loop(loop);
  sphead->reset_lex(thd);
  cursor_name= spcont->find_cursor(loop.m_cursor_offset);
  DBUG_ASSERT(cursor_name);
  if (unlikely(!(expr=
                 new (thd->mem_root)
                 Item_func_cursor_found(thd, cursor_name,
                                        loop.m_cursor_offset))))
    return true;
  if (thd->lex->sp_while_loop_expression(thd, expr))
    return true;
  return thd->lex->sphead->restore_lex(thd);
}


bool LEX::sp_for_loop_intrange_declarations(THD *thd, Lex_for_loop_st *loop,
                                            const LEX_CSTRING *index,
                                            const Lex_for_loop_bounds_st &bounds)
{
  Item *item;
  if ((item= bounds.m_index->get_item())->type() == Item::FIELD_ITEM)
  {
    // We're here is the lower bound is unknown identifier
    my_error(ER_SP_UNDECLARED_VAR, MYF(0), item->full_name());
    return true;
  }
  if ((item= bounds.m_target_bound->get_item())->type() == Item::FIELD_ITEM)
  {
    // We're here is the upper bound is unknown identifier
    my_error(ER_SP_UNDECLARED_VAR, MYF(0), item->full_name());
    return true;
  }
  if (!(loop->m_index=
        bounds.m_index->sp_add_for_loop_variable(thd, index,
                                                 bounds.m_index->get_item())))
    return true;
  if (unlikely(!(loop->m_target_bound=
                 bounds.m_target_bound->
                 sp_add_for_loop_target_bound(thd,
                                              bounds.
                                              m_target_bound->get_item()))))
     return true;
  loop->m_direction= bounds.m_direction;
  loop->m_implicit_cursor= 0;
  return false;
}


bool LEX::sp_for_loop_cursor_declarations(THD *thd,
                                          Lex_for_loop_st *loop,
                                          const LEX_CSTRING *index,
                                          const Lex_for_loop_bounds_st &bounds)
{
  Item *item= bounds.m_index->get_item();
  Item_splocal *item_splocal;
  Item_field *item_field;
  Item_func_sp *item_func_sp= NULL;
  LEX_CSTRING name;
  uint coffs, param_count= 0;
  const sp_pcursor *pcursor;
  DBUG_ENTER("LEX::sp_for_loop_cursor_declarations");

  if ((item_splocal= item->get_item_splocal()))
    name= item_splocal->m_name;
  else if ((item_field= item->type() == Item::FIELD_ITEM ?
                        static_cast<Item_field *>(item) : NULL) &&
           item_field->table_name.str == NULL)
    name= item_field->field_name;
  else if (item->type() == Item::FUNC_ITEM &&
           static_cast<Item_func*>(item)->functype() == Item_func::FUNC_SP &&
           !static_cast<Item_func_sp*>(item)->get_sp_name()->m_explicit_name)
  {
    /*
      When a FOR LOOP for a cursor with parameters is parsed:
        FOR index IN cursor(1,2,3) LOOP
          statements;
        END LOOP;
      the parser scans "cursor(1,2,3)" using the "expr" rule,
      so it thinks that cursor(1,2,3) is a stored function call.
      It's not easy to implement this without using "expr" because
      of grammar conflicts.
      As a side effect, the Item_func_sp and its arguments in the parentheses
      belong to the same LEX. This is different from an explicit
      "OPEN cursor(1,2,3)" where every expression belongs to a separate LEX.
    */
    item_func_sp= static_cast<Item_func_sp*>(item);
    name= item_func_sp->get_sp_name()->m_name;
    param_count= item_func_sp->argument_count();
  }
  else
  {
    thd->parse_error();
    DBUG_RETURN(true);
  }
  if (unlikely(!(pcursor= spcont->find_cursor_with_error(&name, &coffs,
                                                         false)) ||
               pcursor->check_param_count_with_error(param_count)))
    DBUG_RETURN(true);

  if (!(loop->m_index= sp_add_for_loop_cursor_variable(thd, index,
                                                       pcursor, coffs,
                                                       bounds.m_index,
                                                       item_func_sp)))
    DBUG_RETURN(true);
  loop->m_target_bound= NULL;
  loop->m_direction= bounds.m_direction;
  loop->m_cursor_offset= coffs;
  loop->m_implicit_cursor= bounds.m_implicit_cursor;
  DBUG_RETURN(false);
}


/**
  Generate a code for a FOR loop index increment
*/
bool LEX::sp_for_loop_increment(THD *thd, const Lex_for_loop_st &loop)
{
  Item_splocal *splocal= new (thd->mem_root)
    Item_splocal(thd, &sp_rcontext_handler_local,
                      &loop.m_index->name, loop.m_index->offset,
                      loop.m_index->type_handler());
  if (unlikely(splocal == NULL))
    return true;
#ifdef DBUG_ASSERT_EXISTS
  splocal->m_sp= sphead;
#endif
  Item_int *inc= new (thd->mem_root) Item_int(thd, loop.m_direction);
  if (unlikely(!inc))
    return true;
  Item *expr= new (thd->mem_root) Item_func_plus(thd, splocal, inc);
  if (unlikely(!expr) ||
      unlikely(sphead->set_local_variable(thd, spcont,
                                          &sp_rcontext_handler_local,
                                          loop.m_index, expr, this, true)))
    return true;
  return false;
}


bool LEX::sp_for_loop_intrange_finalize(THD *thd, const Lex_for_loop_st &loop)
{
  sphead->reset_lex(thd);

  // Generate FOR LOOP index increment in its own lex
  DBUG_ASSERT(this != thd->lex);
  if (unlikely(thd->lex->sp_for_loop_increment(thd, loop) ||
               thd->lex->sphead->restore_lex(thd)))
    return true;

  // Generate a jump to the beginning of the loop
  DBUG_ASSERT(this == thd->lex);
  return sp_while_loop_finalize(thd);
}


bool LEX::sp_for_loop_cursor_finalize(THD *thd, const Lex_for_loop_st &loop)
{
  sp_instr_cfetch *instr=
    new (thd->mem_root) sp_instr_cfetch(sphead->instructions(),
                                        spcont, loop.m_cursor_offset, false);
  if (unlikely(instr == NULL) || unlikely(sphead->add_instr(instr)))
    return true;
  instr->add_to_varlist(loop.m_index);
  // Generate a jump to the beginning of the loop
  return sp_while_loop_finalize(thd);
}

bool LEX::sp_for_loop_outer_block_finalize(THD *thd,
                                           const Lex_for_loop_st &loop)
{
  Lex_spblock tmp;
  tmp.curs= MY_TEST(loop.m_implicit_cursor);
  if (unlikely(sp_block_finalize(thd, tmp))) // The outer DECLARE..BEGIN..END
    return true;
  if (!loop.is_for_loop_explicit_cursor())
    return false;
  /*
    Explicit cursor FOR loop must close the cursor automatically.
    Note, implicit cursor FOR loop does not need to close the cursor,
    it's closed by sp_instr_cpop.
  */
  sp_instr_cclose *ic= new (thd->mem_root)
                       sp_instr_cclose(sphead->instructions(), spcont,
                                       loop.m_cursor_offset);
  return ic == NULL || sphead->add_instr(ic);
}

/***************************************************************************/

bool LEX::sp_declare_cursor(THD *thd, const LEX_CSTRING *name,
                            sp_lex_cursor *cursor_stmt,
                            sp_pcontext *param_ctx, bool add_cpush_instr)
{
  uint offp;
  sp_instr_cpush *i;

  if (spcont->find_cursor(name, &offp, true))
  {
    my_error(ER_SP_DUP_CURS, MYF(0), name->str);
    return true;
  }

  if (unlikely(spcont->add_cursor(name, param_ctx, cursor_stmt)))
    return true;

  if (add_cpush_instr)
  {
    i= new (thd->mem_root)
         sp_instr_cpush(sphead->instructions(), spcont, cursor_stmt,
                        spcont->current_cursor_count() - 1);
    return unlikely(i == NULL) || unlikely(sphead->add_instr(i));
  }
  return false;
}


/**
  Generate an SP code for an "OPEN cursor_name" statement.
  @param thd
  @param name       - Name of the cursor
  @param parameters - Cursor parameters, e.g. OPEN c(1,2,3)
  @returns          - false on success, true on error
*/
bool LEX::sp_open_cursor(THD *thd, const LEX_CSTRING *name,
                         List<sp_assignment_lex> *parameters)
{
  uint offset;
  const sp_pcursor *pcursor;
  uint param_count= parameters ? parameters->elements : 0;
  return !(pcursor= spcont->find_cursor_with_error(name, &offset, false)) ||
         pcursor->check_param_count_with_error(param_count) ||
         sphead->add_open_cursor(thd, spcont, offset,
                                 pcursor->param_context(), parameters);
}


bool LEX::sp_handler_declaration_init(THD *thd, int type)
{
  sp_handler *h= spcont->add_handler(thd, (sp_handler::enum_type) type);

  spcont= spcont->push_context(thd, sp_pcontext::HANDLER_SCOPE);

  sp_instr_hpush_jump *i=
    new (thd->mem_root) sp_instr_hpush_jump(sphead->instructions(), spcont, h);

  if (unlikely(i == NULL) || unlikely(sphead->add_instr(i)))
    return true;

  /* For continue handlers, mark end of handler scope. */
  if (type == sp_handler::CONTINUE &&
      unlikely(sphead->push_backpatch(thd, i, spcont->last_label())))
    return true;

  if (unlikely(sphead->push_backpatch(thd, i,
                                      spcont->push_label(thd, &empty_clex_str,
                                                         0))))
    return true;

  return false;
}


bool LEX::sp_handler_declaration_finalize(THD *thd, int type)
{
  sp_label *hlab= spcont->pop_label(); /* After this hdlr */
  sp_instr_hreturn *i;

  if (type == sp_handler::CONTINUE)
  {
    i= new (thd->mem_root) sp_instr_hreturn(sphead->instructions(), spcont);
    if (unlikely(i == NULL) ||
        unlikely(sphead->add_instr(i)))
      return true;
  }
  else
  {  /* EXIT or UNDO handler, just jump to the end of the block */
    i= new (thd->mem_root) sp_instr_hreturn(sphead->instructions(), spcont);
    if (unlikely(i == NULL) ||
        unlikely(sphead->add_instr(i)) ||
        unlikely(sphead->push_backpatch(thd, i, spcont->last_label()))) /* Block end */
      return true;
  }
  sphead->backpatch(hlab);
  spcont= spcont->pop_context();
  return false;
}


void LEX::sp_block_init(THD *thd, const LEX_CSTRING *label)
{
  spcont->push_label(thd, label, sphead->instructions(), sp_label::BEGIN);
  spcont= spcont->push_context(thd, sp_pcontext::REGULAR_SCOPE);
}


bool LEX::sp_block_finalize(THD *thd, const Lex_spblock_st spblock,
                                      class sp_label **splabel)
{
  sp_head *sp= sphead;
  sp_pcontext *ctx= spcont;
  sp_instr *i;

  sp->backpatch(ctx->last_label()); /* We always have a label */
  if (spblock.hndlrs)
  {
    i= new (thd->mem_root)
      sp_instr_hpop(sp->instructions(), ctx, spblock.hndlrs);
    if (unlikely(i == NULL) ||
        unlikely(sp->add_instr(i)))
      return true;
  }
  if (spblock.curs)
  {
    i= new (thd->mem_root)
      sp_instr_cpop(sp->instructions(), ctx, spblock.curs);
    if (unlikely(i == NULL) ||
        unlikely(sp->add_instr(i)))
      return true;
  }
  spcont= ctx->pop_context();
  *splabel= spcont->pop_label();
  return false;
}


bool LEX::sp_block_finalize(THD *thd, const Lex_spblock_st spblock,
                            const LEX_CSTRING *end_label)
{
  sp_label *splabel;
  if (unlikely(sp_block_finalize(thd, spblock, &splabel)))
    return true;
  if (unlikely(end_label->str &&
               lex_string_cmp(system_charset_info,
                              end_label, &splabel->name) != 0))
  {
    my_error(ER_SP_LABEL_MISMATCH, MYF(0), end_label->str);
    return true;
  }
  return false;
}


sp_name *LEX::make_sp_name(THD *thd, const LEX_CSTRING *name)
{
  sp_name *res;
  LEX_CSTRING db;
  if (unlikely(check_routine_name(name)) ||
      unlikely(copy_db_to(&db)) ||
      unlikely((!(res= new (thd->mem_root) sp_name(&db, name, false)))))
    return NULL;
  return res;
}


/**
  When a package routine name is stored in memory in Database_qualified_name,
  the dot character is used to delimit package name from the routine name,
  e.g.:
    m_db=   'test';   -- database 'test'
    m_name= 'p1.p1';  -- package 'p1', routine 'p1'
  See database_qualified_name::make_package_routine_name() for details.
  Disallow package routine names with dots,
  to avoid ambiguity when interpreting m_name='p1.p1.p1', between:
    a.  package 'p1.p1' + routine 'p1'
    b.  package 'p1'    + routine 'p1.p1'
  m_name='p1.p1.p1' will always mean (a).
*/
sp_name *LEX::make_sp_name_package_routine(THD *thd, const LEX_CSTRING *name)
{
  sp_name *res= make_sp_name(thd, name);
  if (likely(res) && unlikely(strchr(res->m_name.str, '.')))
  {
    my_error(ER_SP_WRONG_NAME, MYF(0), res->m_name.str);
    res= NULL;
  }
  return res;
}


sp_name *LEX::make_sp_name(THD *thd, const LEX_CSTRING *name1,
                                     const LEX_CSTRING *name2)
{
  sp_name *res;
  LEX_CSTRING norm_name1;
  if (unlikely(!name1->str) ||
      unlikely(!thd->make_lex_string(&norm_name1, name1->str,
                                     name1->length)) ||
      unlikely(check_db_name((LEX_STRING *) &norm_name1)))
  {
    my_error(ER_WRONG_DB_NAME, MYF(0), name1->str);
    return NULL;
  }
  if (unlikely(check_routine_name(name2)) ||
      unlikely(!(res= new (thd->mem_root) sp_name(&norm_name1, name2, true))))
    return NULL;
  return res;
}


sp_head *LEX::make_sp_head(THD *thd, const sp_name *name,
                           const Sp_handler *sph,
                           enum_sp_aggregate_type agg_type)
{
  sp_package *package= get_sp_package();
  sp_head *sp;

  /* Order is important here: new - reset - init */
  if (likely((sp= sp_head::create(package, sph, agg_type))))
  {
    sp->reset_thd_mem_root(thd);
    sp->init(this);
    if (name)
    {
      if (package)
        sp->make_package_routine_name(sp->get_main_mem_root(),
                                      package->m_db,
                                      package->m_name,
                                      name->m_name);
      else
        sp->init_sp_name(name);
      sp->make_qname(sp->get_main_mem_root(), &sp->m_qname);
    }
    sphead= sp;
  }
  sp_chistics.init();
  return sp;
}


sp_head *LEX::make_sp_head_no_recursive(THD *thd, const sp_name *name,
                                        const Sp_handler *sph,
                                        enum_sp_aggregate_type agg_type)
{
  sp_package *package= thd->lex->get_sp_package();
  /*
    Sp_handler::sp_clone_and_link_routine() generates a standalone-alike
    statement to clone package routines for recursion, e.g.:
      CREATE PROCEDURE p1 AS BEGIN NULL; END;
    Translate a standalone routine handler to the corresponding
    package routine handler if we're cloning a package routine, e.g.:
      sp_handler_procedure -> sp_handler_package_procedure
      sp_handler_function  -> sp_handler_package_function
  */
  if (package && package->m_is_cloning_routine)
    sph= sph->package_routine_handler();
  if (!sphead ||
      (package &&
       (sph == &sp_handler_package_procedure ||
        sph == &sp_handler_package_function)))
    return make_sp_head(thd, name, sph, agg_type);
  my_error(ER_SP_NO_RECURSIVE_CREATE, MYF(0), sph->type_str());
  return NULL;
}


bool LEX::sp_body_finalize_routine(THD *thd)
{
  if (sphead->check_unresolved_goto())
    return true;
  sphead->set_stmt_end(thd);
  sphead->restore_thd_mem_root(thd);
  return false;
}


bool LEX::sp_body_finalize_procedure(THD *thd)
{
  return sphead->check_group_aggregate_instructions_forbid() ||
         sp_body_finalize_routine(thd);
}


bool LEX::sp_body_finalize_procedure_standalone(THD *thd,
                                                const sp_name *end_name)
{
  return sp_body_finalize_procedure(thd) ||
         sphead->check_standalone_routine_end_name(end_name);
}


bool LEX::sp_body_finalize_function(THD *thd)
{
  if (sphead->is_not_allowed_in_function("function") ||
      sphead->check_group_aggregate_instructions_function())
    return true;
  if (!(sphead->m_flags & sp_head::HAS_RETURN))
  {
    my_error(ER_SP_NORETURN, MYF(0), ErrConvDQName(sphead).ptr());
    return true;
  }
  if (sp_body_finalize_routine(thd))
    return true;
  (void) is_native_function_with_warn(thd, &sphead->m_name);
  return false;
}


bool LEX::sp_body_finalize_trigger(THD *thd)
{
  return sphead->is_not_allowed_in_function("trigger") ||
         sp_body_finalize_procedure(thd);
}


bool LEX::sp_body_finalize_event(THD *thd)
{
  event_parse_data->body_changed= true;
  return sp_body_finalize_procedure(thd);
}


bool LEX::stmt_create_stored_function_finalize_standalone(const sp_name *end_name)
{
  if (sphead->check_standalone_routine_end_name(end_name))
    return true;
  stmt_create_routine_finalize();
  return false;
}


bool LEX::sp_block_with_exceptions_finalize_declarations(THD *thd)
{
  /*
    [ DECLARE declarations ]
    BEGIN executable_section
    [ EXCEPTION exceptions ]
    END

    We are now at the "BEGIN" keyword.
    We have collected all declarations, including DECLARE HANDLER directives.
    But there will be possibly more handlers in the EXCEPTION section.

    Generate a forward jump from the end of the DECLARE section to the
    beginning of the EXCEPTION section, over the executable section.
  */
  return sphead->add_instr_jump(thd, spcont);
}


bool
LEX::sp_block_with_exceptions_finalize_executable_section(THD *thd,
                                         uint executable_section_ip)
{
  /*
    We're now at the end of "executable_section" of the block,
    near the "EXCEPTION" or the "END" keyword.
    Generate a jump to the END of the block over the EXCEPTION section.
  */
  if (sphead->add_instr_jump_forward_with_backpatch(thd, spcont))
    return true;
  /*
    Set the destination for the jump that we added in
    sp_block_with_exceptions_finalize_declarations().
  */
  sp_instr *instr= sphead->get_instr(executable_section_ip - 1);
  instr->backpatch(sphead->instructions(), spcont);
  return false;
}


bool
LEX::sp_block_with_exceptions_finalize_exceptions(THD *thd,
                                                  uint executable_section_ip,
                                                  uint exception_count)
{
  if (!exception_count)
  {
    /*
      The jump from the end of DECLARE section to
      the beginning of the EXCEPTION section that we added in
      sp_block_with_exceptions_finalize_declarations() is useless
      if there were no exceptions.
      Replace it to "no operation".
    */
    return sphead->replace_instr_to_nop(thd, executable_section_ip - 1);
  }
  /*
    Generate a jump from the end of the EXCEPTION code
    to the executable section.
  */
  return sphead->add_instr_jump(thd, spcont, executable_section_ip);
}


bool LEX::sp_block_with_exceptions_add_empty(THD *thd)
{
  uint ip= sphead->instructions();
  return sp_block_with_exceptions_finalize_executable_section(thd, ip) ||
         sp_block_with_exceptions_finalize_exceptions(thd, ip, 0);
}


bool LEX::sp_change_context(THD *thd, const sp_pcontext *ctx, bool exclusive)
{
  uint n;
  uint ip= sphead->instructions();
  if ((n= spcont->diff_handlers(ctx, exclusive)))
  {
    sp_instr_hpop *hpop= new (thd->mem_root) sp_instr_hpop(ip++, spcont, n);
    if (unlikely(hpop == NULL) || unlikely(sphead->add_instr(hpop)))
      return true;
  }
  if ((n= spcont->diff_cursors(ctx, exclusive)))
  {
    sp_instr_cpop *cpop= new (thd->mem_root) sp_instr_cpop(ip++, spcont, n);
    if (unlikely(cpop == NULL) || unlikely(sphead->add_instr(cpop)))
      return true;
  }
  return false;
}


bool LEX::sp_leave_statement(THD *thd, const LEX_CSTRING *label_name)
{
  sp_label *lab= spcont->find_label(label_name);
  if (unlikely(!lab))
  {
    my_error(ER_SP_LILABEL_MISMATCH, MYF(0), "LEAVE", label_name->str);
    return true;
  }
  return sp_exit_block(thd, lab, NULL);
}

bool LEX::sp_goto_statement(THD *thd, const LEX_CSTRING *label_name)
{
  sp_label *lab= spcont->find_goto_label(label_name);
  if (!lab || lab->ip == 0)
  {
    sp_label *delayedlabel;
    if (!lab)
    {
      // Label not found --> add forward jump to an unknown label
      spcont->push_goto_label(thd, label_name, 0, sp_label::GOTO);
      delayedlabel= spcont->last_goto_label();
    }
    else
    {
      delayedlabel= lab;
    }
    return sphead->push_backpatch_goto(thd, spcont, delayedlabel);
  }
  else
  {
    // Label found (backward goto)
    return sp_change_context(thd, lab->ctx, false) ||
           sphead->add_instr_jump(thd, spcont, lab->ip); /* Jump back */
  }
  return false;
}

bool LEX::sp_push_goto_label(THD *thd, const LEX_CSTRING *label_name)
{
  sp_label *lab= spcont->find_goto_label(label_name, false);
  if (lab)
  {
    if (unlikely(lab->ip != 0))
    {
      my_error(ER_SP_LABEL_REDEFINE, MYF(0), label_name->str);
      return true;
    }
    lab->ip= sphead->instructions();

    sp_label *beginblocklabel= spcont->find_label(&empty_clex_str);
    sphead->backpatch_goto(thd, lab, beginblocklabel);
  }
  else
  {
    spcont->push_goto_label(thd, label_name, sphead->instructions());
  }
  return false;
}

bool LEX::sp_exit_block(THD *thd, sp_label *lab)
{
  /*
    When jumping to a BEGIN-END block end, the target jump
    points to the block hpop/cpop cleanup instructions,
    so we should exclude the block context here.
    When jumping to something else (i.e., SP_LAB_ITER),
    there are no hpop/cpop at the jump destination,
    so we should include the block context here for cleanup.
  */
  bool exclusive= (lab->type == sp_label::BEGIN);
  return sp_change_context(thd, lab->ctx, exclusive) ||
         sphead->add_instr_jump_forward_with_backpatch(thd, spcont, lab);
}


bool LEX::sp_exit_block(THD *thd, sp_label *lab, Item *when)
{
  if (!when)
    return sp_exit_block(thd, lab);

  DBUG_ASSERT(sphead == thd->lex->sphead);
  DBUG_ASSERT(spcont == thd->lex->spcont);
  sp_instr_jump_if_not *i= new (thd->mem_root)
                           sp_instr_jump_if_not(sphead->instructions(),
                                                spcont,
                                                when, this);
  if (unlikely(i == NULL) ||
      unlikely(sphead->add_instr(i)) ||
      unlikely(sp_exit_block(thd, lab)))
    return true;
  i->backpatch(sphead->instructions(), spcont);
  return false;
}


bool LEX::sp_exit_statement(THD *thd, Item *item)
{
  sp_label *lab= spcont->find_label_current_loop_start();
  if (unlikely(!lab))
  {
    my_error(ER_SP_LILABEL_MISMATCH, MYF(0), "EXIT", "");
    return true;
  }
  DBUG_ASSERT(lab->type == sp_label::ITERATION);
  return sp_exit_block(thd, lab, item);
}


bool LEX::sp_exit_statement(THD *thd, const LEX_CSTRING *label_name, Item *item)
{
  sp_label *lab= spcont->find_label(label_name);
  if (unlikely(!lab || lab->type != sp_label::ITERATION))
  {
    my_error(ER_SP_LILABEL_MISMATCH, MYF(0), "EXIT", label_name->str);
    return true;
  }
  return sp_exit_block(thd, lab, item);
}


bool LEX::sp_iterate_statement(THD *thd, const LEX_CSTRING *label_name)
{
  sp_label *lab= spcont->find_label(label_name);
  if (unlikely(!lab || lab->type != sp_label::ITERATION))
  {
    my_error(ER_SP_LILABEL_MISMATCH, MYF(0), "ITERATE", label_name->str);
    return true;
  }
  return sp_continue_loop(thd, lab);
}


bool LEX::sp_continue_loop(THD *thd, sp_label *lab)
{
  if (lab->ctx->for_loop().m_index)
  {
    // We're in a FOR loop, increment the index variable before backward jump
    sphead->reset_lex(thd);
    DBUG_ASSERT(this != thd->lex);
    if (thd->lex->sp_for_loop_increment(thd, lab->ctx->for_loop()) ||
        thd->lex->sphead->restore_lex(thd))
      return true;
  }
  return sp_change_context(thd, lab->ctx, false) ||
         sphead->add_instr_jump(thd, spcont, lab->ip); /* Jump back */
}


bool LEX::sp_continue_statement(THD *thd)
{
  sp_label *lab= spcont->find_label_current_loop_start();
  if (unlikely(!lab))
  {
    my_error(ER_SP_LILABEL_MISMATCH, MYF(0), "CONTINUE", "");
    return true;
  }
  DBUG_ASSERT(lab->type == sp_label::ITERATION);
  return sp_continue_loop(thd, lab);
}


bool LEX::sp_continue_statement(THD *thd, const LEX_CSTRING *label_name)
{
  sp_label *lab= spcont->find_label(label_name);
  if (!lab || lab->type != sp_label::ITERATION)
  {
    my_error(ER_SP_LILABEL_MISMATCH, MYF(0), "CONTINUE", label_name->str);
    return true;
  }
  return sp_continue_loop(thd, lab);
}


bool LEX::sp_continue_loop(THD *thd, sp_label *lab, Item *when)
{
  DBUG_ASSERT(when);
  DBUG_ASSERT(sphead == thd->lex->sphead);
  DBUG_ASSERT(spcont == thd->lex->spcont);
  sp_instr_jump_if_not *i= new (thd->mem_root)
                           sp_instr_jump_if_not(sphead->instructions(),
                                                spcont,
                                                when, this);
  if (unlikely(i == NULL) ||
      unlikely(sphead->add_instr(i)) ||
      unlikely(sp_continue_loop(thd, lab)))
    return true;
  i->backpatch(sphead->instructions(), spcont);
  return false;
}


bool sp_expr_lex::sp_continue_when_statement(THD *thd)
{
  sp_label *lab= spcont->find_label_current_loop_start();
  if (unlikely(!lab))
  {
    my_error(ER_SP_LILABEL_MISMATCH, MYF(0), "CONTINUE", "");
    return true;
  }
  DBUG_ASSERT(lab->type == sp_label::ITERATION);
  return sp_continue_loop(thd, lab, get_item());
}


bool sp_expr_lex::sp_continue_when_statement(THD *thd,
                                             const LEX_CSTRING *label_name)
{
  sp_label *lab= spcont->find_label(label_name);
  if (!lab || lab->type != sp_label::ITERATION)
  {
    my_error(ER_SP_LILABEL_MISMATCH, MYF(0), "CONTINUE", label_name->str);
    return true;
  }
  return sp_continue_loop(thd, lab, get_item());
}


bool LEX::maybe_start_compound_statement(THD *thd)
{
  if (!sphead)
  {
    if (!make_sp_head(thd, NULL, &sp_handler_procedure, DEFAULT_AGGREGATE))
      return true;
    sphead->set_suid(SP_IS_NOT_SUID);
    sphead->set_body_start(thd, thd->m_parser_state->m_lip.get_cpp_ptr());
  }
  return false;
}


bool LEX::sp_push_loop_label(THD *thd, const LEX_CSTRING *label_name)
{
  sp_label *lab= spcont->find_label(label_name);
  if (lab)
  {
    my_error(ER_SP_LABEL_REDEFINE, MYF(0), label_name->str);
    return true;
  }
  spcont->push_label(thd, label_name, sphead->instructions(),
                     sp_label::ITERATION);
  return false;
}


bool LEX::sp_push_loop_empty_label(THD *thd)
{
  if (maybe_start_compound_statement(thd))
    return true;
  /* Unlabeled controls get an empty label. */
  spcont->push_label(thd, &empty_clex_str, sphead->instructions(),
                     sp_label::ITERATION);
  return false;
}


bool LEX::sp_pop_loop_label(THD *thd, const LEX_CSTRING *label_name)
{
  sp_label *lab= spcont->pop_label();
  sphead->backpatch(lab);
  if (label_name->str &&
      lex_string_cmp(system_charset_info, label_name,
                     &lab->name) != 0)
  {
    my_error(ER_SP_LABEL_MISMATCH, MYF(0), label_name->str);
    return true;
  }
  return false;
}


void LEX::sp_pop_loop_empty_label(THD *thd)
{
  sp_label *lab= spcont->pop_label();
  sphead->backpatch(lab);
  DBUG_ASSERT(lab->name.length == 0);
}


bool LEX::sp_while_loop_expression(THD *thd, Item *item)
{
  sp_instr_jump_if_not *i= new (thd->mem_root)
    sp_instr_jump_if_not(sphead->instructions(), spcont, item, this);
  return (unlikely(i == NULL) ||
          /* Jumping forward */
          unlikely(sphead->push_backpatch(thd, i, spcont->last_label())) ||
          unlikely(sphead->new_cont_backpatch(i)) ||
          unlikely(sphead->add_instr(i)));
}


bool LEX::sp_while_loop_finalize(THD *thd)
{
  sp_label *lab= spcont->last_label();  /* Jumping back */
  sp_instr_jump *i= new (thd->mem_root)
    sp_instr_jump(sphead->instructions(), spcont, lab->ip);
  if (unlikely(i == NULL) ||
      unlikely(sphead->add_instr(i)))
    return true;
  sphead->do_cont_backpatch();
  return false;
}


Item *LEX::create_and_link_Item_trigger_field(THD *thd,
                                              const LEX_CSTRING *name,
                                              bool new_row)
{
  Item_trigger_field *trg_fld;

  if (unlikely(trg_chistics.event == TRG_EVENT_INSERT && !new_row))
  {
    my_error(ER_TRG_NO_SUCH_ROW_IN_TRG, MYF(0), "OLD", "on INSERT");
    return NULL;
  }

  if (unlikely(trg_chistics.event == TRG_EVENT_DELETE && new_row))
  {
    my_error(ER_TRG_NO_SUCH_ROW_IN_TRG, MYF(0), "NEW", "on DELETE");
    return NULL;
  }

  DBUG_ASSERT(!new_row ||
              (trg_chistics.event == TRG_EVENT_INSERT ||
               trg_chistics.event == TRG_EVENT_UPDATE));

  const bool tmp_read_only=
    !(new_row && trg_chistics.action_time == TRG_ACTION_BEFORE);
  trg_fld= new (thd->mem_root)
             Item_trigger_field(thd, current_context(),
                                new_row ?
                                  Item_trigger_field::NEW_ROW:
                                  Item_trigger_field::OLD_ROW,
                                *name, SELECT_ACL, tmp_read_only);
  /*
    Let us add this item to list of all Item_trigger_field objects
    in trigger.
  */
  if (likely(trg_fld))
    trg_table_fields.link_in_list(trg_fld, &trg_fld->next_trg_field);

  return trg_fld;
}


Item *LEX::make_item_colon_ident_ident(THD *thd,
                                       const Lex_ident_cli_st *ca,
                                       const Lex_ident_cli_st *cb)
{
  Lex_ident_sys a(thd, ca), b(thd, cb);
  if (a.is_null() || b.is_null())
    return NULL; // OEM
  if (!is_trigger_new_or_old_reference(&a))
  {
    thd->parse_error();
    return NULL;
  }
  bool new_row= (a.str[0] == 'N' || a.str[0] == 'n');
  return create_and_link_Item_trigger_field(thd, &b, new_row);
}


Item *LEX::make_item_plsql_cursor_attr(THD *thd, const LEX_CSTRING *name,
                                       plsql_cursor_attr_t attr)
{
  uint offset;
  if (unlikely(!spcont || !spcont->find_cursor(name, &offset, false)))
  {
    my_error(ER_SP_CURSOR_MISMATCH, MYF(0), name->str);
    return NULL;
  }
  switch (attr) {
  case PLSQL_CURSOR_ATTR_ISOPEN:
    return new (thd->mem_root) Item_func_cursor_isopen(thd, name, offset);
  case PLSQL_CURSOR_ATTR_FOUND:
    return new (thd->mem_root) Item_func_cursor_found(thd, name, offset);
  case PLSQL_CURSOR_ATTR_NOTFOUND:
    return new (thd->mem_root) Item_func_cursor_notfound(thd, name, offset);
  case PLSQL_CURSOR_ATTR_ROWCOUNT:
    return new (thd->mem_root) Item_func_cursor_rowcount(thd, name, offset);
  }
  DBUG_ASSERT(0);
  return NULL;
}


Item *LEX::make_item_sysvar(THD *thd,
                            enum_var_type type,
                            const LEX_CSTRING *name,
                            const LEX_CSTRING *component)

{
  Item *item;
  DBUG_ASSERT(name->str);
  /*
    "SELECT @@global.global.variable" is not allowed
    Note, "global" can come through TEXT_STRING_sys.
  */
  if (component->str && unlikely(check_reserved_words(name)))
  {
    thd->parse_error();
    return NULL;
  }
  if (unlikely(!(item= get_system_var(thd, type, name, component))))
    return NULL;
  if (!((Item_func_get_system_var*) item)->is_written_to_binlog())
    set_stmt_unsafe(LEX::BINLOG_STMT_UNSAFE_SYSTEM_VARIABLE);
  return item;
}


static bool param_push_or_clone(THD *thd, LEX *lex, Item_param *item)
{
  return !lex->clone_spec_offset ?
         lex->param_list.push_back(item, thd->mem_root) :
         item->add_as_clone(thd);
}


Item_param *LEX::add_placeholder(THD *thd, const LEX_CSTRING *name,
                                 const char *start, const char *end)
{
  if (unlikely(!thd->m_parser_state->m_lip.stmt_prepare_mode))
  {
    thd->parse_error(ER_SYNTAX_ERROR, start);
    return NULL;
  }
  if (unlikely(!parsing_options.allows_variable))
  {
    my_error(ER_VIEW_SELECT_VARIABLE, MYF(0));
    return NULL;
  }
  Query_fragment pos(thd, sphead, start, end);
  Item_param *item= new (thd->mem_root) Item_param(thd, name,
                                                   pos.pos(), pos.length());
  if (unlikely(!item) || unlikely(param_push_or_clone(thd, this, item)))
  {
    my_error(ER_OUT_OF_RESOURCES, MYF(0));
    return NULL;
  }
  return item;
}


bool LEX::add_signal_statement(THD *thd, const sp_condition_value *v)
{
  Yacc_state *state= &thd->m_parser_state->m_yacc;
  sql_command= SQLCOM_SIGNAL;
  m_sql_cmd= new (thd->mem_root) Sql_cmd_signal(v, state->m_set_signal_info);
  return m_sql_cmd == NULL;
}


bool LEX::add_resignal_statement(THD *thd, const sp_condition_value *v)
{
  Yacc_state *state= &thd->m_parser_state->m_yacc;
  sql_command= SQLCOM_RESIGNAL;
  m_sql_cmd= new (thd->mem_root) Sql_cmd_resignal(v, state->m_set_signal_info);
  return m_sql_cmd == NULL;
}


/*
  Make an Item when an identifier is found in the FOR loop bounds:
    FOR rec IN cursor
    FOR var IN var1 .. xxx
    FOR var IN row1.field1 .. xxx
  When we parse the first expression after the "IN" keyword,
  we don't know yet if it's a cursor name, or a scalar SP variable name,
  or a field of a ROW SP variable. Here we create Item_field to remember
  the fully qualified name. Later sp_for_loop_cursor_declarations()
  detects how to treat this name properly.
*/
Item *LEX::create_item_for_loop_bound(THD *thd,
                                      const LEX_CSTRING *a,
                                      const LEX_CSTRING *b,
                                      const LEX_CSTRING *c)
{
  /*
    Pass NULL as the name resolution context.
    This is OK, fix_fields() won't be called for this Item_field.
  */
  return new (thd->mem_root) Item_field(thd, NULL, *a, *b, *c);
}


bool LEX::check_expr_allows_fields_or_error(THD *thd, const char *name) const
{
  if (select_stack_top > 0)
    return false; // OK, fields are allowed
  my_error(ER_BAD_FIELD_ERROR, MYF(0), name, thd->where);
  return true;    // Error, fields are not allowed
}

Item *LEX::create_item_ident_nospvar(THD *thd,
                                     const Lex_ident_sys_st *a,
                                     const Lex_ident_sys_st *b)
{
  DBUG_ASSERT(this == thd->lex);
  /*
    FIXME This will work ok in simple_ident_nospvar case because
    we can't meet simple_ident_nospvar in trigger now. But it
    should be changed in future.
  */
  if (is_trigger_new_or_old_reference(a))
  {
    bool new_row= (a->str[0]=='N' || a->str[0]=='n');

    return create_and_link_Item_trigger_field(thd, b, new_row);
  }

  if (unlikely(current_select->no_table_names_allowed))
  {
    my_error(ER_TABLENAME_NOT_ALLOWED_HERE, MYF(0), a->str, thd->where);
    return NULL;
  }

  if (current_select->parsing_place == FOR_LOOP_BOUND)
    return create_item_for_loop_bound(thd, &null_clex_str, a, b);

  return create_item_ident_field(thd, Lex_ident_sys(), *a, *b);
}


Item_splocal *LEX::create_item_spvar_row_field(THD *thd,
                                               const Sp_rcontext_handler *rh,
                                               const Lex_ident_sys *a,
                                               const Lex_ident_sys *b,
                                               sp_variable *spv,
                                               const char *start,
                                               const char *end)
{
  if (unlikely(!parsing_options.allows_variable))
  {
    my_error(ER_VIEW_SELECT_VARIABLE, MYF(0));
    return NULL;
  }

  Query_fragment pos(thd, sphead, start, end);
  Item_splocal *item;
  if (spv->field_def.is_table_rowtype_ref() ||
      spv->field_def.is_cursor_rowtype_ref())
  {
    if (unlikely(!(item= new (thd->mem_root)
                   Item_splocal_row_field_by_name(thd, rh, a, b, spv->offset,
                                                  &type_handler_null,
                                                  pos.pos(), pos.length()))))
      return NULL;
  }
  else
  {
    uint row_field_offset;
    const Spvar_definition *def;
    if (unlikely(!(def= spv->find_row_field(a, b, &row_field_offset))))
      return NULL;

    if (unlikely(!(item= new (thd->mem_root)
                   Item_splocal_row_field(thd, rh, a, b,
                                          spv->offset, row_field_offset,
                                          def->type_handler(),
                                          pos.pos(), pos.length()))))
      return NULL;
  }
#ifdef DBUG_ASSERT_EXISTS
  item->m_sp= sphead;
#endif
  safe_to_cache_query=0;
  return item;
}


my_var *LEX::create_outvar(THD *thd, const LEX_CSTRING *name)
{
  const Sp_rcontext_handler *rh;
  sp_variable *spv;
  if (likely((spv= find_variable(name, &rh))))
    return result ? new (thd->mem_root)
                    my_var_sp(rh, name, spv->offset,
                              spv->type_handler(), sphead) :
                    NULL /* EXPLAIN */;
  my_error(ER_SP_UNDECLARED_VAR, MYF(0), name->str);
  return NULL;
}


my_var *LEX::create_outvar(THD *thd,
                           const LEX_CSTRING *a,
                           const LEX_CSTRING *b)
{
  const Sp_rcontext_handler *rh;
  sp_variable *t;
  if (unlikely(!(t= find_variable(a, &rh))))
  {
    my_error(ER_SP_UNDECLARED_VAR, MYF(0), a->str);
    return NULL;
  }
  uint row_field_offset;
  if (!t->find_row_field(a, b, &row_field_offset))
    return NULL;
  return result ?
    new (thd->mem_root) my_var_sp_row_field(rh, a, b, t->offset,
                                            row_field_offset, sphead) :
    NULL /* EXPLAIN */;
}


Item *LEX::create_item_func_nextval(THD *thd, Table_ident *table_ident)
{
  TABLE_LIST *table;
  if (unlikely(!(table= current_select->add_table_to_list(thd, table_ident, 0,
                                                          TL_OPTION_SEQUENCE,
                                                          TL_WRITE_ALLOW_WRITE,
                                                          MDL_SHARED_WRITE))))
    return NULL;
  thd->lex->set_stmt_unsafe(LEX::BINLOG_STMT_UNSAFE_SYSTEM_FUNCTION);
  return new (thd->mem_root) Item_func_nextval(thd, table);
}


Item *LEX::create_item_func_lastval(THD *thd, Table_ident *table_ident)
{
  TABLE_LIST *table;
  if (unlikely(!(table= current_select->add_table_to_list(thd, table_ident, 0,
                                                          TL_OPTION_SEQUENCE,
                                                          TL_READ,
                                                          MDL_SHARED_READ))))
    return NULL;
  thd->lex->set_stmt_unsafe(LEX::BINLOG_STMT_UNSAFE_SYSTEM_FUNCTION);
  return new (thd->mem_root) Item_func_lastval(thd, table);
}


Item *LEX::create_item_func_nextval(THD *thd,
                                    const LEX_CSTRING *db,
                                    const LEX_CSTRING *name)
{
  Table_ident *table_ident;
  if (unlikely(!(table_ident=
                 new (thd->mem_root) Table_ident(thd, db, name, false))))
    return NULL;
  return create_item_func_nextval(thd, table_ident);
}


Item *LEX::create_item_func_lastval(THD *thd,
                                    const LEX_CSTRING *db,
                                    const LEX_CSTRING *name)
{
  Table_ident *table_ident;
  if (unlikely(!(table_ident=
                 new (thd->mem_root) Table_ident(thd, db, name, false))))
    return NULL;
  return create_item_func_lastval(thd, table_ident);
}


Item *LEX::create_item_func_setval(THD *thd, Table_ident *table_ident,
                                   longlong nextval, ulonglong round,
                                   bool is_used)
{
  TABLE_LIST *table;
  if (unlikely(!(table= current_select->add_table_to_list(thd, table_ident, 0,
                                                          TL_OPTION_SEQUENCE,
                                                          TL_WRITE_ALLOW_WRITE,
                                                          MDL_SHARED_WRITE))))
    return NULL;
  return new (thd->mem_root) Item_func_setval(thd, table, nextval, round,
                                              is_used);
}


Item *LEX::create_item_ident(THD *thd,
                             const Lex_ident_cli_st *ca,
                             const Lex_ident_cli_st *cb)
{
  const char *start= ca->pos();
  const char *end= cb->end();
  const Sp_rcontext_handler *rh;
  sp_variable *spv;
  DBUG_ASSERT(thd->m_parser_state->m_lip.get_buf() <= start);
  DBUG_ASSERT(start <= end);
  DBUG_ASSERT(end <= thd->m_parser_state->m_lip.get_end_of_query());
  Lex_ident_sys a(thd, ca), b(thd, cb);
  if (a.is_null() || b.is_null())
    return NULL; // OEM
  if ((spv= find_variable(&a, &rh)) &&
      (spv->field_def.is_row() ||
       spv->field_def.is_table_rowtype_ref() ||
       spv->field_def.is_cursor_rowtype_ref()))
    return create_item_spvar_row_field(thd, rh, &a, &b, spv, start, end);

  if ((thd->variables.sql_mode & MODE_ORACLE) && b.length == 7)
  {
    if (!system_charset_info->strnncoll(
                      (const uchar *) b.str, 7,
                      (const uchar *) "NEXTVAL", 7))
      return create_item_func_nextval(thd, &null_clex_str, &a);
    else if (!system_charset_info->strnncoll(
                          (const uchar *) b.str, 7,
                          (const uchar *) "CURRVAL", 7))
      return create_item_func_lastval(thd, &null_clex_str, &a);
  }

  return create_item_ident_nospvar(thd, &a, &b);
}


Item *LEX::create_item_ident(THD *thd,
                             const Lex_ident_sys_st *a,
                             const Lex_ident_sys_st *b,
                             const Lex_ident_sys_st *c)
{
  Lex_ident_sys_st schema= thd->client_capabilities & CLIENT_NO_SCHEMA ?
                           Lex_ident_sys() : *a;
  if ((thd->variables.sql_mode & MODE_ORACLE) && c->length == 7)
  {
    if (!system_charset_info->strnncoll(
                      (const uchar *) c->str, 7,
                      (const uchar *) "NEXTVAL", 7))
      return create_item_func_nextval(thd, a, b);
    else if (!system_charset_info->strnncoll(
                          (const uchar *) c->str, 7,
                          (const uchar *) "CURRVAL", 7))
      return create_item_func_lastval(thd, a, b);
  }

  if (current_select->no_table_names_allowed)
  {
    my_error(ER_TABLENAME_NOT_ALLOWED_HERE, MYF(0), b->str, thd->where);
    return NULL;
  }

  if (current_select->parsing_place == FOR_LOOP_BOUND)
    return create_item_for_loop_bound(thd, &null_clex_str, b, c);

  return create_item_ident_field(thd, schema, *b, *c);
}


Item *LEX::create_item_limit(THD *thd, const Lex_ident_cli_st *ca)
{
  DBUG_ASSERT(thd->m_parser_state->m_lip.get_buf() <= ca->pos());
  DBUG_ASSERT(ca->pos() <= ca->end());
  DBUG_ASSERT(ca->end() <= thd->m_parser_state->m_lip.get_end_of_query());

  const Sp_rcontext_handler *rh;
  sp_variable *spv;
  Lex_ident_sys sa(thd, ca);
  if (sa.is_null())
    return NULL; // EOM
  if (!(spv= find_variable(&sa, &rh)))
  {
    my_error(ER_SP_UNDECLARED_VAR, MYF(0), sa.str);
    return NULL;
  }

  Query_fragment pos(thd, sphead, ca->pos(), ca->end());
  Item_splocal *item;
  if (unlikely(!(item= new (thd->mem_root)
                 Item_splocal(thd, rh, &sa,
                              spv->offset, spv->type_handler(),
                              clone_spec_offset ? 0 : pos.pos(),
                              clone_spec_offset ? 0 : pos.length()))))
    return NULL;
#ifdef DBUG_ASSERT_EXISTS
  item->m_sp= sphead;
#endif
  safe_to_cache_query= 0;

  if (!item->is_valid_limit_clause_variable_with_error())
    return NULL;

  item->limit_clause_param= true;
  return item;
}


Item *LEX::create_item_limit(THD *thd,
                             const Lex_ident_cli_st *ca,
                             const Lex_ident_cli_st *cb)
{
  DBUG_ASSERT(thd->m_parser_state->m_lip.get_buf() <= ca->pos());
  DBUG_ASSERT(ca->pos() <= cb->end());
  DBUG_ASSERT(cb->end() <= thd->m_parser_state->m_lip.get_end_of_query());

  const Sp_rcontext_handler *rh;
  sp_variable *spv;
  Lex_ident_sys sa(thd, ca), sb(thd, cb);
  if (unlikely(sa.is_null() || sb.is_null()))
    return NULL; // EOM
  if (!(spv= find_variable(&sa, &rh)))
  {
    my_error(ER_SP_UNDECLARED_VAR, MYF(0), sa.str);
    return NULL;
  }
  // Qualified %TYPE variables are not possible
  DBUG_ASSERT(!spv->field_def.column_type_ref());
  Item_splocal *item;
  if (unlikely(!(item= create_item_spvar_row_field(thd, rh, &sa, &sb, spv,
                                                   ca->pos(), cb->end()))))
    return NULL;
  if (!item->is_valid_limit_clause_variable_with_error())
    return NULL;
  item->limit_clause_param= true;
  return item;
}


bool LEX::set_user_variable(THD *thd, const LEX_CSTRING *name, Item *val)
{
  Item_func_set_user_var *item;
  set_var_user *var;
  if (unlikely(!(item= new (thd->mem_root) Item_func_set_user_var(thd, name,
                                                                  val))) ||
      unlikely(!(var= new (thd->mem_root) set_var_user(item))))
    return true;
  if (unlikely(var_list.push_back(var, thd->mem_root)))
    return true;
  return false;
}


Item *LEX::create_item_ident_field(THD *thd,
                                   const Lex_ident_sys_st &db,
                                   const Lex_ident_sys_st &table,
                                   const Lex_ident_sys_st &name)
{
  if (check_expr_allows_fields_or_error(thd, name.str))
    return NULL;

  if (current_select->parsing_place != IN_HAVING ||
      current_select->get_in_sum_expr() > 0)
    return new (thd->mem_root) Item_field(thd, current_context(),
                                          db, table, name);

  return new (thd->mem_root) Item_ref(thd, current_context(),
                                      db, table, name);
}


Item *LEX::create_item_ident_sp(THD *thd, Lex_ident_sys_st *name,
                                const char *start,
                                const char *end)
{
  DBUG_ASSERT(thd->m_parser_state->m_lip.get_buf() <= start);
  DBUG_ASSERT(start <= end);
  DBUG_ASSERT(end <= thd->m_parser_state->m_lip.get_end_of_query());

  const Sp_rcontext_handler *rh;
  sp_variable *spv;
  uint unused_off;
  DBUG_ASSERT(spcont);
  DBUG_ASSERT(sphead);
  if ((spv= find_variable(name, &rh)))
  {
    /* We're compiling a stored procedure and found a variable */
    if (!parsing_options.allows_variable)
    {
      my_error(ER_VIEW_SELECT_VARIABLE, MYF(0));
      return NULL;
    }

    Query_fragment pos(thd, sphead, start, end);
    uint f_pos= clone_spec_offset ? 0 : pos.pos();
    uint f_length= clone_spec_offset ? 0 : pos.length();
    Item_splocal *splocal= spv->field_def.is_column_type_ref() ?
      new (thd->mem_root) Item_splocal_with_delayed_data_type(thd, rh, name,
                                                              spv->offset,
                                                              f_pos, f_length) :
      new (thd->mem_root) Item_splocal(thd, rh, name,
                                       spv->offset, spv->type_handler(),
                                       f_pos, f_length);
    if (unlikely(splocal == NULL))
      return NULL;
#ifdef DBUG_ASSERT_EXISTS
    splocal->m_sp= sphead;
#endif
    safe_to_cache_query= 0;
    return splocal;
  }

  if (thd->variables.sql_mode & MODE_ORACLE)
  {
    if (lex_string_eq(name, STRING_WITH_LEN("SQLCODE")))
      return new (thd->mem_root) Item_func_sqlcode(thd);
    if (lex_string_eq(name, STRING_WITH_LEN("SQLERRM")))
      return new (thd->mem_root) Item_func_sqlerrm(thd);
  }

  if (fields_are_impossible() &&
      (current_select->parsing_place != FOR_LOOP_BOUND ||
       spcont->find_cursor(name, &unused_off, false) == NULL))
  {
    // we are out of SELECT or FOR so it is syntax error
    my_error(ER_SP_UNDECLARED_VAR, MYF(0), name->str);
    return NULL;
  }

  if (current_select->parsing_place == FOR_LOOP_BOUND)
    return create_item_for_loop_bound(thd, &null_clex_str, &null_clex_str,
                                      name);

  return create_item_ident_nosp(thd, name);
}



bool LEX::set_variable(const Lex_ident_sys_st *name, Item *item)
{
  sp_pcontext *ctx;
  const Sp_rcontext_handler *rh;
  sp_variable *spv= find_variable(name, &ctx, &rh);
  return spv ? sphead->set_local_variable(thd, ctx, rh, spv, item, this, true) :
               set_system_variable(option_type, name, item);
}


/**
  Generate instructions for:
    SET x.y= expr;
*/
bool LEX::set_variable(const Lex_ident_sys_st *name1,
                       const Lex_ident_sys_st *name2,
                       Item *item)
{
  const Sp_rcontext_handler *rh;
  sp_pcontext *ctx;
  sp_variable *spv;
  if (spcont && (spv= find_variable(name1, &ctx, &rh)))
  {
    if (spv->field_def.is_table_rowtype_ref() ||
        spv->field_def.is_cursor_rowtype_ref())
      return sphead->set_local_variable_row_field_by_name(thd, ctx,
                                                          rh,
                                                          spv, name2,
                                                          item, this);
    // A field of a ROW variable
    uint row_field_offset;
    return !spv->find_row_field(name1, name2, &row_field_offset) ||
           sphead->set_local_variable_row_field(thd, ctx, rh,
                                                spv, row_field_offset,
                                                item, this);
  }

  if (is_trigger_new_or_old_reference(name1))
    return set_trigger_field(name1, name2, item);

  return set_system_variable(thd, option_type, name1, name2, item);
}


bool LEX::set_default_system_variable(enum_var_type var_type,
                                      const Lex_ident_sys_st *name,
                                      Item *val)
{
  static Lex_ident_sys default_base_name= {STRING_WITH_LEN("default")};
  sys_var *var= find_sys_var(thd, name->str, name->length);
  if (!var)
    return true;
  if (unlikely(!var->is_struct()))
  {
    my_error(ER_VARIABLE_IS_NOT_STRUCT, MYF(0), name->str);
    return true;
  }
  return set_system_variable(var_type, var, &default_base_name, val);
}


bool LEX::set_system_variable(enum_var_type var_type,
                              const Lex_ident_sys_st *name,
                              Item *val)
{
  sys_var *var= find_sys_var(thd, name->str, name->length);
  DBUG_ASSERT(thd->is_error() || var != NULL);
  static Lex_ident_sys null_str;
  return likely(var) ? set_system_variable(var_type, var, &null_str, val) : true;
}


bool LEX::set_system_variable(THD *thd, enum_var_type var_type,
                              const Lex_ident_sys_st *name1,
                              const Lex_ident_sys_st *name2,
                              Item *val)
{
  sys_var *tmp;
  if (unlikely(check_reserved_words(name1)) ||
      unlikely(!(tmp= find_sys_var(thd, name2->str, name2->length, true))))
  {
    my_error(ER_UNKNOWN_STRUCTURED_VARIABLE, MYF(0),
             (int) name1->length, name1->str);
    return true;
  }
  if (unlikely(!tmp->is_struct()))
  {
    my_error(ER_VARIABLE_IS_NOT_STRUCT, MYF(0), name2->str);
    return true;
  }
  return set_system_variable(var_type, tmp, name1, val);
}


bool LEX::set_trigger_field(const LEX_CSTRING *name1, const LEX_CSTRING *name2,
                            Item *val)
{
  DBUG_ASSERT(is_trigger_new_or_old_reference(name1));
  if (unlikely(name1->str[0]=='O' || name1->str[0]=='o'))
  {
    my_error(ER_TRG_CANT_CHANGE_ROW, MYF(0), "OLD", "");
    return true;
  }
  if (unlikely(trg_chistics.event == TRG_EVENT_DELETE))
  {
    my_error(ER_TRG_NO_SUCH_ROW_IN_TRG, MYF(0), "NEW", "on DELETE");
    return true;
  }
  if (unlikely(trg_chistics.action_time == TRG_ACTION_AFTER))
  {
    my_error(ER_TRG_CANT_CHANGE_ROW, MYF(0), "NEW", "after ");
    return true;
  }
  return set_trigger_new_row(name2, val);
}


#ifdef MYSQL_SERVER
uint binlog_unsafe_map[256];

#define UNSAFE(a, b, c) \
  { \
  DBUG_PRINT("unsafe_mixed_statement", ("SETTING BASE VALUES: %s, %s, %02X", \
    LEX::stmt_accessed_table_string(a), \
    LEX::stmt_accessed_table_string(b), \
    c)); \
  unsafe_mixed_statement(a, b, c); \
  }

/*
  Sets the combination given by "a" and "b" and automatically combinations
  given by other types of access, i.e. 2^(8 - 2), as unsafe.

  It may happen a colision when automatically defining a combination as unsafe.
  For that reason, a combination has its unsafe condition redefined only when
  the new_condition is greater then the old. For instance,
  
     . (BINLOG_DIRECT_ON & TRX_CACHE_NOT_EMPTY) is never overwritten by 
     . (BINLOG_DIRECT_ON | BINLOG_DIRECT_OFF).
*/
void unsafe_mixed_statement(LEX::enum_stmt_accessed_table a,
                            LEX::enum_stmt_accessed_table b, uint condition)
{
  int type= 0;
  int index= (1U << a) | (1U << b);
  
  
  for (type= 0; type < 256; type++)
  {
    if ((type & index) == index)
    {
      binlog_unsafe_map[type] |= condition;
    }
  }
}
/*
  The BINLOG_* AND TRX_CACHE_* values can be combined by using '&' or '|',
  which means that both conditions need to be satisfied or any of them is
  enough. For example, 
    
    . BINLOG_DIRECT_ON & TRX_CACHE_NOT_EMPTY means that the statment is
    unsafe when the option is on and trx-cache is not empty;

    . BINLOG_DIRECT_ON | BINLOG_DIRECT_OFF means the statement is unsafe
    in all cases.

    . TRX_CACHE_EMPTY | TRX_CACHE_NOT_EMPTY means the statement is unsafe
    in all cases. Similar as above.
*/
void binlog_unsafe_map_init()
{
  memset((void*) binlog_unsafe_map, 0, sizeof(uint) * 256);

  /*
    Classify a statement as unsafe when there is a mixed statement and an
    on-going transaction at any point of the execution if:

      1. The mixed statement is about to update a transactional table and
      a non-transactional table.

      2. The mixed statement is about to update a transactional table and
      read from a non-transactional table.

      3. The mixed statement is about to update a non-transactional table
      and temporary transactional table.

      4. The mixed statement is about to update a temporary transactional
      table and read from a non-transactional table.

      5. The mixed statement is about to update a transactional table and
      a temporary non-transactional table.
     
      6. The mixed statement is about to update a transactional table and
      read from a temporary non-transactional table.

      7. The mixed statement is about to update a temporary transactional
      table and temporary non-transactional table.

      8. The mixed statement is about to update a temporary transactional
      table and read from a temporary non-transactional table.

    After updating a transactional table if:

      9. The mixed statement is about to update a non-transactional table
      and read from a transactional table.

      10. The mixed statement is about to update a non-transactional table
      and read from a temporary transactional table.

      11. The mixed statement is about to update a temporary non-transactional
      table and read from a transactional table.
      
      12. The mixed statement is about to update a temporary non-transactional
      table and read from a temporary transactional table.

      13. The mixed statement is about to update a temporary non-transactional
      table and read from a non-transactional table.

    The reason for this is that locks acquired may not protected a concurrent
    transaction of interfering in the current execution and by consequence in
    the result.
  */
  /* Case 1. */
  UNSAFE(LEX::STMT_WRITES_TRANS_TABLE, LEX::STMT_WRITES_NON_TRANS_TABLE,
    BINLOG_DIRECT_ON | BINLOG_DIRECT_OFF);
  /* Case 2. */
  UNSAFE(LEX::STMT_WRITES_TRANS_TABLE, LEX::STMT_READS_NON_TRANS_TABLE,
    BINLOG_DIRECT_ON | BINLOG_DIRECT_OFF);
  /* Case 3. */
  UNSAFE(LEX::STMT_WRITES_NON_TRANS_TABLE, LEX::STMT_WRITES_TEMP_TRANS_TABLE,
    BINLOG_DIRECT_ON | BINLOG_DIRECT_OFF);
  /* Case 4. */
  UNSAFE(LEX::STMT_WRITES_TEMP_TRANS_TABLE, LEX::STMT_READS_NON_TRANS_TABLE,
    BINLOG_DIRECT_ON | BINLOG_DIRECT_OFF);
  /* Case 5. */
  UNSAFE(LEX::STMT_WRITES_TRANS_TABLE, LEX::STMT_WRITES_TEMP_NON_TRANS_TABLE,
    BINLOG_DIRECT_ON);
  /* Case 6. */
  UNSAFE(LEX::STMT_WRITES_TRANS_TABLE, LEX::STMT_READS_TEMP_NON_TRANS_TABLE,
    BINLOG_DIRECT_ON);
  /* Case 7. */
  UNSAFE(LEX::STMT_WRITES_TEMP_TRANS_TABLE, LEX::STMT_WRITES_TEMP_NON_TRANS_TABLE,
    BINLOG_DIRECT_ON);
  /* Case 8. */
  UNSAFE(LEX::STMT_WRITES_TEMP_TRANS_TABLE, LEX::STMT_READS_TEMP_NON_TRANS_TABLE,
    BINLOG_DIRECT_ON);
  /* Case 9. */
  UNSAFE(LEX::STMT_WRITES_NON_TRANS_TABLE, LEX::STMT_READS_TRANS_TABLE,
    (BINLOG_DIRECT_ON | BINLOG_DIRECT_OFF) & TRX_CACHE_NOT_EMPTY);
  /* Case 10 */
  UNSAFE(LEX::STMT_WRITES_NON_TRANS_TABLE, LEX::STMT_READS_TEMP_TRANS_TABLE,
    (BINLOG_DIRECT_ON | BINLOG_DIRECT_OFF) & TRX_CACHE_NOT_EMPTY);
  /* Case 11. */
  UNSAFE(LEX::STMT_WRITES_TEMP_NON_TRANS_TABLE, LEX::STMT_READS_TRANS_TABLE,
    BINLOG_DIRECT_ON & TRX_CACHE_NOT_EMPTY);
  /* Case 12. */
  UNSAFE(LEX::STMT_WRITES_TEMP_NON_TRANS_TABLE, LEX::STMT_READS_TEMP_TRANS_TABLE,
    BINLOG_DIRECT_ON & TRX_CACHE_NOT_EMPTY);
  /* Case 13. */
  UNSAFE(LEX::STMT_WRITES_TEMP_NON_TRANS_TABLE, LEX::STMT_READS_NON_TRANS_TABLE,
     BINLOG_DIRECT_OFF & TRX_CACHE_NOT_EMPTY);
}
#endif


/**
  @brief
    Collect fiels that are used in the GROUP BY of this st_select_lex
    
  @param thd  The thread handle

  @details
    This method looks through the fields that are used in the GROUP BY of this
    st_select_lex and saves info on these fields.
*/

void st_select_lex::collect_grouping_fields_for_derived(THD *thd,
                                                        ORDER *grouping_list)
{
  grouping_tmp_fields.empty();
  List_iterator<Item> li(join->fields_list);
  Item *item= li++;
  for (uint i= 0; i < master_unit()->derived->table->s->fields;
       i++, (item=li++))
  {
    for (ORDER *ord= grouping_list; ord; ord= ord->next)
    {
      if ((*ord->item)->eq((Item*)item, 0))
      {
        Field_pair *grouping_tmp_field=
          new Field_pair(master_unit()->derived->table->field[i], item);
        grouping_tmp_fields.push_back(grouping_tmp_field);
      }
    }
  }
}


/**
  Collect fields that are used in the GROUP BY of this SELECT
*/

bool st_select_lex::collect_grouping_fields(THD *thd)
{
  grouping_tmp_fields.empty();

  for (ORDER *ord= group_list.first; ord; ord= ord->next)
  {
    Item *item= *ord->item;
    if (item->type() != Item::FIELD_ITEM &&
        !(item->type() == Item::REF_ITEM &&
          item->real_type() == Item::FIELD_ITEM &&
          ((((Item_ref *) item)->ref_type() == Item_ref::VIEW_REF) ||
           (((Item_ref *) item)->ref_type() == Item_ref::REF))))
      continue;

    Field_pair *grouping_tmp_field=
      new Field_pair(((Item_field *)item->real_item())->field, item);
    if (grouping_tmp_fields.push_back(grouping_tmp_field, thd->mem_root))
      return false;
  }
  if (grouping_tmp_fields.elements)
    return false;
  return true;
}


/**
  @brief
   For a condition check possibility of exraction a formula over grouping fields 

  @param thd      The thread handle
  @param cond     The condition whose subformulas are to be analyzed
  @param checker  The checker callback function to be applied to the nodes
                  of the tree of the object
  
  @details
    This method traverses the AND-OR condition cond and for each subformula of
    the condition it checks whether it can be usable for the extraction of a
    condition over the grouping fields of this select. The method uses
    the call-back parameter checker to check whether a primary formula
    depends only on grouping fields.
    The subformulas that are not usable are marked with the flag NO_EXTRACTION_FL.
    The subformulas that can be entierly extracted are marked with the flag 
    FULL_EXTRACTION_FL.
  @note
    This method is called before any call of extract_cond_for_grouping_fields.
    The flag NO_EXTRACTION_FL set in a subformula allows to avoid building clone
    for the subformula when extracting the pushable condition.
    The flag FULL_EXTRACTION_FL allows to delete later all top level conjuncts
    from cond.
*/ 

void 
st_select_lex::check_cond_extraction_for_grouping_fields(THD *thd, Item *cond)
{
  if (cond->get_extraction_flag() == NO_EXTRACTION_FL)
    return;
  cond->clear_extraction_flag();
  if (cond->type() == Item::COND_ITEM)
  {
    Item_cond_and *and_cond=
      (((Item_cond*) cond)->functype() == Item_func::COND_AND_FUNC) ?
      ((Item_cond_and*) cond) : 0;

    List<Item> *arg_list=  ((Item_cond*) cond)->argument_list();
    List_iterator<Item> li(*arg_list);
    uint count= 0;         // to count items not containing NO_EXTRACTION_FL
    uint count_full= 0;    // to count items with FULL_EXTRACTION_FL
    Item *item;
    while ((item=li++))
    {
      check_cond_extraction_for_grouping_fields(thd, item);
      if (item->get_extraction_flag() !=  NO_EXTRACTION_FL)
      {
        count++;
        if (item->get_extraction_flag() == FULL_EXTRACTION_FL)
          count_full++;
      }
      else if (!and_cond)
        break;
    }
    if ((and_cond && count == 0) || item)
      cond->set_extraction_flag(NO_EXTRACTION_FL);
    if (count_full == arg_list->elements)
    {
      cond->set_extraction_flag(FULL_EXTRACTION_FL);
    }
    if (cond->get_extraction_flag() != 0)
    {
      li.rewind();
      while ((item=li++))
        item->clear_extraction_flag();
    }
  }
  else
  {
    int fl= cond->excl_dep_on_grouping_fields(this) && !cond->is_expensive() ?
      FULL_EXTRACTION_FL : NO_EXTRACTION_FL;
    cond->set_extraction_flag(fl);
  }
}


/**
  @brief
  Build condition extractable from the given one depended on grouping fields
 
  @param thd           The thread handle
  @param cond          The condition from which the condition depended 
                       on grouping fields is to be extracted
  @param no_top_clones If it's true then no clones for the top fully 
                       extractable conjuncts are built

  @details
    For the given condition cond this method finds out what condition depended
    only on the grouping fields can be extracted from cond. If such condition C
    exists the method builds the item for it.
    This method uses the flags NO_EXTRACTION_FL and FULL_EXTRACTION_FL set by the
    preliminary call of st_select_lex::check_cond_extraction_for_grouping_fields
    to figure out whether a subformula depends only on these fields or not.
  @note
    The built condition C is always implied by the condition cond
    (cond => C). The method tries to build the least restictive such
    condition (i.e. for any other condition C' such that cond => C'
    we have C => C').
  @note
    The build item is not ready for usage: substitution for the field items
    has to be done and it has to be re-fixed.
  
  @retval
    the built condition depended only on grouping fields if such a condition exists
    NULL if there is no such a condition
*/ 

Item *st_select_lex::build_cond_for_grouping_fields(THD *thd, Item *cond,
                                                    bool no_top_clones)
{
  if (cond->get_extraction_flag() == FULL_EXTRACTION_FL)
  {
    if (no_top_clones)
      return cond;
    cond->clear_extraction_flag();
    return cond->build_clone(thd);
  }
  if (cond->type() == Item::COND_ITEM)
  {
    bool cond_and= false;
    Item_cond *new_cond;
    if (((Item_cond*) cond)->functype() == Item_func::COND_AND_FUNC)
    {
      cond_and= true;
      new_cond=  new (thd->mem_root) Item_cond_and(thd);
    }
    else
      new_cond= new (thd->mem_root) Item_cond_or(thd);
    if (unlikely(!new_cond))
      return 0;
    List_iterator<Item> li(*((Item_cond*) cond)->argument_list());
    Item *item;
    while ((item=li++))
    {
      if (item->get_extraction_flag() == NO_EXTRACTION_FL)
      {
        DBUG_ASSERT(cond_and);
        item->clear_extraction_flag();
        continue;
      }
      Item *fix= build_cond_for_grouping_fields(thd, item,
                                                no_top_clones & cond_and);
      if (unlikely(!fix))
      {
        if (cond_and)
          continue;
        break;
      }
      new_cond->argument_list()->push_back(fix, thd->mem_root);
    }
    
    if (!cond_and && item)
    {
      while((item= li++))
        item->clear_extraction_flag();
      return 0;
    }
    switch (new_cond->argument_list()->elements) 
    {
    case 0:
      return 0;
    case 1:
      return new_cond->argument_list()->head();
    default:
      return new_cond;
    }
  }
  return 0;
}


bool st_select_lex::set_nest_level(int new_nest_level)
{
  DBUG_ENTER("st_select_lex::set_nest_level");
  DBUG_PRINT("enter", ("select #%d %p nest level: %d",
                       select_number, this, new_nest_level));
  if (new_nest_level > (int) MAX_SELECT_NESTING)
  {
    my_error(ER_TOO_HIGH_LEVEL_OF_NESTING_FOR_SELECT, MYF(0));
    DBUG_RETURN(TRUE);
  }
  nest_level= new_nest_level;
  new_nest_level++;
  for (SELECT_LEX_UNIT *u= first_inner_unit(); u; u= u->next_unit())
  {
    if (u->set_nest_level(new_nest_level))
      DBUG_RETURN(TRUE);
  }
  DBUG_RETURN(FALSE);
}

bool st_select_lex_unit::set_nest_level(int new_nest_level)
{
  DBUG_ENTER("st_select_lex_unit::set_nest_level");
  for(SELECT_LEX *sl= first_select(); sl; sl= sl->next_select())
  {
    if (sl->set_nest_level(new_nest_level))
      DBUG_RETURN(TRUE);
  }
  if (fake_select_lex &&
      fake_select_lex->set_nest_level(new_nest_level))
    DBUG_RETURN(TRUE);
  DBUG_RETURN(FALSE);
}


bool st_select_lex::check_parameters(SELECT_LEX *main_select)
{
  DBUG_ENTER("st_select_lex::check_parameters");
  DBUG_PRINT("enter", ("select #%d %p nest level: %d",
                       select_number, this, nest_level));


  if ((options & OPTION_PROCEDURE_CLAUSE) &&
      (!parent_lex->selects_allow_procedure ||
        next_select() != NULL ||
        this != master_unit()->first_select() ||
        nest_level != 0))
  {
    my_error(ER_CANT_USE_OPTION_HERE, MYF(0), "PROCEDURE");
    DBUG_RETURN(TRUE);
  }

  if ((options & SELECT_HIGH_PRIORITY) && this != main_select)
  {
    my_error(ER_CANT_USE_OPTION_HERE, MYF(0), "HIGH_PRIORITY");
    DBUG_RETURN(TRUE);
  }
  if ((options & OPTION_BUFFER_RESULT) && this != main_select)
  {
    my_error(ER_CANT_USE_OPTION_HERE, MYF(0), "SQL_BUFFER_RESULT");
    DBUG_RETURN(TRUE);
  }
  if ((options & OPTION_FOUND_ROWS) && this != main_select)
  {
    my_error(ER_CANT_USE_OPTION_HERE, MYF(0), "SQL_CALC_FOUND_ROWS");
    DBUG_RETURN(TRUE);
  }
  if (options & OPTION_NO_QUERY_CACHE)
  {
    /*
      Allow this flag only on the first top-level SELECT statement, if
      SQL_CACHE wasn't specified.
    */
    if (this != main_select)
    {
      my_error(ER_CANT_USE_OPTION_HERE, MYF(0), "SQL_NO_CACHE");
      DBUG_RETURN(TRUE);
    }
    if (parent_lex->sql_cache == LEX::SQL_CACHE)
    {
      my_error(ER_WRONG_USAGE, MYF(0), "SQL_CACHE", "SQL_NO_CACHE");
      DBUG_RETURN(TRUE);
    }
    parent_lex->safe_to_cache_query=0;
    parent_lex->sql_cache= LEX::SQL_NO_CACHE;
  }
  if (options & OPTION_TO_QUERY_CACHE)
  {
    /*
      Allow this flag only on the first top-level SELECT statement, if
      SQL_NO_CACHE wasn't specified.
    */
    if (this != main_select)
    {
      my_error(ER_CANT_USE_OPTION_HERE, MYF(0), "SQL_CACHE");
      DBUG_RETURN(TRUE);
    }
    if (parent_lex->sql_cache == LEX::SQL_NO_CACHE)
    {
      my_error(ER_WRONG_USAGE, MYF(0), "SQL_NO_CACHE", "SQL_CACHE");
      DBUG_RETURN(TRUE);
    }
    parent_lex->safe_to_cache_query=1;
    parent_lex->sql_cache= LEX::SQL_CACHE;
  }

  for (SELECT_LEX_UNIT *u= first_inner_unit(); u; u= u->next_unit())
  {
    if (u->check_parameters(main_select))
      DBUG_RETURN(TRUE);
  }
  DBUG_RETURN(FALSE);
}


bool st_select_lex_unit::check_parameters(SELECT_LEX *main_select)
{
  for(SELECT_LEX *sl= first_select(); sl; sl= sl->next_select())
  {
    if (sl->check_parameters(main_select))
      return TRUE;
  }
  return fake_select_lex && fake_select_lex->check_parameters(main_select);
}


bool LEX::check_main_unit_semantics()
{
  if (unit.set_nest_level(0) ||
      unit.check_parameters(first_select_lex()))
    return TRUE;
  if (check_cte_dependencies_and_resolve_references())
    return TRUE;
  return FALSE;
}

int set_statement_var_if_exists(THD *thd, const char *var_name,
                                size_t var_name_length, ulonglong value)
{
  sys_var *sysvar;
  if (unlikely(thd->lex->sql_command == SQLCOM_CREATE_VIEW))
  {
    my_error(ER_VIEW_SELECT_CLAUSE, MYF(0), "[NO]WAIT");
    return 1;
  }
  if (unlikely(thd->lex->sphead))
  {
    my_error(ER_SP_BADSTATEMENT, MYF(0), "[NO]WAIT");
    return 1;
  }
  if ((sysvar= find_sys_var(thd, var_name, var_name_length, true)))
  {
    Item *item= new (thd->mem_root) Item_uint(thd, value);
    set_var *var= new (thd->mem_root) set_var(thd, OPT_SESSION, sysvar,
                                              &null_clex_str, item);

    if (unlikely(!item) || unlikely(!var) ||
        unlikely(thd->lex->stmt_var_list.push_back(var, thd->mem_root)))
    {
      my_error(ER_OUT_OF_RESOURCES, MYF(0));
      return 1;
    }
  }
  return 0;
}


bool LEX::sp_add_cfetch(THD *thd, const LEX_CSTRING *name)
{
  uint offset;
  sp_instr_cfetch *i;

  if (!spcont->find_cursor(name, &offset, false))
  {
    my_error(ER_SP_CURSOR_MISMATCH, MYF(0), name->str);
    return true;
  }
  i= new (thd->mem_root)
    sp_instr_cfetch(sphead->instructions(), spcont, offset,
                    !(thd->variables.sql_mode & MODE_ORACLE));
  if (unlikely(i == NULL) || unlikely(sphead->add_instr(i)))
    return true;
  return false;
}


bool LEX::sp_add_agg_cfetch()
{
  sphead->m_flags|= sp_head::HAS_AGGREGATE_INSTR;
  sp_instr_agg_cfetch *i=
    new (thd->mem_root) sp_instr_agg_cfetch(sphead->instructions(), spcont);
  return i == NULL || sphead->add_instr(i);
}


bool LEX::create_or_alter_view_finalize(THD *thd, Table_ident *table_ident)
{
  sql_command= SQLCOM_CREATE_VIEW;
  /* first table in list is target VIEW name */
  if (!first_select_lex()->add_table_to_list(thd, table_ident, NULL,
                                             TL_OPTION_UPDATING,
                                             TL_IGNORE,
                                             MDL_EXCLUSIVE))
    return true;
  query_tables->open_strategy= TABLE_LIST::OPEN_STUB;
  return false;
}


bool LEX::add_alter_view(THD *thd, uint16 algorithm,
                         enum_view_suid suid,
                         Table_ident *table_ident)
{
  if (unlikely(sphead))
  {
    my_error(ER_SP_BADSTATEMENT, MYF(0), "ALTER VIEW");
    return true;
  }
  if (unlikely(!(create_view= new (thd->mem_root)
                 Create_view_info(VIEW_ALTER, algorithm, suid))))
    return true;
  return create_or_alter_view_finalize(thd, table_ident);
}


bool LEX::add_create_view(THD *thd, DDL_options_st ddl,
                          uint16 algorithm, enum_view_suid suid,
                          Table_ident *table_ident)
{
  if (unlikely(set_create_options_with_check(ddl)))
    return true;
  if (unlikely(!(create_view= new (thd->mem_root)
                 Create_view_info(ddl.or_replace() ?
                                  VIEW_CREATE_OR_REPLACE :
                                  VIEW_CREATE_NEW,
                                  algorithm, suid))))
    return true;
  return create_or_alter_view_finalize(thd, table_ident);
}


bool LEX::call_statement_start(THD *thd, sp_name *name)
{
  Database_qualified_name pkgname(&null_clex_str, &null_clex_str);
  const Sp_handler *sph= &sp_handler_procedure;
  sql_command= SQLCOM_CALL;
  value_list.empty();
  if (unlikely(sph->sp_resolve_package_routine(thd, thd->lex->sphead,
                                               name, &sph, &pkgname)))
    return true;
  if (unlikely(!(m_sql_cmd= new (thd->mem_root) Sql_cmd_call(name, sph))))
    return true;
  sph->add_used_routine(this, thd, name);
  if (pkgname.m_name.length)
    sp_handler_package_body.add_used_routine(this, thd, &pkgname);
  return false;
}


bool LEX::call_statement_start(THD *thd, const Lex_ident_sys_st *name)
{
  sp_name *spname= make_sp_name(thd, name);
  return unlikely(!spname) || call_statement_start(thd, spname);
}


bool LEX::call_statement_start(THD *thd, const Lex_ident_sys_st *name1,
                                         const Lex_ident_sys_st *name2)
{
  sp_name *spname= make_sp_name(thd, name1, name2);
  return unlikely(!spname) || call_statement_start(thd, spname);
}


sp_package *LEX::get_sp_package() const
{
  return sphead ? sphead->get_package() : NULL;
}


sp_package *LEX::create_package_start(THD *thd,
                                      enum_sql_command command,
                                      const Sp_handler *sph,
                                      const sp_name *name_arg,
                                      DDL_options_st options)
{
  sp_package *pkg;

  if (unlikely(sphead))
  {
    my_error(ER_SP_NO_RECURSIVE_CREATE, MYF(0), sph->type_str());
    return NULL;
  }
  if (unlikely(set_command_with_check(command, options)))
    return NULL;
  if (sph->type() == SP_TYPE_PACKAGE_BODY)
  {
    /*
      If we start parsing a "CREATE PACKAGE BODY", we need to load
      the corresponding "CREATE PACKAGE", for the following reasons:
      1. "CREATE PACKAGE BODY" is allowed only if "CREATE PACKAGE"
         was done earlier for the same package name.
         So if "CREATE PACKAGE" does not exist, we throw an error here.
      2. When parsing "CREATE PACKAGE BODY", we need to know all package
         public and private routine names, to translate procedure and
         function calls correctly.
         For example, this statement inside a package routine:
           CALL p;
         can be translated to:
           CALL db.pkg.p; -- p is a known (public or private) package routine
           CALL db.p;     -- p is not a known package routine
    */
    sp_head *spec;
    int ret= sp_handler_package_spec.
               sp_cache_routine_reentrant(thd, name_arg, &spec);
    if (unlikely(!spec))
    {
      if (!ret)
        my_error(ER_SP_DOES_NOT_EXIST, MYF(0),
                 "PACKAGE", ErrConvDQName(name_arg).ptr());
      return 0;
    }
  }
  if (unlikely(!(pkg= sp_package::create(this, name_arg, sph))))
    return NULL;
  pkg->reset_thd_mem_root(thd);
  pkg->init(this);
  pkg->make_qname(pkg->get_main_mem_root(), &pkg->m_qname);
  sphead= pkg;
  return pkg;
}


bool LEX::create_package_finalize(THD *thd,
                                  const sp_name *name,
                                  const sp_name *name2,
                                  const char *body_start,
                                  const char *body_end)
{
  if (name2 &&
      (name2->m_explicit_name != name->m_explicit_name ||
       strcmp(name2->m_db.str, name->m_db.str) ||
       !Sp_handler::eq_routine_name(name2->m_name, name->m_name)))
  {
    bool exp= name2->m_explicit_name || name->m_explicit_name;
    my_error(ER_END_IDENTIFIER_DOES_NOT_MATCH, MYF(0),
             exp ? ErrConvDQName(name2).ptr() : name2->m_name.str,
             exp ? ErrConvDQName(name).ptr() : name->m_name.str);
    return true;
  }
  // TODO: reuse code in LEX::create_package_finalize and sp_head::set_stmt_end
  sphead->m_body.length= body_end - body_start;
  if (unlikely(!(sphead->m_body.str= thd->strmake(body_start,
                                                  sphead->m_body.length))))
    return true;

  size_t not_used;
  Lex_input_stream *lip= & thd->m_parser_state->m_lip;
  sphead->m_defstr.length= lip->get_cpp_ptr() - lip->get_cpp_buf();
  sphead->m_defstr.str= thd->strmake(lip->get_cpp_buf(), sphead->m_defstr.length);
  trim_whitespace(thd->charset(), &sphead->m_defstr, &not_used);

  sphead->restore_thd_mem_root(thd);
  sp_package *pkg= sphead->get_package();
  DBUG_ASSERT(pkg);
  return sphead->check_group_aggregate_instructions_forbid() ||
         pkg->validate_after_parser(thd);
}


bool LEX::add_grant_command(THD *thd, const List<LEX_COLUMN> &columns)
{
  if (columns.elements)
  {
    thd->parse_error();
    return true;
  }
  return false;
}


Item *LEX::make_item_func_substr(THD *thd, Item *a, Item *b, Item *c)
{
  return (thd->variables.sql_mode & MODE_ORACLE) ?
    new (thd->mem_root) Item_func_substr_oracle(thd, a, b, c) :
    new (thd->mem_root) Item_func_substr(thd, a, b, c);
}


Item *LEX::make_item_func_substr(THD *thd, Item *a, Item *b)
{
  return (thd->variables.sql_mode & MODE_ORACLE) ?
    new (thd->mem_root) Item_func_substr_oracle(thd, a, b) :
    new (thd->mem_root) Item_func_substr(thd, a, b);
}


Item *LEX::make_item_func_sysdate(THD *thd, uint fsp)
{
  /*
    Unlike other time-related functions, SYSDATE() is
    replication-unsafe because it is not affected by the
    TIMESTAMP variable.  It is unsafe even if
    sysdate_is_now=1, because the slave may have
    sysdate_is_now=0.
  */
  set_stmt_unsafe(LEX::BINLOG_STMT_UNSAFE_SYSTEM_FUNCTION);
  Item *item= global_system_variables.sysdate_is_now == 0 ?
              (Item *) new (thd->mem_root) Item_func_sysdate_local(thd, fsp) :
              (Item *) new (thd->mem_root) Item_func_now_local(thd, fsp);
  if (unlikely(item == NULL))
    return NULL;
  safe_to_cache_query=0;
  return item;
}


Item *LEX::make_item_func_replace(THD *thd,
                                  Item *org,
                                  Item *find,
                                  Item *replace)
{
  return (thd->variables.sql_mode & MODE_ORACLE) ?
    new (thd->mem_root) Item_func_replace_oracle(thd, org, find, replace) :
    new (thd->mem_root) Item_func_replace(thd, org, find, replace);
}


bool SELECT_LEX::vers_push_field(THD *thd, TABLE_LIST *table,
                                 const LEX_CSTRING field_name)
{
  DBUG_ASSERT(field_name.str);
  Item_field *fld= new (thd->mem_root) Item_field(thd, &context,
                                                  table->db,
                                                  table->alias,
                                                  field_name);
  if (unlikely(!fld) || unlikely(item_list.push_back(fld)))
    return true;

  if (thd->lex->view_list.elements)
  {
    LEX_CSTRING *l;
    if (unlikely(!(l= thd->make_clex_string(field_name.str,
                                            field_name.length))) ||
        unlikely(thd->lex->view_list.push_back(l)))
      return true;
  }

  return false;
}


Item *Lex_trim_st::make_item_func_trim_std(THD *thd) const
{
  if (m_remove)
  {
    switch (m_spec) {
    case TRIM_BOTH:
      return new (thd->mem_root) Item_func_trim(thd, m_source, m_remove);
    case TRIM_LEADING:
      return new (thd->mem_root) Item_func_ltrim(thd, m_source, m_remove);
    case TRIM_TRAILING:
     return new (thd->mem_root) Item_func_rtrim(thd, m_source, m_remove);
    }
  }

  switch (m_spec) {
  case TRIM_BOTH:
    return new (thd->mem_root) Item_func_trim(thd, m_source);
  case TRIM_LEADING:
    return new (thd->mem_root) Item_func_ltrim(thd, m_source);
  case TRIM_TRAILING:
   return new (thd->mem_root) Item_func_rtrim(thd, m_source);
  }
  DBUG_ASSERT(0);
  return NULL;
}


Item *Lex_trim_st::make_item_func_trim_oracle(THD *thd) const
{
  if (m_remove)
  {
    switch (m_spec) {
    case TRIM_BOTH:
      return new (thd->mem_root) Item_func_trim_oracle(thd, m_source, m_remove);
    case TRIM_LEADING:
      return new (thd->mem_root) Item_func_ltrim_oracle(thd, m_source, m_remove);
    case TRIM_TRAILING:
     return new (thd->mem_root) Item_func_rtrim_oracle(thd, m_source, m_remove);
    }
  }

  switch (m_spec) {
  case TRIM_BOTH:
    return new (thd->mem_root) Item_func_trim_oracle(thd, m_source);
  case TRIM_LEADING:
    return new (thd->mem_root) Item_func_ltrim_oracle(thd, m_source);
  case TRIM_TRAILING:
   return new (thd->mem_root) Item_func_rtrim_oracle(thd, m_source);
  }
  DBUG_ASSERT(0);
  return NULL;
}


Item *Lex_trim_st::make_item_func_trim(THD *thd) const
{
  return (thd->variables.sql_mode & MODE_ORACLE) ?
         make_item_func_trim_oracle(thd) :
         make_item_func_trim_std(thd);
}


Item *LEX::make_item_func_call_generic(THD *thd, Lex_ident_cli_st *cdb,
                                       Lex_ident_cli_st *cname, List<Item> *args)
{
  Lex_ident_sys db(thd, cdb), name(thd, cname);
  if (db.is_null() || name.is_null())
    return NULL; // EOM
  /*
    The following in practice calls:
    <code>Create_sp_func::create()</code>
    and builds a stored function.

    However, it's important to maintain the interface between the
    parser and the implementation in item_create.cc clean,
    since this will change with WL#2128 (SQL PATH):
    - INFORMATION_SCHEMA.version() is the SQL 99 syntax for the native
    function version(),
    - MySQL.version() is the SQL 2003 syntax for the native function
    version() (a vendor can specify any schema).
  */

  if (!name.str || check_db_name((LEX_STRING*) static_cast<LEX_CSTRING*>(&db)))
  {
    my_error(ER_WRONG_DB_NAME, MYF(0), db.str);
    return NULL;
  }
  if (check_routine_name(&name))
    return NULL;

  Create_qfunc *builder= find_qualified_function_builder(thd);
  DBUG_ASSERT(builder);
  return builder->create_with_db(thd, &db, &name, true, args);
}


Item *LEX::make_item_func_call_native_or_parse_error(THD *thd,
                                                     Lex_ident_cli_st &name,
                                                     List<Item> *args)
{
  Create_func *builder= find_native_function_builder(thd, &name);
  DBUG_EXECUTE_IF("make_item_func_call_native_simulate_not_found",
                  builder= NULL;);
  if (builder)
    return builder->create_func(thd, &name, args);
  thd->parse_error(ER_SYNTAX_ERROR, name.end());
  return NULL;
}


Item *LEX::create_item_qualified_asterisk(THD *thd,
                                          const Lex_ident_sys_st *name)
{
  Item *item;
  if (!(item= new (thd->mem_root) Item_field(thd, current_context(),
                                             null_clex_str, *name,
                                             star_clex_str)))
    return NULL;
  current_select->with_wild++;
  return item;
}


Item *LEX::create_item_qualified_asterisk(THD *thd,
                                          const Lex_ident_sys_st *a,
                                          const Lex_ident_sys_st *b)
{
  Item *item;
  Lex_ident_sys_st schema= thd->client_capabilities & CLIENT_NO_SCHEMA ?
                           Lex_ident_sys() : *a;
  if (!(item= new (thd->mem_root) Item_field(thd, current_context(),
                                             schema, *b, star_clex_str)))
   return NULL;
  current_select->with_wild++;
  return item;
}


bool Lex_ident_sys_st::copy_ident_cli(THD *thd, const Lex_ident_cli_st *str)
{
  return thd->to_ident_sys_alloc(this, str);
}

bool Lex_ident_sys_st::copy_keyword(THD *thd, const Lex_ident_cli_st *str)
{
  return thd->make_lex_string(static_cast<LEX_CSTRING*>(this),
                              str->str, str->length) == NULL;
}

bool Lex_ident_sys_st::copy_or_convert(THD *thd,
                                       const Lex_ident_cli_st *src,
                                       CHARSET_INFO *cs)
{
  if (!src->is_8bit())
    return copy_keyword(thd, src); // 7bit string makes a wellformed identifier
  return convert(thd, src, cs);
}


bool Lex_ident_sys_st::copy_sys(THD *thd, const LEX_CSTRING *src)
{
  if (thd->check_string_for_wellformedness(src->str, src->length,
                                           system_charset_info))
    return true;
  return thd->make_lex_string(this, src->str, src->length) == NULL;
}


bool Lex_ident_sys_st::convert(THD *thd,
                               const LEX_CSTRING *src, CHARSET_INFO *cs)
{
  LEX_STRING tmp;
  if (thd->convert_with_error(system_charset_info, &tmp, cs,
                              src->str, src->length))
    return true;
  str=    tmp.str;
  length= tmp.length;
  return false;
}


bool Lex_ident_sys_st::to_size_number(ulonglong *to) const
{
  ulonglong number;
  uint text_shift_number= 0;
  longlong prefix_number;
  const char *start_ptr= str;
  size_t str_len= length;
  const char *end_ptr= start_ptr + str_len;
  int error;
  prefix_number= my_strtoll10(start_ptr, (char**) &end_ptr, &error);
  if (likely((start_ptr + str_len - 1) == end_ptr))
  {
    switch (end_ptr[0])
    {
      case 'g':
      case 'G': text_shift_number+=30; break;
      case 'm':
      case 'M': text_shift_number+=20; break;
      case 'k':
      case 'K': text_shift_number+=10; break;
      default:
        my_error(ER_WRONG_SIZE_NUMBER, MYF(0));
        return true;
    }
    if (unlikely(prefix_number >> 31))
    {
      my_error(ER_SIZE_OVERFLOW_ERROR, MYF(0));
      return true;
    }
    number= prefix_number << text_shift_number;
  }
  else
  {
    my_error(ER_WRONG_SIZE_NUMBER, MYF(0));
    return true;
  }
  *to= number;
  return false;
}


bool LEX::part_values_current(THD *thd)
{
  partition_element *elem= part_info->curr_part_elem;
  if (!is_partition_management())
  {
    if (unlikely(part_info->part_type != VERSIONING_PARTITION))
    {
      my_error(ER_PARTITION_WRONG_TYPE, MYF(0), "SYSTEM_TIME");
      return true;
    }
  }
  else
  {
    DBUG_ASSERT(create_last_non_select_table);
    DBUG_ASSERT(create_last_non_select_table->table_name.str);
    // FIXME: other ALTER commands?
    my_error(ER_VERS_WRONG_PARTS, MYF(0),
             create_last_non_select_table->table_name.str);
    return true;
  }
  elem->type= partition_element::CURRENT;
  DBUG_ASSERT(part_info->vers_info);
  part_info->vers_info->now_part= elem;
  return false;
}


bool LEX::part_values_history(THD *thd)
{
  partition_element *elem= part_info->curr_part_elem;
  if (!is_partition_management())
  {
    if (unlikely(part_info->part_type != VERSIONING_PARTITION))
    {
      my_error(ER_PARTITION_WRONG_TYPE, MYF(0), "SYSTEM_TIME");
      return true;
    }
  }
  else
  {
    part_info->vers_init_info(thd);
    elem->id= UINT_MAX32;
  }
  DBUG_ASSERT(part_info->vers_info);
  if (unlikely(part_info->vers_info->now_part))
  {
    DBUG_ASSERT(create_last_non_select_table);
    DBUG_ASSERT(create_last_non_select_table->table_name.str);
    my_error(ER_VERS_WRONG_PARTS, MYF(0),
             create_last_non_select_table->table_name.str);
    return true;
  }
  elem->type= partition_element::HISTORY;
  return false;
}


bool LEX::last_field_generated_always_as_row_start_or_end(Lex_ident *p,
                                                          const char *type,
                                                          uint flag)
{
  if (unlikely(p->str))
  {
    my_error(ER_VERS_DUPLICATE_ROW_START_END, MYF(0), type,
             last_field->field_name.str);
    return true;
  }
  last_field->flags|= (flag | NOT_NULL_FLAG);
  DBUG_ASSERT(p);
  *p= last_field->field_name;
  return false;
}



bool LEX::last_field_generated_always_as_row_start()
{
  Vers_parse_info &info= vers_get_info();
  Lex_ident *p= &info.as_row.start;
  return last_field_generated_always_as_row_start_or_end(p, "START",
                                                         VERS_SYS_START_FLAG);
}


bool LEX::last_field_generated_always_as_row_end()
{
  Vers_parse_info &info= vers_get_info();
  Lex_ident *p= &info.as_row.end;
  return last_field_generated_always_as_row_start_or_end(p, "END",
                                                         VERS_SYS_END_FLAG);
}

void st_select_lex_unit::reset_distinct()
{
  union_distinct= NULL;
  for(SELECT_LEX *sl= first_select()->next_select();
      sl;
      sl= sl->next_select())
  {
    if (sl->distinct)
    {
      union_distinct= sl;
    }
  }
}


void LEX::save_values_list_state()
{
  current_select->save_many_values= many_values;
  current_select->save_insert_list= insert_list;
}


void LEX::restore_values_list_state()
{
  many_values= current_select->save_many_values;
  insert_list= current_select->save_insert_list;
}


void st_select_lex_unit::fix_distinct()
{
  if (union_distinct && this != union_distinct->master_unit())
    reset_distinct();
}


void st_select_lex_unit::register_select_chain(SELECT_LEX *first_sel)
{
  DBUG_ASSERT(first_sel != 0);
  slave= first_sel;
  first_sel->prev= &slave;
  for(SELECT_LEX *sel=first_sel; sel; sel= sel->next_select())
  {
    sel->master= (st_select_lex_node *)this;
    uncacheable|= sel->uncacheable;
  }
}


void st_select_lex::register_unit(SELECT_LEX_UNIT *unit,
                                  Name_resolution_context *outer_context)
{
  if ((unit->next= slave))
    slave->prev= &unit->next;
  unit->prev= &slave;
  slave= unit;
  unit->master= this;
  uncacheable|= unit->uncacheable;

  for(SELECT_LEX *sel= unit->first_select();sel; sel= sel->next_select())
  {
    sel->context.outer_context= outer_context;
  }
}


void st_select_lex::add_statistics(SELECT_LEX_UNIT *unit)
{
  for (;
       unit;
       unit= unit->next_unit())
    for(SELECT_LEX *child= unit->first_select();
        child;
        child= child->next_select())
    {
      /*
        A subselect can add fields to an outer select.
        Reserve space for them.
      */
      select_n_where_fields+= child->select_n_where_fields;
      /*
        Aggregate functions in having clause may add fields
        to an outer select. Count them also.
      */
      select_n_having_items+= child->select_n_having_items;
    }
}


bool LEX::main_select_push(bool service)
{
  DBUG_ENTER("LEX::main_select_push");
  DBUG_PRINT("info", ("service: %u", service));
  current_select_number= ++thd->lex->stmt_lex->current_select_number;
  builtin_select.select_number= current_select_number;
  builtin_select.is_service_select= service;
  if (push_select(&builtin_select))
    DBUG_RETURN(TRUE);
  DBUG_RETURN(FALSE);
}

void Lex_select_lock::set_to(SELECT_LEX *sel)
{
  if (defined_lock)
  {
    if (sel->master_unit() &&
        sel == sel->master_unit()->fake_select_lex)
      sel->master_unit()->set_lock_to_the_last_select(*this);
    else
    {
      thr_lock_type lock_type;
      sel->parent_lex->safe_to_cache_query= 0;
      if (unlikely(skip_locked))
      {
        lock_type= update_lock ? TL_WRITE_SKIP_LOCKED : TL_READ_SKIP_LOCKED;
      }
      else
      {
        lock_type= update_lock ? TL_WRITE : TL_READ_WITH_SHARED_LOCKS;
      }
      sel->lock_type= lock_type;
      sel->select_lock= (update_lock ? st_select_lex::select_lock_type::FOR_UPDATE :
                         st_select_lex::select_lock_type::IN_SHARE_MODE);
      sel->set_lock_for_tables(lock_type, false, skip_locked);
    }
  }
  else
  {
    /*
      select_lock can be FOR_UPDATE in case of
      (SELECT x FROM t WINDOW w1 AS () FOR UPDATE) LIMIT 1
    */
    sel->select_lock= st_select_lex::select_lock_type::NONE;
  }
}

bool Lex_order_limit_lock::set_to(SELECT_LEX *sel)
{
  /*TODO: lock */
  //if (lock.defined_lock && sel == sel->master_unit()->fake_select_lex)
  //  return TRUE;
  if (lock.defined_timeout)
  {
    THD *thd= sel->parent_lex->thd;
     if (set_statement_var_if_exists(thd,
                                     C_STRING_WITH_LEN("lock_wait_timeout"),
                                     lock.timeout) ||
         set_statement_var_if_exists(thd,
                                     C_STRING_WITH_LEN("innodb_lock_wait_timeout"),
                                     lock.timeout))
       return TRUE;
  }
  lock.set_to(sel);
  sel->limit_params= limit;
  if (order_list)
  {
    if (sel->get_linkage() != GLOBAL_OPTIONS_TYPE &&
        sel->olap != UNSPECIFIED_OLAP_TYPE &&
        (sel->get_linkage() != UNION_TYPE || sel->braces))
    {
      my_error(ER_WRONG_USAGE, MYF(0),
          "CUBE/ROLLUP", "ORDER BY");
      return TRUE;
    }
    sel->order_list= *(order_list);
  }
  sel->is_set_query_expr_tail= true;
  return FALSE;
}


static void change_item_list_context(List<Item> *list,
                                     Name_resolution_context *context)
{
  List_iterator_fast<Item> it (*list);
  Item *item;
  while((item= it++))
  {
    item->walk(&Item::change_context_processor, FALSE, (void *)context);
  }
}


bool LEX::insert_select_hack(SELECT_LEX *sel)
{
  DBUG_ENTER("LEX::insert_select_hack");

  DBUG_ASSERT(first_select_lex() == &builtin_select);
  DBUG_ASSERT(sel != NULL);

  DBUG_ASSERT(builtin_select.first_inner_unit() == NULL);

  if (builtin_select.link_prev)
  {
    if ((*builtin_select.link_prev= builtin_select.link_next))
      ((st_select_lex *)builtin_select.link_next)->link_prev=
        builtin_select.link_prev;
    builtin_select.link_prev= NULL; // indicator of removal
  }

  if (set_main_unit(sel->master_unit()))
    return true;

  DBUG_ASSERT(builtin_select.table_list.elements == 1);
  TABLE_LIST *insert_table= builtin_select.table_list.first;

  if (!(insert_table->next_local= sel->table_list.first))
  {
    sel->table_list.next= &insert_table->next_local;
  }
  sel->table_list.first= insert_table;
  sel->table_list.elements++;
  insert_table->select_lex= sel;

  sel->context.first_name_resolution_table= insert_table;
  builtin_select.context= sel->context;
  change_item_list_context(&field_list, &sel->context);

  if (sel->tvc && !sel->next_select() &&
      (sql_command == SQLCOM_INSERT_SELECT ||
       sql_command == SQLCOM_REPLACE_SELECT))
  {
    DBUG_PRINT("info", ("'Usual' INSERT detected"));
    many_values= sel->tvc->lists_of_values;
    sel->options= sel->tvc->select_options;
    sel->tvc= NULL;
    if (sql_command == SQLCOM_INSERT_SELECT)
      sql_command= SQLCOM_INSERT;
    else
      sql_command= SQLCOM_REPLACE;
  }


  for (SELECT_LEX *sel= all_selects_list;
       sel;
       sel= sel->next_select_in_list())
  {
    if (sel->select_number != 1)
      sel->select_number--;
  };

  DBUG_RETURN(FALSE);
}


/**
  Create an Item_singlerow_subselect for a query expression.
*/

Item *LEX::create_item_query_expression(THD *thd,
                                        st_select_lex_unit *unit)
{
  if (clause_that_disallows_subselect)
  {
    my_error(ER_SUBQUERIES_NOT_SUPPORTED, MYF(0),
             clause_that_disallows_subselect);
    return NULL;
  }

  // Add the subtree of subquery to the current SELECT_LEX
  SELECT_LEX *curr_sel= select_stack_head();
  DBUG_ASSERT(current_select == curr_sel ||
              (curr_sel == NULL && current_select == &builtin_select));
  if (!curr_sel)
  {
    curr_sel= &builtin_select;
    curr_sel->register_unit(unit, &curr_sel->context);
    curr_sel->add_statistics(unit);
  }

  return new (thd->mem_root)
    Item_singlerow_subselect(thd, unit->first_select());
}


SELECT_LEX_UNIT *LEX::parsed_select_expr_start(SELECT_LEX *s1, SELECT_LEX *s2,
                                               enum sub_select_type unit_type,
                                               bool distinct)
{
  SELECT_LEX_UNIT *res;
  SELECT_LEX *sel1;
  SELECT_LEX *sel2;
  if (!s1->next_select())
    sel1= s1;
  else
  {
    sel1= wrap_unit_into_derived(s1->master_unit());
    if (!sel1)
      return NULL;
  }
  if (!s2->next_select())
    sel2= s2;
  else
  {
    sel2= wrap_unit_into_derived(s2->master_unit());
    if (!sel2)
      return NULL;
  }
  sel1->link_neighbour(sel2);
  sel2->set_linkage_and_distinct(unit_type, distinct);
  sel2->first_nested= sel1->first_nested= sel1;
  res= create_unit(sel1);
  if (res == NULL)
    return NULL;
  res->pre_last_parse= sel1;
  push_select(res->fake_select_lex);
  return res;
}


SELECT_LEX_UNIT *LEX::parsed_select_expr_cont(SELECT_LEX_UNIT *unit,
                                              SELECT_LEX *s2,
                                              enum sub_select_type unit_type,
                                              bool distinct, bool oracle)
{
  DBUG_ASSERT(!s2->next_select());
  SELECT_LEX *sel1= s2;
  SELECT_LEX *last= unit->pre_last_parse->next_select();

  int cmp= oracle? 0 : cmp_unit_op(unit_type, last->get_linkage());
  if (cmp == 0)
  {
    sel1->first_nested= last->first_nested;
  }
  else if (cmp > 0)
  {
    last->first_nested= unit->pre_last_parse;
    sel1->first_nested= last;
  }
  else /* cmp < 0 */
  {
    SELECT_LEX *first_in_nest= last->first_nested;
    if (first_in_nest->first_nested != first_in_nest)
    {
      /* There is a priority jump starting from first_in_nest */
      if ((last= create_priority_nest(first_in_nest)) == NULL)
        return NULL;
      unit->fix_distinct();
    }
    sel1->first_nested= last->first_nested;
  }
  last->link_neighbour(sel1);
  sel1->set_master_unit(unit);
  sel1->set_linkage_and_distinct(unit_type, distinct);
  unit->pre_last_parse= last;
  return unit;
}


/**
  Add primary expression as the next term in a given query expression body
  pruducing a new query expression body
*/

SELECT_LEX_UNIT *
LEX::add_primary_to_query_expression_body(SELECT_LEX_UNIT *unit,
                                          SELECT_LEX *sel,
                                          enum sub_select_type unit_type,
                                          bool distinct,
                                          bool oracle)
{
  SELECT_LEX *sel2= sel;
  if (sel->master_unit() && sel->master_unit()->first_select()->next_select())
  {
    sel2= wrap_unit_into_derived(sel->master_unit());
    if (!sel2)
      return NULL;
  }
  SELECT_LEX *sel1= unit->first_select();
  if (!sel1->next_select())
    unit= parsed_select_expr_start(sel1, sel2, unit_type, distinct);
  else
    unit= parsed_select_expr_cont(unit, sel2, unit_type, distinct, oracle);
  return unit;
}


SELECT_LEX_UNIT *
LEX::add_primary_to_query_expression_body(SELECT_LEX_UNIT *unit,
                                          SELECT_LEX *sel,
                                          enum sub_select_type unit_type,
                                          bool distinct)
{
  return
    add_primary_to_query_expression_body(unit, sel, unit_type, distinct,
                                         thd->variables.sql_mode & MODE_ORACLE);
}

/**
  Add query primary to a parenthesized query primary
  pruducing a new query expression body
*/

SELECT_LEX_UNIT *
LEX::add_primary_to_query_expression_body_ext_parens(
                                                 SELECT_LEX_UNIT *unit,
                                                 SELECT_LEX *sel,
                                                 enum sub_select_type unit_type,
                                                 bool distinct)
{
  SELECT_LEX *sel1= unit->first_select();
  if (unit->first_select()->next_select())
  {
    sel1= wrap_unit_into_derived(unit);
    if (!sel1)
      return NULL;
    if (!create_unit(sel1))
      return NULL;
  }
  SELECT_LEX *sel2= sel;
  if (sel->master_unit() && sel->master_unit()->first_select()->next_select())
  {
    sel2= wrap_unit_into_derived(sel->master_unit());
    if (!sel2)
      return NULL;
  }
  unit= parsed_select_expr_start(sel1, sel2, unit_type, distinct);
  return unit;
}


/**
  Process multi-operand query expression body
*/

bool LEX::parsed_multi_operand_query_expression_body(SELECT_LEX_UNIT *unit)
{
  SELECT_LEX *first_in_nest=
    unit->pre_last_parse->next_select()->first_nested;
  if (first_in_nest->first_nested != first_in_nest)
  {
    /* There is a priority jump starting from first_in_nest */
    if (create_priority_nest(first_in_nest) == NULL)
      return true;
    unit->fix_distinct();
  }
  return false;
}


/**
  Add non-empty tail to a query expression body
*/

SELECT_LEX_UNIT *LEX::add_tail_to_query_expression_body(SELECT_LEX_UNIT *unit,
                                                        Lex_order_limit_lock *l)
{
  DBUG_ASSERT(l != NULL);
  pop_select();
  SELECT_LEX *sel= unit->first_select()->next_select() ? unit->fake_select_lex :
                                                         unit->first_select();
  l->set_to(sel);
  return unit;
}


/**
  Add non-empty tail to a parenthesized query primary
*/

SELECT_LEX_UNIT *
LEX::add_tail_to_query_expression_body_ext_parens(SELECT_LEX_UNIT *unit,
                                                  Lex_order_limit_lock *l)
{
  SELECT_LEX *sel= unit->first_select()->next_select() ? unit->fake_select_lex :
                                                         unit->first_select();

  DBUG_ASSERT(l != NULL);

  pop_select();
  if (sel->is_set_query_expr_tail)
  {
    if (!l->order_list && !sel->limit_params.explicit_limit)
      l->order_list= &sel->order_list;
    else
    {
      if (!unit)
        return NULL;
      sel= wrap_unit_into_derived(unit);
      if (!sel)
        return NULL;
     if (!create_unit(sel))
      return NULL;
   }
  }
  l->set_to(sel);
  return sel->master_unit();
}


/**
  Process subselect parsing
*/

SELECT_LEX *LEX::parsed_subselect(SELECT_LEX_UNIT *unit)
{
  if (clause_that_disallows_subselect)
  {
    my_error(ER_SUBQUERIES_NOT_SUPPORTED, MYF(0),
             clause_that_disallows_subselect);
    return NULL;
  }

  // Add the subtree of subquery to the current SELECT_LEX
  SELECT_LEX *curr_sel= select_stack_head();
  DBUG_ASSERT(current_select == curr_sel ||
              (curr_sel == NULL && current_select == &builtin_select));
  if (curr_sel)
  {
    curr_sel->register_unit(unit, context_stack.head());
    curr_sel->add_statistics(unit);
  }

  return unit->first_select();
}


/**
  Process INSERT-like select
*/

bool LEX::parsed_insert_select(SELECT_LEX *first_select)
{
  if (sql_command == SQLCOM_INSERT ||
      sql_command == SQLCOM_REPLACE)
  {
    if (sql_command == SQLCOM_INSERT)
      sql_command= SQLCOM_INSERT_SELECT;
    else
      sql_command= SQLCOM_REPLACE_SELECT;
  }
  insert_select_hack(first_select);
  if (check_main_unit_semantics())
    return true;

  // fix "main" select
  SELECT_LEX *blt __attribute__((unused))= pop_select();
  DBUG_ASSERT(blt == &builtin_select);
  push_select(first_select);
  return false;
}


bool LEX::parsed_TVC_start()
{
  SELECT_LEX *sel;
  save_values_list_state();
  many_values.empty();
  insert_list= 0;
  if (!(sel= alloc_select(TRUE)) ||
        push_select(sel))
    return true;
  sel->init_select();
  sel->braces= FALSE; // just initialisation
  return false;
}


SELECT_LEX *LEX::parsed_TVC_end()
{
  SELECT_LEX *res= pop_select(); // above TVC select
  if (!(res->tvc=
        new (thd->mem_root) table_value_constr(many_values,
          res,
          res->options)))
    return NULL;
  restore_values_list_state();
  return res;
}



TABLE_LIST *LEX::parsed_derived_table(SELECT_LEX_UNIT *unit,
                                     int for_system_time,
                                     LEX_CSTRING *alias)
{
  TABLE_LIST *res;
  derived_tables|= DERIVED_SUBQUERY;
  unit->first_select()->set_linkage(DERIVED_TABLE_TYPE);

  // Add the subtree of subquery to the current SELECT_LEX
  SELECT_LEX *curr_sel= select_stack_head();
  DBUG_ASSERT(current_select == curr_sel ||
              (curr_sel == NULL && current_select == &builtin_select));

  Table_ident *ti= new (thd->mem_root) Table_ident(unit);
  if (ti == NULL)
    return NULL;
  if (!(res= curr_sel->add_table_to_list(thd, ti, alias, 0,
                                         TL_READ, MDL_SHARED_READ)))
    return NULL;
  if (for_system_time)
  {
    res->vers_conditions= vers_conditions;
  }
  return res;
}

bool LEX::parsed_create_view(SELECT_LEX_UNIT *unit, int check)
{
  SQL_I_List<TABLE_LIST> *save= &first_select_lex()->table_list;
  if (set_main_unit(unit))
    return true;
  if (check_main_unit_semantics())
    return true;
  first_select_lex()->table_list.push_front(save);
  current_select= first_select_lex();
  size_t len= thd->m_parser_state->m_lip.get_cpp_ptr() -
    create_view->select.str;
  void *create_view_select= thd->memdup(create_view->select.str, len);
  create_view->select.length= len;
  create_view->select.str= (char *) create_view_select;
  size_t not_used;
  trim_whitespace(thd->charset(),
      &create_view->select, &not_used);
  create_view->check= check;
  parsing_options.allows_variable= TRUE;
  return false;
}

bool LEX::select_finalize(st_select_lex_unit *expr)
{
  sql_command= SQLCOM_SELECT;
  selects_allow_procedure= TRUE;
  if (set_main_unit(expr))
    return true;
  return check_main_unit_semantics();
}


bool LEX::select_finalize(st_select_lex_unit *expr, Lex_select_lock l)
{
  return expr->set_lock_to_the_last_select(l) ||
         select_finalize(expr);
}


/*
  "IN" and "EXISTS" subselect can appear in two statement types:

  1. Statements that can have table columns, such as SELECT, DELETE, UPDATE
  2. Statements that cannot have table columns, e.g:
     RETURN ((1) IN (SELECT * FROM t1))
     IF ((1) IN (SELECT * FROM t1))

  Statements of the first type call master_select_push() in the beginning.
  In such case everything is properly linked.

  Statements of the second type do not call mastr_select_push().
  Here we catch the second case and relink thd->lex->builtin_select and
  select_lex to properly point to each other.

  QQ: Shouldn't subselects of other type also call relink_hack()?
  QQ: Can we do it at constructor time instead?
*/

void LEX::relink_hack(st_select_lex *select_lex)
{
  if (!select_stack_top) // Statements of the second type
  {
    if (!select_lex->get_master()->get_master())
      ((st_select_lex *) select_lex->get_master())->
        set_master(&builtin_select);
    if (!builtin_select.get_slave())
      builtin_select.set_slave(select_lex->get_master());
  }
}


bool SELECT_LEX_UNIT::set_lock_to_the_last_select(Lex_select_lock l)
{
  if (l.defined_lock)
  {
    SELECT_LEX *sel= first_select();
    while (sel->next_select())
      sel= sel->next_select();
    if (sel->braces)
    {
      my_error(ER_WRONG_USAGE, MYF(0), "lock options",
               "SELECT in brackets");
      return TRUE;
    }
    l.set_to(sel);
  }
  return FALSE;
}

/**
  Generate unique name for generated derived table for this SELECT
*/

bool SELECT_LEX::make_unique_derived_name(THD *thd, LEX_CSTRING *alias)
{
  // uint32 digits + two underscores + trailing '\0'
  char buff[MAX_INT_WIDTH + 2 + 1];
  alias->length= my_snprintf(buff, sizeof(buff), "__%u", select_number);
  alias->str= thd->strmake(buff, alias->length);
  return !alias->str;
}


/*
  Make a new sp_instr_stmt and set its m_query to a concatenation
  of two strings.
*/
bool LEX::new_sp_instr_stmt(THD *thd,
                            const LEX_CSTRING &prefix,
                            const LEX_CSTRING &suffix)
{
  LEX_STRING qbuff;
  sp_instr_stmt *i;

  if (!(i= new (thd->mem_root) sp_instr_stmt(sphead->instructions(),
                                             spcont, this)))
    return true;

  qbuff.length= prefix.length + suffix.length;
  if (!(qbuff.str= (char*) alloc_root(thd->mem_root, qbuff.length + 1)))
    return true;
  if (prefix.length)
    memcpy(qbuff.str, prefix.str, prefix.length);
  strmake(qbuff.str + prefix.length, suffix.str, suffix.length);
  i->m_query= qbuff;
  return sphead->add_instr(i);
}


bool LEX::sp_proc_stmt_statement_finalize_buf(THD *thd, const LEX_CSTRING &qbuf)
{
  sphead->m_flags|= sp_get_flags_for_command(this);
  /* "USE db" doesn't work in a procedure */
  if (unlikely(sql_command == SQLCOM_CHANGE_DB))
  {
    my_error(ER_SP_BADSTATEMENT, MYF(0), "USE");
    return true;
  }
  /*
    Don't add an instruction for SET statements, since all
    instructions for them were already added during processing
    of "set" rule.
  */
  DBUG_ASSERT(sql_command != SQLCOM_SET_OPTION || var_list.is_empty());
  if (sql_command != SQLCOM_SET_OPTION)
    return new_sp_instr_stmt(thd, empty_clex_str, qbuf);
  return false;
}


bool LEX::sp_proc_stmt_statement_finalize(THD *thd, bool no_lookahead)
{
  // Extract the query statement from the tokenizer
  Lex_input_stream *lip= &thd->m_parser_state->m_lip;
  Lex_cstring qbuf(sphead->m_tmp_query, no_lookahead ? lip->get_ptr() :
                                                       lip->get_tok_start());
  return LEX::sp_proc_stmt_statement_finalize_buf(thd, qbuf);
}


/**
  @brief
    Extract the condition that can be pushed into WHERE clause

  @param thd             the thread handle
  @param cond            the condition from which to extract a pushed condition
  @param remaining_cond  IN/OUT the condition that will remain of cond after
                         the extraction
  @param transformer     the transformer callback function to be
                         applied to the fields of the condition so it
                         can be pushed`
  @param arg             parameter to be passed to the transformer

  @details
    This function builds the most restrictive condition depending only on
    the fields used in the GROUP BY of this SELECT. These fields were
    collected before in grouping_tmp_fields list of this SELECT.

    First this method checks if this SELECT doesn't have any aggregation
    functions and has no GROUP BY clause. If so cond can be entirely pushed
    into WHERE.

    Otherwise the method checks if there is a condition depending only on
    grouping fields that can be extracted from cond.

    The condition that can be pushed into WHERE should be transformed.
    It is done by transformer.

    The extracted condition is saved in cond_pushed_into_where of this select.
    COND can remain not empty after the extraction of the conditions that can be
    pushed into WHERE. It is saved in remaining_cond.

  @note
    This method is called for pushdown conditions into materialized
    derived tables/views optimization.
    Item::derived_field_transformer_for_where is passed as the actual
    callback function.
    Also it is called for pushdown into materialized IN subqueries.
    Item::in_subq_field_transformer_for_where is passed as the actual
    callback function.
*/

void st_select_lex::pushdown_cond_into_where_clause(THD *thd, Item *cond,
                                                    Item **remaining_cond,
                                                    Item_transformer transformer,
                                                    uchar *arg)
{
  if (!cond_pushdown_is_allowed())
    return;
  thd->lex->current_select= this;
  if (have_window_funcs())
  {
    Item *cond_over_partition_fields;
    check_cond_extraction_for_grouping_fields(thd, cond);
    cond_over_partition_fields=
      build_cond_for_grouping_fields(thd, cond, true);
    if (cond_over_partition_fields)
      cond_over_partition_fields= cond_over_partition_fields->transform(thd,
                                &Item::grouping_field_transformer_for_where,
                                (uchar*) this);
    if (cond_over_partition_fields)
    {
      cond_over_partition_fields->walk(
        &Item::cleanup_excluding_const_fields_processor, 0, 0);
      cond_pushed_into_where= cond_over_partition_fields;
    }

    return;
  }

  if (!join->group_list && !with_sum_func)
  {
    cond=
      cond->transform(thd, transformer, arg);
    if (cond)
    {
      cond->walk(
        &Item::cleanup_excluding_const_fields_processor, 0, 0);
      cond_pushed_into_where= cond;
    }

    return;
  }

  /*
    Figure out what can be extracted from cond and pushed into
    the WHERE clause of this select.
  */
  Item *cond_over_grouping_fields;
  check_cond_extraction_for_grouping_fields(thd, cond);
  cond_over_grouping_fields=
    build_cond_for_grouping_fields(thd, cond, true);

  /*
    Transform references to the columns of condition that can be pushed
    into WHERE so it can be pushed.
  */
  if (cond_over_grouping_fields)
    cond_over_grouping_fields= cond_over_grouping_fields->transform(thd,
                            &Item::grouping_field_transformer_for_where,
                            (uchar*) this);

  if (cond_over_grouping_fields)
  {

    /*
      Remove top conjuncts in cond that has been pushed into the WHERE
      clause of this select
    */
    cond= remove_pushed_top_conjuncts(thd, cond);

    cond_over_grouping_fields->walk(
      &Item::cleanup_excluding_const_fields_processor, 0, 0);
    cond_pushed_into_where= cond_over_grouping_fields;
  }

  *remaining_cond= cond;
}


/**
  @brief
    Mark OR-conditions as non-pushable to avoid repeatable pushdown

  @param cond  the processed condition

  @details
    Consider pushdown into the materialized derived table/view.
    Consider OR condition that can be pushed into HAVING and some
    parts of this OR condition that can be pushed into WHERE.

    On example:

    SELECT *
    FROM t1,
    (
      SELECT a,MAX(c) AS m_c
      GROUP BY a
    ) AS dt
    WHERE ((dt.m_c>10) AND (dt.a>2)) OR ((dt.m_c<7) and (dt.a<3)) AND
          (t1.a=v1.a);


    Here ((dt.m_c>10) AND (dt.a>2)) OR ((dt.m_c<7) and (dt.a<3)) or1
    can be pushed down into the HAVING of the materialized
    derived table dt.

    (dt.a>2) OR (dt.a<3) part of or1 depends only on grouping fields
    of dt and can be pushed into WHERE.

    As a result:

    SELECT *
    FROM t1,
    (
      SELECT a,MAX(c) AS m_c
      WHERE (dt.a>2) OR (dt.a<3)
      GROUP BY a
      HAVING ((dt.m_c>10) AND (dt.a>2)) OR ((dt.m_c<7) and (dt.a<3))
    ) AS dt
    WHERE ((dt.m_c>10) AND (dt.a>2)) OR ((dt.m_c<7) and (dt.a<3)) AND
          (t1.a=v1.a);


    Here (dt.a>2) OR (dt.a<3) also remains in HAVING of dt.
    When SELECT that defines df is processed HAVING pushdown optimization
    is made. In HAVING pushdown optimization it will extract
    (dt.a>2) OR (dt.a<3) condition from or1 again and push it into WHERE.
    This will cause duplicate conditions in WHERE of dt.

    To avoid repeatable pushdown such OR conditions as or1 describen
    above are marked with NO_EXTRACTION_FL.

  @note
    This method is called for pushdown into materialized
    derived tables/views/IN subqueries optimization.
*/

void mark_or_conds_to_avoid_pushdown(Item *cond)
{
  if (cond->type() == Item::COND_ITEM &&
      ((Item_cond*) cond)->functype() == Item_func::COND_AND_FUNC)
  {
    List_iterator<Item> li(*((Item_cond*) cond)->argument_list());
    Item *item;
    while ((item=li++))
    {
      if (item->type() == Item::COND_ITEM &&
          ((Item_cond*) item)->functype() == Item_func::COND_OR_FUNC)
        item->set_extraction_flag(NO_EXTRACTION_FL);
    }
  }
  else if (cond->type() == Item::COND_ITEM &&
          ((Item_cond*) cond)->functype() == Item_func::COND_OR_FUNC)
    cond->set_extraction_flag(NO_EXTRACTION_FL);
}

/**
  @brief
    Get condition that can be pushed from HAVING into WHERE

  @param thd   the thread handle
  @param cond  the condition from which to extract the condition

  @details
    The method collects in attach_to_conds list conditions from cond
    that can be pushed from HAVING into WHERE.

    Conditions that can be pushed were marked with FULL_EXTRACTION_FL in
    check_cond_extraction_for_grouping_fields() method.
    Conditions that can't be pushed were marked with NO_EXTRACTION_FL.
    Conditions which parts can be pushed weren't marked.

    There are two types of conditions that can be pushed:
    1. Condition that can be simply moved from HAVING
       (if cond is marked with FULL_EXTRACTION_FL or
           cond is an AND condition and some of its parts are marked with
           FULL_EXTRACTION_FL)
       In this case condition is transformed and pushed into attach_to_conds
       list.
    2. Part of some other condition c1 that can't be entirely pushed
       (if с1 isn't marked with any flag).

       For example:

       SELECT t1.a,MAX(t1.b),t1.c
       FROM t1
       GROUP BY t1.a
       HAVING ((t1.a > 5) AND (t1.c < 3)) OR (t1.a = 3);

       Here (t1.a > 5) OR (t1.a = 3) from HAVING can be pushed into WHERE.

       In this case build_pushable_cond() is called for c1.
       This method builds a clone of the c1 part that can be pushed.

    Transformation mentioned above is made with multiple_equality_transformer
    transformer. It transforms all multiple equalities in the extracted
    condition into the set of equalities.

  @note
    Conditions that can be pushed are collected in attach_to_conds in this way:
    1. if cond is an AND condition its parts that can be pushed into WHERE
       are added to attach_to_conds list separately.
    2. in all other cases conditions are pushed into the list entirely.

  @retval
    true  - if an error occurs
    false - otherwise
*/

bool
st_select_lex::build_pushable_cond_for_having_pushdown(THD *thd, Item *cond)
{
  List<Item> equalities;

  /* Condition can't be pushed */
  if (cond->get_extraction_flag() == NO_EXTRACTION_FL)
    return false;

  /**
    Condition can be pushed entirely.
    Transform its multiple equalities and add to attach_to_conds list.
  */
  if (cond->get_extraction_flag() == FULL_EXTRACTION_FL)
  {
    Item *result= cond->transform(thd,
                                  &Item::multiple_equality_transformer,
                                  (uchar *)this);
    if (!result)
      return true;
    if (result->type() == Item::COND_ITEM &&
        ((Item_cond*) result)->functype() == Item_func::COND_AND_FUNC)
    {
      List_iterator<Item> li(*((Item_cond*) result)->argument_list());
      Item *item;
      while ((item= li++))
      {
        if (attach_to_conds.push_back(item, thd->mem_root))
          return true;
      }
    }
    else
    {
      if (attach_to_conds.push_back(result, thd->mem_root))
        return true;
    }
    return false;
  }

  /**
    There is no flag set for this condition. It means that some
    part of this condition can be pushed.
  */
  if (cond->type() != Item::COND_ITEM)
    return false;

  if (((Item_cond *)cond)->functype() != Item_cond::COND_AND_FUNC)
  {
    /*
      cond is not a conjunctive formula and it cannot be pushed into WHERE.
      Try to extract a formula that can be pushed.
    */
    Item *fix= cond->build_pushable_cond(thd, 0, 0);
    if (!fix)
      return false;
    if (attach_to_conds.push_back(fix, thd->mem_root))
      return true;
  }
  else
  {
    List_iterator<Item> li(*((Item_cond*) cond)->argument_list());
    Item *item;
    while ((item=li++))
    {
      if (item->get_extraction_flag() == NO_EXTRACTION_FL)
        continue;
      else if (item->get_extraction_flag() == FULL_EXTRACTION_FL)
      {
        Item *result= item->transform(thd,
                                      &Item::multiple_equality_transformer,
                                      (uchar *)item);
        if (!result)
          return true;
        if (result->type() == Item::COND_ITEM &&
           ((Item_cond*) result)->functype() == Item_func::COND_AND_FUNC)
        {
          List_iterator<Item> li(*((Item_cond*) result)->argument_list());
          Item *item;
          while ((item=li++))
          {
            if (attach_to_conds.push_back(item, thd->mem_root))
              return true;
          }
        }
        else
        {
          if (attach_to_conds.push_back(result, thd->mem_root))
            return true;
        }
      }
      else
      {
        Item *fix= item->build_pushable_cond(thd, 0, 0);
        if (!fix)
          continue;
        if (attach_to_conds.push_back(fix, thd->mem_root))
          return true;
      }
    }
  }
  return false;
}


/**
  Check if item is equal to some field in Field_pair 'field_pair'
  from 'pair_list' and return found 'field_pair' if it exists.
*/

Field_pair *get_corresponding_field_pair(Item *item,
                                         List<Field_pair> pair_list)
{
  DBUG_ASSERT(item->type() == Item::FIELD_ITEM ||
              (item->type() == Item::REF_ITEM &&
               ((((Item_ref *) item)->ref_type() == Item_ref::VIEW_REF) ||
               (((Item_ref *) item)->ref_type() == Item_ref::REF))));

  List_iterator<Field_pair> it(pair_list);
  Field_pair *field_pair;
  Item_field *field_item= (Item_field *) (item->real_item());
  while ((field_pair= it++))
  {
    if (field_item->field == field_pair->field)
      return field_pair;
  }
  return NULL;
}


/**
  @brief
    Collect fields from multiple equalities which are equal to grouping

  @param thd  the thread handle

  @details
    This method checks if multiple equalities of the WHERE clause contain
    fields from GROUP BY of this SELECT. If so all fields of such multiple
    equalities are collected in grouping_tmp_fields list without repetitions.

  @retval
    true  - if an error occurs
    false - otherwise
*/

bool st_select_lex::collect_fields_equal_to_grouping(THD *thd)
{
  if (!join->cond_equal || join->cond_equal->is_empty())
    return false;

  List_iterator_fast<Item_equal> li(join->cond_equal->current_level);
  Item_equal *item_equal;

  while ((item_equal= li++))
  {
    Item_equal_fields_iterator it(*item_equal);
    Item *item;
    while ((item= it++))
    {
      if (get_corresponding_field_pair(item, grouping_tmp_fields))
        break;
    }
    if (!item)
      break;

    it.rewind();
    while ((item= it++))
    {
      if (get_corresponding_field_pair(item, grouping_tmp_fields))
        continue;
      Field_pair *grouping_tmp_field=
        new Field_pair(((Item_field *)item->real_item())->field, item);
      if (grouping_tmp_fields.push_back(grouping_tmp_field, thd->mem_root))
        return true;
    }
  }
  return false;
}


/**
  @brief
    Remove marked top conjuncts of HAVING for having pushdown

  @param thd   the thread handle
  @param cond  the condition which subformulas are to be removed

  @details
    This method removes from cond all subformulas that can be moved from HAVING
    into WHERE.

  @retval
     condition without removed subformulas
     0 if the whole 'cond' is removed
*/

Item *remove_pushed_top_conjuncts_for_having(THD *thd, Item *cond)
{
  /* Nothing to extract */
  if (cond->get_extraction_flag() == NO_EXTRACTION_FL)
  {
    cond->clear_extraction_flag();
    return cond;
  }
  /* cond can be pushed in WHERE entirely */
  if (cond->get_extraction_flag() == FULL_EXTRACTION_FL)
  {
    cond->clear_extraction_flag();
    return 0;
  }

  /* Some parts of cond can be pushed */
  if (cond->type() == Item::COND_ITEM &&
      ((Item_cond*) cond)->functype() == Item_func::COND_AND_FUNC)
  {
    List_iterator<Item> li(*((Item_cond*) cond)->argument_list());
    Item *item;
    while ((item=li++))
    {
      if (item->get_extraction_flag() == NO_EXTRACTION_FL)
        item->clear_extraction_flag();
      else if (item->get_extraction_flag() == FULL_EXTRACTION_FL)
      {
        if (item->type() == Item::FUNC_ITEM &&
            ((Item_func*) item)->functype() == Item_func::MULT_EQUAL_FUNC)
          item->set_extraction_flag(DELETION_FL);
        else
        {
          item->clear_extraction_flag();
          li.remove();
        }
      }
    }
    switch (((Item_cond*) cond)->argument_list()->elements)
    {
    case 0:
      return 0;
    case 1:
      return (((Item_cond*) cond)->argument_list()->head());
    default:
      return cond;
    }
  }
  return cond;
}


/**
  @brief
    Extract condition that can be pushed from HAVING into WHERE

  @param thd           the thread handle
  @param having        the HAVING clause of this select
  @param having_equal  multiple equalities of HAVING

  @details
    This method builds a set of conditions dependent only on
    fields used in the GROUP BY of this select (directly or indirectly
    through equalities). These conditions are extracted from the HAVING
    clause of this select.
    The method saves these conditions into attach_to_conds list and removes
    from HAVING conditions that can be entirely pushed into WHERE.

    Example of the HAVING pushdown transformation:

    SELECT t1.a,MAX(t1.b)
    FROM t1
    GROUP BY t1.a
    HAVING (t1.a>2) AND (MAX(c)>12);

    =>

    SELECT t1.a,MAX(t1.b)
    FROM t1
    WHERE (t1.a>2)
    GROUP BY t1.a
    HAVING (MAX(c)>12);

    In this method (t1.a>2) is not attached to the WHERE clause.
    It is pushed into the attach_to_conds list to be attached to
    the WHERE clause later.

    In details:
    1. Collect fields used in the GROUP BY grouping_fields of this SELECT
    2. Collect fields equal to grouping_fields from the WHERE clause
       of this SELECT and add them to the grouping_fields list.
    3. Extract the most restrictive condition from the HAVING clause of this
       select that depends only on the grouping fields (directly or indirectly
       through equality).
       If the extracted condition is an AND condition it is transformed into a
       list of all its conjuncts saved in attach_to_conds. Otherwise,
       the condition is put into attach_to_conds as the only its element.
    4. Remove conditions from HAVING clause that can be entirely pushed
       into WHERE.
       Multiple equalities are not removed but marked with DELETION_FL flag.
       They will be deleted later in substitite_for_best_equal_field() called
       for the HAVING condition.
    5. Unwrap fields wrapped in Item_ref wrappers contained in the condition
       of attach_to_conds so the condition could be pushed into WHERE.

  @note
    This method is similar to st_select_lex::pushdown_cond_into_where_clause().

  @retval TRUE   if an error occurs
  @retval FALSE  otherwise
*/

Item *st_select_lex::pushdown_from_having_into_where(THD *thd, Item *having)
{
  if (!having || !group_list.first)
    return having;
  if (!cond_pushdown_is_allowed())
    return having;

  st_select_lex *save_curr_select= thd->lex->current_select;
  thd->lex->current_select= this;

  /*
    1. Collect fields used in the GROUP BY grouping fields of this SELECT
    2. Collect fields equal to grouping_fields from the WHERE clause
       of this SELECT and add them to the grouping fields list.
  */
  if (collect_grouping_fields(thd) ||
      collect_fields_equal_to_grouping(thd))
    return having;

  /*
    3. Extract the most restrictive condition from the HAVING clause of this
       select that depends only on the grouping fields (directly or indirectly
       through equality).
       If the extracted condition is an AND condition it is transformed into a
       list of all its conjuncts saved in attach_to_conds. Otherwise,
       the condition is put into attach_to_conds as the only its element.
  */
  List_iterator_fast<Item> it(attach_to_conds);
  Item *item;
  check_cond_extraction_for_grouping_fields(thd, having);
  if (build_pushable_cond_for_having_pushdown(thd, having))
  {
    attach_to_conds.empty();
    goto exit;
  }
  if (!attach_to_conds.elements)
    goto exit;

  /*
    4. Remove conditions from HAVING clause that can be entirely pushed
       into WHERE.
       Multiple equalities are not removed but marked with DELETION_FL flag.
       They will be deleted later in substitite_for_best_equal_field() called
       for the HAVING condition.
  */
  having= remove_pushed_top_conjuncts_for_having(thd, having);

  /*
    Change join->cond_equal which points to the multiple equalities of
    the top level of HAVING.
    Removal of AND conditions may leave only one conjunct in HAVING.

    Example 1:
    SELECT *
    FROM t1
    GROUP BY t1.a
    (t1.a < 2) AND (t1.b = 2)

    (t1.a < 2) is pushed into WHERE.
    join->cond_equal should point on (t1.b = 2) multiple equality now.

    Example 2:
    SELECT *
    FROM t1
    GROUP BY t1.a
    (t1.a = 2) AND (t1.b < 2)

    (t1.a = 2) is pushed into WHERE.
    join->cond_equal should be NULL now.
  */
  if (having &&
      having->type() == Item::FUNC_ITEM &&
      ((Item_func*) having)->functype() == Item_func::MULT_EQUAL_FUNC)
    join->having_equal= new (thd->mem_root) COND_EQUAL((Item_equal *)having,
                                                       thd->mem_root);
  else if (!having ||
           having->type() != Item::COND_ITEM ||
           ((Item_cond *)having)->functype() != Item_cond::COND_AND_FUNC)
    join->having_equal= 0;

  /*
    5. Unwrap fields wrapped in Item_ref wrappers contained in the condition
       of attach_to_conds so the condition could be pushed into WHERE.
  */
  it.rewind();
  while ((item=it++))
  {
    item= item->transform(thd,
                          &Item::field_transformer_for_having_pushdown,
                          (uchar *)this);

    if (item->walk(&Item::cleanup_excluding_immutables_processor, 0, STOP_PTR)
        || item->fix_fields(thd, NULL))
    {
      attach_to_conds.empty();
      goto exit;
    }
  }
exit:
  thd->lex->current_select= save_curr_select;
  return having;
}


bool LEX::stmt_install_plugin(const DDL_options_st &opt,
                              const Lex_ident_sys_st &name,
                              const LEX_CSTRING &soname)
{
  create_info.init();
  if (add_create_options_with_check(opt))
    return true;
  sql_command= SQLCOM_INSTALL_PLUGIN;
  comment= name;
  ident= soname;
  return false;
}


void LEX::stmt_install_plugin(const LEX_CSTRING &soname)
{
  sql_command= SQLCOM_INSTALL_PLUGIN;
  comment= null_clex_str;
  ident= soname;
}


bool LEX::stmt_uninstall_plugin_by_name(const DDL_options_st &opt,
                                        const Lex_ident_sys_st &name)
{
  check_opt.init();
  if (add_create_options_with_check(opt))
    return true;
  sql_command= SQLCOM_UNINSTALL_PLUGIN;
  comment= name;
  ident= null_clex_str;
  return false;
}


bool LEX::stmt_uninstall_plugin_by_soname(const DDL_options_st &opt,
                                          const LEX_CSTRING &soname)
{
  check_opt.init();
  if (add_create_options_with_check(opt))
    return true;
  sql_command= SQLCOM_UNINSTALL_PLUGIN;
  comment= null_clex_str;
  ident= soname;
  return false;
}


bool LEX::stmt_prepare_validate(const char *stmt_type)
{
  if (unlikely(table_or_sp_used()))
  {
    my_error(ER_SUBQUERIES_NOT_SUPPORTED, MYF(0), stmt_type);
    return true;
  }
  return check_main_unit_semantics();
}


bool LEX::stmt_prepare(const Lex_ident_sys_st &ident, Item *code)
{
  sql_command= SQLCOM_PREPARE;
  if (stmt_prepare_validate("PREPARE..FROM"))
    return true;
  prepared_stmt.set(ident, code, NULL);
  return false;
}


bool LEX::stmt_execute_immediate(Item *code, List<Item> *params)
{
  sql_command= SQLCOM_EXECUTE_IMMEDIATE;
  if (stmt_prepare_validate("EXECUTE IMMEDIATE"))
    return true;
  static const Lex_ident_sys immediate(STRING_WITH_LEN("IMMEDIATE"));
  prepared_stmt.set(immediate, code, params);
  return false;
}


bool LEX::stmt_execute(const Lex_ident_sys_st &ident, List<Item> *params)
{
  sql_command= SQLCOM_EXECUTE;
  prepared_stmt.set(ident, NULL, params);
  return stmt_prepare_validate("EXECUTE..USING");
}


void LEX::stmt_deallocate_prepare(const Lex_ident_sys_st &ident)
{
  sql_command= SQLCOM_DEALLOCATE_PREPARE;
  prepared_stmt.set(ident, NULL, NULL);
}


bool LEX::stmt_alter_table_exchange_partition(Table_ident *table)
{
  DBUG_ASSERT(sql_command == SQLCOM_ALTER_TABLE);
  first_select_lex()->db= table->db;
  if (first_select_lex()->db.str == NULL &&
      copy_db_to(&first_select_lex()->db))
    return true;
  name= table->table;
  alter_info.partition_flags|= ALTER_PARTITION_EXCHANGE;
  if (!first_select_lex()->add_table_to_list(thd, table, NULL,
                                             TL_OPTION_UPDATING,
                                             TL_READ_NO_INSERT,
                                             MDL_SHARED_NO_WRITE))
    return true;
  DBUG_ASSERT(!m_sql_cmd);
  m_sql_cmd= new (thd->mem_root) Sql_cmd_alter_table_exchange_partition();
  return m_sql_cmd == NULL;
}


void LEX::stmt_purge_to(const LEX_CSTRING &to)
{
  type= 0;
  sql_command= SQLCOM_PURGE;
  to_log= to.str;
}


bool LEX::stmt_purge_before(Item *item)
{
  type= 0;
  sql_command= SQLCOM_PURGE_BEFORE;
  value_list.empty();
  value_list.push_front(item, thd->mem_root);
  return check_main_unit_semantics();
}


bool LEX::stmt_create_udf_function(const DDL_options_st &options,
                                   enum_sp_aggregate_type agg_type,
                                   const Lex_ident_sys_st &name,
                                   Item_result return_type,
                                   const LEX_CSTRING &soname)
{
  if (stmt_create_function_start(options))
    return true;

   if (unlikely(is_native_function(thd, &name)))
   {
     my_error(ER_NATIVE_FCT_NAME_COLLISION, MYF(0), name.str);
     return true;
   }
   sql_command= SQLCOM_CREATE_FUNCTION;
   udf.name= name;
   udf.returns= return_type;
   udf.dl= soname.str;
   udf.type= agg_type == GROUP_AGGREGATE ? UDFTYPE_AGGREGATE :
                                           UDFTYPE_FUNCTION;
   stmt_create_routine_finalize();
   return false;
}


bool LEX::stmt_create_stored_function_start(const DDL_options_st &options,
                                            enum_sp_aggregate_type agg_type,
                                            const sp_name *spname)
{
  if (stmt_create_function_start(options) ||
      unlikely(!make_sp_head_no_recursive(thd, spname,
                                          &sp_handler_function, agg_type)))
    return true;
  return false;
}


bool LEX::stmt_drop_function(const DDL_options_st &options,
                             const Lex_ident_sys_st &db,
                             const Lex_ident_sys_st &name)
{
  if (unlikely(db.str && check_db_name((LEX_STRING*) &db)))
  {
    my_error(ER_WRONG_DB_NAME, MYF(0), db.str);
    return true;
  }
  if (unlikely(sphead))
  {
    my_error(ER_SP_NO_DROP_SP, MYF(0), "FUNCTION");
    return true;
  }
  set_command(SQLCOM_DROP_FUNCTION, options);
  spname= new (thd->mem_root) sp_name(&db, &name, true);
  return spname == NULL;
}


bool LEX::stmt_drop_function(const DDL_options_st &options,
                             const Lex_ident_sys_st &name)
{
  LEX_CSTRING db= {0, 0};
  if (unlikely(sphead))
  {
    my_error(ER_SP_NO_DROP_SP, MYF(0), "FUNCTION");
    return true;
  }
  if (thd->db.str && unlikely(copy_db_to(&db)))
    return true;
  set_command(SQLCOM_DROP_FUNCTION, options);
  spname= new (thd->mem_root) sp_name(&db, &name, false);
  return spname == NULL;
}


bool LEX::stmt_drop_procedure(const DDL_options_st &options,
                              sp_name *name)
{
  if (unlikely(sphead))
  {
    my_error(ER_SP_NO_DROP_SP, MYF(0), "PROCEDURE");
    return true;
  }
  set_command(SQLCOM_DROP_PROCEDURE, options);
  spname= name;
  return false;
}


bool LEX::stmt_alter_function_start(sp_name *name)
{
  if (unlikely(sphead))
  {
    my_error(ER_SP_NO_DROP_SP, MYF(0), "FUNCTION");
    return true;
  }
  if (main_select_push())
    return true;
  sp_chistics.init();
  sql_command= SQLCOM_ALTER_FUNCTION;
  spname= name;
  return false;
}


bool LEX::stmt_alter_procedure_start(sp_name *name)
{
  if (unlikely(sphead))
  {
    my_error(ER_SP_NO_DROP_SP, MYF(0), "PROCEDURE");
    return true;
  }
  if (main_select_push())
    return true;
  sp_chistics.init();
  sql_command= SQLCOM_ALTER_PROCEDURE;
  spname= name;
  return false;
}


Spvar_definition *LEX::row_field_name(THD *thd, const Lex_ident_sys_st &name)
{
  Spvar_definition *res;
  if (unlikely(check_string_char_length(&name, 0, NAME_CHAR_LEN,
                                        system_charset_info, 1)))
  {
    my_error(ER_TOO_LONG_IDENT, MYF(0), name.str);
    return NULL;
  }
  if (unlikely(!(res= new (thd->mem_root) Spvar_definition())))
    return NULL;
  init_last_field(res, &name, thd->variables.collation_database);
  return res;
}


Item *
Lex_cast_type_st::create_typecast_item_or_error(THD *thd, Item *item,
                                                CHARSET_INFO *cs) const
{
  Item *tmp= create_typecast_item(thd, item, cs);
  if (!tmp)
  {
    Name name= m_type_handler->name();
    char buf[128];
    size_t length= my_snprintf(buf, sizeof(buf), "CAST(expr AS %.*s)",
                               (int) name.length(), name.ptr());
    my_error(ER_UNKNOWN_OPERATOR, MYF(0),
             ErrConvString(buf, length, system_charset_info).ptr());
  }
  return tmp;
}


void Lex_field_type_st::set_handler_length_flags(const Type_handler *handler,
                                                 const char *length,
                                                 uint32 flags)
{
  DBUG_ASSERT(!handler->is_unsigned());
  if (flags & UNSIGNED_FLAG)
    handler= handler->type_handler_unsigned();
  set(handler, length, NULL);
}


bool LEX::set_field_type_udt(Lex_field_type_st *type,
                             const LEX_CSTRING &name,
                             const Lex_length_and_dec_st &attr)
{
  const Type_handler *h;
  if (!(h= Type_handler::handler_by_name_or_error(thd, name)))
    return true;
  type->set(h, attr);
  charset= &my_charset_bin;
  return false;
}


bool LEX::set_cast_type_udt(Lex_cast_type_st *type,
                             const LEX_CSTRING &name)
{
  const Type_handler *h;
  if (!(h= Type_handler::handler_by_name_or_error(thd, name)))
    return true;
  type->set(h);
  charset= NULL;
  return false;
}


bool sp_expr_lex::sp_repeat_loop_finalize(THD *thd)
{
  uint ip= sphead->instructions();
  sp_label *lab= spcont->last_label();  /* Jumping back */
  sp_instr_jump_if_not *i= new (thd->mem_root)
    sp_instr_jump_if_not(ip, spcont, get_item(), lab->ip, this);
  if (unlikely(i == NULL) ||
      unlikely(sphead->add_instr(i)))
    return true;
  /* We can shortcut the cont_backpatch here */
  i->m_cont_dest= ip+1;
  return false;
}


bool sp_expr_lex::sp_if_expr(THD *thd)
{
  uint ip= sphead->instructions();
  sp_instr_jump_if_not *i= new (thd->mem_root)
                           sp_instr_jump_if_not(ip, spcont, get_item(), this);
  return
    (unlikely(i == NULL) ||
    unlikely(sphead->push_backpatch(thd, i,
                                    spcont->push_label(thd, &empty_clex_str,
                                                       0))) ||
    unlikely(sphead->add_cont_backpatch(i)) ||
    unlikely(sphead->add_instr(i)));
}


bool LEX::sp_if_after_statements(THD *thd)
{
  uint ip= sphead->instructions();
  sp_instr_jump *i= new (thd->mem_root) sp_instr_jump(ip, spcont);
  if (unlikely(i == NULL) ||
      unlikely(sphead->add_instr(i)))
    return true;
  sphead->backpatch(spcont->pop_label());
  sphead->push_backpatch(thd, i, spcont->push_label(thd, &empty_clex_str, 0));
  return false;
}


sp_condition_value *LEX::stmt_signal_value(const Lex_ident_sys_st &ident)
{
  sp_condition_value *cond;
  /* SIGNAL foo cannot be used outside of stored programs */
  if (unlikely(spcont == NULL))
  {
    my_error(ER_SP_COND_MISMATCH, MYF(0), ident.str);
    return NULL;
  }
  cond= spcont->find_declared_or_predefined_condition(thd, &ident);
  if (unlikely(cond == NULL))
  {
    my_error(ER_SP_COND_MISMATCH, MYF(0), ident.str);
    return NULL;
  }
  bool bad= thd->variables.sql_mode & MODE_ORACLE ?
            !cond->has_sql_state() :
            cond->type != sp_condition_value::SQLSTATE;
  if (unlikely(bad))
  {
    my_error(ER_SIGNAL_BAD_CONDITION_TYPE, MYF(0));
    return NULL;
  }
  return cond;
}


bool LEX::add_table_foreign_key(const LEX_CSTRING *name,
                                const LEX_CSTRING *constraint_name,
                                Table_ident *ref_table_name,
                                DDL_options ddl_options)
{
  Key *key= new (thd->mem_root) Foreign_key(name,
                                            &last_key->columns,
                                            constraint_name,
                                            &ref_table_name->db,
                                            &ref_table_name->table,
                                            &ref_list,
                                            fk_delete_opt,
                                            fk_update_opt,
                                            fk_match_option,
                                            ddl_options);
  if (unlikely(key == NULL))
    return true;

  /*
    handle_if_exists_options() expects the two keys in this order:
    the Foreign_key, followed by its auto-generated Key.
  */
  alter_info.key_list.push_back(key, thd->mem_root);
  alter_info.key_list.push_back(last_key, thd->mem_root);

  option_list= NULL;

  /* Only used for ALTER TABLE. Ignored otherwise. */
  alter_info.flags|= ALTER_ADD_FOREIGN_KEY;

  return false;
}


bool LEX::add_column_foreign_key(const LEX_CSTRING *name,
                                 const LEX_CSTRING *constraint_name,
                                 Table_ident *ref_table_name,
                                 DDL_options ddl_options)
{
  if (last_field->vcol_info || last_field->vers_sys_field())
  {
    thd->parse_error();
    return true;
  }
  if (unlikely(!(last_key= (new (thd->mem_root)
                            Key(Key::MULTIPLE, constraint_name,
                            HA_KEY_ALG_UNDEF, true, ddl_options)))))
    return true;
  Key_part_spec *key= new (thd->mem_root) Key_part_spec(name, 0);
  if (unlikely(key == NULL))
    return true;
  last_key->columns.push_back(key, thd->mem_root);
  if (ref_list.is_empty())
  {
    ref_list.push_back(key, thd->mem_root);
  }
  if (unlikely(add_table_foreign_key(constraint_name, constraint_name,
                                     ref_table_name, ddl_options)))
      return true;
  option_list= NULL;

  /* Only used for ALTER TABLE. Ignored otherwise. */
  alter_info.flags|= ALTER_ADD_FOREIGN_KEY;

  return false;
}


bool LEX::stmt_grant_table(THD *thd,
                           Grant_privilege *grant,
                           const Lex_grant_object_name &ident,
                           privilege_t grant_option)
{
  sql_command= SQLCOM_GRANT;
  return
    grant->set_object_name(thd, ident, current_select, grant_option) ||
    !(m_sql_cmd= new (thd->mem_root) Sql_cmd_grant_table(sql_command, *grant));
}


bool LEX::stmt_revoke_table(THD *thd,
                            Grant_privilege *grant,
                            const Lex_grant_object_name &ident)
{
  sql_command= SQLCOM_REVOKE;
  return
    grant->set_object_name(thd, ident, current_select, NO_ACL) ||
    !(m_sql_cmd= new (thd->mem_root) Sql_cmd_grant_table(sql_command, *grant));
}


bool LEX::stmt_grant_sp(THD *thd,
                        Grant_privilege *grant,
                        const Lex_grant_object_name &ident,
                        const Sp_handler &sph,
                        privilege_t grant_option)
{
  sql_command= SQLCOM_GRANT;
  return
    grant->set_object_name(thd, ident, current_select, grant_option) ||
    add_grant_command(thd, grant->columns()) ||
    !(m_sql_cmd= new (thd->mem_root) Sql_cmd_grant_sp(sql_command,
                                                      *grant, sph));
}


bool LEX::stmt_revoke_sp(THD *thd,
                         Grant_privilege *grant,
                         const Lex_grant_object_name &ident,
                         const Sp_handler &sph)
{
  sql_command= SQLCOM_REVOKE;
  return
    grant->set_object_name(thd, ident, current_select, NO_ACL) ||
    add_grant_command(thd, grant->columns()) ||
    !(m_sql_cmd= new (thd->mem_root) Sql_cmd_grant_sp(sql_command,
                                                      *grant, sph));
}


bool LEX::stmt_grant_proxy(THD *thd, LEX_USER *user, privilege_t grant_option)
{
  users_list.push_front(user);
  sql_command= SQLCOM_GRANT;
  return !(m_sql_cmd= new (thd->mem_root) Sql_cmd_grant_proxy(sql_command,
                                                              grant_option));
}


bool LEX::stmt_revoke_proxy(THD *thd, LEX_USER *user)
{
  users_list.push_front(user);
  sql_command= SQLCOM_REVOKE;
  return !(m_sql_cmd= new (thd->mem_root) Sql_cmd_grant_proxy(sql_command,
                                                              NO_ACL));
}


LEX_USER *LEX::current_user_for_set_password(THD *thd)
{
  LEX_CSTRING pw= { STRING_WITH_LEN("password") };
  if (unlikely(spcont && spcont->find_variable(&pw, false)))
  {
    my_error(ER_SP_BAD_VAR_SHADOW, MYF(0), pw.str);
    return NULL;
  }
  LEX_USER *res;
  if (unlikely(!(res= (LEX_USER*) thd->calloc(sizeof(LEX_USER)))))
    return NULL;
  res->user= current_user;
  return res;
}


bool LEX::sp_create_set_password_instr(THD *thd,
                                       LEX_USER *user,
                                       USER_AUTH *auth,
                                       bool no_lookahead)
{
  user->auth= auth;
  set_var_password *var= new (thd->mem_root) set_var_password(user);
  if (unlikely(var == NULL) ||
      unlikely(var_list.push_back(var, thd->mem_root)))
    return true;
  autocommit= true;
  if (sphead)
    sphead->m_flags|= sp_head::HAS_SET_AUTOCOMMIT_STMT;
  return sp_create_assignment_instr(thd, no_lookahead);
}


bool LEX::map_data_type(const Lex_ident_sys_st &schema_name,
                        Lex_field_type_st *type) const
{
  const Schema *schema= schema_name.str ?
                        Schema::find_by_name(schema_name) :
                        Schema::find_implied(thd);
  if (!schema)
  {
    char buf[128];
    const Name type_name= type->type_handler()->name();
    my_snprintf(buf, sizeof(buf), "%.*s.%.*s",
                (int) schema_name.length, schema_name.str,
                (int) type_name.length(), type_name.ptr());
    my_error(ER_UNKNOWN_DATA_TYPE, MYF(0), buf);
    return true;
  }
  const Type_handler *mapped= schema->map_data_type(thd, type->type_handler());
  type->set_handler(mapped);
  return false;
}<|MERGE_RESOLUTION|>--- conflicted
+++ resolved
@@ -1255,12 +1255,8 @@
   describe= 0;
   context_analysis_only= 0;
   derived_tables= 0;
-<<<<<<< HEAD
-=======
   with_cte_resolution= false;
   only_cte_resolution= false;
-  safe_to_cache_query= 1;
->>>>>>> 365cd083
   parsing_options.reset();
   part_info= 0;
   m_sql_cmd= NULL;
@@ -2918,7 +2914,6 @@
   derived= 0;
   with_clause= 0;
   with_element= 0;
-<<<<<<< HEAD
 
   /* reset all bit fields */
   prepared= 0;
@@ -2932,13 +2927,8 @@
   with_wrapped_tvc= 0;
   is_view= 0;
   describe= 0;
+  cloned_from= 0;
   columns_are_renamed= 0;
-=======
-  cloned_from= 0;
-  columns_are_renamed= false;
-  with_wrapped_tvc= false;
-  have_except_all_or_intersect_all= false;
->>>>>>> 365cd083
 }
 
 void st_select_lex::init_query()
