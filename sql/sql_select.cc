--- conflicted
+++ resolved
@@ -1200,12 +1200,8 @@
 		      (zero_result_cause?zero_result_cause:"No tables used"));
     else
     {
-<<<<<<< HEAD
-      result->send_fields(fields_list,
+      result->send_fields(*columns_list,
                           Protocol::SEND_NUM_ROWS | Protocol::SEND_EOF);
-=======
-      result->send_fields(*columns_list, 1);
->>>>>>> a7ed6ce4
       /*
         We have to test for 'conds' here as the WHERE may not be constant
         even if we don't have any tables for prepared statements or if
@@ -1241,11 +1237,7 @@
 
   if (zero_result_cause)
   {
-<<<<<<< HEAD
-    (void) return_zero_rows(this, result, select_lex->leaf_tables, fields_list,
-=======
-    (void) return_zero_rows(this, result, tables_list, *columns_list,
->>>>>>> a7ed6ce4
+    (void) return_zero_rows(this, result, select_lex->leaf_tables, *columns_list,
 			    send_row_on_empty_set(),
 			    select_options,
 			    zero_result_cause,
@@ -8959,7 +8951,6 @@
     setup_end_select_func()
     join   join to setup the function for.
 
-<<<<<<< HEAD
   DESCRIPTION
     Rows produced by a join sweep may end up in a temporary table or be sent
     to a client. Setup the function of the nested loop join algorithm which
@@ -8968,29 +8959,6 @@
   RETURN
     end_select function to use. This function can't fail.
 */
-=======
-static int
-do_select(JOIN *join,List<Item> *fields,TABLE *table,Procedure *procedure)
-{
-  int error= 0;
-  JOIN_TAB *join_tab;
-  int (*end_select)(JOIN *, struct st_join_table *,bool);
-  DBUG_ENTER("do_select");
-  List<Item> *columns_list= procedure ? &join->procedure_fields_list : fields;
-  join->procedure=procedure;
-  /*
-    Tell the client how many fields there are in a row
-  */
-  if (!table)
-    join->result->send_fields(*columns_list, 1);
-  else
-  {
-    VOID(table->file->extra(HA_EXTRA_WRITE_CACHE));
-    empty_record(table);
-  }
-  join->tmp_table= table;			/* Save for easy recursion */
-  join->fields= fields;
->>>>>>> a7ed6ce4
 
 Next_select_func setup_end_select_func(JOIN *join)
 {
@@ -9088,11 +9056,7 @@
 	error= (*end_select)(join,join_tab,1);
     }
     else if (join->send_row_on_empty_set())
-<<<<<<< HEAD
-      rc= join->result->send_data(*join->fields);
-=======
-      error= join->result->send_data(*columns_list);
->>>>>>> a7ed6ce4
+      rc= join->result->send_data(*columns_list);
   }
   else
   {
