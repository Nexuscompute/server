--- conflicted
+++ resolved
@@ -2622,13 +2622,7 @@
 */
 
 static void
-<<<<<<< HEAD
-add_key_field(KEY_FIELD **key_fields, uint and_level, COND *cond,
-	      Field *field, bool eq_func, Item **value, uint num_values,
-=======
 add_key_field(KEY_FIELD **key_fields,uint and_level, Item_func *cond,
-	      Field *field,bool eq_func,Item **value, uint num_values,
->>>>>>> b17a06e8
 	      table_map usable_tables)
 {
   uint exists_optimize= 0;
@@ -2740,8 +2734,6 @@
   (*key_fields)++;
 }
 
-<<<<<<< HEAD
-
 /*
   Add possible keys to array of possible keys originated from a simple predicate
 
@@ -2794,21 +2786,7 @@
 }
 
 static void
-add_key_fields(JOIN_TAB *stat,KEY_FIELD **key_fields,uint *and_level,
-=======
-/*
-  SYNOPSIS
-    add_key_fields()
-      key_fields      Add KEY_FIELD entries to this array (and move the 
-                      pointer)
-      and_level       AND-level (a value that is different for every n-way
-                      AND operation)
-      cond            Condition to analyze
-      usable_tables   Value to pass to add_key_field
-*/
-static void
 add_key_fields(KEY_FIELD **key_fields,uint *and_level,
->>>>>>> b17a06e8
 	       COND *cond, table_map usable_tables)
 {
   if (cond->type() == Item_func::COND_ITEM)
@@ -3139,7 +3117,6 @@
   }
   for (i=0 ; i < tables ; i++)
   {
-<<<<<<< HEAD
     /*
       Block the creation of keys for inner tables of outer joins.
       Here only the outer joins that can not be converted to
@@ -3151,12 +3128,7 @@
     */ 
     if (*join_tab[i].on_expr_ref)
     {
-      add_key_fields(join_tab,&end,&and_level,*join_tab[i].on_expr_ref,
-=======
-    if (join_tab[i].on_expr)
-    {
-      add_key_fields(&end,&and_level,join_tab[i].on_expr,
->>>>>>> b17a06e8
+      add_key_fields(&end,&and_level,*join_tab[i].on_expr_ref,
 		     join_tab[i].table->map);
     }
     else 
@@ -5126,136 +5098,6 @@
 }
 
 
-/*
-  Build a predicate guarded by match variables for embedding outer joins
-
-  SYNOPSIS
-    add_found_match_trig_cond()
-    tab       the first inner table for most nested outer join
-    cond      the predicate to be guarded
-    root_tab  the first inner table to stop
-
-  DESCRIPTION
-    The function recursively adds guards for predicate cond
-    assending from tab to the first inner table  next embedding
-    nested outer join and so on until it reaches root_tab
-    (root_tab can be 0).
-
-  RETURN VALUE
-    pointer to the guarded predicate, if success
-    0, otherwise
-*/ 
-
-static COND*
-add_found_match_trig_cond(JOIN_TAB *tab, COND *cond, JOIN_TAB *root_tab)
-{
-  COND *tmp;
-  if (tab == root_tab || !cond)
-    return cond;
-  if ((tmp= add_found_match_trig_cond(tab->first_upper, cond, root_tab)))
-  {
-    tmp= new Item_func_trig_cond(tmp, &tab->found);
-  }
-  if (tmp)
-    tmp->quick_fix_field();
-  return tmp;
-}
-
-
-/*
-   Fill in outer join related info for the execution plan structure
-
-  SYNOPSIS
-    make_outerjoin_info()
-    join - reference to the info fully describing the query
-
-  DESCRIPTION
-    For each outer join operation left after simplification of the
-    original query the function set up the following pointers in the linear
-    structure join->join_tab representing the selected execution plan.
-    The first inner table t0 for the operation is set to refer to the last
-    inner table tk through the field t0->last_inner.
-    Any inner table ti for the operation are set to refer to the first
-    inner table ti->first_inner.
-    The first inner table t0 for the operation is set to refer to the
-    first inner table of the embedding outer join operation, if there is any,
-    through the field t0->first_upper.
-    The on expression for the outer join operation is attached to the
-    corresponding first inner table through the field t0->on_expr_ref.
-    Here ti are structures of the JOIN_TAB type.
-
-  EXAMPLE
-    For the query: 
-      SELECT * FROM t1
-                    LEFT JOIN
-                    (t2, t3 LEFT JOIN t4 ON t3.a=t4.a)
-                    ON (t1.a=t2.a AND t1.b=t3.b)
-        WHERE t1.c > 5,
-    given the execution plan with the table order t1,t2,t3,t4
-    is selected, the following references will be set;
-    t4->last_inner=[t4], t4->first_inner=[t4], t4->first_upper=[t2]
-    t2->last_inner=[t4], t2->first_inner=t3->first_inner=[t2],
-    on expression (t1.a=t2.a AND t1.b=t3.b) will be attached to 
-    *t2->on_expr_ref, while t3.a=t4.a will be attached to *t4->on_expr_ref.
-            
-  NOTES
-    The function assumes that the simplification procedure has been
-    already applied to the join query (see simplify_joins).
-    This function can be called only after the execution plan
-    has been chosen.
-*/
- 
-static void
-make_outerjoin_info(JOIN *join)
-{
-  DBUG_ENTER("make_outerjoin_info");
-  for (uint i=join->const_tables ; i < join->tables ; i++)
-  {
-    JOIN_TAB *tab=join->join_tab+i;
-    TABLE *table=tab->table;
-    TABLE_LIST *tbl= table->pos_in_table_list;
-    TABLE_LIST *embedding= tbl->embedding;
-
-    if (tbl->outer_join)
-    {
-      /* 
-        Table tab is the only one inner table for outer join.
-        (Like table t4 for the table reference t3 LEFT JOIN t4 ON t3.a=t4.a
-        is in the query above.)
-      */
-      tab->last_inner= tab->first_inner= tab;
-      tab->on_expr_ref= &tbl->on_expr;
-      tab->cond_equal= tbl->cond_equal;
-      if (embedding)
-        tab->first_upper= embedding->nested_join->first_nested;
-    }    
-    for ( ; embedding ; embedding= embedding->embedding)
-    {
-      NESTED_JOIN *nested_join= embedding->nested_join;
-      if (!nested_join->counter)
-      {
-        /* 
-          Table tab is the first inner table for nested_join.
-          Save reference to it in the nested join structure.
-        */ 
-        nested_join->first_nested= tab;
-        tab->on_expr_ref= &embedding->on_expr;
-        tab->cond_equal= tbl->cond_equal;
-        if (embedding->embedding)
-          tab->first_upper= embedding->embedding->nested_join->first_nested;
-      }
-      if (!tab->first_inner)  
-        tab->first_inner= nested_join->first_nested;
-      if (++nested_join->counter < nested_join->join_list.elements)
-        break;
-      /* Table tab is the last inner table for nested join. */
-      nested_join->first_nested->last_inner= tab;
-    }
-  }
-  DBUG_VOID_RETURN;
-}
-
-
 inline void add_cond_and_fix(Item **e1, Item *e2)
 {
   if (*e1)
@@ -5341,6 +5183,136 @@
   }
   DBUG_VOID_RETURN;
 }
+
+/*
+  Build a predicate guarded by match variables for embedding outer joins
+
+  SYNOPSIS
+    add_found_match_trig_cond()
+    tab       the first inner table for most nested outer join
+    cond      the predicate to be guarded
+    root_tab  the first inner table to stop
+
+  DESCRIPTION
+    The function recursively adds guards for predicate cond
+    assending from tab to the first inner table  next embedding
+    nested outer join and so on until it reaches root_tab
+    (root_tab can be 0).
+
+  RETURN VALUE
+    pointer to the guarded predicate, if success
+    0, otherwise
+*/ 
+
+static COND*
+add_found_match_trig_cond(JOIN_TAB *tab, COND *cond, JOIN_TAB *root_tab)
+{
+  COND *tmp;
+  if (tab == root_tab || !cond)
+    return cond;
+  if ((tmp= add_found_match_trig_cond(tab->first_upper, cond, root_tab)))
+  {
+    tmp= new Item_func_trig_cond(tmp, &tab->found);
+  }
+  if (tmp)
+    tmp->quick_fix_field();
+  return tmp;
+}
+
+
+/*
+   Fill in outer join related info for the execution plan structure
+
+  SYNOPSIS
+    make_outerjoin_info()
+    join - reference to the info fully describing the query
+
+  DESCRIPTION
+    For each outer join operation left after simplification of the
+    original query the function set up the following pointers in the linear
+    structure join->join_tab representing the selected execution plan.
+    The first inner table t0 for the operation is set to refer to the last
+    inner table tk through the field t0->last_inner.
+    Any inner table ti for the operation are set to refer to the first
+    inner table ti->first_inner.
+    The first inner table t0 for the operation is set to refer to the
+    first inner table of the embedding outer join operation, if there is any,
+    through the field t0->first_upper.
+    The on expression for the outer join operation is attached to the
+    corresponding first inner table through the field t0->on_expr_ref.
+    Here ti are structures of the JOIN_TAB type.
+
+  EXAMPLE
+    For the query: 
+      SELECT * FROM t1
+                    LEFT JOIN
+                    (t2, t3 LEFT JOIN t4 ON t3.a=t4.a)
+                    ON (t1.a=t2.a AND t1.b=t3.b)
+        WHERE t1.c > 5,
+    given the execution plan with the table order t1,t2,t3,t4
+    is selected, the following references will be set;
+    t4->last_inner=[t4], t4->first_inner=[t4], t4->first_upper=[t2]
+    t2->last_inner=[t4], t2->first_inner=t3->first_inner=[t2],
+    on expression (t1.a=t2.a AND t1.b=t3.b) will be attached to 
+    *t2->on_expr_ref, while t3.a=t4.a will be attached to *t4->on_expr_ref.
+            
+  NOTES
+    The function assumes that the simplification procedure has been
+    already applied to the join query (see simplify_joins).
+    This function can be called only after the execution plan
+    has been chosen.
+*/
+ 
+static void
+make_outerjoin_info(JOIN *join)
+{
+  DBUG_ENTER("make_outerjoin_info");
+  for (uint i=join->const_tables ; i < join->tables ; i++)
+  {
+    JOIN_TAB *tab=join->join_tab+i;
+    TABLE *table=tab->table;
+    TABLE_LIST *tbl= table->pos_in_table_list;
+    TABLE_LIST *embedding= tbl->embedding;
+
+    if (tbl->outer_join)
+    {
+      /* 
+        Table tab is the only one inner table for outer join.
+        (Like table t4 for the table reference t3 LEFT JOIN t4 ON t3.a=t4.a
+        is in the query above.)
+      */
+      tab->last_inner= tab->first_inner= tab;
+      tab->on_expr_ref= &tbl->on_expr;
+      tab->cond_equal= tbl->cond_equal;
+      if (embedding)
+        tab->first_upper= embedding->nested_join->first_nested;
+    }    
+    for ( ; embedding ; embedding= embedding->embedding)
+    {
+      NESTED_JOIN *nested_join= embedding->nested_join;
+      if (!nested_join->counter)
+      {
+        /* 
+          Table tab is the first inner table for nested_join.
+          Save reference to it in the nested join structure.
+        */ 
+        nested_join->first_nested= tab;
+        tab->on_expr_ref= &embedding->on_expr;
+        tab->cond_equal= tbl->cond_equal;
+        if (embedding->embedding)
+          tab->first_upper= embedding->embedding->nested_join->first_nested;
+      }
+      if (!tab->first_inner)  
+        tab->first_inner= nested_join->first_nested;
+      if (++nested_join->counter < nested_join->join_list.elements)
+        break;
+      /* Table tab is the last inner table for nested join. */
+      nested_join->first_nested->last_inner= tab;
+    }
+  }
+  DBUG_VOID_RETURN;
+}
+
 
 static bool
 make_join_select(JOIN *join,SQL_SELECT *select,COND *cond)
@@ -5451,15 +5423,11 @@
       }
       if (tmp || !cond)
       {
-<<<<<<< HEAD
 	DBUG_EXECUTE("where",print_where(tmp,tab->table->alias););
-=======
->>>>>>> b17a06e8
 	SQL_SELECT *sel=tab->select=(SQL_SELECT*)
 	  thd->memdup((gptr) select, sizeof(SQL_SELECT));
 	if (!sel)
 	  DBUG_RETURN(1);			// End of memory
-<<<<<<< HEAD
         /*
           If tab is an inner table of an outer join operation,
           add a match guard to the pushed down predicate.
@@ -5486,10 +5454,6 @@
         else
           tab->select_cond= sel->cond= NULL;
 
-=======
-        add_cond_and_fix(&tab->select_cond, tmp);
-        sel->cond= tab->select_cond;
->>>>>>> b17a06e8
 	sel->head=tab->table;
 	DBUG_EXECUTE("where",print_where(tmp,tab->table->table_name););
 	if (tab->quick)
