/***************************************************************************
** Output from "SHOW AUTHORS"
** If you can update it, you get to be in it :)
** Dont be offended if your name is not in here, just add it!
** IMPORTANT: Names should be added in alphabetical order
***************************************************************************/

struct show_table_authors_st {
  const char *name;
  const char *location;
  const char *comment;
};

struct show_table_authors_st show_table_authors[]= {
  { "Brian \"Krow\" Aker", "Seattle, WA. USA",
    "Architecture, archive, federated, buncha of little stuff :)" },
  { "David Axmark", "Uppsala, Sweden", "Small stuff long time ago, Monty ripped it out!"},
  { "Omer BarNir", "Sunnyvale, CA. USA", "Testing (sometimes) and general QA stuff"},
<<<<<<< HEAD
  { "Alexey Botchkov (Holyfoot)", "Izhevsk Russia", "GIS extentions (4.1), Embedded Server (4.1), precision math (5.0)"},
  { "Oleksandr Byelkin", "Lugansk, Ukraine", "Query Cache (4.0), Subqueries (4.1), Views (5.0)"},
  { "Petr Chardin", "Moscow, Russia", "Instance Manager (5.0)" },
=======
  { "Reggie Burnett", "Nashville, TN. USA", "Windows Server, Connectors" },
>>>>>>> 359516fd
  { "Nikolay Grishakin", "Austin, TX. USA", "Testing - Server"},
  { "Eric Herman", "Amsterdam, Netherlands", "Bugfixing - federated" },
  { "Serge Kozlov", "Velikie Luki, Russia", "Testing - Cluster"},
  { "Matthias Leich", "Berlin, Germany", "Testing - Server"},
  { "Dmitri Lenev", "Moscow, Russia", "Time zones support (4.1), Triggers (5.0)"},
  { "Per-Erik Martin", "Uppsala, Sweden", "Stored Procedures (5.0)" },
  { "Jonathan (Jeb) Miller", "Kyle, TX. USA", "Testing - Cluster, Replication"},
  { "Alexander Nozdrin", "Moscow, Russia", "Bugfixing (Stored Procedures, 5.0)" },
  { "Konstantin Osipov", "Moscow, Russia", "Prepared statements (4.1), Cursors (5.0)"},
  { "Carsten Segieth (Pino)", "Fredersdorf, Germany", "Testing - Server"},
  { "Punita Srivastava", "Austin, TX. USA", "Testing - Merlin"},
  { "Alexey Stroganov (Ranger)", "Lugansk, Ukraine", "Testing - Benchmarks"},
  { "Lars Thalmann", "Stockholm, Sweden", "Replication and Cluster development" },
  { "Sergey Vojtovich", "Izhevsk, Russia", "Plugins infrastructure (5.1)" },
  {NULL, NULL, NULL}
};<|MERGE_RESOLUTION|>--- conflicted
+++ resolved
@@ -16,13 +16,10 @@
     "Architecture, archive, federated, buncha of little stuff :)" },
   { "David Axmark", "Uppsala, Sweden", "Small stuff long time ago, Monty ripped it out!"},
   { "Omer BarNir", "Sunnyvale, CA. USA", "Testing (sometimes) and general QA stuff"},
-<<<<<<< HEAD
+  { "Reggie Burnett", "Nashville, TN. USA", "Windows Server, Connectors" },
   { "Alexey Botchkov (Holyfoot)", "Izhevsk Russia", "GIS extentions (4.1), Embedded Server (4.1), precision math (5.0)"},
   { "Oleksandr Byelkin", "Lugansk, Ukraine", "Query Cache (4.0), Subqueries (4.1), Views (5.0)"},
   { "Petr Chardin", "Moscow, Russia", "Instance Manager (5.0)" },
-=======
-  { "Reggie Burnett", "Nashville, TN. USA", "Windows Server, Connectors" },
->>>>>>> 359516fd
   { "Nikolay Grishakin", "Austin, TX. USA", "Testing - Server"},
   { "Eric Herman", "Amsterdam, Netherlands", "Bugfixing - federated" },
   { "Serge Kozlov", "Velikie Luki, Russia", "Testing - Cluster"},
