#ifndef HA_PARTITION_INCLUDED
#define HA_PARTITION_INCLUDED

/*
   Copyright (c) 2005, 2012, Oracle and/or its affiliates.
   Copyright (c) 2009, 2021, MariaDB Corporation.

   This program is free software; you can redistribute it and/or modify
   it under the terms of the GNU General Public License as published by
   the Free Software Foundation; version 2 of the License.

   This program is distributed in the hope that it will be useful,
   but WITHOUT ANY WARRANTY; without even the implied warranty of
   MERCHANTABILITY or FITNESS FOR A PARTICULAR PURPOSE.  See the
   GNU General Public License for more details.

   You should have received a copy of the GNU General Public License
   along with this program; if not, write to the Free Software
   Foundation, Inc., 51 Franklin St, Fifth Floor, Boston, MA 02110-1335  USA */

#include "sql_partition.h"      /* part_id_range, partition_element */
#include "queues.h"             /* QUEUE */

struct Ordered_blob_storage
{
  String blob;
  bool set_read_value;
  Ordered_blob_storage() : set_read_value(false)
  {}
};

#define PARTITION_BYTES_IN_POS 2
<<<<<<< HEAD
#define PAR_EXT ".par"
=======
#define ORDERED_PART_NUM_OFFSET sizeof(Ordered_blob_storage **)
#define ORDERED_REC_OFFSET (ORDERED_PART_NUM_OFFSET + PARTITION_BYTES_IN_POS)

>>>>>>> f84e28c1

/** Struct used for partition_name_hash */
typedef struct st_part_name_def
{
  uchar *partition_name;
  uint length;
  uint32 part_id;
  my_bool is_subpart;
} PART_NAME_DEF;

/** class where to save partitions Handler_share's */
class Parts_share_refs
{
public:
  uint num_parts;                              /**< Size of ha_share array */
  Handler_share **ha_shares;                   /**< Storage for each part */
  Parts_share_refs()
  {
    num_parts= 0;
    ha_shares= NULL;
  }
  ~Parts_share_refs()
  {
    uint i;
    for (i= 0; i < num_parts; i++)
      delete ha_shares[i];
    delete[] ha_shares;
  }
  bool init(uint arg_num_parts)
  {
    DBUG_ASSERT(!num_parts && !ha_shares);
    num_parts= arg_num_parts;
    /* Allocate an array of Handler_share pointers */
    ha_shares= new Handler_share *[num_parts];
    if (!ha_shares)
    {
      num_parts= 0;
      return true;
    }
    memset(ha_shares, 0, sizeof(Handler_share*) * num_parts);
    return false;
  }
};

class ha_partition;

/* Partition Full Text Search info */
struct st_partition_ft_info
{
  struct _ft_vft        *please;
  st_partition_ft_info  *next;
  ha_partition          *file;
  FT_INFO               **part_ft_info;
};


#ifdef HAVE_PSI_MUTEX_INTERFACE
extern PSI_mutex_key key_partition_auto_inc_mutex;
#endif

/**
  Partition specific Handler_share.
*/
class Partition_share : public Handler_share
{
public:
  bool auto_inc_initialized;
  mysql_mutex_t auto_inc_mutex;                /**< protecting auto_inc val */
  ulonglong next_auto_inc_val;                 /**< first non reserved value */
  /**
    Hash of partition names. Initialized in the first ha_partition::open()
    for the table_share. After that it is read-only, i.e. no locking required.
  */
  bool partition_name_hash_initialized;
  HASH partition_name_hash;
  /** Storage for each partitions Handler_share */
  Parts_share_refs partitions_share_refs;
  Partition_share()
    : auto_inc_initialized(false),
    next_auto_inc_val(0),
    partition_name_hash_initialized(false),
    partition_names(NULL)
  {
    mysql_mutex_init(key_partition_auto_inc_mutex,
                    &auto_inc_mutex,
                    MY_MUTEX_INIT_FAST);
  }

  ~Partition_share()
  {
    mysql_mutex_destroy(&auto_inc_mutex);
    if (partition_names)
    {
      my_free(partition_names);
    }
    if (partition_name_hash_initialized)
    {
      my_hash_free(&partition_name_hash);
    }
  }
  
  bool init(uint num_parts);

  /**
    Release reserved auto increment values not used.
    @param thd             Thread.
    @param table_share     Table Share
    @param next_insert_id  Next insert id (first non used auto inc value).
    @param max_reserved    End of reserved auto inc range.
  */
  void release_auto_inc_if_possible(THD *thd, TABLE_SHARE *table_share,
                                    const ulonglong next_insert_id,
                                    const ulonglong max_reserved);

  /** lock mutex protecting auto increment value next_auto_inc_val. */
  inline void lock_auto_inc()
  {
    mysql_mutex_lock(&auto_inc_mutex);
  }
  /** unlock mutex protecting auto increment value next_auto_inc_val. */
  inline void unlock_auto_inc()
  {
    mysql_mutex_unlock(&auto_inc_mutex);
  }
  /**
    Populate partition_name_hash with partition and subpartition names
    from part_info.
    @param part_info  Partition info containing all partitions metadata.

    @return Operation status.
      @retval false Success.
      @retval true  Failure.
  */
  bool populate_partition_name_hash(partition_info *part_info);
  /** Get partition name.

  @param part_id  Partition id (for subpartitioned table only subpartition
                  names will be returned.)

  @return partition name or NULL if error.
  */
  const char *get_partition_name(size_t part_id) const;
private:
  const uchar **partition_names;
  /**
    Insert [sub]partition name into  partition_name_hash
    @param name        Partition name.
    @param part_id     Partition id.
    @param is_subpart  True if subpartition else partition.

    @return Operation status.
      @retval false Success.
      @retval true  Failure.
  */
  bool insert_partition_name_in_hash(const char *name,
                                     uint part_id,
                                     bool is_subpart);
};


/*
  List of ranges to be scanned by ha_partition's MRR implementation

  This object is
   - A KEY_MULTI_RANGE structure (the MRR range)
   - Storage for the range endpoints that the KEY_MULTI_RANGE has pointers to
   - list of such ranges (connected through the "next" pointer).
*/

typedef struct st_partition_key_multi_range
{
  /*
    Number of the range. The ranges are numbered in the order RANGE_SEQ_IF has
    emitted them, starting from 1. The numbering in used by ordered MRR scans.
  */
  uint id;
  uchar *key[2];
  /*
    Sizes of allocated memory in key[]. These may be larger then the actual
    values as this structure is reused across MRR scans
  */
  uint length[2];

  /*
    The range.
    key_multi_range.ptr is a pointer to the this PARTITION_KEY_MULTI_RANGE
    object
  */
  KEY_MULTI_RANGE key_multi_range;

  // Range id from the SQL layer
  range_id_t ptr;

  // The next element in the list of MRR ranges.
  st_partition_key_multi_range *next;
} PARTITION_KEY_MULTI_RANGE;


/*
  List of ranges to be scanned in a certain [sub]partition

  The idea is that there's a list of ranges to be scanned in the table
  (formed by PARTITION_KEY_MULTI_RANGE structures),
  and for each [sub]partition, we only need to scan a subset of that list.

     PKMR1 --> PKMR2 --> PKMR3 -->... // list of PARTITION_KEY_MULTI_RANGE
       ^                   ^
       |                   |
     PPKMR1 ----------> PPKMR2 -->... // list of PARTITION_PART_KEY_MULTI_RANGE

  This way, per-partition lists of PARTITION_PART_KEY_MULTI_RANGE have pointers
  to the elements of the global list of PARTITION_KEY_MULTI_RANGE.
*/

typedef struct st_partition_part_key_multi_range
{
  PARTITION_KEY_MULTI_RANGE *partition_key_multi_range;
  st_partition_part_key_multi_range *next;
} PARTITION_PART_KEY_MULTI_RANGE;


class ha_partition;

/*
  The structure holding information about range sequence to be used with one
  partition.
  (pointer to this is used as seq_init_param for RANGE_SEQ_IF structure when
   invoking MRR for an individual partition)
*/

typedef struct st_partition_part_key_multi_range_hld
{
  /* Owner object */
  ha_partition *partition;

  /* id of the the partition this structure is for */
  uint32 part_id;

  /* Current range we're iterating through */
  PARTITION_PART_KEY_MULTI_RANGE *partition_part_key_multi_range;
} PARTITION_PART_KEY_MULTI_RANGE_HLD;


extern "C" int cmp_key_part_id(void *key_p, uchar *ref1, uchar *ref2);
extern "C" int cmp_key_rowid_part_id(void *ptr, uchar *ref1, uchar *ref2);

class ha_partition :public handler
{
private:
  enum partition_index_scan_type
  {
    partition_index_read= 0,
    partition_index_first= 1,
    partition_index_last= 3,
    partition_index_read_last= 4,
    partition_read_range = 5,
    partition_no_index_scan= 6,
    partition_read_multi_range = 7,
    partition_ft_read= 8
  };
  /* Data for the partition handler */
  int  m_mode;                          // Open mode
  uint m_open_test_lock;                // Open test_if_locked
  uchar *m_file_buffer;                 // Content of the .par file
  char *m_name_buffer_ptr;		// Pointer to first partition name
  MEM_ROOT m_mem_root;
  plugin_ref *m_engine_array;           // Array of types of the handlers
  handler **m_file;                     // Array of references to handler inst.
  uint m_file_tot_parts;                // Debug
  handler **m_new_file;                 // Array of references to new handlers
  handler **m_reorged_file;             // Reorganised partitions
  handler **m_added_file;               // Added parts kept for errors
  LEX_CSTRING *m_connect_string;
  partition_info *m_part_info;          // local reference to partition
  Field **m_part_field_array;           // Part field array locally to save acc
  uchar *m_ordered_rec_buffer;          // Row and key buffer for ord. idx scan
  st_partition_ft_info *ft_first;
  st_partition_ft_info *ft_current;
  /*
    Current index.
    When used in key_rec_cmp: If clustered pk, index compare
    must compare pk if given index is same for two rows.
    So normally m_curr_key_info[0]= current index and m_curr_key[1]= NULL,
    and if clustered pk, [0]= current index, [1]= pk, [2]= NULL
  */
  KEY *m_curr_key_info[3];              // Current index
  uchar *m_rec0;                        // table->record[0]
  const uchar *m_err_rec;               // record which gave error
  QUEUE m_queue;                        // Prio queue used by sorted read

  /*
    Length of an element in m_ordered_rec_buffer. The elements are composed of

      [part_no] [table->record copy] [underlying_table_rowid]

    underlying_table_rowid is only stored when the table has no extended keys.
  */
  size_t m_priority_queue_rec_len;

  /*
    If true, then sorting records by key value also sorts them by their
    underlying_table_rowid.
  */
  bool m_using_extended_keys;

  /*
    Since the partition handler is a handler on top of other handlers, it
    is necessary to keep information about what the underlying handler
    characteristics is. It is not possible to keep any handler instances
    for this since the MySQL Server sometimes allocating the handler object
    without freeing them.
  */
  enum enum_handler_status
  {
    handler_not_initialized= 0,
    handler_initialized,
    handler_opened,
    handler_closed
  };
  enum_handler_status m_handler_status;

  uint m_reorged_parts;                  // Number of reorganised parts
  uint m_tot_parts;                      // Total number of partitions;
  uint m_num_locks;                       // For engines like ha_blackhole, which needs no locks
  uint m_last_part;                      // Last file that we update,write,read
  part_id_range m_part_spec;             // Which parts to scan
  uint m_scan_value;                     // Value passed in rnd_init
                                         // call
  uint m_ref_length;                     // Length of position in this
                                         // handler object
  key_range m_start_key;                 // index read key range
  enum partition_index_scan_type m_index_scan_type;// What type of index
                                                   // scan
  uint m_top_entry;                      // Which partition is to
                                         // deliver next result
  uint m_rec_length;                     // Local copy of record length

  bool m_ordered;                        // Ordered/Unordered index scan
  bool m_create_handler;                 // Handler used to create table
  bool m_is_sub_partitioned;             // Is subpartitioned
  bool m_ordered_scan_ongoing;
  bool m_rnd_init_and_first;
  bool m_ft_init_and_first;

  /*
    If set, this object was created with ha_partition::clone and doesn't
    "own" the m_part_info structure.
  */
  ha_partition *m_is_clone_of;
  MEM_ROOT *m_clone_mem_root;

  /*
    We keep track if all underlying handlers are MyISAM since MyISAM has a
    great number of extra flags not needed by other handlers.
  */
  bool m_myisam;                         // Are all underlying handlers
                                         // MyISAM
  /*
    We keep track of InnoDB handlers below since it requires proper setting
    of query_id in fields at index_init and index_read calls.
  */
  bool m_innodb;                        // Are all underlying handlers
                                        // InnoDB
  /*
    When calling extra(HA_EXTRA_CACHE) we do not pass this to the underlying
    handlers immediately. Instead we cache it and call the underlying
    immediately before starting the scan on the partition. This is to
    prevent allocating a READ CACHE for each partition in parallel when
    performing a full table scan on MyISAM partitioned table.
    This state is cleared by extra(HA_EXTRA_NO_CACHE).
  */
  bool m_extra_cache;
  uint m_extra_cache_size;
  /* The same goes for HA_EXTRA_PREPARE_FOR_UPDATE */
  bool m_extra_prepare_for_update;
  /* Which partition has active cache */
  uint m_extra_cache_part_id;

  void init_handler_variables();
  /*
    Variables for lock structures.
  */

  bool auto_increment_lock;             /**< lock reading/updating auto_inc */
  /**
    Flag to keep the auto_increment lock through out the statement.
    This to ensure it will work with statement based replication.
  */
  bool auto_increment_safe_stmt_log_lock;
  /** For optimizing ha_start_bulk_insert calls */
  MY_BITMAP m_bulk_insert_started;
  ha_rows   m_bulk_inserted_rows;
  /** used for prediction of start_bulk_insert rows */
  enum_monotonicity_info m_part_func_monotonicity_info;
  part_id_range m_direct_update_part_spec;
  bool                m_pre_calling;
  bool                m_pre_call_use_parallel;
  /* Keep track of bulk access requests */
  bool                bulk_access_executing;

  /** keep track of locked partitions */
  MY_BITMAP m_locked_partitions;
  /** Stores shared auto_increment etc. */
  Partition_share *part_share;
  void sum_copy_info(handler *file);
  void sum_copy_infos();
  void reset_copy_info() override;
  /** Temporary storage for new partitions Handler_shares during ALTER */
  List<Parts_share_refs> m_new_partitions_share_refs;
  /** Sorted array of partition ids in descending order of number of rows. */
  uint32 *m_part_ids_sorted_by_num_of_records;
  /* Compare function for my_qsort2, for reversed order. */
  static int compare_number_of_records(ha_partition *me,
                                       const uint32 *a,
                                       const uint32 *b);
  /** keep track of partitions to call ha_reset */
  MY_BITMAP m_partitions_to_reset;
  /** partitions that returned HA_ERR_KEY_NOT_FOUND. */
  MY_BITMAP m_key_not_found_partitions;
  bool m_key_not_found;
  List<String> *m_partitions_to_open;
  MY_BITMAP m_opened_partitions;
  /** This is one of the m_file-s that it guaranteed to be opened. */
  /**  It is set in open_read_partitions() */
  handler *m_file_sample;
public:
  handler **get_child_handlers()
  {
    return m_file;
  }
  ha_partition *get_clone_source()
  {
    return m_is_clone_of;
  }
  virtual part_id_range *get_part_spec()
  {
    return &m_part_spec;
  }
  virtual uint get_no_current_part_id()
  {
    return NO_CURRENT_PART_ID;
  }
  Partition_share *get_part_share() { return part_share; }
  handler *clone(const char *name, MEM_ROOT *mem_root) override;
  virtual void set_part_info(partition_info *part_info) override
  {
     m_part_info= part_info;
     m_is_sub_partitioned= part_info->is_sub_partitioned();
  }

  void return_record_by_parent() override;

  bool vers_can_native(THD *thd) override
  {
    if (thd->lex->part_info)
    {
      // PARTITION BY SYSTEM_TIME is not supported for now
      return thd->lex->part_info->part_type != VERSIONING_PARTITION;
    }
    else
    {
      bool can= true;
      for (uint i= 0; i < m_tot_parts && can; i++)
        can= can && m_file[i]->vers_can_native(thd);
      return can;
    }
  }

  /*
    -------------------------------------------------------------------------
    MODULE create/delete handler object
    -------------------------------------------------------------------------
    Object create/delete method. Normally called when a table object
    exists. There is also a method to create the handler object with only
    partition information. This is used from mysql_create_table when the
    table is to be created and the engine type is deduced to be the
    partition handler.
    -------------------------------------------------------------------------
  */
    ha_partition(handlerton *hton, TABLE_SHARE * table);
    ha_partition(handlerton *hton, partition_info * part_info);
    ha_partition(handlerton *hton, TABLE_SHARE *share,
                 partition_info *part_info_arg,
                 ha_partition *clone_arg,
                 MEM_ROOT *clone_mem_root_arg);
   ~ha_partition();
   void ha_partition_init();
  /*
    A partition handler has no characteristics in itself. It only inherits
    those from the underlying handlers. Here we set-up those constants to
    enable later calls of the methods to retrieve constants from the under-
    lying handlers. Returns false if not successful.
  */
   bool initialize_partition(MEM_ROOT *mem_root);

  /*
    -------------------------------------------------------------------------
    MODULE meta data changes
    -------------------------------------------------------------------------
    Meta data routines to CREATE, DROP, RENAME table and often used at
    ALTER TABLE (update_create_info used from ALTER TABLE and SHOW ..).

    create_partitioning_metadata is called before opening a new handler object
    with openfrm to call create. It is used to create any local handler
    object needed in opening the object in openfrm
    -------------------------------------------------------------------------
  */
  int delete_table(const char *from) override;
  int rename_table(const char *from, const char *to) override;
  int create(const char *name, TABLE *form,
             HA_CREATE_INFO *create_info) override;
  int create_partitioning_metadata(const char *name,
                                   const char *old_name,
                                   chf_create_flags action_flag)
    override;
  bool check_if_updates_are_ignored(const char *op) const override;
  void update_create_info(HA_CREATE_INFO *create_info) override;
  int change_partitions(HA_CREATE_INFO *create_info, const char *path,
                        ulonglong * const copied, ulonglong * const deleted,
                        const uchar *pack_frm_data, size_t pack_frm_len)
    override;
  int drop_partitions(const char *path) override;
  int rename_partitions(const char *path) override;
  bool get_no_parts(const char *, uint *num_parts) override
  {
    DBUG_ENTER("ha_partition::get_no_parts");
    *num_parts= m_tot_parts;
    DBUG_RETURN(0);
  }
  void change_table_ptr(TABLE *table_arg, TABLE_SHARE *share) override;
  bool check_if_incompatible_data(HA_CREATE_INFO *create_info,
                                  uint table_changes) override;
  void update_part_create_info(HA_CREATE_INFO *create_info, uint part_id)
  {
    m_file[part_id]->update_create_info(create_info);
  }
private:
  int copy_partitions(ulonglong * const copied, ulonglong * const deleted);
  void cleanup_new_partition(uint part_count);
  int prepare_new_partition(TABLE *table, HA_CREATE_INFO *create_info,
                            handler *file, const char *part_name,
                            partition_element *p_elem,
                            uint disable_non_uniq_indexes);
  /*
    delete_table and rename_table uses very similar logic which
    is packed into this routine.
  */
  uint del_ren_table(const char *from, const char *to);
  /*
    One method to create the table_name.par file containing the names of the
    underlying partitions, their engine and the number of partitions.
    And one method to read it in.
  */
  bool create_handler_file(const char *name);
  bool setup_engine_array(MEM_ROOT *mem_root);
  bool read_par_file(const char *name);
  bool get_from_handler_file(const char *name, MEM_ROOT *mem_root,
                             bool is_clone);
  bool new_handlers_from_part_info(MEM_ROOT *mem_root);
  bool create_handlers(MEM_ROOT *mem_root);
  void clear_handler_file();
  int set_up_table_before_create(TABLE *table_arg,
                                 const char *partition_name_with_path,
                                 HA_CREATE_INFO *info,
                                 partition_element *p_elem);
  partition_element *find_partition_element(uint part_id);
  bool insert_partition_name_in_hash(const char *name, uint part_id,
                                     bool is_subpart);
  bool populate_partition_name_hash();
  Partition_share *get_share();
  bool set_ha_share_ref(Handler_share **ha_share) override;
  void fix_data_dir(char* path);
  bool init_partition_bitmaps();
  void free_partition_bitmaps();

public:

  /*
    -------------------------------------------------------------------------
    MODULE open/close object
    -------------------------------------------------------------------------
    Open and close handler object to ensure all underlying files and
    objects allocated and deallocated for query handling is handled
    properly.
    -------------------------------------------------------------------------

    A handler object is opened as part of its initialisation and before
    being used for normal queries (not before meta-data changes always.
    If the object was opened it will also be closed before being deleted.
  */
  int open(const char *name, int mode, uint test_if_locked) override;
  int close() override;

  /*
    -------------------------------------------------------------------------
    MODULE start/end statement
    -------------------------------------------------------------------------
    This module contains methods that are used to understand start/end of
    statements, transaction boundaries, and aid for proper concurrency
    control.
    The partition handler need not implement abort and commit since this
    will be handled by any underlying handlers implementing transactions.
    There is only one call to each handler type involved per transaction
    and these go directly to the handlers supporting transactions
    -------------------------------------------------------------------------
  */
  THR_LOCK_DATA **store_lock(THD * thd, THR_LOCK_DATA ** to,
                             enum thr_lock_type lock_type) override;
  int external_lock(THD * thd, int lock_type) override;
  LEX_CSTRING *engine_name() override { return hton_name(partition_ht()); }
  /*
    When table is locked a statement is started by calling start_stmt
    instead of external_lock
  */
  int start_stmt(THD * thd, thr_lock_type lock_type) override;
  /*
    Lock count is number of locked underlying handlers (I assume)
  */
  uint lock_count() const override;
  /*
    Call to unlock rows not to be updated in transaction
  */
  void unlock_row() override;
  /*
    Check if semi consistent read
  */
  bool was_semi_consistent_read() override;
  /*
    Call to hint about semi consistent read
  */
  void try_semi_consistent_read(bool) override;

  /*
    NOTE: due to performance and resource issues with many partitions,
    we only use the m_psi on the ha_partition handler, excluding all
    partitions m_psi.
  */
#ifdef HAVE_M_PSI_PER_PARTITION
  /*
    Bind the table/handler thread to track table i/o.
  */
  virtual void unbind_psi();
  virtual int rebind();
#endif
  int discover_check_version() override;
  /*
    -------------------------------------------------------------------------
    MODULE change record
    -------------------------------------------------------------------------
    This part of the handler interface is used to change the records
    after INSERT, DELETE, UPDATE, REPLACE method calls but also other
    special meta-data operations as ALTER TABLE, LOAD DATA, TRUNCATE.
    -------------------------------------------------------------------------

    These methods are used for insert (write_row), update (update_row)
    and delete (delete_row). All methods to change data always work on
    one row at a time. update_row and delete_row also contains the old
    row.
    delete_all_rows will delete all rows in the table in one call as a
    special optimisation for DELETE from table;

    Bulk inserts are supported if all underlying handlers support it.
    start_bulk_insert and end_bulk_insert is called before and after a
    number of calls to write_row.
  */
  int write_row(const uchar * buf) override;
  bool start_bulk_update() override;
  int exec_bulk_update(ha_rows *dup_key_found) override;
  int end_bulk_update() override;
  int bulk_update_row(const uchar *old_data, const uchar *new_data,
                      ha_rows *dup_key_found) override;
  int update_row(const uchar * old_data, const uchar * new_data) override;
  int direct_update_rows_init(List<Item> *update_fields) override;
  int pre_direct_update_rows_init(List<Item> *update_fields) override;
  int direct_update_rows(ha_rows *update_rows, ha_rows *found_rows) override;
  int pre_direct_update_rows() override;
  bool start_bulk_delete() override;
  int end_bulk_delete() override;
  int delete_row(const uchar * buf) override;
  int direct_delete_rows_init() override;
  int pre_direct_delete_rows_init() override;
  int direct_delete_rows(ha_rows *delete_rows) override;
  int pre_direct_delete_rows() override;
  int delete_all_rows() override;
  int truncate() override;
  void start_bulk_insert(ha_rows rows, uint flags) override;
  int end_bulk_insert() override;
private:
  ha_rows guess_bulk_insert_rows();
  void start_part_bulk_insert(THD *thd, uint part_id);
  long estimate_read_buffer_size(long original_size);
public:

  /*
    Method for truncating a specific partition.
    (i.e. ALTER TABLE t1 TRUNCATE PARTITION p).

    @remark This method is a partitioning-specific hook
            and thus not a member of the general SE API.
  */
  int truncate_partition(Alter_info *, bool *binlog_stmt);

  bool is_fatal_error(int error, uint flags) override
  {
    if (!handler::is_fatal_error(error, flags) ||
        error == HA_ERR_NO_PARTITION_FOUND ||
        error == HA_ERR_NOT_IN_LOCK_PARTITIONS)
      return FALSE;
    return TRUE;
  }


  /*
    -------------------------------------------------------------------------
    MODULE full table scan
    -------------------------------------------------------------------------
    This module is used for the most basic access method for any table
    handler. This is to fetch all data through a full table scan. No
    indexes are needed to implement this part.
    It contains one method to start the scan (rnd_init) that can also be
    called multiple times (typical in a nested loop join). Then proceeding
    to the next record (rnd_next) and closing the scan (rnd_end).
    To remember a record for later access there is a method (position)
    and there is a method used to retrieve the record based on the stored
    position.
    The position can be a file position, a primary key, a ROWID dependent
    on the handler below.
    -------------------------------------------------------------------------
  */
  /*
    unlike index_init(), rnd_init() can be called two times
    without rnd_end() in between (it only makes sense if scan=1).
    then the second call should prepare for the new table scan
    (e.g if rnd_init allocates the cursor, second call should
    position it to the start of the table, no need to deallocate
    and allocate it again
  */
  int rnd_init(bool scan) override;
  int rnd_end() override;
  int rnd_next(uchar * buf) override;
  int rnd_pos(uchar * buf, uchar * pos) override;
  int rnd_pos_by_record(uchar *record) override;
  void position(const uchar * record) override;

  /*
    -------------------------------------------------------------------------
    MODULE index scan
    -------------------------------------------------------------------------
    This part of the handler interface is used to perform access through
    indexes. The interface is defined as a scan interface but the handler
    can also use key lookup if the index is a unique index or a primary
    key index.
    Index scans are mostly useful for SELECT queries but are an important
    part also of UPDATE, DELETE, REPLACE and CREATE TABLE table AS SELECT
    and so forth.
    Naturally an index is needed for an index scan and indexes can either
    be ordered, hash based. Some ordered indexes can return data in order
    but not necessarily all of them.
    There are many flags that define the behavior of indexes in the
    various handlers. These methods are found in the optimizer module.
    -------------------------------------------------------------------------

    index_read is called to start a scan of an index. The find_flag defines
    the semantics of the scan. These flags are defined in
    include/my_base.h
    index_read_idx is the same but also initializes index before calling doing
    the same thing as index_read. Thus it is similar to index_init followed
    by index_read. This is also how we implement it.

    index_read/index_read_idx does also return the first row. Thus for
    key lookups, the index_read will be the only call to the handler in
    the index scan.

    index_init initializes an index before using it and index_end does
    any end processing needed.
  */
  int index_read_map(uchar * buf, const uchar * key,
                     key_part_map keypart_map,
                     enum ha_rkey_function find_flag) override;
  int index_init(uint idx, bool sorted) override;
  int index_end() override;

  /**
    @breif
    Positions an index cursor to the index specified in the handle. Fetches the
    row if available. If the key value is null, begin at first key of the
    index.
  */
  int index_read_idx_map(uchar *buf, uint index, const uchar *key,
                         key_part_map keypart_map,
                         enum ha_rkey_function find_flag) override;
  /*
    These methods are used to jump to next or previous entry in the index
    scan. There are also methods to jump to first and last entry.
  */
  int index_next(uchar * buf) override;
  int index_prev(uchar * buf) override;
  int index_first(uchar * buf) override;
  int index_last(uchar * buf) override;
  int index_next_same(uchar * buf, const uchar * key, uint keylen) override;

  int index_read_last_map(uchar *buf,
                          const uchar *key,
                          key_part_map keypart_map) override;

  /*
    read_first_row is virtual method but is only implemented by
    handler.cc, no storage engine has implemented it so neither
    will the partition handler.

    int read_first_row(uchar *buf, uint primary_key) override;
  */


  int read_range_first(const key_range * start_key,
                       const key_range * end_key,
                       bool eq_range, bool sorted) override;
  int read_range_next() override;


  HANDLER_BUFFER *m_mrr_buffer;
  uint *m_mrr_buffer_size;
  uchar *m_mrr_full_buffer;
  uint m_mrr_full_buffer_size;
  uint m_mrr_new_full_buffer_size;
  MY_BITMAP m_mrr_used_partitions;
  uint *m_stock_range_seq;
  /* not used: uint m_current_range_seq; */

  /* Value of mrr_mode passed to ha_partition::multi_range_read_init */
  uint m_mrr_mode;

  /* Value of n_ranges passed to ha_partition::multi_range_read_init */
  uint m_mrr_n_ranges;

  /*
    Ordered MRR mode:  m_range_info[N] has the range_id of the last record that
    we've got from partition N
  */
  range_id_t *m_range_info;

  /*
    TRUE <=> This ha_partition::multi_range_read_next() call is the first one
  */
  bool m_multi_range_read_first;

  /* not used: uint m_mrr_range_init_flags; */

  /* Number of elements in the list pointed by m_mrr_range_first. Not used */
  uint m_mrr_range_length;

  /* Linked list of ranges to scan */
  PARTITION_KEY_MULTI_RANGE *m_mrr_range_first;
  PARTITION_KEY_MULTI_RANGE *m_mrr_range_current;

  /*
    For each partition: number of ranges MRR scan will scan in the partition
  */
  uint *m_part_mrr_range_length;

  /* For each partition: List of ranges to scan in this partition */
  PARTITION_PART_KEY_MULTI_RANGE **m_part_mrr_range_first;
  PARTITION_PART_KEY_MULTI_RANGE **m_part_mrr_range_current;
  PARTITION_PART_KEY_MULTI_RANGE_HLD *m_partition_part_key_multi_range_hld;

  /*
    Sequence of ranges to be scanned (TODO: why not store this in
    handler::mrr_{iter,funcs}?)
  */
  range_seq_t m_seq;
  RANGE_SEQ_IF *m_seq_if;

  /* Range iterator structure to be supplied to partitions */
  RANGE_SEQ_IF m_part_seq_if;

  virtual int multi_range_key_create_key(
    RANGE_SEQ_IF *seq,
    range_seq_t seq_it
  );
  ha_rows multi_range_read_info_const(uint keyno, RANGE_SEQ_IF *seq,
                                      void *seq_init_param,
                                      uint n_ranges, uint *bufsz,
                                      uint *mrr_mode,
                                      Cost_estimate *cost) override;
  ha_rows multi_range_read_info(uint keyno, uint n_ranges, uint keys,
                                uint key_parts, uint *bufsz,
                                uint *mrr_mode, Cost_estimate *cost) override;
  int multi_range_read_init(RANGE_SEQ_IF *seq, void *seq_init_param,
                            uint n_ranges, uint mrr_mode,
                            HANDLER_BUFFER *buf) override;
  int multi_range_read_next(range_id_t *range_info) override;
  int multi_range_read_explain_info(uint mrr_mode, char *str, size_t size)
    override;
  uint last_part() { return m_last_part; }

private:
  bool init_record_priority_queue();
  void destroy_record_priority_queue();
  int common_index_read(uchar * buf, bool have_start_key);
  int common_first_last(uchar * buf);
  int partition_scan_set_up(uchar * buf, bool idx_read_flag);
  bool check_parallel_search();
  int handle_pre_scan(bool reverse_order, bool use_parallel);
  int handle_unordered_next(uchar * buf, bool next_same);
  int handle_unordered_scan_next_partition(uchar * buf);
  int handle_ordered_index_scan(uchar * buf, bool reverse_order);
  int handle_ordered_index_scan_key_not_found();
  int handle_ordered_next(uchar * buf, bool next_same);
  int handle_ordered_prev(uchar * buf);
  void return_top_record(uchar * buf);
  void swap_blobs(uchar* rec_buf, Ordered_blob_storage ** storage, bool restore);
public:
  /*
    -------------------------------------------------------------------------
    MODULE information calls
    -------------------------------------------------------------------------
    This calls are used to inform the handler of specifics of the ongoing
    scans and other actions. Most of these are used for optimisation
    purposes.
    -------------------------------------------------------------------------
  */
  int info(uint) override;
  void get_dynamic_partition_info(PARTITION_STATS *stat_info, uint part_id)
    override;
  void set_partitions_to_open(List<String> *partition_names) override;
  int change_partitions_to_open(List<String> *partition_names) override;
  int open_read_partitions(char *name_buff, size_t name_buff_size);
  int extra(enum ha_extra_function operation) override;
  int extra_opt(enum ha_extra_function operation, ulong arg) override;
  int reset() override;
  uint count_query_cache_dependant_tables(uint8 *tables_type) override;
  my_bool register_query_cache_dependant_tables(THD *thd,
                                                Query_cache *cache,
                                                Query_cache_block_table **block,
                                                uint *n) override;

private:
  typedef int handler_callback(handler *, void *);

  my_bool reg_query_cache_dependant_table(THD *thd,
                                          char *engine_key,
                                          uint engine_key_len,
                                          char *query_key, uint query_key_len,
                                          uint8 type,
                                          Query_cache *cache,
                                          Query_cache_block_table
                                          **block_table,
                                          handler *file, uint *n);
  static const uint NO_CURRENT_PART_ID= NOT_A_PARTITION_ID;
  int loop_partitions(handler_callback callback, void *param);
  int loop_extra_alter(enum ha_extra_function operations);
  void late_extra_cache(uint partition_id);
  void late_extra_no_cache(uint partition_id);
  void prepare_extra_cache(uint cachesize);
  handler *get_open_file_sample() const { return m_file_sample; }
public:

  /*
    -------------------------------------------------------------------------
    MODULE optimiser support
    -------------------------------------------------------------------------
    -------------------------------------------------------------------------
  */

  /*
    NOTE !!!!!!
     -------------------------------------------------------------------------
     -------------------------------------------------------------------------
     One important part of the public handler interface that is not depicted in
     the methods is the attribute records

     which is defined in the base class. This is looked upon directly and is
     set by calling info(HA_STATUS_INFO) ?
     -------------------------------------------------------------------------
  */

private:
  /* Helper functions for optimizer hints. */
  ha_rows min_rows_for_estimate();
  uint get_biggest_used_partition(uint *part_index);
public:

  /*
    keys_to_use_for_scanning can probably be implemented as the
    intersection of all underlying handlers if mixed handlers are used.
    This method is used to derive whether an index can be used for
    index-only scanning when performing an ORDER BY query.
    Only called from one place in sql_select.cc
  */
  const key_map *keys_to_use_for_scanning() override;

  /*
    Called in test_quick_select to determine if indexes should be used.
  */
  double scan_time() override;

  double key_scan_time(uint inx) override;

  double keyread_time(uint inx, uint ranges, ha_rows rows) override;

  /*
    The next method will never be called if you do not implement indexes.
  */
  double read_time(uint index, uint ranges, ha_rows rows) override;
  /*
    For the given range how many records are estimated to be in this range.
    Used by optimiser to calculate cost of using a particular index.
  */
  ha_rows records_in_range(uint inx,
                           const key_range * min_key,
                           const key_range * max_key,
                           page_range *pages) override;

  /*
    Upper bound of number records returned in scan is sum of all
    underlying handlers.
  */
  ha_rows estimate_rows_upper_bound() override;

  /*
    table_cache_type is implemented by the underlying handler but all
    underlying handlers must have the same implementation for it to work.
  */
  uint8 table_cache_type() override;
  ha_rows records() override;

  /* Calculate hash value for PARTITION BY KEY tables. */
  static uint32 calculate_key_hash_value(Field **field_array);

  /*
    -------------------------------------------------------------------------
    MODULE print messages
    -------------------------------------------------------------------------
    This module contains various methods that returns text messages for
    table types, index type and error messages.
    -------------------------------------------------------------------------
  */
  /*
    The name of the index type that will be used for display
    Here we must ensure that all handlers use the same index type
    for each index created.
  */
  const char *index_type(uint inx) override;

  /* The name of the table type that will be used for display purposes */
  const char *table_type() const;

  /* The name of the row type used for the underlying tables. */
  enum row_type get_row_type() const override;

  /*
     Handler specific error messages
  */
  void print_error(int error, myf errflag) override;
  bool get_error_message(int error, String * buf) override;
  /*
   -------------------------------------------------------------------------
    MODULE handler characteristics
    -------------------------------------------------------------------------
    This module contains a number of methods defining limitations and
    characteristics of the handler. The partition handler will calculate
    this characteristics based on underlying handler characteristics.
    -------------------------------------------------------------------------

    This is a list of flags that says what the storage engine
    implements. The current table flags are documented in handler.h
    The partition handler will support whatever the underlying handlers
    support except when specifically mentioned below about exceptions
    to this rule.
    NOTE: This cannot be cached since it can depend on TRANSACTION ISOLATION
    LEVEL which is dynamic, see bug#39084.

    HA_READ_RND_SAME:
    Not currently used. (Means that the handler supports the rnd_same() call)
    (MyISAM, HEAP)

    HA_TABLE_SCAN_ON_INDEX:
    Used to avoid scanning full tables on an index. If this flag is set then
    the handler always has a primary key (hidden if not defined) and this
    index is used for scanning rather than a full table scan in all
    situations.
    (InnoDB, Federated)

    HA_REC_NOT_IN_SEQ:
    This flag is set for handlers that cannot guarantee that the rows are
    returned according to incremental positions (0, 1, 2, 3...).
    This also means that rnd_next() should return HA_ERR_RECORD_DELETED
    if it finds a deleted row.
    (MyISAM (not fixed length row), HEAP, InnoDB)

    HA_CAN_GEOMETRY:
    Can the storage engine handle spatial data.
    Used to check that no spatial attributes are declared unless
    the storage engine is capable of handling it.
    (MyISAM)

    HA_FAST_KEY_READ:
    Setting this flag indicates that the handler is equally fast in
    finding a row by key as by position.
    This flag is used in a very special situation in conjunction with
    filesort's. For further explanation see intro to init_read_record.
    (HEAP, InnoDB)

    HA_NULL_IN_KEY:
    Is NULL values allowed in indexes.
    If this is not allowed then it is not possible to use an index on a
    NULLable field.
    (HEAP, MyISAM, InnoDB)

    HA_DUPLICATE_POS:
    Tells that we can the position for the conflicting duplicate key
    record is stored in table->file->dupp_ref. (insert uses rnd_pos() on
    this to find the duplicated row)
    (MyISAM)

    HA_CAN_INDEX_BLOBS:
    Is the storage engine capable of defining an index of a prefix on
    a BLOB attribute.
    (Federated, MyISAM, InnoDB)

    HA_AUTO_PART_KEY:
    Auto increment fields can be part of a multi-part key. For second part
    auto-increment keys, the auto_incrementing is done in handler.cc
    (Federated, MyISAM)

    HA_REQUIRE_PRIMARY_KEY:
    Can't define a table without primary key (and cannot handle a table
    with hidden primary key)
    (No handler has this limitation currently)

    HA_STATS_RECORDS_IS_EXACT:
    Does the counter of records after the info call specify an exact
    value or not. If it does this flag is set.
    Only MyISAM and HEAP uses exact count.

    HA_CAN_INSERT_DELAYED:
    Can the storage engine support delayed inserts.
    To start with the partition handler will not support delayed inserts.
    Further investigation needed.
    (HEAP, MyISAM)

    HA_PRIMARY_KEY_IN_READ_INDEX:
    This parameter is set when the handler will also return the primary key
    when doing read-only-key on another index.

    HA_NOT_DELETE_WITH_CACHE:
    Seems to be an old MyISAM feature that is no longer used. No handler
    has it defined but it is checked in init_read_record.
    Further investigation needed.
    (No handler defines it)

    HA_NO_PREFIX_CHAR_KEYS:
    Indexes on prefixes of character fields is not allowed.
    (Federated)

    HA_CAN_FULLTEXT:
    Does the storage engine support fulltext indexes
    The partition handler will start by not supporting fulltext indexes.
    (MyISAM)

    HA_CAN_SQL_HANDLER:
    Can the HANDLER interface in the MySQL API be used towards this
    storage engine.
    (MyISAM, InnoDB)

    HA_NO_AUTO_INCREMENT:
    Set if the storage engine does not support auto increment fields.
    (Currently not set by any handler)

    HA_HAS_CHECKSUM:
    Special MyISAM feature. Has special SQL support in CREATE TABLE.
    No special handling needed by partition handler.
    (MyISAM)

    HA_FILE_BASED:
    Should file names always be in lower case (used by engines
    that map table names to file names.
    Since partition handler has a local file this flag is set.
    (Federated, MyISAM)

    HA_CAN_BIT_FIELD:
    Is the storage engine capable of handling bit fields?
    (MyISAM)

    HA_NEED_READ_RANGE_BUFFER:
    Is Read Multi-Range supported => need multi read range buffer
    This parameter specifies whether a buffer for read multi range
    is needed by the handler. Whether the handler supports this
    feature or not is dependent of whether the handler implements
    read_multi_range* calls or not. The only handler currently
    supporting this feature is NDB so the partition handler need
    not handle this call. There are methods in handler.cc that will
    transfer those calls into index_read and other calls in the
    index scan module.
    (No handler defines it)

    HA_PRIMARY_KEY_REQUIRED_FOR_POSITION:
    Does the storage engine need a PK for position?
    (InnoDB)

    HA_FILE_BASED is always set for partition handler since we use a
    special file for handling names of partitions, engine types.
    HA_REC_NOT_IN_SEQ is always set for partition handler since we cannot
    guarantee that the records will be returned in sequence.
    HA_DUPLICATE_POS,
    HA_CAN_INSERT_DELAYED, HA_PRIMARY_KEY_REQUIRED_FOR_POSITION is disabled
    until further investigated.
  */
  Table_flags table_flags() const override;

  /*
    This is a bitmap of flags that says how the storage engine
    implements indexes. The current index flags are documented in
    handler.h. If you do not implement indexes, just return zero
    here.

    part is the key part to check. First key part is 0
    If all_parts it's set, MySQL want to know the flags for the combined
    index up to and including 'part'.

    HA_READ_NEXT:
    Does the index support read next, this is assumed in the server
    code and never checked so all indexes must support this.
    Note that the handler can be used even if it doesn't have any index.
    (HEAP, MyISAM, Federated, InnoDB)

    HA_READ_PREV:
    Can the index be used to scan backwards.
    (HEAP, MyISAM, InnoDB)

    HA_READ_ORDER:
    Can the index deliver its record in index order. Typically true for
    all ordered indexes and not true for hash indexes.
    In first step this is not true for partition handler until a merge
    sort has been implemented in partition handler.
    Used to set keymap part_of_sortkey
    This keymap is only used to find indexes usable for resolving an ORDER BY
    in the query. Thus in most cases index_read will work just fine without
    order in result production. When this flag is set it is however safe to
    order all output started by index_read since most engines do this. With
    read_multi_range calls there is a specific flag setting order or not
    order so in those cases ordering of index output can be avoided.
    (InnoDB, HEAP, MyISAM)

    HA_READ_RANGE:
    Specify whether index can handle ranges, typically true for all
    ordered indexes and not true for hash indexes.
    Used by optimiser to check if ranges (as key >= 5) can be optimised
    by index.
    (InnoDB, MyISAM, HEAP)

    HA_ONLY_WHOLE_INDEX:
    Can't use part key searches. This is typically true for hash indexes
    and typically not true for ordered indexes.
    (Federated, HEAP)

    HA_KEYREAD_ONLY:
    Does the storage engine support index-only scans on this index.
    Enables use of HA_EXTRA_KEYREAD and HA_EXTRA_NO_KEYREAD
    Used to set key_map keys_for_keyread and to check in optimiser for
    index-only scans.  When doing a read under HA_EXTRA_KEYREAD the handler
    only have to fill in the columns the key covers. If
    HA_PRIMARY_KEY_IN_READ_INDEX is set then also the PRIMARY KEY columns
    must be updated in the row.
    (InnoDB, MyISAM)
  */
  ulong index_flags(uint inx, uint part, bool all_parts) const override
  {
    /*
      The following code is not safe if you are using different
      storage engines or different index types per partition.
    */
    return m_file[0]->index_flags(inx, part, all_parts);
  }

  /**
    wrapper function for handlerton alter_table_flags, since
    the ha_partition_hton cannot know all its capabilities
  */
  alter_table_operations alter_table_flags(alter_table_operations flags)
    override;
  /*
    unireg.cc will call the following to make sure that the storage engine
    can handle the data it is about to send.

    The maximum supported values is the minimum of all handlers in the table
  */
  uint min_of_the_max_uint(uint (handler::*operator_func)(void) const) const;
  uint max_supported_record_length() const override;
  uint max_supported_keys() const override;
  uint max_supported_key_parts() const override;
  uint max_supported_key_length() const override;
  uint max_supported_key_part_length() const override;
  uint min_record_length(uint options) const override;

  /*
    -------------------------------------------------------------------------
    MODULE compare records
    -------------------------------------------------------------------------
    cmp_ref checks if two references are the same. For most handlers this is
    a simple memcmp of the reference. However some handlers use primary key
    as reference and this can be the same even if memcmp says they are
    different. This is due to character sets and end spaces and so forth.
    For the partition handler the reference is first two bytes providing the
    partition identity of the referred record and then the reference of the
    underlying handler.
    Thus cmp_ref for the partition handler always returns FALSE for records
    not in the same partition and uses cmp_ref on the underlying handler
    to check whether the rest of the reference part is also the same.
    -------------------------------------------------------------------------
  */
  int cmp_ref(const uchar * ref1, const uchar * ref2) override;
  /*
    -------------------------------------------------------------------------
    MODULE auto increment
    -------------------------------------------------------------------------
    This module is used to handle the support of auto increments.

    This variable in the handler is used as part of the handler interface
    It is maintained by the parent handler object and should not be
    touched by child handler objects (see handler.cc for its use).

    auto_increment_column_changed
     -------------------------------------------------------------------------
  */
  bool need_info_for_auto_inc() override;
  bool can_use_for_auto_inc_init() override;
  void get_auto_increment(ulonglong offset, ulonglong increment,
                          ulonglong nb_desired_values,
                          ulonglong *first_value,
                          ulonglong *nb_reserved_values) override;
  void release_auto_increment() override;
private:
  int reset_auto_increment(ulonglong value) override;
  void update_next_auto_inc_val();
  virtual void lock_auto_increment()
  {
    /* lock already taken */
    if (auto_increment_safe_stmt_log_lock)
      return;
    if (table_share->tmp_table == NO_TMP_TABLE)
    {
      part_share->lock_auto_inc();
      DBUG_ASSERT(!auto_increment_lock);
      auto_increment_lock= TRUE;
    }
  }
  virtual void unlock_auto_increment()
  {
    /*
      If auto_increment_safe_stmt_log_lock is true, we have to keep the lock.
      It will be set to false and thus unlocked at the end of the statement by
      ha_partition::release_auto_increment.
    */
    if (auto_increment_lock && !auto_increment_safe_stmt_log_lock)
    {
      auto_increment_lock= FALSE;
      part_share->unlock_auto_inc();
    }
  }
  virtual void set_auto_increment_if_higher(Field *field)
  {
    ulonglong nr= (((Field_num*) field)->unsigned_flag ||
                   field->val_int() > 0) ? field->val_int() : 0;
    lock_auto_increment();
    DBUG_ASSERT(part_share->auto_inc_initialized ||
                !can_use_for_auto_inc_init());
    /* must check when the mutex is taken */
    if (nr >= part_share->next_auto_inc_val)
      part_share->next_auto_inc_val= nr + 1;
    unlock_auto_increment();
  }

  void check_insert_autoincrement()
  {
    /*
      If we INSERT into the table having the AUTO_INCREMENT column,
      we have to read all partitions for the next autoincrement value
      unless we already did it.
    */
    if (!part_share->auto_inc_initialized &&
        ha_thd()->lex->sql_command == SQLCOM_INSERT &&
        table->found_next_number_field)
      bitmap_set_all(&m_part_info->read_partitions);
  }

public:

  /*
     -------------------------------------------------------------------------
     MODULE initialize handler for HANDLER call
     -------------------------------------------------------------------------
     This method is a special InnoDB method called before a HANDLER query.
     -------------------------------------------------------------------------
  */
  void init_table_handle_for_HANDLER() override;

  /*
    The remainder of this file defines the handler methods not implemented
    by the partition handler
  */

  /*
    -------------------------------------------------------------------------
    MODULE foreign key support
    -------------------------------------------------------------------------
    The following methods are used to implement foreign keys as supported by
    InnoDB. Implement this ??
    get_foreign_key_create_info is used by SHOW CREATE TABLE to get a textual
    description of how the CREATE TABLE part to define FOREIGN KEY's is done.
    free_foreign_key_create_info is used to free the memory area that provided
    this description.
    can_switch_engines checks if it is ok to switch to a new engine based on
    the foreign key info in the table.
    -------------------------------------------------------------------------

    virtual char* get_foreign_key_create_info()
    virtual void free_foreign_key_create_info(char* str)

    virtual int get_foreign_key_list(THD *thd,
    List<FOREIGN_KEY_INFO> *f_key_list)
    virtual uint referenced_by_foreign_key()
  */
    bool can_switch_engines() override;
  /*
    -------------------------------------------------------------------------
    MODULE fulltext index
    -------------------------------------------------------------------------
  */
    void ft_close_search(FT_INFO *handler);
    int ft_init() override;
    int pre_ft_init() override;
    void ft_end() override;
    int pre_ft_end() override;
    FT_INFO *ft_init_ext(uint flags, uint inx, String *key) override;
    int ft_read(uchar *buf) override;
    int pre_ft_read(bool use_parallel) override;

  /*
     -------------------------------------------------------------------------
     MODULE restart full table scan at position (MyISAM)
     -------------------------------------------------------------------------
     The following method is only used by MyISAM when used as
     temporary tables in a join.
     int restart_rnd_next(uchar *buf, uchar *pos) override;
  */

  /*
    -------------------------------------------------------------------------
    MODULE in-place ALTER TABLE
    -------------------------------------------------------------------------
    These methods are in the handler interface. (used by innodb-plugin)
    They are used for in-place alter table:
    -------------------------------------------------------------------------
  */
    enum_alter_inplace_result
      check_if_supported_inplace_alter(TABLE *altered_table,
                                       Alter_inplace_info *ha_alter_info)
      override;
    bool prepare_inplace_alter_table(TABLE *altered_table,
                                     Alter_inplace_info *ha_alter_info)
      override;
    bool inplace_alter_table(TABLE *altered_table,
                            Alter_inplace_info *ha_alter_info) override;
    bool commit_inplace_alter_table(TABLE *altered_table,
                                    Alter_inplace_info *ha_alter_info,
                                    bool commit) override;
  /*
    -------------------------------------------------------------------------
    MODULE tablespace support
    -------------------------------------------------------------------------
    Admin of table spaces is not applicable to the partition handler (InnoDB)
    This means that the following method is not implemented:
    -------------------------------------------------------------------------
    virtual int discard_or_import_tablespace(my_bool discard)
  */

  /*
    -------------------------------------------------------------------------
    MODULE admin MyISAM
    -------------------------------------------------------------------------

    -------------------------------------------------------------------------
      OPTIMIZE TABLE, CHECK TABLE, ANALYZE TABLE and REPAIR TABLE are
      mapped to a routine that handles looping over a given set of
      partitions and those routines send a flag indicating to execute on
      all partitions.
    -------------------------------------------------------------------------
  */
    int optimize(THD* thd, HA_CHECK_OPT *check_opt) override;
    int analyze(THD* thd, HA_CHECK_OPT *check_opt) override;
    int check(THD* thd, HA_CHECK_OPT *check_opt) override;
    int repair(THD* thd, HA_CHECK_OPT *check_opt) override;
    bool check_and_repair(THD *thd) override;
    bool auto_repair(int error) const override;
    bool is_crashed() const override;
    int check_for_upgrade(HA_CHECK_OPT *check_opt) override;

  /*
    -------------------------------------------------------------------------
    MODULE condition pushdown
    -------------------------------------------------------------------------
  */
    const COND *cond_push(const COND *cond) override;
    void cond_pop() override;
    int info_push(uint info_type, void *info) override;

    private:
    int handle_opt_partitions(THD *thd, HA_CHECK_OPT *check_opt, uint flags);
    int handle_opt_part(THD *thd, HA_CHECK_OPT *check_opt, uint part_id,
                        uint flag);
    /**
      Check if the rows are placed in the correct partition.  If the given
      argument is true, then move the rows to the correct partition.
    */
    int check_misplaced_rows(uint read_part_id, bool repair);
    void append_row_to_str(String &str);
    public:

    int pre_calculate_checksum() override;
    int calculate_checksum() override;

  /* Enabled keycache for performance reasons, WL#4571 */
    int assign_to_keycache(THD* thd, HA_CHECK_OPT *check_opt) override;
    int preload_keys(THD* thd, HA_CHECK_OPT* check_opt) override;
    TABLE_LIST *get_next_global_for_child() override;

  /*
    -------------------------------------------------------------------------
    MODULE enable/disable indexes
    -------------------------------------------------------------------------
    Enable/Disable Indexes are only supported by HEAP and MyISAM.
    -------------------------------------------------------------------------
  */
    int disable_indexes(uint mode) override;
    int enable_indexes(uint mode) override;
    int indexes_are_disabled() override;

  /*
    -------------------------------------------------------------------------
    MODULE append_create_info
    -------------------------------------------------------------------------
    append_create_info is only used by MyISAM MERGE tables and the partition
    handler will not support this handler as underlying handler.
    Implement this??
    -------------------------------------------------------------------------
    virtual void append_create_info(String *packet)
  */

  /*
    the following heavily relies on the fact that all partitions
    are in the same storage engine.

    When this limitation is lifted, the following hack should go away,
    and a proper interface for engines needs to be introduced:

      an PARTITION_SHARE structure that has a pointer to the TABLE_SHARE.
      is given to engines everywhere where TABLE_SHARE is used now
      has members like option_struct, ha_data
      perhaps TABLE needs to be split the same way too...

    this can also be done before partition will support a mix of engines,
    but preferably together with other incompatible API changes.
  */
  handlerton *partition_ht() const override
  {
    handlerton *h= m_file[0]->ht;
    for (uint i=1; i < m_tot_parts; i++)
      DBUG_ASSERT(h == m_file[i]->ht);
    return h;
  }

  ha_rows part_records(partition_element *part_elem)
  {
    DBUG_ASSERT(m_part_info);
    uint32 sub_factor= m_part_info->num_subparts ? m_part_info->num_subparts : 1;
    uint32 part_id= part_elem->id * sub_factor;
    uint32 part_id_end= part_id + sub_factor;
    DBUG_ASSERT(part_id_end <= m_tot_parts);
    ha_rows part_recs= 0;
    for (; part_id < part_id_end; ++part_id)
    {
      handler *file= m_file[part_id];
      DBUG_ASSERT(bitmap_is_set(&(m_part_info->read_partitions), part_id));
      file->info(HA_STATUS_VARIABLE | HA_STATUS_NO_LOCK | HA_STATUS_OPEN);
      part_recs+= file->stats.records;
    }
    return part_recs;
  }

  int notify_tabledef_changed(LEX_CSTRING *db, LEX_CSTRING *table,
                              LEX_CUSTRING *frm, LEX_CUSTRING *version);

  friend int cmp_key_rowid_part_id(void *ptr, uchar *ref1, uchar *ref2);
  friend int cmp_key_part_id(void *key_p, uchar *ref1, uchar *ref2);
  bool can_convert_string(
      const Field_string* field,
      const Column_definition& new_field) const override;

  bool can_convert_varstring(
      const Field_varstring* field,
      const Column_definition& new_field) const override;

  bool can_convert_blob(
      const Field_blob* field,
      const Column_definition& new_field) const override;
};
#endif /* HA_PARTITION_INCLUDED */<|MERGE_RESOLUTION|>--- conflicted
+++ resolved
@@ -29,14 +29,11 @@
   {}
 };
 
+#define PAR_EXT ".par"
 #define PARTITION_BYTES_IN_POS 2
-<<<<<<< HEAD
-#define PAR_EXT ".par"
-=======
 #define ORDERED_PART_NUM_OFFSET sizeof(Ordered_blob_storage **)
 #define ORDERED_REC_OFFSET (ORDERED_PART_NUM_OFFSET + PARTITION_BYTES_IN_POS)
 
->>>>>>> f84e28c1
 
 /** Struct used for partition_name_hash */
 typedef struct st_part_name_def
