/*
   Copyright (c) 2000, 2016, Oracle and/or its affiliates.
   Copyright (c) 2010, 2016, MariaDB

   This program is free software; you can redistribute it and/or modify
   it under the terms of the GNU General Public License as published by
   the Free Software Foundation; version 2 of the License.

   This program is distributed in the hope that it will be useful,
   but WITHOUT ANY WARRANTY; without even the implied warranty of
   MERCHANTABILITY or FITNESS FOR A PARTICULAR PURPOSE.  See the
   GNU General Public License for more details.

   You should have received a copy of the GNU General Public License
   along with this program; if not, write to the Free Software
   Foundation, Inc., 51 Franklin St, Fifth Floor, Boston, MA 02110-1301  USA
*/

/* Insert of records */

/*
  INSERT DELAYED

  Insert delayed is distinguished from a normal insert by lock_type ==
  TL_WRITE_DELAYED instead of TL_WRITE. It first tries to open a
  "delayed" table (delayed_get_table()), but falls back to
  open_and_lock_tables() on error and proceeds as normal insert then.

  Opening a "delayed" table means to find a delayed insert thread that
  has the table open already. If this fails, a new thread is created and
  waited for to open and lock the table.

  If accessing the thread succeeded, in
  Delayed_insert::get_local_table() the table of the thread is copied
  for local use. A copy is required because the normal insert logic
  works on a target table, but the other threads table object must not
  be used. The insert logic uses the record buffer to create a record.
  And the delayed insert thread uses the record buffer to pass the
  record to the table handler. So there must be different objects. Also
  the copied table is not included in the lock, so that the statement
  can proceed even if the real table cannot be accessed at this moment.

  Copying a table object is not a trivial operation. Besides the TABLE
  object there are the field pointer array, the field objects and the
  record buffer. After copying the field objects, their pointers into
  the record must be "moved" to point to the new record buffer.

  After this setup the normal insert logic is used. Only that for
  delayed inserts write_delayed() is called instead of write_record().
  It inserts the rows into a queue and signals the delayed insert thread
  instead of writing directly to the table.

  The delayed insert thread awakes from the signal. It locks the table,
  inserts the rows from the queue, unlocks the table, and waits for the
  next signal. It does normally live until a FLUSH TABLES or SHUTDOWN.

*/

#include <my_global.h>                 /* NO_EMBEDDED_ACCESS_CHECKS */
#include "sql_priv.h"
#include "sql_insert.h"
#include "sql_update.h"                         // compare_record
#include "sql_base.h"                           // close_thread_tables
#include "sql_cache.h"                          // query_cache_*
#include "key.h"                                // key_copy
#include "lock.h"                               // mysql_unlock_tables
#include "sp_head.h"
#include "sql_view.h"         // check_key_in_view, insert_view_fields
#include "sql_table.h"        // mysql_create_table_no_lock
#include "sql_acl.h"          // *_ACL, check_grant_all_columns
#include "sql_trigger.h"
#include "sql_select.h"
#include "sql_show.h"
#include "slave.h"
#include "sql_parse.h"                          // end_active_trans
#include "rpl_mi.h"
#include "transaction.h"
#include "sql_audit.h"
#include "sql_derived.h"                        // mysql_handle_derived

#include "debug_sync.h"

#ifndef EMBEDDED_LIBRARY
static bool delayed_get_table(THD *thd, MDL_request *grl_protection_request,
                              TABLE_LIST *table_list);
static int write_delayed(THD *thd, TABLE *table, enum_duplicates duplic,
                         LEX_STRING query, bool ignore, bool log_on);
static void end_delayed_insert(THD *thd);
pthread_handler_t handle_delayed_insert(void *arg);
static void unlink_blobs(register TABLE *table);
#endif
static bool check_view_insertability(THD *thd, TABLE_LIST *view);

/*
  Check that insert/update fields are from the same single table of a view.

  @param fields            The insert/update fields to be checked.
  @param values            The insert/update values to be checked, NULL if
  checking is not wanted.
  @param view              The view for insert.
  @param map     [in/out]  The insert table map.

  This function is called in 2 cases:
    1. to check insert fields. In this case *map will be set to 0.
       Insert fields are checked to be all from the same single underlying
       table of the given view. Otherwise the error is thrown. Found table
       map is returned in the map parameter.
    2. to check update fields of the ON DUPLICATE KEY UPDATE clause.
       In this case *map contains table_map found on the previous call of
       the function to check insert fields. Update fields are checked to be
       from the same table as the insert fields.

  @returns false if success.
*/

static bool check_view_single_update(List<Item> &fields, List<Item> *values,
                                     TABLE_LIST *view, table_map *map,
                                     bool insert)
{
  /* it is join view => we need to find the table for update */
  List_iterator_fast<Item> it(fields);
  Item *item;
  TABLE_LIST *tbl= 0;            // reset for call to check_single_table()
  table_map tables= 0;

  while ((item= it++))
    tables|= item->used_tables();

  if (values)
  {
    it.init(*values);
    while ((item= it++))
      tables|= item->view_used_tables(view);
  }

  /* Convert to real table bits */
  tables&= ~PSEUDO_TABLE_BITS;

  /* Check found map against provided map */
  if (*map)
  {
    if (tables != *map)
      goto error;
    return FALSE;
  }

  if (view->check_single_table(&tbl, tables, view) || tbl == 0)
    goto error;

  /* view->table should have been set in mysql_derived_merge_for_insert */
  DBUG_ASSERT(view->table);

  /*
    Use buffer for the insert values that was allocated for the merged view.
  */
  tbl->table->insert_values= view->table->insert_values;
  view->table= tbl->table;
  if (!tbl->single_table_updatable())
  {
    if (insert)
      my_error(ER_NON_INSERTABLE_TABLE, MYF(0), view->alias, "INSERT");
    else
      my_error(ER_NON_UPDATABLE_TABLE, MYF(0), view->alias, "UPDATE");
    return TRUE;
  }
  *map= tables;

  return FALSE;

error:
  my_error(ER_VIEW_MULTIUPDATE, MYF(0),
           view->view_db.str, view->view_name.str);
  return TRUE;
}


/*
  Check if insert fields are correct.

  @param thd            The current thread.
  @param table_list     The table we are inserting into (may be view)
  @param fields         The insert fields.
  @param values         The insert values.
  @param check_unique   If duplicate values should be rejected.
  @param fields_and_values_from_different_maps If 'values' are allowed to
  refer to other tables than those of 'fields'
  @param map            See check_view_single_update
  
  @returns 0 if success, -1 if error
*/

static int check_insert_fields(THD *thd, TABLE_LIST *table_list,
                               List<Item> &fields, List<Item> &values,
                               bool check_unique,
                               bool fields_and_values_from_different_maps,
                               table_map *map)
{
  TABLE *table= table_list->table;
  DBUG_ENTER("check_insert_fields");

  if (!table_list->single_table_updatable())
  {
    my_error(ER_NON_INSERTABLE_TABLE, MYF(0), table_list->alias, "INSERT");
    DBUG_RETURN(-1);
  }

  if (fields.elements == 0 && values.elements != 0)
  {
    if (!table)
    {
      my_error(ER_VIEW_NO_INSERT_FIELD_LIST, MYF(0),
               table_list->view_db.str, table_list->view_name.str);
      DBUG_RETURN(-1);
    }
    if (values.elements != table->s->fields)
    {
      my_error(ER_WRONG_VALUE_COUNT_ON_ROW, MYF(0), 1L);
      DBUG_RETURN(-1);
    }
#ifndef NO_EMBEDDED_ACCESS_CHECKS
    Field_iterator_table_ref field_it;
    field_it.set(table_list);
    if (check_grant_all_columns(thd, INSERT_ACL, &field_it))
      DBUG_RETURN(-1);
#endif
    /*
      No fields are provided so all fields must be provided in the values.
      Thus we set all bits in the write set.
    */
    bitmap_set_all(table->write_set);
  }
  else
  {						// Part field list
    SELECT_LEX *select_lex= &thd->lex->select_lex;
    Name_resolution_context *context= &select_lex->context;
    Name_resolution_context_state ctx_state;
    int res;

    if (fields.elements != values.elements)
    {
      my_error(ER_WRONG_VALUE_COUNT_ON_ROW, MYF(0), 1L);
      DBUG_RETURN(-1);
    }

    thd->dup_field= 0;
    select_lex->no_wrap_view_item= TRUE;

    /* Save the state of the current name resolution context. */
    ctx_state.save_state(context, table_list);

    /*
      Perform name resolution only in the first table - 'table_list',
      which is the table that is inserted into.
    */
    table_list->next_local= 0;
    context->resolve_in_table_list_only(table_list);
    /* 'Unfix' fields to allow correct marking by the setup_fields function. */
    if (table_list->is_view())
      unfix_fields(fields);

    res= setup_fields(thd, 0, fields, MARK_COLUMNS_WRITE, 0, 0);

    /* Restore the current context. */
    ctx_state.restore_state(context, table_list);
    thd->lex->select_lex.no_wrap_view_item= FALSE;

    if (res)
      DBUG_RETURN(-1);

    if (table_list->is_view() && table_list->is_merged_derived())
    {
      if (check_view_single_update(fields,
                                   fields_and_values_from_different_maps ?
                                   (List<Item>*) 0 : &values,
                                   table_list, map, true))
        DBUG_RETURN(-1);
      table= table_list->table;
    }

    if (check_unique && thd->dup_field)
    {
      my_error(ER_FIELD_SPECIFIED_TWICE, MYF(0), thd->dup_field->field_name);
      DBUG_RETURN(-1);
    }
    if (table->default_field)
      table->mark_default_fields_for_write();
  }
  /* Mark virtual columns used in the insert statement */
  if (table->vfield)
    table->mark_virtual_columns_for_write(TRUE);
  // For the values we need select_priv
#ifndef NO_EMBEDDED_ACCESS_CHECKS
  table->grant.want_privilege= (SELECT_ACL & ~table->grant.privilege);
#endif

  if (check_key_in_view(thd, table_list) ||
      (table_list->view &&
       check_view_insertability(thd, table_list)))
  {
    my_error(ER_NON_INSERTABLE_TABLE, MYF(0), table_list->alias, "INSERT");
    DBUG_RETURN(-1);
  }

  DBUG_RETURN(0);
}


/**
  Check if update fields are correct.

  @param thd                  The current thread.
  @param insert_table_list    The table we are inserting into (may be view)
  @param update_fields        The update fields.
  @param update_values        The update values.
  @param fields_and_values_from_different_maps If 'update_values' are allowed to
  refer to other tables than those of 'update_fields'
  @param map                  See check_view_single_update

  @note
  If the update fields include an autoinc field, set the
  table->next_number_field_updated flag.

  @returns 0 if success, -1 if error
*/

static int check_update_fields(THD *thd, TABLE_LIST *insert_table_list,
                               List<Item> &update_fields,
                               List<Item> &update_values,
                               bool fields_and_values_from_different_maps,
                               table_map *map)
{
  TABLE *table= insert_table_list->table;
  my_bool UNINIT_VAR(autoinc_mark);

  table->next_number_field_updated= FALSE;

  if (table->found_next_number_field)
  {
    /*
      Unmark the auto_increment field so that we can check if this is modified
      by update_fields
    */
    autoinc_mark= bitmap_test_and_clear(table->write_set,
                                        table->found_next_number_field->
                                        field_index);
  }

  /* Check the fields we are going to modify */
  if (setup_fields(thd, 0, update_fields, MARK_COLUMNS_WRITE, 0, 0))
    return -1;

  if (insert_table_list->is_view() &&
      insert_table_list->is_merged_derived() &&
      check_view_single_update(update_fields,
                               fields_and_values_from_different_maps ?
                               (List<Item>*) 0 : &update_values,
                               insert_table_list, map, false))
    return -1;

  if (table->default_field)
    table->mark_default_fields_for_write();

  if (table->found_next_number_field)
  {
    if (bitmap_is_set(table->write_set,
                      table->found_next_number_field->field_index))
      table->next_number_field_updated= TRUE;

    if (autoinc_mark)
      bitmap_set_bit(table->write_set,
                     table->found_next_number_field->field_index);
  }

  return 0;
}

/**
  Upgrade table-level lock of INSERT statement to TL_WRITE if
  a more concurrent lock is infeasible for some reason. This is
  necessary for engines without internal locking support (MyISAM).
  An engine with internal locking implementation might later
  downgrade the lock in handler::store_lock() method.
*/

static
void upgrade_lock_type(THD *thd, thr_lock_type *lock_type,
                       enum_duplicates duplic)
{
  if (duplic == DUP_UPDATE ||
      (duplic == DUP_REPLACE && *lock_type == TL_WRITE_CONCURRENT_INSERT))
  {
    *lock_type= TL_WRITE_DEFAULT;
    return;
  }

  if (*lock_type == TL_WRITE_DELAYED)
  {
    /*
      We do not use delayed threads if:
      - we're running in the safe mode or skip-new mode -- the
        feature is disabled in these modes
      - we're executing this statement on a replication slave --
        we need to ensure serial execution of queries on the
        slave
      - it is INSERT .. ON DUPLICATE KEY UPDATE - in this case the
        insert cannot be concurrent
      - this statement is directly or indirectly invoked from
        a stored function or trigger (under pre-locking) - to
        avoid deadlocks, since INSERT DELAYED involves a lock
        upgrade (TL_WRITE_DELAYED -> TL_WRITE) which we should not
        attempt while keeping other table level locks.
      - this statement itself may require pre-locking.
        We should upgrade the lock even though in most cases
        delayed functionality may work. Unfortunately, we can't
        easily identify whether the subject table is not used in
        the statement indirectly via a stored function or trigger:
        if it is used, that will lead to a deadlock between the
        client connection and the delayed thread.
    */
    if (specialflag & (SPECIAL_NO_NEW_FUNC | SPECIAL_SAFE_MODE) ||
        thd->variables.max_insert_delayed_threads == 0 ||
        thd->locked_tables_mode > LTM_LOCK_TABLES ||
        thd->lex->uses_stored_routines() /*||
        thd->lex->describe*/)
    {
      *lock_type= TL_WRITE;
      return;
    }
    if (thd->slave_thread)
    {
      /* Try concurrent insert */
      *lock_type= (duplic == DUP_UPDATE || duplic == DUP_REPLACE) ?
                  TL_WRITE : TL_WRITE_CONCURRENT_INSERT;
      return;
    }

    bool log_on= (thd->variables.option_bits & OPTION_BIN_LOG);
    if (global_system_variables.binlog_format == BINLOG_FORMAT_STMT &&
        log_on && mysql_bin_log.is_open())
    {
      /*
        Statement-based binary logging does not work in this case, because:
        a) two concurrent statements may have their rows intermixed in the
        queue, leading to autoincrement replication problems on slave (because
        the values generated used for one statement don't depend only on the
        value generated for the first row of this statement, so are not
        replicable)
        b) if first row of the statement has an error the full statement is
        not binlogged, while next rows of the statement may be inserted.
        c) if first row succeeds, statement is binlogged immediately with a
        zero error code (i.e. "no error"), if then second row fails, query
        will fail on slave too and slave will stop (wrongly believing that the
        master got no error).
        So we fallback to non-delayed INSERT.
        Note that to be fully correct, we should test the "binlog format which
        the delayed thread is going to use for this row". But in the common case
        where the global binlog format is not changed and the session binlog
        format may be changed, that is equal to the global binlog format.
        We test it without mutex for speed reasons (condition rarely true), and
        in the common case (global not changed) it is as good as without mutex;
        if global value is changed, anyway there is uncertainty as the delayed
        thread may be old and use the before-the-change value.
      */
      *lock_type= TL_WRITE;
    }
  }
}


/**
  Find or create a delayed insert thread for the first table in
  the table list, then open and lock the remaining tables.
  If a table can not be used with insert delayed, upgrade the lock
  and open and lock all tables using the standard mechanism.

  @param thd         thread context
  @param table_list  list of "descriptors" for tables referenced
                     directly in statement SQL text.
                     The first element in the list corresponds to
                     the destination table for inserts, remaining
                     tables, if any, are usually tables referenced
                     by sub-queries in the right part of the
                     INSERT.

  @return Status of the operation. In case of success 'table'
  member of every table_list element points to an instance of
  class TABLE.

  @sa open_and_lock_tables for more information about MySQL table
  level locking
*/

static
bool open_and_lock_for_insert_delayed(THD *thd, TABLE_LIST *table_list)
{
  MDL_request protection_request;
  DBUG_ENTER("open_and_lock_for_insert_delayed");

#ifndef EMBEDDED_LIBRARY
  /* INSERT DELAYED is not allowed in a read only transaction. */
  if (thd->tx_read_only)
  {
    my_error(ER_CANT_EXECUTE_IN_READ_ONLY_TRANSACTION, MYF(0));
    DBUG_RETURN(true);
  }

  /*
    In order for the deadlock detector to be able to find any deadlocks
    caused by the handler thread waiting for GRL or this table, we acquire
    protection against GRL (global IX metadata lock) and metadata lock on
    table to being inserted into inside the connection thread.
    If this goes ok, the tickets are cloned and added to the list of granted
    locks held by the handler thread.
  */
  if (thd->global_read_lock.can_acquire_protection())
    DBUG_RETURN(TRUE);

  protection_request.init(MDL_key::GLOBAL, "", "", MDL_INTENTION_EXCLUSIVE,
                          MDL_STATEMENT);

  if (thd->mdl_context.acquire_lock(&protection_request,
                                    thd->variables.lock_wait_timeout))
    DBUG_RETURN(TRUE);

  if (thd->mdl_context.acquire_lock(&table_list->mdl_request,
                                    thd->variables.lock_wait_timeout))
    /*
      If a lock can't be acquired, it makes no sense to try normal insert.
      Therefore we just abort the statement.
    */
    DBUG_RETURN(TRUE);

  bool error= FALSE;
  if (delayed_get_table(thd, &protection_request, table_list))
    error= TRUE;
  else if (table_list->table)
  {
    /*
      Open tables used for sub-selects or in stored functions, will also
      cache these functions.
    */
    if (open_and_lock_tables(thd, table_list->next_global, TRUE, 0))
    {
      end_delayed_insert(thd);
      error= TRUE;
    }
    else
    {
      /*
        First table was not processed by open_and_lock_tables(),
        we need to set updatability flag "by hand".
      */
      if (!table_list->derived && !table_list->view)
        table_list->updatable= 1;  // usual table
    }
  }

  /*
    We can't release protection against GRL and metadata lock on the table
    being inserted into here. These locks might be required, for example,
    because this INSERT DELAYED calls functions which may try to update
    this or another tables (updating the same table is of course illegal,
    but such an attempt can be discovered only later during statement
    execution).
  */

  /*
    Reset the ticket in case we end up having to use normal insert and
    therefore will reopen the table and reacquire the metadata lock.
  */
  table_list->mdl_request.ticket= NULL;

  if (error || table_list->table)
    DBUG_RETURN(error);
#endif
  /*
    * This is embedded library and we don't have auxiliary
    threads OR
    * a lock upgrade was requested inside delayed_get_table
      because
      - there are too many delayed insert threads OR
      - the table has triggers.
    Use a normal insert.
  */
  table_list->lock_type= TL_WRITE;
  DBUG_RETURN(open_and_lock_tables(thd, table_list, TRUE, 0));
}


/**
  Create a new query string for removing DELAYED keyword for
  multi INSERT DEALAYED statement.

  @param[in] thd                 Thread handler
  @param[in] buf                 Query string

  @return
             0           ok
             1           error
*/
static int
create_insert_stmt_from_insert_delayed(THD *thd, String *buf)
{
  /* Make a copy of thd->query() and then remove the "DELAYED" keyword */
  if (buf->append(thd->query()) ||
      buf->replace(thd->lex->keyword_delayed_begin_offset,
                   thd->lex->keyword_delayed_end_offset -
                   thd->lex->keyword_delayed_begin_offset, 0))
    return 1;
  return 0;
}


static void save_insert_query_plan(THD* thd, TABLE_LIST *table_list)
{
  Explain_insert* explain= new (thd->mem_root) Explain_insert(thd->mem_root);
  explain->table_name.append(table_list->table->alias);

  thd->lex->explain->add_insert_plan(explain);
  
  /* See Update_plan::updating_a_view for details */
  bool skip= MY_TEST(table_list->view);

  /* Save subquery children */
  for (SELECT_LEX_UNIT *unit= thd->lex->select_lex.first_inner_unit();
       unit;
       unit= unit->next_unit())
  {
    if (skip)
    {
      skip= false;
      continue;
    }
    /* 
      Table elimination doesn't work for INSERTS, but let's still have this
      here for consistency
    */
    if (!(unit->item && unit->item->eliminated))
      explain->add_child(unit->first_select()->select_number);
  }
}


/**
  INSERT statement implementation

  @note Like implementations of other DDL/DML in MySQL, this function
  relies on the caller to close the thread tables. This is done in the
  end of dispatch_command().
*/

bool mysql_insert(THD *thd,TABLE_LIST *table_list,
                  List<Item> &fields,
                  List<List_item> &values_list,
                  List<Item> &update_fields,
                  List<Item> &update_values,
                  enum_duplicates duplic,
		  bool ignore)
{
  bool retval= true;
  int error, res;
  bool transactional_table, joins_freed= FALSE;
  bool changed;
  const bool was_insert_delayed= (table_list->lock_type ==  TL_WRITE_DELAYED);
  bool using_bulk_insert= 0;
  uint value_count;
  ulong counter = 1;
  ulonglong id;
  COPY_INFO info;
  TABLE *table= 0;
  List_iterator_fast<List_item> its(values_list);
  List_item *values;
  Name_resolution_context *context;
  Name_resolution_context_state ctx_state;
#ifndef EMBEDDED_LIBRARY
  char *query= thd->query();
  /*
    log_on is about delayed inserts only.
    By default, both logs are enabled (this won't cause problems if the server
    runs without --log-bin).
  */
  bool log_on= (thd->variables.option_bits & OPTION_BIN_LOG);
#endif
  thr_lock_type lock_type;
  Item *unused_conds= 0;
  DBUG_ENTER("mysql_insert");

  create_explain_query(thd->lex, thd->mem_root);
  /*
    Upgrade lock type if the requested lock is incompatible with
    the current connection mode or table operation.
  */
  upgrade_lock_type(thd, &table_list->lock_type, duplic);

  /*
    We can't write-delayed into a table locked with LOCK TABLES:
    this will lead to a deadlock, since the delayed thread will
    never be able to get a lock on the table.
  */
  if (table_list->lock_type == TL_WRITE_DELAYED &&
      thd->locked_tables_mode &&
      find_locked_table(thd->open_tables, table_list->db,
                        table_list->table_name))
  {
    my_error(ER_DELAYED_INSERT_TABLE_LOCKED, MYF(0),
             table_list->table_name);
    DBUG_RETURN(TRUE);
  }
  /*
    mark the table_list as a target for insert, to skip the DT/view prepare phase 
    for correct access rights checks
    TODO: remove this hack
  */
  table_list->skip_prepare_derived= TRUE;

  if (table_list->lock_type == TL_WRITE_DELAYED)
  {
    if (open_and_lock_for_insert_delayed(thd, table_list))
      DBUG_RETURN(TRUE);
  }
  else
  {
    if (open_and_lock_tables(thd, table_list, TRUE, 0))
      DBUG_RETURN(TRUE);
  }

  lock_type= table_list->lock_type;

  THD_STAGE_INFO(thd, stage_init);
  thd->lex->used_tables=0;
  values= its++;
  value_count= values->elements;

  if (mysql_prepare_insert(thd, table_list, table, fields, values,
			   update_fields, update_values, duplic, &unused_conds,
                           FALSE,
                           (fields.elements || !value_count ||
                            table_list->view != 0),
                           !ignore && thd->is_strict_mode()))
    goto abort;

  /* mysql_prepare_insert set table_list->table if it was not set */
  table= table_list->table;

  context= &thd->lex->select_lex.context;
  /*
    These three asserts test the hypothesis that the resetting of the name
    resolution context below is not necessary at all since the list of local
    tables for INSERT always consists of one table.
  */
  DBUG_ASSERT(!table_list->next_local);
  DBUG_ASSERT(!context->table_list->next_local);
  DBUG_ASSERT(!context->first_name_resolution_table->next_name_resolution_table);

  /* Save the state of the current name resolution context. */
  ctx_state.save_state(context, table_list);

  /*
    Perform name resolution only in the first table - 'table_list',
    which is the table that is inserted into.
  */
  table_list->next_local= 0;
  context->resolve_in_table_list_only(table_list);
  switch_to_nullable_trigger_fields(*values, table);

  while ((values= its++))
  {
    counter++;
    if (values->elements != value_count)
    {
      my_error(ER_WRONG_VALUE_COUNT_ON_ROW, MYF(0), counter);
      goto abort;
    }
    if (setup_fields(thd, 0, *values, MARK_COLUMNS_READ, 0, 0))
      goto abort;
    switch_to_nullable_trigger_fields(*values, table);
  }
  its.rewind ();
 
  /* Restore the current context. */
  ctx_state.restore_state(context, table_list);
  
  if (thd->lex->unit.first_select()->optimize_unflattened_subqueries(false))
  {
    goto abort;
  }
  save_insert_query_plan(thd, table_list);
  if (thd->lex->describe)
  {
    retval= thd->lex->explain->send_explain(thd);
    goto abort;
  }

  /*
    Fill in the given fields and dump it to the table file
  */
  bzero((char*) &info,sizeof(info));
  info.ignore= ignore;
  info.handle_duplicates=duplic;
  info.update_fields= &update_fields;
  info.update_values= &update_values;
  info.view= (table_list->view ? table_list : 0);

  /*
    Count warnings for all inserts.
    For single line insert, generate an error if try to set a NOT NULL field
    to NULL.
  */
  thd->count_cuted_fields= ((values_list.elements == 1 &&
                             !ignore) ?
			    CHECK_FIELD_ERROR_FOR_NULL :
			    CHECK_FIELD_WARN);
  thd->cuted_fields = 0L;
  table->next_number_field=table->found_next_number_field;

#ifdef HAVE_REPLICATION
  if (thd->rgi_slave &&
      (info.handle_duplicates == DUP_UPDATE) &&
      (table->next_number_field != NULL) &&
      rpl_master_has_bug(thd->rgi_slave->rli, 24432, TRUE, NULL, NULL))
    goto abort;
#endif

  error=0;
  THD_STAGE_INFO(thd, stage_update);
  if (duplic == DUP_REPLACE &&
      (!table->triggers || !table->triggers->has_delete_triggers()))
    table->file->extra(HA_EXTRA_WRITE_CAN_REPLACE);
  if (duplic == DUP_UPDATE)
    table->file->extra(HA_EXTRA_INSERT_WITH_UPDATE);
  /*
    let's *try* to start bulk inserts. It won't necessary
    start them as values_list.elements should be greater than
    some - handler dependent - threshold.
    We should not start bulk inserts if this statement uses
    functions or invokes triggers since they may access
    to the same table and therefore should not see its
    inconsistent state created by this optimization.
    So we call start_bulk_insert to perform nesessary checks on
    values_list.elements, and - if nothing else - to initialize
    the code to make the call of end_bulk_insert() below safe.
  */
#ifndef EMBEDDED_LIBRARY
  if (lock_type != TL_WRITE_DELAYED)
#endif /* EMBEDDED_LIBRARY */
  {
    if (duplic != DUP_ERROR || ignore)
      table->file->extra(HA_EXTRA_IGNORE_DUP_KEY);
    /**
      This is a simple check for the case when the table has a trigger
      that reads from it, or when the statement invokes a stored function
      that reads from the table being inserted to.
      Engines can't handle a bulk insert in parallel with a read form the
      same table in the same connection.
    */
    if (thd->locked_tables_mode <= LTM_LOCK_TABLES &&
       values_list.elements > 1)
    {
      using_bulk_insert= 1;
      table->file->ha_start_bulk_insert(values_list.elements);
    }
  }

  thd->abort_on_warning= !ignore && thd->is_strict_mode();

  table->prepare_triggers_for_insert_stmt_or_event();
  table->mark_columns_needed_for_insert();


  if (table_list->prepare_where(thd, 0, TRUE) ||
      table_list->prepare_check_option(thd))
    error= 1;

  table->reset_default_fields();
  switch_to_nullable_trigger_fields(fields, table);
  switch_to_nullable_trigger_fields(update_fields, table);
  switch_to_nullable_trigger_fields(update_values, table);

  if (fields.elements || !value_count)
  {
    /*
      There are possibly some default values:
      INSERT INTO t1 (fields) VALUES ...
      INSERT INTO t1 VALUES ()
    */
    if (table->validate_default_values_of_unset_fields(thd))
    {
      error= 1;
      goto values_loop_end;
    }
  }

  while ((values= its++))
  {
    if (fields.elements || !value_count)
    {
      /*
        There are possibly some default values:
        INSERT INTO t1 (fields) VALUES ...
        INSERT INTO t1 VALUES ()
      */
      restore_record(table,s->default_values);	// Get empty record
      if (fill_record_n_invoke_before_triggers(thd, table, fields, *values, 0,
                                               TRG_EVENT_INSERT))
      {
	if (values_list.elements != 1 && ! thd->is_error())
	{
	  info.records++;
	  continue;
	}
	/*
	  TODO: set thd->abort_on_warning if values_list.elements == 1
	  and check that all items return warning in case of problem with
	  storing field.
        */
	error=1;
	break;
      }
    }
    else
    {
      /*
        No field list, all fields are set explicitly:
        INSERT INTO t1 VALUES (values)
      */
      if (thd->lex->used_tables)		      // Column used in values()
	restore_record(table,s->default_values);	// Get empty record
      else
      {
        TABLE_SHARE *share= table->s;

        /*
          Fix delete marker. No need to restore rest of record since it will
          be overwritten by fill_record() anyway (and fill_record() does not
          use default values in this case).
        */
#ifdef HAVE_valgrind
        if (table->file->ha_table_flags() && HA_RECORD_MUST_BE_CLEAN_ON_WRITE)
          restore_record(table,s->default_values);	// Get empty record
        else
#endif
          table->record[0][0]= share->default_values[0];

        /* Fix undefined null_bits. */
        if (share->null_bytes > 1 && share->last_null_bit_pos)
        {
          table->record[0][share->null_bytes - 1]= 
            share->default_values[share->null_bytes - 1];
        }
      }
      if (fill_record_n_invoke_before_triggers(thd, table, table->field_to_fill(),
                                               *values, 0, TRG_EVENT_INSERT))
      {
	if (values_list.elements != 1 && ! thd->is_error())
	{
	  info.records++;
	  continue;
	}
	error=1;
	break;
      }
    }
    if (table->default_field && table->update_default_fields())
    {
      error= 1;
      break;
    }

    if ((res= table_list->view_check_option(thd,
					    (values_list.elements == 1 ?
					     0 :
					     ignore))) ==
        VIEW_CHECK_SKIP)
      continue;
    else if (res == VIEW_CHECK_ERROR)
    {
      error= 1;
      break;
    }
#ifndef EMBEDDED_LIBRARY
    if (lock_type == TL_WRITE_DELAYED)
    {
      LEX_STRING const st_query = { query, thd->query_length() };
      DEBUG_SYNC(thd, "before_write_delayed");
      error=write_delayed(thd, table, duplic, st_query, ignore, log_on);
      DEBUG_SYNC(thd, "after_write_delayed");
      query=0;
    }
    else
#endif
      error=write_record(thd, table ,&info);
    if (error)
      break;
    thd->get_stmt_da()->inc_current_row_for_warning();
  }

values_loop_end:
  free_underlaid_joins(thd, &thd->lex->select_lex);
  joins_freed= TRUE;

  /*
    Now all rows are inserted.  Time to update logs and sends response to
    user
  */
#ifndef EMBEDDED_LIBRARY
  if (lock_type == TL_WRITE_DELAYED)
  {
    if (!error)
    {
      info.copied=values_list.elements;
      end_delayed_insert(thd);
    }
  }
  else
#endif
  {
    /*
      Do not do this release if this is a delayed insert, it would steal
      auto_inc values from the delayed_insert thread as they share TABLE.
    */
    table->file->ha_release_auto_increment();
    if (using_bulk_insert && table->file->ha_end_bulk_insert() && !error)
    {
      table->file->print_error(my_errno,MYF(0));
      error=1;
    }
    if (duplic != DUP_ERROR || ignore)
      table->file->extra(HA_EXTRA_NO_IGNORE_DUP_KEY);

    transactional_table= table->file->has_transactions();

    if ((changed= (info.copied || info.deleted || info.updated)))
    {
      /*
        Invalidate the table in the query cache if something changed.
        For the transactional algorithm to work the invalidation must be
        before binlog writing and ha_autocommit_or_rollback
      */
      query_cache_invalidate3(thd, table_list, 1);
    }

    if (thd->transaction.stmt.modified_non_trans_table)
      thd->transaction.all.modified_non_trans_table= TRUE;
    thd->transaction.all.m_unsafe_rollback_flags|=
      (thd->transaction.stmt.m_unsafe_rollback_flags & THD_TRANS::DID_WAIT);

    if (error <= 0 ||
        thd->transaction.stmt.modified_non_trans_table ||
	was_insert_delayed)
    {
      if(WSREP_EMULATE_BINLOG(thd) || mysql_bin_log.is_open())
      {
        int errcode= 0;
	if (error <= 0)
        {
	  /*
	    [Guilhem wrote] Temporary errors may have filled
	    thd->net.last_error/errno.  For example if there has
	    been a disk full error when writing the row, and it was
	    MyISAM, then thd->net.last_error/errno will be set to
            "disk full"... and the mysql_file_pwrite() will wait until free
	    space appears, and so when it finishes then the
	    write_row() was entirely successful
	  */
	  /* todo: consider removing */
	  thd->clear_error();
	}
        else
          errcode= query_error_code(thd, thd->killed == NOT_KILLED);
        
	/* bug#22725:

	A query which per-row-loop can not be interrupted with
	KILLED, like INSERT, and that does not invoke stored
	routines can be binlogged with neglecting the KILLED error.
        
	If there was no error (error == zero) until after the end of
	inserting loop the KILLED flag that appeared later can be
	disregarded since previously possible invocation of stored
	routines did not result in any error due to the KILLED.  In
	such case the flag is ignored for constructing binlog event.
	*/
	DBUG_ASSERT(thd->killed != KILL_BAD_DATA || error > 0);
        if (was_insert_delayed && table_list->lock_type ==  TL_WRITE)
        {
          /* Binlog INSERT DELAYED as INSERT without DELAYED. */
          String log_query;
          if (create_insert_stmt_from_insert_delayed(thd, &log_query))
          {
            sql_print_error("Event Error: An error occurred while creating query string"
                            "for INSERT DELAYED stmt, before writing it into binary log.");

            error= 1;
          }
          else if (thd->binlog_query(THD::ROW_QUERY_TYPE,
                                     log_query.c_ptr(), log_query.length(),
                                     transactional_table, FALSE, FALSE,
                                     errcode))
            error= 1;
        }
        else if (thd->binlog_query(THD::ROW_QUERY_TYPE,
			           thd->query(), thd->query_length(),
			           transactional_table, FALSE, FALSE,
                                   errcode))
	  error= 1;
      }
    }
    DBUG_ASSERT(transactional_table || !changed || 
                thd->transaction.stmt.modified_non_trans_table);
  }
  THD_STAGE_INFO(thd, stage_end);
  /*
    We'll report to the client this id:
    - if the table contains an autoincrement column and we successfully
    inserted an autogenerated value, the autogenerated value.
    - if the table contains no autoincrement column and LAST_INSERT_ID(X) was
    called, X.
    - if the table contains an autoincrement column, and some rows were
    inserted, the id of the last "inserted" row (if IGNORE, that value may not
    have been really inserted but ignored).
  */
  id= (thd->first_successful_insert_id_in_cur_stmt > 0) ?
    thd->first_successful_insert_id_in_cur_stmt :
    (thd->arg_of_last_insert_id_function ?
     thd->first_successful_insert_id_in_prev_stmt :
     ((table->next_number_field && info.copied) ?
     table->next_number_field->val_int() : 0));
  table->next_number_field=0;
  thd->count_cuted_fields= CHECK_FIELD_IGNORE;
  table->auto_increment_field_not_null= FALSE;
  if (duplic == DUP_REPLACE &&
      (!table->triggers || !table->triggers->has_delete_triggers()))
    table->file->extra(HA_EXTRA_WRITE_CANNOT_REPLACE);

  if (error)
    goto abort;
  if (thd->lex->analyze_stmt)
  {
    retval= thd->lex->explain->send_explain(thd);
    goto abort;
  }
  if (values_list.elements == 1 && (!(thd->variables.option_bits & OPTION_WARNINGS) ||
				    !thd->cuted_fields))
  {
    my_ok(thd, info.copied + info.deleted +
               ((thd->client_capabilities & CLIENT_FOUND_ROWS) ?
                info.touched : info.updated),
          id);
  }
  else
  {
    char buff[160];
    ha_rows updated=((thd->client_capabilities & CLIENT_FOUND_ROWS) ?
                     info.touched : info.updated);
    if (ignore)
      sprintf(buff, ER_THD(thd, ER_INSERT_INFO), (ulong) info.records,
	      (lock_type == TL_WRITE_DELAYED) ? (ulong) 0 :
	      (ulong) (info.records - info.copied),
              (long) thd->get_stmt_da()->current_statement_warn_count());
    else
      sprintf(buff, ER_THD(thd, ER_INSERT_INFO), (ulong) info.records,
	      (ulong) (info.deleted + updated),
              (long) thd->get_stmt_da()->current_statement_warn_count());
    ::my_ok(thd, info.copied + info.deleted + updated, id, buff);
  }
  thd->abort_on_warning= 0;
  if (thd->lex->current_select->first_cond_optimization)
  {
    thd->lex->current_select->save_leaf_tables(thd);
    thd->lex->current_select->first_cond_optimization= 0;
  }
  
  DBUG_RETURN(FALSE);

abort:
#ifndef EMBEDDED_LIBRARY
  if (lock_type == TL_WRITE_DELAYED)
    end_delayed_insert(thd);
#endif
  if (table != NULL)
    table->file->ha_release_auto_increment();

  if (!joins_freed)
    free_underlaid_joins(thd, &thd->lex->select_lex);
  thd->abort_on_warning= 0;
  DBUG_RETURN(retval);
}


/*
  Additional check for insertability for VIEW

  SYNOPSIS
    check_view_insertability()
    thd     - thread handler
    view    - reference on VIEW

  IMPLEMENTATION
    A view is insertable if the folloings are true:
    - All columns in the view are columns from a table
    - All not used columns in table have a default values
    - All field in view are unique (not referring to the same column)

  RETURN
    FALSE - OK
      view->contain_auto_increment is 1 if and only if the view contains an
      auto_increment field

    TRUE  - can't be used for insert
*/

static bool check_view_insertability(THD * thd, TABLE_LIST *view)
{
  uint num= view->view->select_lex.item_list.elements;
  TABLE *table= view->table;
  Field_translator *trans_start= view->field_translation,
		   *trans_end= trans_start + num;
  Field_translator *trans;
  uint used_fields_buff_size= bitmap_buffer_size(table->s->fields);
  uint32 *used_fields_buff= (uint32*)thd->alloc(used_fields_buff_size);
  MY_BITMAP used_fields;
  enum_mark_columns save_mark_used_columns= thd->mark_used_columns;
  DBUG_ENTER("check_key_in_view");

  if (!used_fields_buff)
    DBUG_RETURN(TRUE);  // EOM

  DBUG_ASSERT(view->table != 0 && view->field_translation != 0);

  (void) my_bitmap_init(&used_fields, used_fields_buff, table->s->fields, 0);
  bitmap_clear_all(&used_fields);

  view->contain_auto_increment= 0;
  /* 
    we must not set query_id for fields as they're not 
    really used in this context
  */
  thd->mark_used_columns= MARK_COLUMNS_NONE;
  /* check simplicity and prepare unique test of view */
  for (trans= trans_start; trans != trans_end; trans++)
  {
    if (!trans->item->fixed && trans->item->fix_fields(thd, &trans->item))
    {
      thd->mark_used_columns= save_mark_used_columns;
      DBUG_RETURN(TRUE);
    }
    Item_field *field;
    /* simple SELECT list entry (field without expression) */
    if (!(field= trans->item->field_for_view_update()))
    {
      thd->mark_used_columns= save_mark_used_columns;
      DBUG_RETURN(TRUE);
    }
    if (field->field->unireg_check == Field::NEXT_NUMBER)
      view->contain_auto_increment= 1;
    /* prepare unique test */
    /*
      remove collation (or other transparent for update function) if we have
      it
    */
    trans->item= field;
  }
  thd->mark_used_columns= save_mark_used_columns;
  /* unique test */
  for (trans= trans_start; trans != trans_end; trans++)
  {
    /* Thanks to test above, we know that all columns are of type Item_field */
    Item_field *field= (Item_field *)trans->item;
    /* check fields belong to table in which we are inserting */
    if (field->field->table == table &&
        bitmap_fast_test_and_set(&used_fields, field->field->field_index))
      DBUG_RETURN(TRUE);
  }

  DBUG_RETURN(FALSE);
}


/*
  Check if table can be updated

  SYNOPSIS
     mysql_prepare_insert_check_table()
     thd		Thread handle
     table_list		Table list
     fields		List of fields to be updated
     where		Pointer to where clause
     select_insert      Check is making for SELECT ... INSERT

   RETURN
     FALSE ok
     TRUE  ERROR
*/

static bool mysql_prepare_insert_check_table(THD *thd, TABLE_LIST *table_list,
                                             List<Item> &fields,
                                             bool select_insert)
{
  bool insert_into_view= (table_list->view != 0);
  DBUG_ENTER("mysql_prepare_insert_check_table");

  if (!table_list->single_table_updatable())
  {
    my_error(ER_NON_INSERTABLE_TABLE, MYF(0), table_list->alias, "INSERT");
    DBUG_RETURN(TRUE);
  }
  /*
     first table in list is the one we'll INSERT into, requires INSERT_ACL.
     all others require SELECT_ACL only. the ACL requirement below is for
     new leaves only anyway (view-constituents), so check for SELECT rather
     than INSERT.
  */

  if (setup_tables_and_check_access(thd, &thd->lex->select_lex.context,
                                    &thd->lex->select_lex.top_join_list,
                                    table_list,
                                    thd->lex->select_lex.leaf_tables,
                                    select_insert, INSERT_ACL, SELECT_ACL,
                                    TRUE))
    DBUG_RETURN(TRUE);

  if (insert_into_view && !fields.elements)
  {
    thd->lex->empty_field_list_on_rset= 1;
    if (!thd->lex->select_lex.leaf_tables.head()->table ||
        table_list->is_multitable())
    {
      my_error(ER_VIEW_NO_INSERT_FIELD_LIST, MYF(0),
               table_list->view_db.str, table_list->view_name.str);
      DBUG_RETURN(TRUE);
    }
    DBUG_RETURN(insert_view_fields(thd, &fields, table_list));
  }

  DBUG_RETURN(FALSE);
}


/*
  Get extra info for tables we insert into

  @param table     table(TABLE object) we insert into,
                   might be NULL in case of view
  @param           table(TABLE_LIST object) or view we insert into
*/

static void prepare_for_positional_update(TABLE *table, TABLE_LIST *tables)
{
  if (table)
  {
    if(table->reginfo.lock_type != TL_WRITE_DELAYED)
      table->prepare_for_position();
    return;
  }

  DBUG_ASSERT(tables->view);
  List_iterator<TABLE_LIST> it(*tables->view_tables);
  TABLE_LIST *tbl;
  while ((tbl= it++))
    prepare_for_positional_update(tbl->table, tbl);

  return;
}


/*
  Prepare items in INSERT statement

  SYNOPSIS
    mysql_prepare_insert()
    thd			Thread handler
    table_list	        Global/local table list
    table		Table to insert into (can be NULL if table should
			be taken from table_list->table)    
    where		Where clause (for insert ... select)
    select_insert	TRUE if INSERT ... SELECT statement
    check_fields        TRUE if need to check that all INSERT fields are 
                        given values.
    abort_on_warning    whether to report if some INSERT field is not 
                        assigned as an error (TRUE) or as a warning (FALSE).

  TODO (in far future)
    In cases of:
    INSERT INTO t1 SELECT a, sum(a) as sum1 from t2 GROUP BY a
    ON DUPLICATE KEY ...
    we should be able to refer to sum1 in the ON DUPLICATE KEY part

  WARNING
    You MUST set table->insert_values to 0 after calling this function
    before releasing the table object.
  
  RETURN VALUE
    FALSE OK
    TRUE  error
*/

bool mysql_prepare_insert(THD *thd, TABLE_LIST *table_list,
                          TABLE *table, List<Item> &fields, List_item *values,
                          List<Item> &update_fields, List<Item> &update_values,
                          enum_duplicates duplic,
                          COND **where, bool select_insert,
                          bool check_fields, bool abort_on_warning)
{
  SELECT_LEX *select_lex= &thd->lex->select_lex;
  Name_resolution_context *context= &select_lex->context;
  Name_resolution_context_state ctx_state;
  bool insert_into_view= (table_list->view != 0);
  bool res= 0;
  table_map map= 0;
  DBUG_ENTER("mysql_prepare_insert");
  DBUG_PRINT("enter", ("table_list: 0x%lx  table: 0x%lx  view: %d",
		       (ulong)table_list, (ulong)table,
		       (int)insert_into_view));
  /* INSERT should have a SELECT or VALUES clause */
  DBUG_ASSERT (!select_insert || !values);

  if (mysql_handle_derived(thd->lex, DT_INIT))
    DBUG_RETURN(TRUE); 
  if (table_list->handle_derived(thd->lex, DT_MERGE_FOR_INSERT))
    DBUG_RETURN(TRUE); 
  if (mysql_handle_list_of_derived(thd->lex, table_list, DT_PREPARE))
    DBUG_RETURN(TRUE); 
  /*
    For subqueries in VALUES() we should not see the table in which we are
    inserting (for INSERT ... SELECT this is done by changing table_list,
    because INSERT ... SELECT share SELECT_LEX it with SELECT.
  */
  if (!select_insert)
  {
    for (SELECT_LEX_UNIT *un= select_lex->first_inner_unit();
         un;
         un= un->next_unit())
    {
      for (SELECT_LEX *sl= un->first_select();
           sl;
           sl= sl->next_select())
      {
        sl->context.outer_context= 0;
      }
    }
  }

  if (duplic == DUP_UPDATE)
  {
    /* it should be allocated before Item::fix_fields() */
    if (table_list->set_insert_values(thd->mem_root))
      DBUG_RETURN(TRUE);
  }

  if (mysql_prepare_insert_check_table(thd, table_list, fields, select_insert))
    DBUG_RETURN(TRUE);

  /* Prepare the fields in the statement. */
  if (values)
  {
    /* if we have INSERT ... VALUES () we cannot have a GROUP BY clause */
    DBUG_ASSERT (!select_lex->group_list.elements);

    /* Save the state of the current name resolution context. */
    ctx_state.save_state(context, table_list);

    /*
      Perform name resolution only in the first table - 'table_list',
      which is the table that is inserted into.
     */
    table_list->next_local= 0;
    context->resolve_in_table_list_only(table_list);

    res= (setup_fields(thd, 0, *values, MARK_COLUMNS_READ, 0, 0) ||
          check_insert_fields(thd, context->table_list, fields, *values,
                              !insert_into_view, 0, &map));

    if (!res && check_fields)
    {
      bool saved_abort_on_warning= thd->abort_on_warning;
      thd->abort_on_warning= abort_on_warning;
      res= check_that_all_fields_are_given_values(thd, 
                                                  table ? table : 
                                                  context->table_list->table,
                                                  context->table_list);
      thd->abort_on_warning= saved_abort_on_warning;
    }

    if (!res)
      res= setup_fields(thd, 0, update_values, MARK_COLUMNS_READ, 0, 0);

    if (!res && duplic == DUP_UPDATE)
    {
      select_lex->no_wrap_view_item= TRUE;
      res= check_update_fields(thd, context->table_list, update_fields,
                               update_values, false, &map);
      select_lex->no_wrap_view_item= FALSE;
    }

    /* Restore the current context. */
    ctx_state.restore_state(context, table_list);
  }

  if (res)
    DBUG_RETURN(res);

  if (!table)
    table= table_list->table;

  if (!fields.elements && table->vfield)
  {
    for (Field **vfield_ptr= table->vfield; *vfield_ptr; vfield_ptr++)
    {
      if ((*vfield_ptr)->stored_in_db)
      {
        thd->lex->unit.insert_table_with_stored_vcol= table;
        break;
      }
    }
  }

  if (!select_insert)
  {
    Item *fake_conds= 0;
    TABLE_LIST *duplicate;
    if ((duplicate= unique_table(thd, table_list, table_list->next_global, 1)))
    {
      update_non_unique_table_error(table_list, "INSERT", duplicate);
      DBUG_RETURN(TRUE);
    }
    select_lex->fix_prepare_information(thd, &fake_conds, &fake_conds);
    select_lex->first_execution= 0;
  }
  /*
    Only call prepare_for_posistion() if we are not performing a DELAYED
    operation. It will instead be executed by delayed insert thread.
  */
  if (duplic == DUP_UPDATE || duplic == DUP_REPLACE)
    prepare_for_positional_update(table, table_list);
  DBUG_RETURN(FALSE);
}


	/* Check if there is more uniq keys after field */

static int last_uniq_key(TABLE *table,uint keynr)
{
  /*
    When an underlying storage engine informs that the unique key
    conflicts are not reported in the ascending order by setting
    the HA_DUPLICATE_KEY_NOT_IN_ORDER flag, we cannot rely on this
    information to determine the last key conflict.
   
    The information about the last key conflict will be used to
    do a replace of the new row on the conflicting row, rather
    than doing a delete (of old row) + insert (of new row).
   
    Hence check for this flag and disable replacing the last row
    by returning 0 always. Returning 0 will result in doing
    a delete + insert always.
  */
  if (table->file->ha_table_flags() & HA_DUPLICATE_KEY_NOT_IN_ORDER)
    return 0;

  while (++keynr < table->s->keys)
    if (table->key_info[keynr].flags & HA_NOSAME)
      return 0;
  return 1;
}


/*
  Write a record to table with optional deleting of conflicting records,
  invoke proper triggers if needed.

  SYNOPSIS
     write_record()
      thd   - thread context
      table - table to which record should be written
      info  - COPY_INFO structure describing handling of duplicates
              and which is used for counting number of records inserted
              and deleted.

  NOTE
    Once this record will be written to table after insert trigger will
    be invoked. If instead of inserting new record we will update old one
    then both on update triggers will work instead. Similarly both on
    delete triggers will be invoked if we will delete conflicting records.

    Sets thd->transaction.stmt.modified_non_trans_table to TRUE if table which is updated didn't have
    transactions.

  RETURN VALUE
    0     - success
    non-0 - error
*/


int write_record(THD *thd, TABLE *table,COPY_INFO *info)
{
  int error, trg_error= 0;
  char *key=0;
  MY_BITMAP *save_read_set, *save_write_set;
  ulonglong prev_insert_id= table->file->next_insert_id;
  ulonglong insert_id_for_cur_row= 0;
  ulonglong prev_insert_id_for_cur_row= 0;
  DBUG_ENTER("write_record");

  info->records++;
  save_read_set=  table->read_set;
  save_write_set= table->write_set;

  if (info->handle_duplicates == DUP_REPLACE ||
      info->handle_duplicates == DUP_UPDATE)
  {
    while ((error=table->file->ha_write_row(table->record[0])))
    {
      uint key_nr;
      /*
        If we do more than one iteration of this loop, from the second one the
        row will have an explicit value in the autoinc field, which was set at
        the first call of handler::update_auto_increment(). So we must save
        the autogenerated value to avoid thd->insert_id_for_cur_row to become
        0.
      */
      if (table->file->insert_id_for_cur_row > 0)
        insert_id_for_cur_row= table->file->insert_id_for_cur_row;
      else
        table->file->insert_id_for_cur_row= insert_id_for_cur_row;
      bool is_duplicate_key_error;
      if (table->file->is_fatal_error(error, HA_CHECK_ALL))
	goto err;
      is_duplicate_key_error=
        table->file->is_fatal_error(error, HA_CHECK_ALL & ~HA_CHECK_DUP);
      if (!is_duplicate_key_error)
      {
        /*
          We come here when we had an ignorable error which is not a duplicate
          key error. In this we ignore error if ignore flag is set, otherwise
          report error as usual. We will not do any duplicate key processing.
        */
        if (info->ignore)
        {
          table->file->print_error(error, MYF(ME_JUST_WARNING));
          goto ok_or_after_trg_err; /* Ignoring a not fatal error, return 0 */
        }
        goto err;
      }
      if ((int) (key_nr = table->file->get_dup_key(error)) < 0)
      {
	error= HA_ERR_FOUND_DUPP_KEY;         /* Database can't find key */
	goto err;
      }
      DEBUG_SYNC(thd, "write_row_replace");

      /* Read all columns for the row we are going to replace */
      table->use_all_columns();
      /*
	Don't allow REPLACE to replace a row when a auto_increment column
	was used.  This ensures that we don't get a problem when the
	whole range of the key has been used.
      */
      if (info->handle_duplicates == DUP_REPLACE &&
          table->next_number_field &&
          key_nr == table->s->next_number_index &&
	  (insert_id_for_cur_row > 0))
	goto err;
      if (table->file->ha_table_flags() & HA_DUPLICATE_POS)
      {
	if (table->file->ha_rnd_pos(table->record[1],table->file->dup_ref))
	  goto err;
      }
      else
      {
	if (table->file->extra(HA_EXTRA_FLUSH_CACHE)) /* Not needed with NISAM */
	{
	  error=my_errno;
	  goto err;
	}

	if (!key)
	{
	  if (!(key=(char*) my_safe_alloca(table->s->max_unique_length)))
	  {
	    error=ENOMEM;
	    goto err;
	  }
	}
	key_copy((uchar*) key,table->record[0],table->key_info+key_nr,0);
        key_part_map keypart_map= (1 << table->key_info[key_nr].user_defined_key_parts) - 1;
	if ((error= (table->file->ha_index_read_idx_map(table->record[1],
                                                        key_nr, (uchar*) key,
                                                        keypart_map,
                                                        HA_READ_KEY_EXACT))))
	  goto err;
      }
      if (info->handle_duplicates == DUP_UPDATE)
      {
        int res= 0;
        /*
          We don't check for other UNIQUE keys - the first row
          that matches, is updated. If update causes a conflict again,
          an error is returned
        */
	DBUG_ASSERT(table->insert_values != NULL);
        store_record(table,insert_values);
        restore_record(table,record[1]);

        /*
          in INSERT ... ON DUPLICATE KEY UPDATE the set of modified fields can
          change per row. Thus, we have to do reset_default_fields() per row.
          Twice (before insert and before update).
        */
        table->reset_default_fields();
        DBUG_ASSERT(info->update_fields->elements ==
                    info->update_values->elements);
        if (fill_record_n_invoke_before_triggers(thd, table, *info->update_fields,
                                                 *info->update_values,
                                                 info->ignore,
                                                 TRG_EVENT_UPDATE))
          goto before_trg_err;

        bool different_records= (!records_are_comparable(table) ||
                                 compare_record(table));
        /*
          Default fields must be updated before checking view updateability.
          This branch of INSERT is executed only when a UNIQUE key was violated
          with the ON DUPLICATE KEY UPDATE option. In this case the INSERT
          operation is transformed to an UPDATE, and the default fields must
          be updated as if this is an UPDATE.
        */
        if (different_records && table->default_field)
        {
          bool res;
          enum_sql_command cmd= thd->lex->sql_command;
          thd->lex->sql_command= SQLCOM_UPDATE;
          res= table->update_default_fields();
          thd->lex->sql_command= cmd;
          if (res)
            goto err;
        }
        table->reset_default_fields();

        /* CHECK OPTION for VIEW ... ON DUPLICATE KEY UPDATE ... */
        if (info->view &&
            (res= info->view->view_check_option(current_thd, info->ignore)) ==
            VIEW_CHECK_SKIP)
          goto ok_or_after_trg_err;
        if (res == VIEW_CHECK_ERROR)
          goto before_trg_err;

        table->file->restore_auto_increment(prev_insert_id);
        info->touched++;
        if (different_records)
        {
          if ((error=table->file->ha_update_row(table->record[1],
                                                table->record[0])) &&
              error != HA_ERR_RECORD_IS_THE_SAME)
          {
            if (info->ignore &&
                !table->file->is_fatal_error(error, HA_CHECK_ALL))
            {
              if (!(thd->variables.old_behavior &
                    OLD_MODE_NO_DUP_KEY_WARNINGS_WITH_IGNORE))
                table->file->print_error(error, MYF(ME_JUST_WARNING));
              goto ok_or_after_trg_err;
            }
            goto err;
          }

          if (error != HA_ERR_RECORD_IS_THE_SAME)
            info->updated++;
          else
            error= 0;
          /*
            If ON DUP KEY UPDATE updates a row instead of inserting
            one, it's like a regular UPDATE statement: it should not
            affect the value of a next SELECT LAST_INSERT_ID() or
            mysql_insert_id().  Except if LAST_INSERT_ID(#) was in the
            INSERT query, which is handled separately by
            THD::arg_of_last_insert_id_function.
          */
          prev_insert_id_for_cur_row= table->file->insert_id_for_cur_row;
          insert_id_for_cur_row= table->file->insert_id_for_cur_row= 0;
          trg_error= (table->triggers &&
                      table->triggers->process_triggers(thd, TRG_EVENT_UPDATE,
                                                        TRG_ACTION_AFTER, TRUE));
          info->copied++;
        }

        /*
          Only update next_insert_id if the AUTO_INCREMENT value was explicitly
          updated, so we don't update next_insert_id with the value from the
          row being updated. Otherwise reset next_insert_id to what it was
          before the duplicate key error, since that value is unused.
        */
        if (table->next_number_field_updated)
        {
          DBUG_ASSERT(table->next_number_field != NULL);

          table->file->adjust_next_insert_id_after_explicit_value(table->next_number_field->val_int());
        }
        else if (prev_insert_id_for_cur_row)
        {
          table->file->restore_auto_increment(prev_insert_id_for_cur_row);
        }
        goto ok_or_after_trg_err;
      }
      else /* DUP_REPLACE */
      {
	/*
	  The manual defines the REPLACE semantics that it is either
	  an INSERT or DELETE(s) + INSERT; FOREIGN KEY checks in
	  InnoDB do not function in the defined way if we allow MySQL
	  to convert the latter operation internally to an UPDATE.
          We also should not perform this conversion if we have 
          timestamp field with ON UPDATE which is different from DEFAULT.
          Another case when conversion should not be performed is when
          we have ON DELETE trigger on table so user may notice that
          we cheat here. Note that it is ok to do such conversion for
          tables which have ON UPDATE but have no ON DELETE triggers,
          we just should not expose this fact to users by invoking
          ON UPDATE triggers.
	*/
	if (last_uniq_key(table,key_nr) &&
	    !table->file->referenced_by_foreign_key() &&
            (!table->triggers || !table->triggers->has_delete_triggers()))
        {
          if ((error=table->file->ha_update_row(table->record[1],
					        table->record[0])) &&
              error != HA_ERR_RECORD_IS_THE_SAME)
            goto err;
          if (error != HA_ERR_RECORD_IS_THE_SAME)
            info->deleted++;
          else
            error= 0;
          thd->record_first_successful_insert_id_in_cur_stmt(table->file->insert_id_for_cur_row);
          /*
            Since we pretend that we have done insert we should call
            its after triggers.
          */
          goto after_trg_n_copied_inc;
        }
        else
        {
          if (table->triggers &&
              table->triggers->process_triggers(thd, TRG_EVENT_DELETE,
                                                TRG_ACTION_BEFORE, TRUE))
            goto before_trg_err;
          if ((error=table->file->ha_delete_row(table->record[1])))
            goto err;
          info->deleted++;
          if (!table->file->has_transactions())
            thd->transaction.stmt.modified_non_trans_table= TRUE;
          if (table->triggers &&
              table->triggers->process_triggers(thd, TRG_EVENT_DELETE,
                                                TRG_ACTION_AFTER, TRUE))
          {
            trg_error= 1;
            goto ok_or_after_trg_err;
          }
          /* Let us attempt do write_row() once more */
        }
      }
    }
    
    /*
      If more than one iteration of the above while loop is done, from
      the second one the row being inserted will have an explicit
      value in the autoinc field, which was set at the first call of
      handler::update_auto_increment(). This value is saved to avoid
      thd->insert_id_for_cur_row becoming 0. Use this saved autoinc
      value.
     */
    if (table->file->insert_id_for_cur_row == 0)
      table->file->insert_id_for_cur_row= insert_id_for_cur_row;
      
    thd->record_first_successful_insert_id_in_cur_stmt(table->file->insert_id_for_cur_row);
    /*
      Restore column maps if they where replaced during an duplicate key
      problem.
    */
    if (table->read_set != save_read_set ||
        table->write_set != save_write_set)
      table->column_bitmaps_set(save_read_set, save_write_set);
  }
  else if ((error=table->file->ha_write_row(table->record[0])))
  {
    DEBUG_SYNC(thd, "write_row_noreplace");
    if (!info->ignore ||
        table->file->is_fatal_error(error, HA_CHECK_ALL))
      goto err;
    if (!(thd->variables.old_behavior &
          OLD_MODE_NO_DUP_KEY_WARNINGS_WITH_IGNORE))
      table->file->print_error(error, MYF(ME_JUST_WARNING));
    table->file->restore_auto_increment(prev_insert_id);
    goto ok_or_after_trg_err;
  }

after_trg_n_copied_inc:
  info->copied++;
  thd->record_first_successful_insert_id_in_cur_stmt(table->file->insert_id_for_cur_row);
  trg_error= (table->triggers &&
              table->triggers->process_triggers(thd, TRG_EVENT_INSERT,
                                                TRG_ACTION_AFTER, TRUE));

ok_or_after_trg_err:
  if (key)
    my_safe_afree(key,table->s->max_unique_length);
  if (!table->file->has_transactions())
    thd->transaction.stmt.modified_non_trans_table= TRUE;
  DBUG_RETURN(trg_error);

err:
  info->last_errno= error;
  table->file->print_error(error,MYF(0));
  
before_trg_err:
  table->file->restore_auto_increment(prev_insert_id);
  if (key)
    my_safe_afree(key, table->s->max_unique_length);
  table->column_bitmaps_set(save_read_set, save_write_set);
  DBUG_RETURN(1);
}


/******************************************************************************
  Check that all fields with arn't null_fields are used
******************************************************************************/

int check_that_all_fields_are_given_values(THD *thd, TABLE *entry,
                                           TABLE_LIST *table_list)
{
  int err= 0;
  MY_BITMAP *write_set= entry->write_set;

  for (Field **field=entry->field ; *field ; field++)
  {
    if (!bitmap_is_set(write_set, (*field)->field_index) &&
        ((*field)->flags & NO_DEFAULT_VALUE_FLAG) &&
        ((*field)->real_type() != MYSQL_TYPE_ENUM))
    {
      bool view= FALSE;
      if (table_list)
      {
        table_list= table_list->top_table();
        view= MY_TEST(table_list->view);
      }
      if (view)
      {
        push_warning_printf(thd, Sql_condition::WARN_LEVEL_WARN,
                            ER_NO_DEFAULT_FOR_VIEW_FIELD,
                            ER_THD(thd, ER_NO_DEFAULT_FOR_VIEW_FIELD),
                            table_list->view_db.str,
                            table_list->view_name.str);
      }
      else
      {
        push_warning_printf(thd, Sql_condition::WARN_LEVEL_WARN,
                            ER_NO_DEFAULT_FOR_FIELD,
                            ER_THD(thd, ER_NO_DEFAULT_FOR_FIELD),
                            (*field)->field_name);
      }
      err= 1;
    }
  }
  return thd->abort_on_warning ? err : 0;
}

/*****************************************************************************
  Handling of delayed inserts
  A thread is created for each table that one uses with the DELAYED attribute.
*****************************************************************************/

#ifndef EMBEDDED_LIBRARY

class delayed_row :public ilink {
public:
  char *record;
  enum_duplicates dup;
  my_time_t start_time;
  ulong start_time_sec_part;
  ulonglong sql_mode;
  bool auto_increment_field_not_null;
  bool query_start_used, ignore, log_query, query_start_sec_part_used;
  bool stmt_depends_on_first_successful_insert_id_in_prev_stmt;
  ulonglong first_successful_insert_id_in_prev_stmt;
  ulonglong forced_insert_id;
  ulong auto_increment_increment;
  ulong auto_increment_offset;
  LEX_STRING query;
  Time_zone *time_zone;

  delayed_row(LEX_STRING const query_arg, enum_duplicates dup_arg,
              bool ignore_arg, bool log_query_arg)
    : record(0), dup(dup_arg), ignore(ignore_arg), log_query(log_query_arg),
      forced_insert_id(0), query(query_arg), time_zone(0)
    {}
  ~delayed_row()
  {
    my_free(query.str);
    my_free(record);
  }
};

/**
  Delayed_insert - context of a thread responsible for delayed insert
  into one table. When processing delayed inserts, we create an own
  thread for every distinct table. Later on all delayed inserts directed
  into that table are handled by a dedicated thread.
*/

class Delayed_insert :public ilink {
  uint locks_in_memory;
  thr_lock_type delayed_lock;
public:
  THD thd;
  TABLE *table;
  mysql_mutex_t mutex;
  mysql_cond_t cond, cond_client;
  uint tables_in_use, stacked_inserts;
  volatile bool status;
  bool retry;
  /**
    When the handler thread starts, it clones a metadata lock ticket
    which protects against GRL and ticket for the table to be inserted.
    This is done to allow the deadlock detector to detect deadlocks
    resulting from these locks.
    Before this is done, the connection thread cannot safely exit
    without causing problems for clone_ticket().
    Once handler_thread_initialized has been set, it is safe for the
    connection thread to exit.
    Access to handler_thread_initialized is protected by di->mutex.
  */
  bool handler_thread_initialized;
  COPY_INFO info;
  I_List<delayed_row> rows;
  ulong group_count;
  TABLE_LIST table_list;			// Argument
  /**
    Request for IX metadata lock protecting against GRL which is
    passed from connection thread to the handler thread.
  */
  MDL_request grl_protection;

  Delayed_insert(SELECT_LEX *current_select)
    :locks_in_memory(0), table(0),tables_in_use(0),stacked_inserts(0),
     status(0), retry(0), handler_thread_initialized(FALSE), group_count(0)
  {
    DBUG_ENTER("Delayed_insert constructor");
    thd.security_ctx->user=(char*) delayed_user;
    thd.security_ctx->host=(char*) my_localhost;
    strmake_buf(thd.security_ctx->priv_user, thd.security_ctx->user);
    thd.current_tablenr=0;
    thd.set_command(COM_DELAYED_INSERT);
    thd.lex->current_select= current_select;
    thd.lex->sql_command= SQLCOM_INSERT;        // For innodb::store_lock()
    /*
      Prevent changes to global.lock_wait_timeout from affecting
      delayed insert threads as any timeouts in delayed inserts
      are not communicated to the client.
    */
    thd.variables.lock_wait_timeout= LONG_TIMEOUT;

    bzero((char*) &thd.net, sizeof(thd.net));		// Safety
    bzero((char*) &table_list, sizeof(table_list));	// Safety
    thd.system_thread= SYSTEM_THREAD_DELAYED_INSERT;
    thd.security_ctx->host_or_ip= "";
    bzero((char*) &info,sizeof(info));
    mysql_mutex_init(key_delayed_insert_mutex, &mutex, MY_MUTEX_INIT_FAST);
    mysql_cond_init(key_delayed_insert_cond, &cond, NULL);
    mysql_cond_init(key_delayed_insert_cond_client, &cond_client, NULL);
    mysql_mutex_lock(&LOCK_thread_count);
    delayed_insert_threads++;
    delayed_lock= global_system_variables.low_priority_updates ?
                                          TL_WRITE_LOW_PRIORITY : TL_WRITE;
    mysql_mutex_unlock(&LOCK_thread_count);
    DBUG_VOID_RETURN;
  }
  ~Delayed_insert()
  {
    /* The following is not really needed, but just for safety */
    delayed_row *row;
    while ((row=rows.get()))
      delete row;
    if (table)
    {
      close_thread_tables(&thd);
      thd.mdl_context.release_transactional_locks();
    }
    mysql_mutex_lock(&LOCK_thread_count);
    mysql_mutex_destroy(&mutex);
    mysql_cond_destroy(&cond);
    mysql_cond_destroy(&cond_client);
    thd.unlink();				// Must be unlinked under lock
    my_free(thd.query());
    thd.security_ctx->user= thd.security_ctx->host=0;
    delayed_insert_threads--;
    mysql_mutex_unlock(&LOCK_thread_count);
    thread_safe_decrement32(&thread_count);
    mysql_cond_broadcast(&COND_thread_count); /* Tell main we are ready */
  }

  /* The following is for checking when we can delete ourselves */
  inline void lock()
  {
    locks_in_memory++;				// Assume LOCK_delay_insert
  }
  void unlock()
  {
    mysql_mutex_lock(&LOCK_delayed_insert);
    if (!--locks_in_memory)
    {
      mysql_mutex_lock(&mutex);
      if (thd.killed && ! stacked_inserts && ! tables_in_use)
      {
        mysql_cond_signal(&cond);
	status=1;
      }
      mysql_mutex_unlock(&mutex);
    }
    mysql_mutex_unlock(&LOCK_delayed_insert);
  }
  inline uint lock_count() { return locks_in_memory; }

  TABLE* get_local_table(THD* client_thd);
  bool open_and_lock_table();
  bool handle_inserts(void);
};


I_List<Delayed_insert> delayed_threads;


/**
  Return an instance of delayed insert thread that can handle
  inserts into a given table, if it exists. Otherwise return NULL.
*/

static
Delayed_insert *find_handler(THD *thd, TABLE_LIST *table_list)
{
  THD_STAGE_INFO(thd, stage_waiting_for_delay_list);
  mysql_mutex_lock(&LOCK_delayed_insert);       // Protect master list
  I_List_iterator<Delayed_insert> it(delayed_threads);
  Delayed_insert *di;
  while ((di= it++))
  {
    if (!strcmp(table_list->db, di->table_list.db) &&
	!strcmp(table_list->table_name, di->table_list.table_name))
    {
      di->lock();
      break;
    }
  }
  mysql_mutex_unlock(&LOCK_delayed_insert); // For unlink from list
  return di;
}


/**
  Attempt to find or create a delayed insert thread to handle inserts
  into this table.

  @return In case of success, table_list->table points to a local copy
          of the delayed table or is set to NULL, which indicates a
          request for lock upgrade. In case of failure, value of
          table_list->table is undefined.
  @retval TRUE  - this thread ran out of resources OR
                - a newly created delayed insert thread ran out of
                  resources OR
                - the created thread failed to open and lock the table
                  (e.g. because it does not exist) OR
                - the table opened in the created thread turned out to
                  be a view
  @retval FALSE - table successfully opened OR
                - too many delayed insert threads OR
                - the table has triggers and we have to fall back to
                  a normal INSERT
                Two latter cases indicate a request for lock upgrade.

  XXX: why do we regard INSERT DELAYED into a view as an error and
  do not simply perform a lock upgrade?

  TODO: The approach with using two mutexes to work with the
  delayed thread list -- LOCK_delayed_insert and
  LOCK_delayed_create -- is redundant, and we only need one of
  them to protect the list.  The reason we have two locks is that
  we do not want to block look-ups in the list while we're waiting
  for the newly created thread to open the delayed table. However,
  this wait itself is redundant -- we always call get_local_table
  later on, and there wait again until the created thread acquires
  a table lock.

  As is redundant the concept of locks_in_memory, since we already
  have another counter with similar semantics - tables_in_use,
  both of them are devoted to counting the number of producers for
  a given consumer (delayed insert thread), only at different
  stages of producer-consumer relationship.

  The 'status' variable in Delayed_insert is redundant
  too, since there is already di->stacked_inserts.
*/

static
bool delayed_get_table(THD *thd, MDL_request *grl_protection_request,
                       TABLE_LIST *table_list)
{
  int error;
  Delayed_insert *di;
  DBUG_ENTER("delayed_get_table");

  /* Must be set in the parser */
  DBUG_ASSERT(table_list->db);

  /* Find the thread which handles this table. */
  if (!(di= find_handler(thd, table_list)))
  {
    /*
      No match. Create a new thread to handle the table, but
      no more than max_insert_delayed_threads.
    */
    if (delayed_insert_threads >= thd->variables.max_insert_delayed_threads)
      DBUG_RETURN(0);
    THD_STAGE_INFO(thd, stage_creating_delayed_handler);
    mysql_mutex_lock(&LOCK_delayed_create);
    /*
      The first search above was done without LOCK_delayed_create.
      Another thread might have created the handler in between. Search again.
    */
    if (! (di= find_handler(thd, table_list)))
    {
      if (!(di= new Delayed_insert(thd->lex->current_select)))
        goto end_create;

      thread_safe_increment32(&thread_count);

      /*
        Annotating delayed inserts is not supported.
      */
      di->thd.variables.binlog_annotate_row_events= 0;

      di->thd.set_db(table_list->db, (uint) strlen(table_list->db));
      di->thd.set_query(my_strdup(table_list->table_name,
                                  MYF(MY_WME | ME_FATALERROR)),
                        0, system_charset_info);
      if (di->thd.db == NULL || di->thd.query() == NULL)
      {
        /* The error is reported */
	delete di;
        goto end_create;
      }
      di->table_list= *table_list;			// Needed to open table
      /* Replace volatile strings with local copies */
      di->table_list.alias= di->table_list.table_name= di->thd.query();
      di->table_list.db= di->thd.db;
      /* We need the tickets so that they can be cloned in handle_delayed_insert */
      di->grl_protection.init(MDL_key::GLOBAL, "", "",
                              MDL_INTENTION_EXCLUSIVE, MDL_STATEMENT);
      di->grl_protection.ticket= grl_protection_request->ticket;
      init_mdl_requests(&di->table_list);
      di->table_list.mdl_request.ticket= table_list->mdl_request.ticket;

      di->lock();
      mysql_mutex_lock(&di->mutex);
      if ((error= mysql_thread_create(key_thread_delayed_insert,
                                      &di->thd.real_id, &connection_attrib,
                                      handle_delayed_insert, (void*) di)))
      {
	DBUG_PRINT("error",
		   ("Can't create thread to handle delayed insert (error %d)",
		    error));
        mysql_mutex_unlock(&di->mutex);
	di->unlock();
	delete di;
	my_error(ER_CANT_CREATE_THREAD, MYF(ME_FATALERROR), error);
        goto end_create;
      }

      /*
        Wait until table is open unless the handler thread or the connection
        thread has been killed. Note that we in all cases must wait until the
        handler thread has been properly initialized before exiting. Otherwise
        we risk doing clone_ticket() on a ticket that is no longer valid.
      */
      THD_STAGE_INFO(thd, stage_waiting_for_handler_open);
      while (!di->handler_thread_initialized ||
             (!di->thd.killed && !di->table && !thd->killed))
      {
        mysql_cond_wait(&di->cond_client, &di->mutex);
      }
      mysql_mutex_unlock(&di->mutex);
      THD_STAGE_INFO(thd, stage_got_old_table);
      if (thd->killed)
      {
        di->unlock();
        goto end_create;
      }
      if (di->thd.killed)
      {
        if (di->thd.is_error() && ! di->retry)
        {
          /*
            Copy the error message. Note that we don't treat fatal
            errors in the delayed thread as fatal errors in the
            main thread. If delayed thread was killed, we don't
            want to send "Server shutdown in progress" in the
            INSERT THREAD.
          */
          my_message(di->thd.get_stmt_da()->sql_errno(),
                     di->thd.get_stmt_da()->message(),
                     MYF(0));
        }
        di->unlock();
        goto end_create;
      }
      mysql_mutex_lock(&LOCK_delayed_insert);
      delayed_threads.append(di);
      mysql_mutex_unlock(&LOCK_delayed_insert);
    }
    mysql_mutex_unlock(&LOCK_delayed_create);
  }

  mysql_mutex_lock(&di->mutex);
  table_list->table= di->get_local_table(thd);
  mysql_mutex_unlock(&di->mutex);
  if (table_list->table)
  {
    DBUG_ASSERT(! thd->is_error());
    thd->di= di;
  }
  /* Unlock the delayed insert object after its last access. */
  di->unlock();
  DBUG_RETURN((table_list->table == NULL));

end_create:
  mysql_mutex_unlock(&LOCK_delayed_create);
  DBUG_RETURN(thd->is_error());
}


/**
  As we can't let many client threads modify the same TABLE
  structure of the dedicated delayed insert thread, we create an
  own structure for each client thread. This includes a row
  buffer to save the column values and new fields that point to
  the new row buffer. The memory is allocated in the client
  thread and is freed automatically.

  @pre This function is called from the client thread.  Delayed
       insert thread mutex must be acquired before invoking this
       function.

  @return Not-NULL table object on success. NULL in case of an error,
                    which is set in client_thd.
*/

TABLE *Delayed_insert::get_local_table(THD* client_thd)
{
  my_ptrdiff_t adjust_ptrs;
  Field **field,**org_field, *found_next_number_field;
  Field **UNINIT_VAR(vfield), **UNINIT_VAR(dfield_ptr);
  TABLE *copy;
  TABLE_SHARE *share;
  uchar *bitmap;
  char *copy_tmp;
  DBUG_ENTER("Delayed_insert::get_local_table");

  /* First request insert thread to get a lock */
  status=1;
  tables_in_use++;
  if (!thd.lock)				// Table is not locked
  {
    THD_STAGE_INFO(client_thd, stage_waiting_for_handler_lock);
    mysql_cond_signal(&cond);			// Tell handler to lock table
    while (!thd.killed && !thd.lock && ! client_thd->killed)
    {
      mysql_cond_wait(&cond_client, &mutex);
    }
    THD_STAGE_INFO(client_thd, stage_got_handler_lock);
    if (client_thd->killed)
      goto error;
    if (thd.killed)
    {
      /*
        Copy the error message. Note that we don't treat fatal
        errors in the delayed thread as fatal errors in the
        main thread. If delayed thread was killed, we don't
        want to send "Server shutdown in progress" in the
        INSERT THREAD.

        The thread could be killed with an error message if
        di->handle_inserts() or di->open_and_lock_table() fails.
        The thread could be killed without an error message if
        killed using mysql_notify_thread_having_shared_lock() or
        kill_delayed_threads_for_table().
      */
      if (!thd.is_error())
        my_message(ER_QUERY_INTERRUPTED, ER_THD(&thd, ER_QUERY_INTERRUPTED),
                   MYF(0));
      else
        my_message(thd.get_stmt_da()->sql_errno(),
                   thd.get_stmt_da()->message(), MYF(0));
      goto error;
    }
  }
  share= table->s;

  /*
    Allocate memory for the TABLE object, the field pointers array, and
    one record buffer of reclength size. Normally a table has three
    record buffers of rec_buff_length size, which includes alignment
    bytes. Since the table copy is used for creating one record only,
    the other record buffers and alignment are unnecessary.
  */
  THD_STAGE_INFO(client_thd, stage_allocating_local_table);
  copy_tmp= (char*) client_thd->alloc(sizeof(*copy)+
                                      (share->fields+1)*sizeof(Field**)+
                                      share->reclength +
                                      share->column_bitmap_size*3);
  if (!copy_tmp)
    goto error;

  if (share->vfields)
  {
    vfield= (Field **) client_thd->alloc((share->vfields+1)*sizeof(Field*));
    if (!vfield)
      goto error;
  }

  /* Copy the TABLE object. */
  copy= new (copy_tmp) TABLE;
  *copy= *table;
  /* We don't need to change the file handler here */
  /* Assign the pointers for the field pointers array and the record. */
  field= copy->field= (Field**) (copy + 1);
  bitmap= (uchar*) (field + share->fields + 1);
  copy->record[0]= (bitmap + share->column_bitmap_size*3);
  memcpy((char*) copy->record[0], (char*) table->record[0], share->reclength);
  if (share->default_fields)
  {
    copy->default_field= (Field**) client_thd->alloc((share->default_fields+1)*
                                                     sizeof(Field**));
    if (!copy->default_field)
      goto error;
    dfield_ptr= copy->default_field;
  }

  /* Ensure we don't use the table list of the original table */
  copy->pos_in_table_list= 0;

  /*
    Make a copy of all fields.
    The copied fields need to point into the copied record. This is done
    by copying the field objects with their old pointer values and then
    "move" the pointers by the distance between the original and copied
    records. That way we preserve the relative positions in the records.
  */
  adjust_ptrs= PTR_BYTE_DIFF(copy->record[0], table->record[0]);
  found_next_number_field= table->found_next_number_field;
  for (org_field= table->field; *org_field; org_field++, field++)
  {
    if (!(*field= (*org_field)->make_new_field(client_thd->mem_root, copy,
                                               1)))
      goto error;
    (*field)->orig_table= copy;			// Remove connection
    (*field)->move_field_offset(adjust_ptrs);	// Point at copy->record[0]
    if (*org_field == found_next_number_field)
      (*field)->table->found_next_number_field= *field;
    if (share->default_fields &&
        ((*org_field)->has_insert_default_function() ||
         (*org_field)->has_update_default_function()))
    {
      /* Put the newly copied field into the set of default fields. */
      *dfield_ptr= *field;
      (*dfield_ptr)->unireg_check= (*org_field)->unireg_check;
      dfield_ptr++;
    }
  }
  *field=0;

  if (share->vfields)
  {
    if (!(copy->def_vcol_set= (MY_BITMAP*) alloc_root(client_thd->mem_root,
                                                      sizeof(MY_BITMAP))))
      goto error;
    copy->vfield= vfield;
    for (field= copy->field; *field; field++)
    {
      if ((*field)->vcol_info)
      {
        bool error_reported= FALSE;
        if (unpack_vcol_info_from_frm(client_thd,
                                      client_thd->mem_root,
                                      copy,
                                      *field,
                                      &(*field)->vcol_info->expr_str,
                                      &error_reported))
          goto error;
        *vfield++= *field;
      }
    }
    *vfield= 0; 
  }

  if (share->default_fields)
    *dfield_ptr= NULL;

  /* Adjust in_use for pointing to client thread */
  copy->in_use= client_thd;

  /* Adjust lock_count. This table object is not part of a lock. */
  copy->lock_count= 0;

  /* Adjust bitmaps */
  copy->def_read_set.bitmap= (my_bitmap_map*) bitmap;
  copy->def_write_set.bitmap= ((my_bitmap_map*)
                               (bitmap + share->column_bitmap_size));
  if (share->vfields)
  {
    my_bitmap_init(copy->def_vcol_set,
                   (my_bitmap_map*) (bitmap + 2*share->column_bitmap_size),
                   share->fields, FALSE);
    copy->vcol_set= copy->def_vcol_set;
  }
  copy->tmp_set.bitmap= 0;                      // To catch errors
  bzero((char*) bitmap, share->column_bitmap_size * (share->vfields ? 3 : 2));
  copy->read_set=  &copy->def_read_set;
  copy->write_set= &copy->def_write_set;

  DBUG_RETURN(copy);

  /* Got fatal error */
 error:
  tables_in_use--;
  mysql_cond_signal(&cond);                     // Inform thread about abort
  DBUG_RETURN(0);
}


/* Put a question in queue */

static
int write_delayed(THD *thd, TABLE *table, enum_duplicates duplic,
                  LEX_STRING query, bool ignore, bool log_on)
{
  delayed_row *row= 0;
  Delayed_insert *di=thd->di;
  const Discrete_interval *forced_auto_inc;
  DBUG_ENTER("write_delayed");
  DBUG_PRINT("enter", ("query = '%s' length %lu", query.str,
                       (ulong) query.length));

  THD_STAGE_INFO(thd, stage_waiting_for_handler_insert);
  mysql_mutex_lock(&di->mutex);
  while (di->stacked_inserts >= delayed_queue_size && !thd->killed)
    mysql_cond_wait(&di->cond_client, &di->mutex);
  THD_STAGE_INFO(thd, stage_storing_row_into_queue);

  if (thd->killed)
    goto err;

  /*
    Take a copy of the query string, if there is any. The string will
    be free'ed when the row is destroyed. If there is no query string,
    we don't do anything special.
   */

  if (query.str)
  {
    char *str;
    if (!(str= my_strndup(query.str, query.length, MYF(MY_WME))))
      goto err;
    query.str= str;
  }
  row= new delayed_row(query, duplic, ignore, log_on);
  if (row == NULL)
  {
    my_free(query.str);
    goto err;
  }

  /* This can't be THREAD_SPECIFIC as it's freed in delayed thread */
  if (!(row->record= (char*) my_malloc(table->s->reclength,
                                       MYF(MY_WME))))
    goto err;
  memcpy(row->record, table->record[0], table->s->reclength);
  row->start_time=                thd->start_time;
  row->query_start_used=          thd->query_start_used;
  row->start_time_sec_part=       thd->start_time_sec_part;
  row->query_start_sec_part_used= thd->query_start_sec_part_used;
  /*
    those are for the binlog: LAST_INSERT_ID() has been evaluated at this
    time, so record does not need it, but statement-based binlogging of the
    INSERT will need when the row is actually inserted.
    As for SET INSERT_ID, DELAYED does not honour it (BUG#20830).
  */
  row->stmt_depends_on_first_successful_insert_id_in_prev_stmt=
    thd->stmt_depends_on_first_successful_insert_id_in_prev_stmt;
  row->first_successful_insert_id_in_prev_stmt=
    thd->first_successful_insert_id_in_prev_stmt;

  /* Add session variable timezone
     Time_zone object will not be freed even the thread is ended.
     So we can get time_zone object from thread which handling delayed statement.
     See the comment of my_tz_find() for detail.
  */
  if (thd->time_zone_used)
  {
    row->time_zone = thd->variables.time_zone;
  }
  else
  {
    row->time_zone = NULL;
  }
  /* Copy session variables. */
  row->auto_increment_increment= thd->variables.auto_increment_increment;
  row->auto_increment_offset=    thd->variables.auto_increment_offset;
  row->sql_mode=                 thd->variables.sql_mode;
  row->auto_increment_field_not_null= table->auto_increment_field_not_null;

  /* Copy the next forced auto increment value, if any. */
  if ((forced_auto_inc= thd->auto_inc_intervals_forced.get_next()))
  {
    row->forced_insert_id= forced_auto_inc->minimum();
    DBUG_PRINT("delayed", ("transmitting auto_inc: %lu",
                           (ulong) row->forced_insert_id));
  }

  di->rows.push_back(row);
  di->stacked_inserts++;
  di->status=1;
  if (table->s->blob_fields)
    unlink_blobs(table);
  mysql_cond_signal(&di->cond);

  thread_safe_increment(delayed_rows_in_use,&LOCK_delayed_status);
  mysql_mutex_unlock(&di->mutex);
  DBUG_RETURN(0);

 err:
  delete row;
  mysql_mutex_unlock(&di->mutex);
  DBUG_RETURN(1);
}

/**
  Signal the delayed insert thread that this user connection
  is finished using it for this statement.
*/

static void end_delayed_insert(THD *thd)
{
  DBUG_ENTER("end_delayed_insert");
  Delayed_insert *di=thd->di;
  mysql_mutex_lock(&di->mutex);
  DBUG_PRINT("info",("tables in use: %d",di->tables_in_use));
  if (!--di->tables_in_use || di->thd.killed)
  {						// Unlock table
    di->status=1;
    mysql_cond_signal(&di->cond);
  }
  mysql_mutex_unlock(&di->mutex);
  DBUG_VOID_RETURN;
}


/* We kill all delayed threads when doing flush-tables */

void kill_delayed_threads(void)
{
  DBUG_ENTER("kill_delayed_threads");
  mysql_mutex_lock(&LOCK_delayed_insert); // For unlink from list

  I_List_iterator<Delayed_insert> it(delayed_threads);
  Delayed_insert *di;
  while ((di= it++))
  {
    mysql_mutex_lock(&di->thd.LOCK_thd_data);
    if (di->thd.killed < KILL_CONNECTION)
      di->thd.killed= KILL_CONNECTION;
    if (di->thd.mysys_var)
    {
      mysql_mutex_lock(&di->thd.mysys_var->mutex);
      if (di->thd.mysys_var->current_cond)
      {
	/*
	  We need the following test because the main mutex may be locked
	  in handle_delayed_insert()
	*/
	if (&di->mutex != di->thd.mysys_var->current_mutex)
          mysql_mutex_lock(di->thd.mysys_var->current_mutex);
        mysql_cond_broadcast(di->thd.mysys_var->current_cond);
	if (&di->mutex != di->thd.mysys_var->current_mutex)
          mysql_mutex_unlock(di->thd.mysys_var->current_mutex);
      }
      mysql_mutex_unlock(&di->thd.mysys_var->mutex);
    }
    mysql_mutex_unlock(&di->thd.LOCK_thd_data);
  }
  mysql_mutex_unlock(&LOCK_delayed_insert); // For unlink from list
  DBUG_VOID_RETURN;
}


/**
  A strategy for the prelocking algorithm which prevents the
  delayed insert thread from opening tables with engines which
  do not support delayed inserts.

  Particularly it allows to abort open_tables() as soon as we
  discover that we have opened a MERGE table, without acquiring
  metadata locks on underlying tables.
*/

class Delayed_prelocking_strategy : public Prelocking_strategy
{
public:
  virtual bool handle_routine(THD *thd, Query_tables_list *prelocking_ctx,
                              Sroutine_hash_entry *rt, sp_head *sp,
                              bool *need_prelocking);
  virtual bool handle_table(THD *thd, Query_tables_list *prelocking_ctx,
                            TABLE_LIST *table_list, bool *need_prelocking);
  virtual bool handle_view(THD *thd, Query_tables_list *prelocking_ctx,
                           TABLE_LIST *table_list, bool *need_prelocking);
};


bool Delayed_prelocking_strategy::
handle_table(THD *thd, Query_tables_list *prelocking_ctx,
             TABLE_LIST *table_list, bool *need_prelocking)
{
  DBUG_ASSERT(table_list->lock_type == TL_WRITE_DELAYED);

  if (!(table_list->table->file->ha_table_flags() & HA_CAN_INSERT_DELAYED))
  {
    my_error(ER_DELAYED_NOT_SUPPORTED, MYF(0), table_list->table_name);
    return TRUE;
  }
  return FALSE;
}


bool Delayed_prelocking_strategy::
handle_routine(THD *thd, Query_tables_list *prelocking_ctx,
               Sroutine_hash_entry *rt, sp_head *sp,
               bool *need_prelocking)
{
  /* LEX used by the delayed insert thread has no routines. */
  DBUG_ASSERT(0);
  return FALSE;
}


bool Delayed_prelocking_strategy::
handle_view(THD *thd, Query_tables_list *prelocking_ctx,
            TABLE_LIST *table_list, bool *need_prelocking)
{
  /* We don't open views in the delayed insert thread. */
  DBUG_ASSERT(0);
  return FALSE;
}


/**
   Open and lock table for use by delayed thread and check that
   this table is suitable for delayed inserts.

   @retval FALSE - Success.
   @retval TRUE  - Failure.
*/

bool Delayed_insert::open_and_lock_table()
{
  Delayed_prelocking_strategy prelocking_strategy;

  /*
    Use special prelocking strategy to get ER_DELAYED_NOT_SUPPORTED
    error for tables with engines which don't support delayed inserts.

    We can't do auto-repair in insert delayed thread, as it would hang
    when trying to an exclusive MDL_LOCK on the table during repair
    as the connection thread has a SHARED_WRITE lock.
  */
  if (!(table= open_n_lock_single_table(&thd, &table_list,
                                        TL_WRITE_DELAYED,
                                        MYSQL_OPEN_IGNORE_GLOBAL_READ_LOCK |
                                        MYSQL_OPEN_IGNORE_REPAIR,
                                        &prelocking_strategy)))
  {
    /* If table was crashed, then upper level should retry open+repair */
    retry= table_list.crashed;
    thd.fatal_error();                      // Abort waiting inserts
    return TRUE;
  }

  if (table->triggers)
  {
    /*
      Table has triggers. This is not an error, but we do
      not support triggers with delayed insert. Terminate the delayed
      thread without an error and thus request lock upgrade.
    */
    return TRUE;
  }
  table->copy_blobs= 1;
  return FALSE;
}


/*
 * Create a new delayed insert thread
*/

pthread_handler_t handle_delayed_insert(void *arg)
{
  Delayed_insert *di=(Delayed_insert*) arg;
  THD *thd= &di->thd;

  pthread_detach_this_thread();
  /* Add thread to THD list so that's it's visible in 'show processlist' */
  mysql_mutex_lock(&LOCK_thread_count);
  thd->thread_id= thd->variables.pseudo_thread_id= thread_id++;
  thd->set_current_time();
  threads.append(thd);
  if (abort_loop)
    thd->killed= KILL_CONNECTION;
  else
    thd->reset_killed();
  mysql_mutex_unlock(&LOCK_thread_count);

  mysql_thread_set_psi_id(thd->thread_id);

  /*
    Wait until the client runs into mysql_cond_wait(),
    where we free it after the table is opened and di linked in the list.
    If we did not wait here, the client might detect the opened table
    before it is linked to the list. It would release LOCK_delayed_create
    and allow another thread to create another handler for the same table,
    since it does not find one in the list.
  */
  mysql_mutex_lock(&di->mutex);
  if (my_thread_init())
  {
    /* Can't use my_error since store_globals has not yet been called */
    thd->get_stmt_da()->set_error_status(ER_OUT_OF_RESOURCES);
    di->handler_thread_initialized= TRUE;
  }
  else
  {
    DBUG_ENTER("handle_delayed_insert");
    thd->thread_stack= (char*) &thd;
    if (init_thr_lock() || thd->store_globals())
    {
      /* Can't use my_error since store_globals has perhaps failed */
      thd->get_stmt_da()->set_error_status(ER_OUT_OF_RESOURCES);
      di->handler_thread_initialized= TRUE;
      thd->fatal_error();
      goto err;
    }

    thd->lex->sql_command= SQLCOM_INSERT;        // For innodb::store_lock()

    /*
      INSERT DELAYED has to go to row-based format because the time
      at which rows are inserted cannot be determined in mixed mode.
    */
    thd->set_current_stmt_binlog_format_row_if_mixed();

    /*
      Clone tickets representing protection against GRL and the lock on
      the target table for the insert and add them to the list of granted
      metadata locks held by the handler thread. This is safe since the
      handler thread is not holding nor waiting on any metadata locks.
    */
    if (thd->mdl_context.clone_ticket(&di->grl_protection) ||
        thd->mdl_context.clone_ticket(&di->table_list.mdl_request))
    {
      thd->mdl_context.release_transactional_locks();
      di->handler_thread_initialized= TRUE;
      goto err;
    }

    /*
      Now that the ticket has been cloned, it is safe for the connection
      thread to exit.
    */
    di->handler_thread_initialized= TRUE;
    di->table_list.mdl_request.ticket= NULL;

    if (di->open_and_lock_table())
      goto err;

    /*
      INSERT DELAYED generally expects thd->lex->current_select to be NULL,
      since this is not an attribute of the current thread. This can lead to
      problems if the thread that spawned the current one disconnects.
      current_select will then point to freed memory. But current_select is
      required to resolve the partition function. So, after fulfilling that
      requirement, we set the current_select to 0.
    */
    thd->lex->current_select= NULL;

    /* Tell client that the thread is initialized */
    mysql_cond_signal(&di->cond_client);

<<<<<<< HEAD
    di->table->mark_columns_needed_for_insert();
=======
    /*
      Inform mdl that it needs to call mysql_lock_abort to abort locks
      for delayed insert.
    */
    thd->mdl_context.set_needs_thr_lock_abort(TRUE);
>>>>>>> cee9ab9d

    /* Now wait until we get an insert or lock to handle */
    /* We will not abort as long as a client thread uses this thread */

    for (;;)
    {
      if (thd->killed)
      {
        uint lock_count;
        DBUG_PRINT("delayed", ("Insert delayed killed"));
        /*
          Remove this from delay insert list so that no one can request a
          table from this
        */
        mysql_mutex_unlock(&di->mutex);
        mysql_mutex_lock(&LOCK_delayed_insert);
        di->unlink();
        lock_count=di->lock_count();
        mysql_mutex_unlock(&LOCK_delayed_insert);
        mysql_mutex_lock(&di->mutex);
        if (!lock_count && !di->tables_in_use && !di->stacked_inserts &&
            !thd->lock)
          break;					// Time to die
      }

      /* Shouldn't wait if killed or an insert is waiting. */
      DBUG_PRINT("delayed",
                 ("thd->killed: %d  di->status: %d  di->stacked_inserts: %d",
                  thd->killed, di->status, di->stacked_inserts));
      if (!thd->killed && !di->status && !di->stacked_inserts)
      {
        struct timespec abstime;
        set_timespec(abstime, delayed_insert_timeout);

        /* Information for pthread_kill */
        mysql_mutex_unlock(&di->mutex);
        mysql_mutex_lock(&di->thd.mysys_var->mutex);
        di->thd.mysys_var->current_mutex= &di->mutex;
        di->thd.mysys_var->current_cond= &di->cond;
        mysql_mutex_unlock(&di->thd.mysys_var->mutex);
        mysql_mutex_lock(&di->mutex);
        THD_STAGE_INFO(&(di->thd), stage_waiting_for_insert);

        DBUG_PRINT("info",("Waiting for someone to insert rows"));
        while (!thd->killed && !di->status)
        {
          int error;
          mysql_audit_release(thd);
          error= mysql_cond_timedwait(&di->cond, &di->mutex, &abstime);
#ifdef EXTRA_DEBUG
          if (error && error != EINTR && error != ETIMEDOUT)
          {
            fprintf(stderr, "Got error %d from mysql_cond_timedwait\n", error);
            DBUG_PRINT("error", ("Got error %d from mysql_cond_timedwait",
                                 error));
          }
#endif
          if (error == ETIMEDOUT || error == ETIME)
            thd->killed= KILL_CONNECTION;
        }
        /* We can't lock di->mutex and mysys_var->mutex at the same time */
        mysql_mutex_unlock(&di->mutex);
        mysql_mutex_lock(&di->thd.mysys_var->mutex);
        di->thd.mysys_var->current_mutex= 0;
        di->thd.mysys_var->current_cond= 0;
        mysql_mutex_unlock(&di->thd.mysys_var->mutex);
        mysql_mutex_lock(&di->mutex);
      }
      DBUG_PRINT("delayed",
                 ("thd->killed: %d  di->tables_in_use: %d  thd->lock: %d",
                  thd->killed, di->tables_in_use, thd->lock != 0));

      if (di->tables_in_use && ! thd->lock && !thd->killed)
      {
        /*
          Request for new delayed insert.
          Lock the table, but avoid to be blocked by a global read lock.
          If we got here while a global read lock exists, then one or more
          inserts started before the lock was requested. These are allowed
          to complete their work before the server returns control to the
          client which requested the global read lock. The delayed insert
          handler will close the table and finish when the outstanding
          inserts are done.
        */
        if (! (thd->lock= mysql_lock_tables(thd, &di->table, 1, 0)))
        {
          /* Fatal error */
          thd->killed= KILL_CONNECTION;
        }
        mysql_cond_broadcast(&di->cond_client);
      }
      if (di->stacked_inserts)
      {
        if (di->handle_inserts())
        {
          /* Some fatal error */
          thd->killed= KILL_CONNECTION;
        }
      }
      di->status=0;
      if (!di->stacked_inserts && !di->tables_in_use && thd->lock)
      {
        /*
          No one is doing a insert delayed
          Unlock table so that other threads can use it
        */
        MYSQL_LOCK *lock=thd->lock;
        thd->lock=0;
        mysql_mutex_unlock(&di->mutex);
        /*
          We need to release next_insert_id before unlocking. This is
          enforced by handler::ha_external_lock().
        */
        di->table->file->ha_release_auto_increment();
        mysql_unlock_tables(thd, lock);
        trans_commit_stmt(thd);
        di->group_count=0;
        mysql_audit_release(thd);
        mysql_mutex_lock(&di->mutex);
      }
      if (di->tables_in_use)
        mysql_cond_broadcast(&di->cond_client); // If waiting clients
    }

  err:
    DBUG_LEAVE;
  }

  {
    DBUG_ENTER("handle_delayed_insert-cleanup");
    di->table=0;
    mysql_mutex_unlock(&di->mutex);

    /*
      Protect against mdl_locks trying to access open tables
      We use KILL_CONNECTION_HARD here to ensure that
      THD::notify_shared_lock() dosn't try to access open tables after
      this.
    */
    mysql_mutex_lock(&thd->LOCK_thd_data);
    thd->killed= KILL_CONNECTION_HARD;	        // If error
    thd->mdl_context.set_needs_thr_lock_abort(0);
    mysql_mutex_unlock(&thd->LOCK_thd_data);

    close_thread_tables(thd);			// Free the table
    thd->mdl_context.release_transactional_locks();
    mysql_cond_broadcast(&di->cond_client);       // Safety

    mysql_mutex_lock(&LOCK_delayed_create);    // Because of delayed_get_table
    mysql_mutex_lock(&LOCK_delayed_insert);
    /*
      di should be unlinked from the thread handler list and have no active
      clients
    */
    delete di;
    mysql_mutex_unlock(&LOCK_delayed_insert);
    mysql_mutex_unlock(&LOCK_delayed_create);

    DBUG_LEAVE;
  }
  my_thread_end();
  pthread_exit(0);

  return 0;
}


/* Remove pointers from temporary fields to allocated values */

static void unlink_blobs(register TABLE *table)
{
  for (Field **ptr=table->field ; *ptr ; ptr++)
  {
    if ((*ptr)->flags & BLOB_FLAG)
      ((Field_blob *) (*ptr))->clear_temporary();
  }
}

/* Free blobs stored in current row */

static void free_delayed_insert_blobs(register TABLE *table)
{
  for (Field **ptr=table->field ; *ptr ; ptr++)
  {
    if ((*ptr)->flags & BLOB_FLAG)
    {
      uchar *str;
      ((Field_blob *) (*ptr))->get_ptr(&str);
      my_free(str);
      ((Field_blob *) (*ptr))->reset();
    }
  }
}


bool Delayed_insert::handle_inserts(void)
{
  int error;
  ulong max_rows;
  bool has_trans = TRUE;
  bool using_ignore= 0, using_opt_replace= 0,
       using_bin_log= mysql_bin_log.is_open();
  delayed_row *row;
  DBUG_ENTER("handle_inserts");

  /* Allow client to insert new rows */
  mysql_mutex_unlock(&mutex);

  table->next_number_field=table->found_next_number_field;
  table->use_all_columns();

  THD_STAGE_INFO(&thd, stage_upgrading_lock);
  if (thr_upgrade_write_delay_lock(*thd.lock->locks, delayed_lock,
                                   thd.variables.lock_wait_timeout))
  {
    /*
      This can happen if thread is killed either by a shutdown
      or if another thread is removing the current table definition
      from the table cache.
    */
    my_error(ER_DELAYED_CANT_CHANGE_LOCK, MYF(ME_FATALERROR | ME_NOREFRESH),
             table->s->table_name.str);
    goto err;
  }

  THD_STAGE_INFO(&thd, stage_insert);
  max_rows= delayed_insert_limit;
  if (thd.killed || table->s->tdc->flushed)
  {
    thd.killed= KILL_SYSTEM_THREAD;
    max_rows= ULONG_MAX;                     // Do as much as possible
  }

  /*
    We can't use row caching when using the binary log because if
    we get a crash, then binary log will contain rows that are not yet
    written to disk, which will cause problems in replication.
  */
  if (!using_bin_log)
    table->file->extra(HA_EXTRA_WRITE_CACHE);
  mysql_mutex_lock(&mutex);

  while ((row=rows.get()))
  {
    stacked_inserts--;
    mysql_mutex_unlock(&mutex);
    memcpy(table->record[0],row->record,table->s->reclength);

    thd.start_time=row->start_time;
    thd.query_start_used=row->query_start_used;
    thd.start_time_sec_part=row->start_time_sec_part;
    thd.query_start_sec_part_used=row->query_start_sec_part_used;
    /*
      To get the exact auto_inc interval to store in the binlog we must not
      use values from the previous interval (of the previous rows).
    */
    bool log_query= (row->log_query && row->query.str != NULL);
    DBUG_PRINT("delayed", ("query: '%s'  length: %lu", row->query.str ?
                           row->query.str : "[NULL]",
                           (ulong) row->query.length));
    if (log_query)
    {
      /*
        Guaranteed that the INSERT DELAYED STMT will not be here
        in SBR when mysql binlog is enabled.
      */
      DBUG_ASSERT(!(mysql_bin_log.is_open() &&
                  !thd.is_current_stmt_binlog_format_row()));

      /*
        This is the first value of an INSERT statement.
        It is the right place to clear a forced insert_id.
        This is usually done after the last value of an INSERT statement,
        but we won't know this in the insert delayed thread. But before
        the first value is sufficiently equivalent to after the last
        value of the previous statement.
      */
      table->file->ha_release_auto_increment();
      thd.auto_inc_intervals_in_cur_stmt_for_binlog.empty();
    }
    thd.first_successful_insert_id_in_prev_stmt= 
      row->first_successful_insert_id_in_prev_stmt;
    thd.stmt_depends_on_first_successful_insert_id_in_prev_stmt= 
      row->stmt_depends_on_first_successful_insert_id_in_prev_stmt;
    table->auto_increment_field_not_null= row->auto_increment_field_not_null;

    /* Copy the session variables. */
    thd.variables.auto_increment_increment= row->auto_increment_increment;
    thd.variables.auto_increment_offset=    row->auto_increment_offset;
    thd.variables.sql_mode=                 row->sql_mode;

    /* Copy a forced insert_id, if any. */
    if (row->forced_insert_id)
    {
      DBUG_PRINT("delayed", ("received auto_inc: %lu",
                             (ulong) row->forced_insert_id));
      thd.force_one_auto_inc_interval(row->forced_insert_id);
    }

    info.ignore= row->ignore;
    info.handle_duplicates= row->dup;
    if (info.ignore ||
	info.handle_duplicates != DUP_ERROR)
    {
      table->file->extra(HA_EXTRA_IGNORE_DUP_KEY);
      using_ignore=1;
    }
    if (info.handle_duplicates == DUP_REPLACE &&
        (!table->triggers ||
         !table->triggers->has_delete_triggers()))
    {
      table->file->extra(HA_EXTRA_WRITE_CAN_REPLACE);
      using_opt_replace= 1;
    }
    if (info.handle_duplicates == DUP_UPDATE)
      table->file->extra(HA_EXTRA_INSERT_WITH_UPDATE);
    thd.clear_error(); // reset error for binlog
    if (write_record(&thd, table, &info))
    {
      info.error_count++;				// Ignore errors
      thread_safe_increment(delayed_insert_errors,&LOCK_delayed_status);
      row->log_query = 0;
    }

    if (using_ignore)
    {
      using_ignore=0;
      table->file->extra(HA_EXTRA_NO_IGNORE_DUP_KEY);
    }
    if (using_opt_replace)
    {
      using_opt_replace= 0;
      table->file->extra(HA_EXTRA_WRITE_CANNOT_REPLACE);
    }

    if (table->s->blob_fields)
      free_delayed_insert_blobs(table);
    thread_safe_decrement(delayed_rows_in_use,&LOCK_delayed_status);
    thread_safe_increment(delayed_insert_writes,&LOCK_delayed_status);
    mysql_mutex_lock(&mutex);

    /*
      Reset the table->auto_increment_field_not_null as it is valid for
      only one row.
    */
    table->auto_increment_field_not_null= FALSE;

    delete row;
    /*
      Let READ clients do something once in a while
      We should however not break in the middle of a multi-line insert
      if we have binary logging enabled as we don't want other commands
      on this table until all entries has been processed
    */
    if (group_count++ >= max_rows && (row= rows.head()) &&
	(!(row->log_query & using_bin_log)))
    {
      group_count=0;
      if (stacked_inserts || tables_in_use)	// Let these wait a while
      {
	if (tables_in_use)
          mysql_cond_broadcast(&cond_client);   // If waiting clients
	THD_STAGE_INFO(&thd, stage_reschedule);
        mysql_mutex_unlock(&mutex);
	if ((error=table->file->extra(HA_EXTRA_NO_CACHE)))
	{
	  /* This should never happen */
	  table->file->print_error(error,MYF(0));
	  sql_print_error("%s", thd.get_stmt_da()->message());
          DBUG_PRINT("error", ("HA_EXTRA_NO_CACHE failed in loop"));
	  goto err;
	}
	query_cache_invalidate3(&thd, table, 1);
	if (thr_reschedule_write_lock(*thd.lock->locks,
                                thd.variables.lock_wait_timeout))
	{
          /* This is not known to happen. */
          my_error(ER_DELAYED_CANT_CHANGE_LOCK,
                   MYF(ME_FATALERROR | ME_NOREFRESH),
                   table->s->table_name.str);
          goto err;
	}
	if (!using_bin_log)
	  table->file->extra(HA_EXTRA_WRITE_CACHE);
        mysql_mutex_lock(&mutex);
	THD_STAGE_INFO(&thd, stage_insert);
      }
      if (tables_in_use)
        mysql_cond_broadcast(&cond_client);     // If waiting clients
    }
  }

  if (WSREP((&thd)))
    thd_proc_info(&thd, "insert done");
  else
    thd_proc_info(&thd, 0);
  mysql_mutex_unlock(&mutex);

  /*
    We need to flush the pending event when using row-based
    replication since the flushing normally done in binlog_query() is
    not done last in the statement: for delayed inserts, the insert
    statement is logged *before* all rows are inserted.

    We can flush the pending event without checking the thd->lock
    since the delayed insert *thread* is not inside a stored function
    or trigger.

    TODO: Move the logging to last in the sequence of rows.
  */
  has_trans= thd.lex->sql_command == SQLCOM_CREATE_TABLE ||
              table->file->has_transactions();
  if (thd.is_current_stmt_binlog_format_row() &&
      thd.binlog_flush_pending_rows_event(TRUE, has_trans))
    goto err;

  if ((error=table->file->extra(HA_EXTRA_NO_CACHE)))
  {						// This shouldn't happen
    table->file->print_error(error,MYF(0));
    sql_print_error("%s", thd.get_stmt_da()->message());
    DBUG_PRINT("error", ("HA_EXTRA_NO_CACHE failed after loop"));
    goto err;
  }
  query_cache_invalidate3(&thd, table, 1);
  mysql_mutex_lock(&mutex);
  DBUG_RETURN(0);

 err:
#ifndef DBUG_OFF
  max_rows= 0;                                  // For DBUG output
#endif
  /* Remove all not used rows */
  while ((row=rows.get()))
  {
    if (table->s->blob_fields)
    {
      memcpy(table->record[0],row->record,table->s->reclength);
      free_delayed_insert_blobs(table);
    }
    delete row;
    thread_safe_increment(delayed_insert_errors,&LOCK_delayed_status);
    stacked_inserts--;
#ifndef DBUG_OFF
    max_rows++;
#endif
  }
  DBUG_PRINT("error", ("dropped %lu rows after an error", max_rows));
  thread_safe_increment(delayed_insert_errors, &LOCK_delayed_status);
  mysql_mutex_lock(&mutex);
  DBUG_RETURN(1);
}
#endif /* EMBEDDED_LIBRARY */

/***************************************************************************
  Store records in INSERT ... SELECT *
***************************************************************************/


/*
  make insert specific preparation and checks after opening tables

  SYNOPSIS
    mysql_insert_select_prepare()
    thd         thread handler

  RETURN
    FALSE OK
    TRUE  Error
*/

bool mysql_insert_select_prepare(THD *thd)
{
  LEX *lex= thd->lex;
  SELECT_LEX *select_lex= &lex->select_lex;
  DBUG_ENTER("mysql_insert_select_prepare");


  /*
    SELECT_LEX do not belong to INSERT statement, so we can't add WHERE
    clause if table is VIEW
  */
  
  if (mysql_prepare_insert(thd, lex->query_tables,
                           lex->query_tables->table, lex->field_list, 0,
                           lex->update_list, lex->value_list,
                           lex->duplicates,
                           &select_lex->where, TRUE, FALSE, FALSE))
    DBUG_RETURN(TRUE);

  DBUG_ASSERT(select_lex->leaf_tables.elements != 0);
  List_iterator<TABLE_LIST> ti(select_lex->leaf_tables);
  TABLE_LIST *table;
  uint insert_tables;

  if (select_lex->first_cond_optimization)
  {
    /* Back up leaf_tables list. */
    Query_arena *arena= thd->stmt_arena, backup;
    arena= thd->activate_stmt_arena_if_needed(&backup);  // For easier test

    insert_tables= select_lex->insert_tables;
    while ((table= ti++) && insert_tables--)
    {
      select_lex->leaf_tables_exec.push_back(table);
      table->tablenr_exec= table->table->tablenr;
      table->map_exec= table->table->map;
      table->maybe_null_exec= table->table->maybe_null;
    }
    if (arena)
      thd->restore_active_arena(arena, &backup);
  }
  ti.rewind();
  /*
    exclude first table from leaf tables list, because it belong to
    INSERT
  */
  /* skip all leaf tables belonged to view where we are insert */
  insert_tables= select_lex->insert_tables;
  while ((table= ti++) && insert_tables--)
    ti.remove();

  DBUG_RETURN(FALSE);
}


select_insert::select_insert(THD *thd_arg, TABLE_LIST *table_list_par,
                             TABLE *table_par,
                             List<Item> *fields_par,
                             List<Item> *update_fields,
                             List<Item> *update_values,
                             enum_duplicates duplic,
                             bool ignore_check_option_errors):
  select_result_interceptor(thd_arg),
  table_list(table_list_par), table(table_par), fields(fields_par),
  autoinc_value_of_last_inserted_row(0),
  insert_into_view(table_list_par && table_list_par->view != 0)
{
  bzero((char*) &info,sizeof(info));
  info.handle_duplicates= duplic;
  info.ignore= ignore_check_option_errors;
  info.update_fields= update_fields;
  info.update_values= update_values;
  if (table_list_par)
    info.view= (table_list_par->view ? table_list_par : 0);
}


int
select_insert::prepare(List<Item> &values, SELECT_LEX_UNIT *u)
{
  LEX *lex= thd->lex;
  int res;
  table_map map= 0;
  SELECT_LEX *lex_current_select_save= lex->current_select;
  DBUG_ENTER("select_insert::prepare");

  unit= u;

  /*
    Since table in which we are going to insert is added to the first
    select, LEX::current_select should point to the first select while
    we are fixing fields from insert list.
  */
  lex->current_select= &lex->select_lex;

  res= (setup_fields(thd, 0, values, MARK_COLUMNS_READ, 0, 0) ||
        check_insert_fields(thd, table_list, *fields, values,
                            !insert_into_view, 1, &map));

  if (!res && fields->elements)
  {
    bool saved_abort_on_warning= thd->abort_on_warning;
    thd->abort_on_warning= !info.ignore && thd->is_strict_mode();
    res= check_that_all_fields_are_given_values(thd, table_list->table, 
                                                table_list);
    thd->abort_on_warning= saved_abort_on_warning;
  }

  if (info.handle_duplicates == DUP_UPDATE && !res)
  {
    Name_resolution_context *context= &lex->select_lex.context;
    Name_resolution_context_state ctx_state;

    /* Save the state of the current name resolution context. */
    ctx_state.save_state(context, table_list);

    /* Perform name resolution only in the first table - 'table_list'. */
    table_list->next_local= 0;
    context->resolve_in_table_list_only(table_list);

    lex->select_lex.no_wrap_view_item= TRUE;
    res= res ||
      check_update_fields(thd, context->table_list,
                          *info.update_fields, *info.update_values,
                          /*
                            In INSERT SELECT ON DUPLICATE KEY UPDATE col=x
                            'x' can legally refer to a non-inserted table.
                            'x' is not even resolved yet.
                           */
                          true,
                          &map);
    lex->select_lex.no_wrap_view_item= FALSE;
    /*
      When we are not using GROUP BY and there are no ungrouped aggregate functions 
      we can refer to other tables in the ON DUPLICATE KEY part.
      We use next_name_resolution_table descructively, so check it first (views?)
    */
    DBUG_ASSERT (!table_list->next_name_resolution_table);
    if (lex->select_lex.group_list.elements == 0 &&
        !lex->select_lex.with_sum_func)
      /*
        We must make a single context out of the two separate name resolution contexts :
        the INSERT table and the tables in the SELECT part of INSERT ... SELECT.
        To do that we must concatenate the two lists
      */  
      table_list->next_name_resolution_table= 
        ctx_state.get_first_name_resolution_table();

    res= res || setup_fields(thd, 0, *info.update_values,
                             MARK_COLUMNS_READ, 0, 0);
    if (!res)
    {
      /*
        Traverse the update values list and substitute fields from the
        select for references (Item_ref objects) to them. This is done in
        order to get correct values from those fields when the select
        employs a temporary table.
      */
      List_iterator<Item> li(*info.update_values);
      Item *item;

      while ((item= li++))
      {
        item->transform(thd, &Item::update_value_transformer,
                        (uchar*)lex->current_select);
      }
    }

    /* Restore the current context. */
    ctx_state.restore_state(context, table_list);
  }

  lex->current_select= lex_current_select_save;
  if (res)
    DBUG_RETURN(1);
  /*
    if it is INSERT into join view then check_insert_fields already found
    real table for insert
  */
  table= table_list->table;

  /*
    Is table which we are changing used somewhere in other parts of
    query
  */
  if (unique_table(thd, table_list, table_list->next_global, 0))
  {
    /* Using same table for INSERT and SELECT */
    lex->current_select->options|= OPTION_BUFFER_RESULT;
    lex->current_select->join->select_options|= OPTION_BUFFER_RESULT;
  }
  else if (!(lex->current_select->options & OPTION_BUFFER_RESULT) &&
           thd->locked_tables_mode <= LTM_LOCK_TABLES)
  {
    /*
      We must not yet prepare the result table if it is the same as one of the 
      source tables (INSERT SELECT). The preparation may disable 
      indexes on the result table, which may be used during the select, if it
      is the same table (Bug #6034). Do the preparation after the select phase
      in select_insert::prepare2().
      We won't start bulk inserts at all if this statement uses functions or
      should invoke triggers since they may access to the same table too.
    */
    table->file->ha_start_bulk_insert((ha_rows) 0);
  }
  restore_record(table,s->default_values);		// Get empty record
  table->reset_default_fields();
  table->next_number_field=table->found_next_number_field;

#ifdef HAVE_REPLICATION
  if (thd->rgi_slave &&
      (info.handle_duplicates == DUP_UPDATE) &&
      (table->next_number_field != NULL) &&
      rpl_master_has_bug(thd->rgi_slave->rli, 24432, TRUE, NULL, NULL))
    DBUG_RETURN(1);
#endif

  thd->cuted_fields=0;
  if (info.ignore || info.handle_duplicates != DUP_ERROR)
    table->file->extra(HA_EXTRA_IGNORE_DUP_KEY);
  if (info.handle_duplicates == DUP_REPLACE &&
      (!table->triggers || !table->triggers->has_delete_triggers()))
    table->file->extra(HA_EXTRA_WRITE_CAN_REPLACE);
  if (info.handle_duplicates == DUP_UPDATE)
    table->file->extra(HA_EXTRA_INSERT_WITH_UPDATE);
  thd->abort_on_warning= !info.ignore && thd->is_strict_mode();
  res= (table_list->prepare_where(thd, 0, TRUE) ||
        table_list->prepare_check_option(thd));

  if (!res)
  {
     table->prepare_triggers_for_insert_stmt_or_event();
     table->mark_columns_needed_for_insert();
  }

  DBUG_RETURN(res);
}


/*
  Finish the preparation of the result table.

  SYNOPSIS
    select_insert::prepare2()
    void

  DESCRIPTION
    If the result table is the same as one of the source tables (INSERT SELECT),
    the result table is not finally prepared at the join prepair phase.
    Do the final preparation now.
		       
  RETURN
    0   OK
*/

int select_insert::prepare2(void)
{
  DBUG_ENTER("select_insert::prepare2");
  if (thd->lex->current_select->options & OPTION_BUFFER_RESULT &&
      thd->locked_tables_mode <= LTM_LOCK_TABLES &&
      !thd->lex->describe)
    table->file->ha_start_bulk_insert((ha_rows) 0);
  if (table->validate_default_values_of_unset_fields(thd))
    DBUG_RETURN(1);
  DBUG_RETURN(0);
}


void select_insert::cleanup()
{
  /* select_insert/select_create are never re-used in prepared statement */
  DBUG_ASSERT(0);
}

select_insert::~select_insert()
{
  DBUG_ENTER("~select_insert");
  if (table && table->created)
  {
    table->next_number_field=0;
    table->auto_increment_field_not_null= FALSE;
    table->file->ha_reset();
  }
  thd->count_cuted_fields= CHECK_FIELD_IGNORE;
  thd->abort_on_warning= 0;
  DBUG_VOID_RETURN;
}


int select_insert::send_data(List<Item> &values)
{
  DBUG_ENTER("select_insert::send_data");
  bool error=0;

  if (unit->offset_limit_cnt)
  {						// using limit offset,count
    unit->offset_limit_cnt--;
    DBUG_RETURN(0);
  }
  if (thd->killed == ABORT_QUERY)
    DBUG_RETURN(0);

  thd->count_cuted_fields= CHECK_FIELD_WARN;	// Calculate cuted fields
  store_values(values);
  if (table->default_field && table->update_default_fields())
    DBUG_RETURN(1);
  thd->count_cuted_fields= CHECK_FIELD_ERROR_FOR_NULL;
  if (thd->is_error())
  {
    table->auto_increment_field_not_null= FALSE;
    DBUG_RETURN(1);
  }
  if (table_list)                               // Not CREATE ... SELECT
  {
    switch (table_list->view_check_option(thd, info.ignore)) {
    case VIEW_CHECK_SKIP:
      DBUG_RETURN(0);
    case VIEW_CHECK_ERROR:
      DBUG_RETURN(1);
    }
  }

  // Release latches in case bulk insert takes a long time
  ha_release_temporary_latches(thd);

  error= write_record(thd, table, &info);
  table->auto_increment_field_not_null= FALSE;
  
  if (!error)
  {
    if (table->triggers || info.handle_duplicates == DUP_UPDATE)
    {
      /*
        Restore fields of the record since it is possible that they were
        changed by ON DUPLICATE KEY UPDATE clause.
    
        If triggers exist then whey can modify some fields which were not
        originally touched by INSERT ... SELECT, so we have to restore
        their original values for the next row.
      */
      restore_record(table, s->default_values);
    }
    if (table->next_number_field)
    {
      /*
        If no value has been autogenerated so far, we need to remember the
        value we just saw, we may need to send it to client in the end.
      */
      if (thd->first_successful_insert_id_in_cur_stmt == 0) // optimization
        autoinc_value_of_last_inserted_row= 
          table->next_number_field->val_int();
      /*
        Clear auto-increment field for the next record, if triggers are used
        we will clear it twice, but this should be cheap.
      */
      table->next_number_field->reset();
    }
  }
  DBUG_RETURN(error);
}


void select_insert::store_values(List<Item> &values)
{
  if (fields->elements)
    fill_record_n_invoke_before_triggers(thd, table, *fields, values, 1,
                                         TRG_EVENT_INSERT);
  else
    fill_record_n_invoke_before_triggers(thd, table, table->field_to_fill(),
                                         values, 1, TRG_EVENT_INSERT);
}

bool select_insert::prepare_eof()
{
  int error;
  bool const trans_table= table->file->has_transactions();
  bool changed;
  killed_state killed_status= thd->killed;

  DBUG_ENTER("select_insert::prepare_eof");
  DBUG_PRINT("enter", ("trans_table=%d, table_type='%s'",
                       trans_table, table->file->table_type()));

  error = IF_WSREP((thd->wsrep_conflict_state == MUST_ABORT ||
		  thd->wsrep_conflict_state == CERT_FAILURE) ? -1 :, )
	  (thd->locked_tables_mode <= LTM_LOCK_TABLES ?
           table->file->ha_end_bulk_insert() : 0);

  if (!error && thd->is_error())
    error= thd->get_stmt_da()->sql_errno();

  table->file->extra(HA_EXTRA_NO_IGNORE_DUP_KEY);
  table->file->extra(HA_EXTRA_WRITE_CANNOT_REPLACE);

  if ((changed= (info.copied || info.deleted || info.updated)))
  {
    /*
      We must invalidate the table in the query cache before binlog writing
      and ha_autocommit_or_rollback.
    */
    query_cache_invalidate3(thd, table, 1);
  }

  if (thd->transaction.stmt.modified_non_trans_table)
    thd->transaction.all.modified_non_trans_table= TRUE;
  thd->transaction.all.m_unsafe_rollback_flags|=
    (thd->transaction.stmt.m_unsafe_rollback_flags & THD_TRANS::DID_WAIT);

  DBUG_ASSERT(trans_table || !changed || 
              thd->transaction.stmt.modified_non_trans_table);

  /*
    Write to binlog before commiting transaction.  No statement will
    be written by the binlog_query() below in RBR mode.  All the
    events are in the transaction cache and will be written when
    ha_autocommit_or_rollback() is issued below.
  */
  if ((WSREP_EMULATE_BINLOG(thd) || mysql_bin_log.is_open()) &&
      (!error || thd->transaction.stmt.modified_non_trans_table))
  {
    int errcode= 0;
    if (!error)
      thd->clear_error();
    else
      errcode= query_error_code(thd, killed_status == NOT_KILLED);
    if (thd->binlog_query(THD::ROW_QUERY_TYPE,
                      thd->query(), thd->query_length(),
                      trans_table, FALSE, FALSE, errcode))
    {
      table->file->ha_release_auto_increment();
      DBUG_RETURN(true);
    }
  }
  table->file->ha_release_auto_increment();

  if (error)
  {
    table->file->print_error(error,MYF(0));
    DBUG_RETURN(true);
  }

  DBUG_RETURN(false);
}

bool select_insert::send_ok_packet() {
  char  message[160];                           /* status message */
  ulong row_count;                              /* rows affected */
  ulong id;                                     /* last insert-id */

  DBUG_ENTER("select_insert::send_ok_packet");

  if (info.ignore)
    my_snprintf(message, sizeof(message), ER(ER_INSERT_INFO),
                (ulong) info.records, (ulong) (info.records - info.copied),
                (long) thd->get_stmt_da()->current_statement_warn_count());
  else
    my_snprintf(message, sizeof(message), ER(ER_INSERT_INFO),
                (ulong) info.records, (ulong) (info.deleted + info.updated),
                (long) thd->get_stmt_da()->current_statement_warn_count());

  row_count= info.copied + info.deleted +
    ((thd->client_capabilities & CLIENT_FOUND_ROWS) ?
     info.touched : info.updated);

  id= (thd->first_successful_insert_id_in_cur_stmt > 0) ?
    thd->first_successful_insert_id_in_cur_stmt :
    (thd->arg_of_last_insert_id_function ?
     thd->first_successful_insert_id_in_prev_stmt :
     (info.copied ? autoinc_value_of_last_inserted_row : 0));

  ::my_ok(thd, row_count, id, message);

  DBUG_RETURN(false);
}

bool select_insert::send_eof()
{
  bool res;
  DBUG_ENTER("select_insert::send_eof");
  res= (prepare_eof() || (!suppress_my_ok && send_ok_packet()));
  DBUG_RETURN(res);
}

void select_insert::abort_result_set() {

  DBUG_ENTER("select_insert::abort_result_set");
  /*
    If the creation of the table failed (due to a syntax error, for
    example), no table will have been opened and therefore 'table'
    will be NULL. In that case, we still need to execute the rollback
    and the end of the function.
   */
  if (table)
  {
    bool changed, transactional_table;
    /*
      If we are not in prelocked mode, we end the bulk insert started
      before.
    */
    if (thd->locked_tables_mode <= LTM_LOCK_TABLES)
      table->file->ha_end_bulk_insert();

    /*
      If at least one row has been inserted/modified and will stay in
      the table (the table doesn't have transactions) we must write to
      the binlog (and the error code will make the slave stop).

      For many errors (example: we got a duplicate key error while
      inserting into a MyISAM table), no row will be added to the table,
      so passing the error to the slave will not help since there will
      be an error code mismatch (the inserts will succeed on the slave
      with no error).

      If table creation failed, the number of rows modified will also be
      zero, so no check for that is made.
    */
    changed= (info.copied || info.deleted || info.updated);
    transactional_table= table->file->has_transactions();
    if (thd->transaction.stmt.modified_non_trans_table ||
        thd->log_current_statement)
    {
        if (!can_rollback_data())
          thd->transaction.all.modified_non_trans_table= TRUE;

        if(WSREP_EMULATE_BINLOG(thd) || mysql_bin_log.is_open())
        {
          int errcode= query_error_code(thd, thd->killed == NOT_KILLED);
          /* error of writing binary log is ignored */
          (void) thd->binlog_query(THD::ROW_QUERY_TYPE, thd->query(),
                                   thd->query_length(),
                                   transactional_table, FALSE, FALSE, errcode);
        }
	if (changed)
	  query_cache_invalidate3(thd, table, 1);
    }
    DBUG_ASSERT(transactional_table || !changed ||
		thd->transaction.stmt.modified_non_trans_table);
    table->file->ha_release_auto_increment();
  }

  DBUG_VOID_RETURN;
}


/***************************************************************************
  CREATE TABLE (SELECT) ...
***************************************************************************/

Field *Item::create_field_for_create_select(THD *thd, TABLE *table)
{
  Field *def_field, *tmp_field;
  return create_tmp_field(thd, table, this, type(),
                          (Item ***) 0, &tmp_field, &def_field, 0, 0, 0, 0);
}


/**
  Create table from lists of fields and items (or just return TABLE
  object for pre-opened existing table).

  @param thd           [in]     Thread object
  @param create_info   [in]     Create information (like MAX_ROWS, ENGINE or
                                temporary table flag)
  @param create_table  [in]     Pointer to TABLE_LIST object providing database
                                and name for table to be created or to be open
  @param alter_info    [in/out] Initial list of columns and indexes for the
                                table to be created
  @param items         [in]     List of items which should be used to produce
                                rest of fields for the table (corresponding
                                fields will be added to the end of
                                alter_info->create_list)
  @param lock          [out]    Pointer to the MYSQL_LOCK object for table
                                created will be returned in this parameter.
                                Since this table is not included in THD::lock
                                caller is responsible for explicitly unlocking
                                this table.
  @param hooks         [in]     Hooks to be invoked before and after obtaining
                                table lock on the table being created.

  @note
    This function assumes that either table exists and was pre-opened and
    locked at open_and_lock_tables() stage (and in this case we just emit
    error or warning and return pre-opened TABLE object) or an exclusive
    metadata lock was acquired on table so we can safely create, open and
    lock table in it (we don't acquire metadata lock if this create is
    for temporary table).

  @note
    Since this function contains some logic specific to CREATE TABLE ...
    SELECT it should be changed before it can be used in other contexts.

  @retval non-zero  Pointer to TABLE object for table created or opened
  @retval 0         Error
*/

static TABLE *create_table_from_items(THD *thd,
                                      Table_specification_st *create_info,
                                      TABLE_LIST *create_table,
                                      Alter_info *alter_info,
                                      List<Item> *items,
                                      MYSQL_LOCK **lock,
                                      TABLEOP_HOOKS *hooks)
{
  TABLE tmp_table;		// Used during 'Create_field()'
  TABLE_SHARE share;
  TABLE *table= 0;
  uint select_field_count= items->elements;
  /* Add selected items to field list */
  List_iterator_fast<Item> it(*items);
  Item *item;
  DBUG_ENTER("create_table_from_items");

  tmp_table.alias= 0;
  tmp_table.s= &share;
  init_tmp_table_share(thd, &share, "", 0, "", "");

  tmp_table.s->db_create_options=0;
  tmp_table.null_row= 0;
  tmp_table.maybe_null= 0;
  tmp_table.in_use= thd;

  if (!opt_explicit_defaults_for_timestamp)
    promote_first_timestamp_column(&alter_info->create_list);

  while ((item=it++))
  {
    Field *tmp_field= item->create_field_for_create_select(thd, &tmp_table);

    if (!tmp_field)
      DBUG_RETURN(NULL);

    Field *table_field;

    switch (item->type())
    {
    /*
      We have to take into account both the real table's fields and
      pseudo-fields used in trigger's body. These fields are used
      to copy defaults values later inside constructor of
      the class Create_field.
    */
    case Item::FIELD_ITEM:
    case Item::TRIGGER_FIELD_ITEM:
      table_field= ((Item_field *) item)->field;
      break;
    default:
      table_field= NULL;
    }

    Create_field *cr_field= new (thd->mem_root)
                                  Create_field(thd, tmp_field, table_field);

    if (!cr_field)
      DBUG_RETURN(NULL);

    if (item->maybe_null)
      cr_field->flags &= ~NOT_NULL_FLAG;
    alter_info->create_list.push_back(cr_field, thd->mem_root);
  }

  DEBUG_SYNC(thd,"create_table_select_before_create");

  /* Check if LOCK TABLES + CREATE OR REPLACE of existing normal table*/
  if (thd->locked_tables_mode && create_table->table &&
      !create_info->tmp_table())
  {
    /* Remember information about the locked table */
    create_info->pos_in_locked_tables=
      create_table->table->pos_in_locked_tables;
    create_info->mdl_ticket= create_table->table->mdl_ticket;
  }

  /*
    Create and lock table.

    Note that we either creating (or opening existing) temporary table or
    creating base table on which name we have exclusive lock. So code below
    should not cause deadlocks or races.

    We don't log the statement, it will be logged later.

    If this is a HEAP table, the automatic DELETE FROM which is written to the
    binlog when a HEAP table is opened for the first time since startup, must
    not be written: 1) it would be wrong (imagine we're in CREATE SELECT: we
    don't want to delete from it) 2) it would be written before the CREATE
    TABLE, which is a wrong order. So we keep binary logging disabled when we
    open_table().
  */

  if (!mysql_create_table_no_lock(thd, create_table->db,
                                  create_table->table_name,
                                  create_info, alter_info, NULL,
                                  select_field_count))
  {
    DEBUG_SYNC(thd,"create_table_select_before_open");

    /*
      If we had a temporary table or a table used with LOCK TABLES,
      it was closed by mysql_create()
    */
    create_table->table= 0;

    if (!create_info->tmp_table())
    {
      Open_table_context ot_ctx(thd, MYSQL_OPEN_REOPEN);
      TABLE_LIST::enum_open_strategy save_open_strategy;

      /* Force the newly created table to be opened */
      save_open_strategy= create_table->open_strategy;
      create_table->open_strategy= TABLE_LIST::OPEN_NORMAL;
      /*
        Here we open the destination table, on which we already have
        an exclusive metadata lock.
      */
      if (open_table(thd, create_table, &ot_ctx))
      {
        quick_rm_table(thd, create_info->db_type, create_table->db,
                       table_case_name(create_info, create_table->table_name),
                       0);
      }
      /* Restore */
      create_table->open_strategy= save_open_strategy;
    }
    else
    {
      if (open_temporary_table(thd, create_table))
      {
        /*
          This shouldn't happen as creation of temporary table should make
          it preparable for open. Anyway we can't drop temporary table if
          we are unable to find it.
        */
        DBUG_ASSERT(0);
      }
      DBUG_ASSERT(create_table->table == create_info->table);
    }
  }
  else
    create_table->table= 0;                     // Create failed
  
  if (!(table= create_table->table))
  {
    if (!thd->is_error())                     // CREATE ... IF NOT EXISTS
      my_ok(thd);                             //   succeed, but did nothing
    DBUG_RETURN(NULL);
  }

  DEBUG_SYNC(thd,"create_table_select_before_lock");

  table->reginfo.lock_type=TL_WRITE;
  hooks->prelock(&table, 1);                    // Call prelock hooks
  /*
    mysql_lock_tables() below should never fail with request to reopen table
    since it won't wait for the table lock (we have exclusive metadata lock on
    the table) and thus can't get aborted.
  */
  if (! ((*lock)= mysql_lock_tables(thd, &table, 1, 0)) ||
        hooks->postlock(&table, 1))
  {
    /* purecov: begin tested */
    /*
      This can happen in innodb when you get a deadlock when using same table
      in insert and select or when you run out of memory.
    */
    my_error(ER_CANT_LOCK, MYF(0), my_errno);
    if (*lock)
    {
      mysql_unlock_tables(thd, *lock);
      *lock= 0;
    }
    drop_open_table(thd, table, create_table->db, create_table->table_name);
    DBUG_RETURN(0);
    /* purecov: end */
  }
  DBUG_RETURN(table);
}


int
select_create::prepare(List<Item> &values, SELECT_LEX_UNIT *u)
{
  MYSQL_LOCK *extra_lock= NULL;
  DBUG_ENTER("select_create::prepare");

  TABLEOP_HOOKS *hook_ptr= NULL;
  /*
    For row-based replication, the CREATE-SELECT statement is written
    in two pieces: the first one contain the CREATE TABLE statement
    necessary to create the table and the second part contain the rows
    that should go into the table.

    For non-temporary tables, the start of the CREATE-SELECT
    implicitly commits the previous transaction, and all events
    forming the statement will be stored the transaction cache. At end
    of the statement, the entire statement is committed as a
    transaction, and all events are written to the binary log.

    On the master, the table is locked for the duration of the
    statement, but since the CREATE part is replicated as a simple
    statement, there is no way to lock the table for accesses on the
    slave.  Hence, we have to hold on to the CREATE part of the
    statement until the statement has finished.
   */
  class MY_HOOKS : public TABLEOP_HOOKS {
  public:
    MY_HOOKS(select_create *x, TABLE_LIST *create_table_arg,
             TABLE_LIST *select_tables_arg)
      : ptr(x),
        create_table(create_table_arg),
        select_tables(select_tables_arg)
      {
      }

  private:
    virtual int do_postlock(TABLE **tables, uint count)
    {
      int error;
      THD *thd= const_cast<THD*>(ptr->get_thd());
      TABLE_LIST *save_next_global= create_table->next_global;

      create_table->next_global= select_tables;

      error= thd->decide_logging_format(create_table);

      create_table->next_global= save_next_global;

      if (error)
        return error;

      TABLE const *const table = *tables;
      if (thd->is_current_stmt_binlog_format_row()  &&
          !table->s->tmp_table)
      {
        if (int error= ptr->binlog_show_create_table(tables, count))
          return error;
      }
      return 0;
    }
    select_create *ptr;
    TABLE_LIST *create_table;
    TABLE_LIST *select_tables;
  };

  MY_HOOKS hooks(this, create_table, select_tables);
  hook_ptr= &hooks;

  unit= u;

  /*
    Start a statement transaction before the create if we are using
    row-based replication for the statement.  If we are creating a
    temporary table, we need to start a statement transaction.
  */
  if (!thd->lex->tmp_table() &&
      thd->is_current_stmt_binlog_format_row() &&
      mysql_bin_log.is_open())
  {
    thd->binlog_start_trans_and_stmt();
  }

  DEBUG_SYNC(thd,"create_table_select_before_check_if_exists");

  if (!(table= create_table_from_items(thd, create_info,
                                       create_table,
                                       alter_info, &values,
                                       &extra_lock, hook_ptr)))
    /* abort() deletes table */
    DBUG_RETURN(-1);

  if (extra_lock)
  {
    DBUG_ASSERT(m_plock == NULL);

    if (create_info->tmp_table())
      m_plock= &m_lock;
    else
      m_plock= &thd->extra_lock;

    *m_plock= extra_lock;
  }

  if (table->s->fields < values.elements)
  {
    my_error(ER_WRONG_VALUE_COUNT_ON_ROW, MYF(0), 1L);
    DBUG_RETURN(-1);
  }

  /* First field to copy */
  field= table->field+table->s->fields - values.elements;

  /* Mark all fields that are given values */
  for (Field **f= field ; *f ; f++)
    bitmap_set_bit(table->write_set, (*f)->field_index);

  table->next_number_field=table->found_next_number_field;

  restore_record(table,s->default_values);      // Get empty record
  thd->cuted_fields=0;
  if (info.ignore || info.handle_duplicates != DUP_ERROR)
    table->file->extra(HA_EXTRA_IGNORE_DUP_KEY);
  if (info.handle_duplicates == DUP_REPLACE &&
      (!table->triggers || !table->triggers->has_delete_triggers()))
    table->file->extra(HA_EXTRA_WRITE_CAN_REPLACE);
  if (info.handle_duplicates == DUP_UPDATE)
    table->file->extra(HA_EXTRA_INSERT_WITH_UPDATE);
  if (thd->locked_tables_mode <= LTM_LOCK_TABLES)
    table->file->ha_start_bulk_insert((ha_rows) 0);
  thd->abort_on_warning= !info.ignore && thd->is_strict_mode();
  if (check_that_all_fields_are_given_values(thd, table, table_list))
    DBUG_RETURN(1);
  table->mark_columns_needed_for_insert();
  table->file->extra(HA_EXTRA_WRITE_CACHE);
  // Mark table as used
  table->query_id= thd->query_id;
  DBUG_RETURN(0);
}

int
select_create::binlog_show_create_table(TABLE **tables, uint count)
{
  /*
    Note 1: In RBR mode, we generate a CREATE TABLE statement for the
    created table by calling show_create_table().  In the event of an error,
    nothing should be written to the binary log, even if the table is
    non-transactional; therefore we pretend that the generated CREATE TABLE
    statement is for a transactional table.  The event will then be put in the
    transaction cache, and any subsequent events (e.g., table-map events and
    binrow events) will also be put there.  We can then use
    ha_autocommit_or_rollback() to either throw away the entire kaboodle of
    events, or write them to the binary log.

    We write the CREATE TABLE statement here and not in prepare()
    since there potentially are sub-selects or accesses to information
    schema that will do a close_thread_tables(), destroying the
    statement transaction cache.
  */
  DBUG_ASSERT(thd->is_current_stmt_binlog_format_row());
  DBUG_ASSERT(tables && *tables && count > 0);

  char buf[2048];
  String query(buf, sizeof(buf), system_charset_info);
  int result;
  TABLE_LIST tmp_table_list;

  memset(&tmp_table_list, 0, sizeof(tmp_table_list));
  tmp_table_list.table = *tables;
  query.length(0);      // Have to zero it since constructor doesn't

  result= show_create_table(thd, &tmp_table_list, &query,
                            create_info, WITH_DB_NAME);
  DBUG_ASSERT(result == 0); /* show_create_table() always return 0 */

  if (WSREP_EMULATE_BINLOG(thd) || mysql_bin_log.is_open())
  {
    int errcode= query_error_code(thd, thd->killed == NOT_KILLED);
    result= thd->binlog_query(THD::STMT_QUERY_TYPE,
                              query.ptr(), query.length(),
                              /* is_trans */ TRUE,
                              /* direct */ FALSE,
                              /* suppress_use */ FALSE,
                              errcode);
  }

  ha_fake_trx_id(thd);

  return result;
}

void select_create::store_values(List<Item> &values)
{
  fill_record_n_invoke_before_triggers(thd, table, field, values, 1,
                                       TRG_EVENT_INSERT);
}


bool select_create::send_eof()
{
  DBUG_ENTER("select_create::send_eof");
  if (prepare_eof())
  {
    abort_result_set();
    DBUG_RETURN(true);
  }

  /*
    Do an implicit commit at end of statement for non-temporary
    tables.  This can fail, but we should unlock the table
    nevertheless.
  */
  if (!table->s->tmp_table)
  {
    trans_commit_stmt(thd);
    if (!(thd->variables.option_bits & OPTION_GTID_BEGIN))
      trans_commit_implicit(thd);
#ifdef WITH_WSREP
    if (WSREP_ON)
    {
      mysql_mutex_lock(&thd->LOCK_wsrep_thd);
      if (thd->wsrep_conflict_state != NO_CONFLICT)
      {
        WSREP_DEBUG("select_create commit failed, thd: %lu err: %d %s",
                    thd->thread_id, thd->wsrep_conflict_state, thd->query());
        mysql_mutex_unlock(&thd->LOCK_wsrep_thd);
        abort_result_set();
        DBUG_RETURN(true);
      }
      mysql_mutex_unlock(&thd->LOCK_wsrep_thd);
    }
#endif /* WITH_WSREP */
  }
  else if (!thd->is_current_stmt_binlog_format_row())
    table->s->table_creation_was_logged= 1;

  /*
    exit_done must only be set after last potential call to
    abort_result_set().
  */
  exit_done= 1;                                 // Avoid double calls

  table->file->extra(HA_EXTRA_NO_IGNORE_DUP_KEY);
  table->file->extra(HA_EXTRA_WRITE_CANNOT_REPLACE);

  send_ok_packet();

  if (m_plock)
  {
    MYSQL_LOCK *lock= *m_plock;
    *m_plock= NULL;
    m_plock= NULL;

    if (create_info->pos_in_locked_tables)
    {
      /*
        If we are under lock tables, we have created a table that was
        originally locked. We should add back the lock to ensure that
        all tables in the thd->open_list are locked!
      */
      table->mdl_ticket= create_info->mdl_ticket;

      /* The following should never fail, except if out of memory */
      if (!thd->locked_tables_list.restore_lock(thd,
                                                create_info->
                                                pos_in_locked_tables,
                                                table, lock))
        DBUG_RETURN(false);                     // ok
      /* Fail. Continue without locking the table */
    }
    mysql_unlock_tables(thd, lock);
  }
  DBUG_RETURN(false);
}


void select_create::abort_result_set()
{
  ulonglong save_option_bits;
  DBUG_ENTER("select_create::abort_result_set");

  /* Avoid double calls, could happen in case of out of memory on cleanup */
  if (exit_done)
    DBUG_VOID_RETURN;
  exit_done= 1;

  /*
    In select_insert::abort_result_set() we roll back the statement, including
    truncating the transaction cache of the binary log. To do this, we
    pretend that the statement is transactional, even though it might
    be the case that it was not.

    We roll back the statement prior to deleting the table and prior
    to releasing the lock on the table, since there might be potential
    for failure if the rollback is executed after the drop or after
    unlocking the table.

    We also roll back the statement regardless of whether the creation
    of the table succeeded or not, since we need to reset the binary
    log state.
    
    However if there was an original table that was deleted, as part of
    create or replace table, then we must log the statement.
  */

  save_option_bits= thd->variables.option_bits;
  thd->variables.option_bits&= ~OPTION_BIN_LOG;
  select_insert::abort_result_set();
  thd->transaction.stmt.modified_non_trans_table= FALSE;
  thd->variables.option_bits= save_option_bits;

  /* possible error of writing binary log is ignored deliberately */
  (void) thd->binlog_flush_pending_rows_event(TRUE, TRUE);

  if (create_info->table_was_deleted)
  {
    /* Unlock locked table that was dropped by CREATE */
    thd->locked_tables_list.unlock_locked_table(thd,
                                                create_info->mdl_ticket);
  }
  if (m_plock)
  {
    mysql_unlock_tables(thd, *m_plock);
    *m_plock= NULL;
    m_plock= NULL;
  }

  if (table)
  {
    bool tmp_table= table->s->tmp_table;
    table->file->extra(HA_EXTRA_NO_IGNORE_DUP_KEY);
    table->file->extra(HA_EXTRA_WRITE_CANNOT_REPLACE);
    table->auto_increment_field_not_null= FALSE;
    drop_open_table(thd, table, create_table->db, create_table->table_name);
    table=0;                                    // Safety
    if (thd->log_current_statement && mysql_bin_log.is_open())
    {
      /* Remove logging of drop, create + insert rows */
      binlog_reset_cache(thd);
      /* Original table was deleted. We have to log it */
      log_drop_table(thd, create_table->db, create_table->db_length,
                     create_table->table_name, create_table->table_name_length,
                     tmp_table);
    }
  }
  DBUG_VOID_RETURN;
}<|MERGE_RESOLUTION|>--- conflicted
+++ resolved
@@ -2899,15 +2899,13 @@
     /* Tell client that the thread is initialized */
     mysql_cond_signal(&di->cond_client);
 
-<<<<<<< HEAD
-    di->table->mark_columns_needed_for_insert();
-=======
     /*
       Inform mdl that it needs to call mysql_lock_abort to abort locks
       for delayed insert.
     */
     thd->mdl_context.set_needs_thr_lock_abort(TRUE);
->>>>>>> cee9ab9d
+
+    di->table->mark_columns_needed_for_insert();
 
     /* Now wait until we get an insert or lock to handle */
     /* We will not abort as long as a client thread uses this thread */
